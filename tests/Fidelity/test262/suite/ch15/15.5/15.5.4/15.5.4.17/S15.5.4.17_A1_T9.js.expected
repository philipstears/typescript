{
    "isDeclaration": false,
    "languageVersion": "EcmaScript5",
    "parseOptions": {
        "allowAutomaticSemicolonInsertion": true
    },
    "sourceUnit": {
        "kind": "SourceUnit",
        "fullStart": 0,
        "fullEnd": 2275,
        "start": 308,
        "end": 2275,
        "fullWidth": 2275,
        "width": 1967,
        "moduleElements": [
            {
                "kind": "VariableStatement",
                "fullStart": 0,
                "fullEnd": 371,
                "start": 308,
                "end": 370,
                "fullWidth": 371,
                "width": 62,
                "modifiers": [],
                "variableDeclaration": {
                    "kind": "VariableDeclaration",
                    "fullStart": 0,
                    "fullEnd": 369,
                    "start": 308,
                    "end": 369,
                    "fullWidth": 369,
                    "width": 61,
                    "varKeyword": {
                        "kind": "VarKeyword",
                        "fullStart": 0,
                        "fullEnd": 312,
                        "start": 308,
                        "end": 311,
                        "fullWidth": 312,
                        "width": 3,
                        "text": "var",
                        "value": "var",
                        "valueText": "var",
                        "hasLeadingTrivia": true,
                        "hasLeadingComment": true,
                        "hasLeadingNewLine": true,
                        "hasTrailingTrivia": true,
                        "leadingTrivia": [
                            {
                                "kind": "SingleLineCommentTrivia",
                                "text": "// Copyright 2009 the Sputnik authors.  All rights reserved."
                            },
                            {
                                "kind": "NewLineTrivia",
                                "text": "\n"
                            },
                            {
                                "kind": "SingleLineCommentTrivia",
                                "text": "// This code is governed by the BSD license found in the LICENSE file."
                            },
                            {
                                "kind": "NewLineTrivia",
                                "text": "\n"
                            },
                            {
                                "kind": "NewLineTrivia",
                                "text": "\n"
                            },
                            {
                                "kind": "MultiLineCommentTrivia",
                                "text": "/**\n * String.prototype.toLocaleLowerCase()\n *\n * @path ch15/15.5/15.5.4/15.5.4.17/S15.5.4.17_A1_T9.js\n * @description Call toLocaleLowerCase() function of string object\n */"
                            },
                            {
                                "kind": "NewLineTrivia",
                                "text": "\n"
                            },
                            {
                                "kind": "NewLineTrivia",
                                "text": "\n"
                            }
                        ],
                        "trailingTrivia": [
                            {
                                "kind": "WhitespaceTrivia",
                                "text": " "
                            }
                        ]
                    },
                    "variableDeclarators": [
                        {
                            "kind": "VariableDeclarator",
                            "fullStart": 312,
                            "fullEnd": 369,
                            "start": 312,
                            "end": 369,
                            "fullWidth": 57,
<<<<<<< HEAD
                            "width": 57,
                            "identifier": {
=======
                            "propertyName": {
>>>>>>> 85e84683
                                "kind": "IdentifierName",
                                "fullStart": 312,
                                "fullEnd": 318,
                                "start": 312,
                                "end": 317,
                                "fullWidth": 6,
                                "width": 5,
                                "text": "__obj",
                                "value": "__obj",
                                "valueText": "__obj",
                                "hasTrailingTrivia": true,
                                "trailingTrivia": [
                                    {
                                        "kind": "WhitespaceTrivia",
                                        "text": " "
                                    }
                                ]
                            },
                            "equalsValueClause": {
                                "kind": "EqualsValueClause",
                                "fullStart": 318,
                                "fullEnd": 369,
                                "start": 318,
                                "end": 369,
                                "fullWidth": 51,
                                "width": 51,
                                "equalsToken": {
                                    "kind": "EqualsToken",
                                    "fullStart": 318,
                                    "fullEnd": 320,
                                    "start": 318,
                                    "end": 319,
                                    "fullWidth": 2,
                                    "width": 1,
                                    "text": "=",
                                    "value": "=",
                                    "valueText": "=",
                                    "hasTrailingTrivia": true,
                                    "trailingTrivia": [
                                        {
                                            "kind": "WhitespaceTrivia",
                                            "text": " "
                                        }
                                    ]
                                },
                                "value": {
                                    "kind": "ObjectLiteralExpression",
                                    "fullStart": 320,
                                    "fullEnd": 369,
                                    "start": 320,
                                    "end": 369,
                                    "fullWidth": 49,
                                    "width": 49,
                                    "openBraceToken": {
                                        "kind": "OpenBraceToken",
                                        "fullStart": 320,
                                        "fullEnd": 322,
                                        "start": 320,
                                        "end": 321,
                                        "fullWidth": 2,
                                        "width": 1,
                                        "text": "{",
                                        "value": "{",
                                        "valueText": "{",
                                        "hasTrailingTrivia": true,
                                        "hasTrailingNewLine": true,
                                        "trailingTrivia": [
                                            {
                                                "kind": "NewLineTrivia",
                                                "text": "\n"
                                            }
                                        ]
                                    },
                                    "propertyAssignments": [
                                        {
                                            "kind": "SimplePropertyAssignment",
                                            "fullStart": 322,
                                            "fullEnd": 346,
                                            "start": 326,
                                            "end": 346,
                                            "fullWidth": 24,
                                            "width": 20,
                                            "propertyName": {
                                                "kind": "IdentifierName",
                                                "fullStart": 322,
                                                "fullEnd": 333,
                                                "start": 326,
                                                "end": 333,
                                                "fullWidth": 11,
                                                "width": 7,
                                                "text": "valueOf",
                                                "value": "valueOf",
                                                "valueText": "valueOf",
                                                "hasLeadingTrivia": true,
                                                "leadingTrivia": [
                                                    {
                                                        "kind": "WhitespaceTrivia",
                                                        "text": "    "
                                                    }
                                                ]
                                            },
                                            "colonToken": {
                                                "kind": "ColonToken",
                                                "fullStart": 333,
                                                "fullEnd": 334,
                                                "start": 333,
                                                "end": 334,
                                                "fullWidth": 1,
                                                "width": 1,
                                                "text": ":",
                                                "value": ":",
                                                "valueText": ":"
                                            },
                                            "expression": {
                                                "kind": "FunctionExpression",
                                                "fullStart": 334,
                                                "fullEnd": 346,
                                                "start": 334,
                                                "end": 346,
                                                "fullWidth": 12,
                                                "width": 12,
                                                "functionKeyword": {
                                                    "kind": "FunctionKeyword",
                                                    "fullStart": 334,
                                                    "fullEnd": 342,
                                                    "start": 334,
                                                    "end": 342,
                                                    "fullWidth": 8,
                                                    "width": 8,
                                                    "text": "function",
                                                    "value": "function",
                                                    "valueText": "function"
                                                },
                                                "callSignature": {
                                                    "kind": "CallSignature",
                                                    "fullStart": 342,
                                                    "fullEnd": 344,
                                                    "start": 342,
                                                    "end": 344,
                                                    "fullWidth": 2,
                                                    "width": 2,
                                                    "parameterList": {
                                                        "kind": "ParameterList",
                                                        "fullStart": 342,
                                                        "fullEnd": 344,
                                                        "start": 342,
                                                        "end": 344,
                                                        "fullWidth": 2,
                                                        "width": 2,
                                                        "openParenToken": {
                                                            "kind": "OpenParenToken",
                                                            "fullStart": 342,
                                                            "fullEnd": 343,
                                                            "start": 342,
                                                            "end": 343,
                                                            "fullWidth": 1,
                                                            "width": 1,
                                                            "text": "(",
                                                            "value": "(",
                                                            "valueText": "("
                                                        },
                                                        "parameters": [],
                                                        "closeParenToken": {
                                                            "kind": "CloseParenToken",
                                                            "fullStart": 343,
                                                            "fullEnd": 344,
                                                            "start": 343,
                                                            "end": 344,
                                                            "fullWidth": 1,
                                                            "width": 1,
                                                            "text": ")",
                                                            "value": ")",
                                                            "valueText": ")"
                                                        }
                                                    }
                                                },
                                                "block": {
                                                    "kind": "Block",
                                                    "fullStart": 344,
                                                    "fullEnd": 346,
                                                    "start": 344,
                                                    "end": 346,
                                                    "fullWidth": 2,
                                                    "width": 2,
                                                    "openBraceToken": {
                                                        "kind": "OpenBraceToken",
                                                        "fullStart": 344,
                                                        "fullEnd": 345,
                                                        "start": 344,
                                                        "end": 345,
                                                        "fullWidth": 1,
                                                        "width": 1,
                                                        "text": "{",
                                                        "value": "{",
                                                        "valueText": "{"
                                                    },
                                                    "statements": [],
                                                    "closeBraceToken": {
                                                        "kind": "CloseBraceToken",
                                                        "fullStart": 345,
                                                        "fullEnd": 346,
                                                        "start": 345,
                                                        "end": 346,
                                                        "fullWidth": 1,
                                                        "width": 1,
                                                        "text": "}",
                                                        "value": "}",
                                                        "valueText": "}"
                                                    }
                                                }
                                            }
                                        },
                                        {
                                            "kind": "CommaToken",
                                            "fullStart": 346,
                                            "fullEnd": 348,
                                            "start": 346,
                                            "end": 347,
                                            "fullWidth": 2,
                                            "width": 1,
                                            "text": ",",
                                            "value": ",",
                                            "valueText": ",",
                                            "hasTrailingTrivia": true,
                                            "hasTrailingNewLine": true,
                                            "trailingTrivia": [
                                                {
                                                    "kind": "NewLineTrivia",
                                                    "text": "\n"
                                                }
                                            ]
                                        },
                                        {
                                            "kind": "SimplePropertyAssignment",
                                            "fullStart": 348,
                                            "fullEnd": 368,
                                            "start": 352,
                                            "end": 367,
                                            "fullWidth": 20,
                                            "width": 15,
                                            "propertyName": {
                                                "kind": "IdentifierName",
                                                "fullStart": 348,
                                                "fullEnd": 360,
                                                "start": 352,
                                                "end": 360,
                                                "fullWidth": 12,
                                                "width": 8,
                                                "text": "toString",
                                                "value": "toString",
                                                "valueText": "toString",
                                                "hasLeadingTrivia": true,
                                                "leadingTrivia": [
                                                    {
                                                        "kind": "WhitespaceTrivia",
                                                        "text": "    "
                                                    }
                                                ]
                                            },
                                            "colonToken": {
                                                "kind": "ColonToken",
                                                "fullStart": 360,
                                                "fullEnd": 361,
                                                "start": 360,
                                                "end": 361,
                                                "fullWidth": 1,
                                                "width": 1,
                                                "text": ":",
                                                "value": ":",
                                                "valueText": ":"
                                            },
                                            "expression": {
                                                "kind": "VoidExpression",
                                                "fullStart": 361,
                                                "fullEnd": 368,
                                                "start": 361,
                                                "end": 367,
                                                "fullWidth": 7,
                                                "width": 6,
                                                "voidKeyword": {
                                                    "kind": "VoidKeyword",
                                                    "fullStart": 361,
                                                    "fullEnd": 366,
                                                    "start": 361,
                                                    "end": 365,
                                                    "fullWidth": 5,
                                                    "width": 4,
                                                    "text": "void",
                                                    "value": "void",
                                                    "valueText": "void",
                                                    "hasTrailingTrivia": true,
                                                    "trailingTrivia": [
                                                        {
                                                            "kind": "WhitespaceTrivia",
                                                            "text": " "
                                                        }
                                                    ]
                                                },
                                                "expression": {
                                                    "kind": "NumericLiteral",
                                                    "fullStart": 366,
                                                    "fullEnd": 368,
                                                    "start": 366,
                                                    "end": 367,
                                                    "fullWidth": 2,
                                                    "width": 1,
                                                    "text": "0",
                                                    "value": 0,
                                                    "valueText": "0",
                                                    "hasTrailingTrivia": true,
                                                    "hasTrailingNewLine": true,
                                                    "trailingTrivia": [
                                                        {
                                                            "kind": "NewLineTrivia",
                                                            "text": "\n"
                                                        }
                                                    ]
                                                }
                                            }
                                        }
                                    ],
                                    "closeBraceToken": {
                                        "kind": "CloseBraceToken",
                                        "fullStart": 368,
                                        "fullEnd": 369,
                                        "start": 368,
                                        "end": 369,
                                        "fullWidth": 1,
                                        "width": 1,
                                        "text": "}",
                                        "value": "}",
                                        "valueText": "}"
                                    }
                                }
                            }
                        }
                    ]
                },
                "semicolonToken": {
                    "kind": "SemicolonToken",
                    "fullStart": 369,
                    "fullEnd": 371,
                    "start": 369,
                    "end": 370,
                    "fullWidth": 2,
                    "width": 1,
                    "text": ";",
                    "value": ";",
                    "valueText": ";",
                    "hasTrailingTrivia": true,
                    "hasTrailingNewLine": true,
                    "trailingTrivia": [
                        {
                            "kind": "NewLineTrivia",
                            "text": "\n"
                        }
                    ]
                }
            },
            {
                "kind": "VariableStatement",
                "fullStart": 371,
                "fullEnd": 429,
                "start": 372,
                "end": 428,
                "fullWidth": 58,
                "width": 56,
                "modifiers": [],
                "variableDeclaration": {
                    "kind": "VariableDeclaration",
                    "fullStart": 371,
                    "fullEnd": 427,
                    "start": 372,
                    "end": 427,
                    "fullWidth": 56,
                    "width": 55,
                    "varKeyword": {
                        "kind": "VarKeyword",
                        "fullStart": 371,
                        "fullEnd": 376,
                        "start": 372,
                        "end": 375,
                        "fullWidth": 5,
                        "width": 3,
                        "text": "var",
                        "value": "var",
                        "valueText": "var",
                        "hasLeadingTrivia": true,
                        "hasLeadingNewLine": true,
                        "hasTrailingTrivia": true,
                        "leadingTrivia": [
                            {
                                "kind": "NewLineTrivia",
                                "text": "\n"
                            }
                        ],
                        "trailingTrivia": [
                            {
                                "kind": "WhitespaceTrivia",
                                "text": " "
                            }
                        ]
                    },
                    "variableDeclarators": [
                        {
                            "kind": "VariableDeclarator",
                            "fullStart": 376,
                            "fullEnd": 427,
                            "start": 376,
                            "end": 427,
                            "fullWidth": 51,
<<<<<<< HEAD
                            "width": 51,
                            "identifier": {
=======
                            "propertyName": {
>>>>>>> 85e84683
                                "kind": "IdentifierName",
                                "fullStart": 376,
                                "fullEnd": 388,
                                "start": 376,
                                "end": 387,
                                "fullWidth": 12,
                                "width": 11,
                                "text": "__lowerCase",
                                "value": "__lowerCase",
                                "valueText": "__lowerCase",
                                "hasTrailingTrivia": true,
                                "trailingTrivia": [
                                    {
                                        "kind": "WhitespaceTrivia",
                                        "text": " "
                                    }
                                ]
                            },
                            "equalsValueClause": {
                                "kind": "EqualsValueClause",
                                "fullStart": 388,
                                "fullEnd": 427,
                                "start": 388,
                                "end": 427,
                                "fullWidth": 39,
                                "width": 39,
                                "equalsToken": {
                                    "kind": "EqualsToken",
                                    "fullStart": 388,
                                    "fullEnd": 390,
                                    "start": 388,
                                    "end": 389,
                                    "fullWidth": 2,
                                    "width": 1,
                                    "text": "=",
                                    "value": "=",
                                    "valueText": "=",
                                    "hasTrailingTrivia": true,
                                    "trailingTrivia": [
                                        {
                                            "kind": "WhitespaceTrivia",
                                            "text": " "
                                        }
                                    ]
                                },
                                "value": {
                                    "kind": "InvocationExpression",
                                    "fullStart": 390,
                                    "fullEnd": 427,
                                    "start": 390,
                                    "end": 427,
                                    "fullWidth": 37,
                                    "width": 37,
                                    "expression": {
                                        "kind": "MemberAccessExpression",
                                        "fullStart": 390,
                                        "fullEnd": 425,
                                        "start": 390,
                                        "end": 425,
                                        "fullWidth": 35,
                                        "width": 35,
                                        "expression": {
                                            "kind": "ObjectCreationExpression",
                                            "fullStart": 390,
                                            "fullEnd": 407,
                                            "start": 390,
                                            "end": 407,
                                            "fullWidth": 17,
                                            "width": 17,
                                            "newKeyword": {
                                                "kind": "NewKeyword",
                                                "fullStart": 390,
                                                "fullEnd": 394,
                                                "start": 390,
                                                "end": 393,
                                                "fullWidth": 4,
                                                "width": 3,
                                                "text": "new",
                                                "value": "new",
                                                "valueText": "new",
                                                "hasTrailingTrivia": true,
                                                "trailingTrivia": [
                                                    {
                                                        "kind": "WhitespaceTrivia",
                                                        "text": " "
                                                    }
                                                ]
                                            },
                                            "expression": {
                                                "kind": "IdentifierName",
                                                "fullStart": 394,
                                                "fullEnd": 400,
                                                "start": 394,
                                                "end": 400,
                                                "fullWidth": 6,
                                                "width": 6,
                                                "text": "String",
                                                "value": "String",
                                                "valueText": "String"
                                            },
                                            "argumentList": {
                                                "kind": "ArgumentList",
                                                "fullStart": 400,
                                                "fullEnd": 407,
                                                "start": 400,
                                                "end": 407,
                                                "fullWidth": 7,
                                                "width": 7,
                                                "openParenToken": {
                                                    "kind": "OpenParenToken",
                                                    "fullStart": 400,
                                                    "fullEnd": 401,
                                                    "start": 400,
                                                    "end": 401,
                                                    "fullWidth": 1,
                                                    "width": 1,
                                                    "text": "(",
                                                    "value": "(",
                                                    "valueText": "("
                                                },
                                                "arguments": [
                                                    {
                                                        "kind": "IdentifierName",
                                                        "fullStart": 401,
                                                        "fullEnd": 406,
                                                        "start": 401,
                                                        "end": 406,
                                                        "fullWidth": 5,
                                                        "width": 5,
                                                        "text": "__obj",
                                                        "value": "__obj",
                                                        "valueText": "__obj"
                                                    }
                                                ],
                                                "closeParenToken": {
                                                    "kind": "CloseParenToken",
                                                    "fullStart": 406,
                                                    "fullEnd": 407,
                                                    "start": 406,
                                                    "end": 407,
                                                    "fullWidth": 1,
                                                    "width": 1,
                                                    "text": ")",
                                                    "value": ")",
                                                    "valueText": ")"
                                                }
                                            }
                                        },
                                        "dotToken": {
                                            "kind": "DotToken",
                                            "fullStart": 407,
                                            "fullEnd": 408,
                                            "start": 407,
                                            "end": 408,
                                            "fullWidth": 1,
                                            "width": 1,
                                            "text": ".",
                                            "value": ".",
                                            "valueText": "."
                                        },
                                        "name": {
                                            "kind": "IdentifierName",
                                            "fullStart": 408,
                                            "fullEnd": 425,
                                            "start": 408,
                                            "end": 425,
                                            "fullWidth": 17,
                                            "width": 17,
                                            "text": "toLocaleLowerCase",
                                            "value": "toLocaleLowerCase",
                                            "valueText": "toLocaleLowerCase"
                                        }
                                    },
                                    "argumentList": {
                                        "kind": "ArgumentList",
                                        "fullStart": 425,
                                        "fullEnd": 427,
                                        "start": 425,
                                        "end": 427,
                                        "fullWidth": 2,
                                        "width": 2,
                                        "openParenToken": {
                                            "kind": "OpenParenToken",
                                            "fullStart": 425,
                                            "fullEnd": 426,
                                            "start": 425,
                                            "end": 426,
                                            "fullWidth": 1,
                                            "width": 1,
                                            "text": "(",
                                            "value": "(",
                                            "valueText": "("
                                        },
                                        "arguments": [],
                                        "closeParenToken": {
                                            "kind": "CloseParenToken",
                                            "fullStart": 426,
                                            "fullEnd": 427,
                                            "start": 426,
                                            "end": 427,
                                            "fullWidth": 1,
                                            "width": 1,
                                            "text": ")",
                                            "value": ")",
                                            "valueText": ")"
                                        }
                                    }
                                }
                            }
                        }
                    ]
                },
                "semicolonToken": {
                    "kind": "SemicolonToken",
                    "fullStart": 427,
                    "fullEnd": 429,
                    "start": 427,
                    "end": 428,
                    "fullWidth": 2,
                    "width": 1,
                    "text": ";",
                    "value": ";",
                    "valueText": ";",
                    "hasTrailingTrivia": true,
                    "hasTrailingNewLine": true,
                    "trailingTrivia": [
                        {
                            "kind": "NewLineTrivia",
                            "text": "\n"
                        }
                    ]
                }
            },
            {
                "kind": "VariableStatement",
                "fullStart": 429,
                "fullEnd": 461,
                "start": 431,
                "end": 459,
                "fullWidth": 32,
                "width": 28,
                "modifiers": [],
                "variableDeclaration": {
                    "kind": "VariableDeclaration",
                    "fullStart": 429,
                    "fullEnd": 458,
                    "start": 431,
                    "end": 458,
                    "fullWidth": 29,
                    "width": 27,
                    "varKeyword": {
                        "kind": "VarKeyword",
                        "fullStart": 429,
                        "fullEnd": 435,
                        "start": 431,
                        "end": 434,
                        "fullWidth": 6,
                        "width": 3,
                        "text": "var",
                        "value": "var",
                        "valueText": "var",
                        "hasLeadingTrivia": true,
                        "hasLeadingNewLine": true,
                        "hasTrailingTrivia": true,
                        "leadingTrivia": [
                            {
                                "kind": "NewLineTrivia",
                                "text": "\n"
                            },
                            {
                                "kind": "NewLineTrivia",
                                "text": "\n"
                            }
                        ],
                        "trailingTrivia": [
                            {
                                "kind": "WhitespaceTrivia",
                                "text": " "
                            }
                        ]
                    },
                    "variableDeclarators": [
                        {
                            "kind": "VariableDeclarator",
                            "fullStart": 435,
                            "fullEnd": 458,
                            "start": 435,
                            "end": 458,
                            "fullWidth": 23,
<<<<<<< HEAD
                            "width": 23,
                            "identifier": {
=======
                            "propertyName": {
>>>>>>> 85e84683
                                "kind": "IdentifierName",
                                "fullStart": 435,
                                "fullEnd": 446,
                                "start": 435,
                                "end": 445,
                                "fullWidth": 11,
                                "width": 10,
                                "text": "__expected",
                                "value": "__expected",
                                "valueText": "__expected",
                                "hasTrailingTrivia": true,
                                "trailingTrivia": [
                                    {
                                        "kind": "WhitespaceTrivia",
                                        "text": " "
                                    }
                                ]
                            },
                            "equalsValueClause": {
                                "kind": "EqualsValueClause",
                                "fullStart": 446,
                                "fullEnd": 458,
                                "start": 446,
                                "end": 458,
                                "fullWidth": 12,
                                "width": 12,
                                "equalsToken": {
                                    "kind": "EqualsToken",
                                    "fullStart": 446,
                                    "fullEnd": 447,
                                    "start": 446,
                                    "end": 447,
                                    "fullWidth": 1,
                                    "width": 1,
                                    "text": "=",
                                    "value": "=",
                                    "valueText": "="
                                },
                                "value": {
                                    "kind": "StringLiteral",
                                    "fullStart": 447,
                                    "fullEnd": 458,
                                    "start": 447,
                                    "end": 458,
                                    "fullWidth": 11,
                                    "width": 11,
                                    "text": "\"undefined\"",
                                    "value": "undefined",
                                    "valueText": "undefined"
                                }
                            }
                        }
                    ]
                },
                "semicolonToken": {
                    "kind": "SemicolonToken",
                    "fullStart": 458,
                    "fullEnd": 461,
                    "start": 458,
                    "end": 459,
                    "fullWidth": 3,
                    "width": 1,
                    "text": ";",
                    "value": ";",
                    "valueText": ";",
                    "hasTrailingTrivia": true,
                    "hasTrailingNewLine": true,
                    "trailingTrivia": [
                        {
                            "kind": "WhitespaceTrivia",
                            "text": " "
                        },
                        {
                            "kind": "NewLineTrivia",
                            "text": "\n"
                        }
                    ]
                }
            },
            {
                "kind": "IfStatement",
                "fullStart": 461,
                "fullEnd": 816,
                "start": 551,
                "end": 815,
                "fullWidth": 355,
                "width": 264,
                "ifKeyword": {
                    "kind": "IfKeyword",
                    "fullStart": 461,
                    "fullEnd": 554,
                    "start": 551,
                    "end": 553,
                    "fullWidth": 93,
                    "width": 2,
                    "text": "if",
                    "value": "if",
                    "valueText": "if",
                    "hasLeadingTrivia": true,
                    "hasLeadingComment": true,
                    "hasLeadingNewLine": true,
                    "hasTrailingTrivia": true,
                    "leadingTrivia": [
                        {
                            "kind": "NewLineTrivia",
                            "text": "\n"
                        },
                        {
                            "kind": "SingleLineCommentTrivia",
                            "text": "//////////////////////////////////////////////////////////////////////////////"
                        },
                        {
                            "kind": "NewLineTrivia",
                            "text": "\n"
                        },
                        {
                            "kind": "SingleLineCommentTrivia",
                            "text": "//CHECK#1"
                        },
                        {
                            "kind": "NewLineTrivia",
                            "text": "\n"
                        }
                    ],
                    "trailingTrivia": [
                        {
                            "kind": "WhitespaceTrivia",
                            "text": " "
                        }
                    ]
                },
                "openParenToken": {
                    "kind": "OpenParenToken",
                    "fullStart": 554,
                    "fullEnd": 555,
                    "start": 554,
                    "end": 555,
                    "fullWidth": 1,
                    "width": 1,
                    "text": "(",
                    "value": "(",
                    "valueText": "("
                },
                "condition": {
                    "kind": "NotEqualsExpression",
                    "fullStart": 555,
                    "fullEnd": 595,
                    "start": 555,
                    "end": 595,
                    "fullWidth": 40,
                    "width": 40,
                    "left": {
                        "kind": "MemberAccessExpression",
                        "fullStart": 555,
                        "fullEnd": 574,
                        "start": 555,
                        "end": 573,
                        "fullWidth": 19,
                        "width": 18,
                        "expression": {
                            "kind": "IdentifierName",
                            "fullStart": 555,
                            "fullEnd": 566,
                            "start": 555,
                            "end": 566,
                            "fullWidth": 11,
                            "width": 11,
                            "text": "__lowerCase",
                            "value": "__lowerCase",
                            "valueText": "__lowerCase"
                        },
                        "dotToken": {
                            "kind": "DotToken",
                            "fullStart": 566,
                            "fullEnd": 567,
                            "start": 566,
                            "end": 567,
                            "fullWidth": 1,
                            "width": 1,
                            "text": ".",
                            "value": ".",
                            "valueText": "."
                        },
                        "name": {
                            "kind": "IdentifierName",
                            "fullStart": 567,
                            "fullEnd": 574,
                            "start": 567,
                            "end": 573,
                            "fullWidth": 7,
                            "width": 6,
                            "text": "length",
                            "value": "length",
                            "valueText": "length",
                            "hasTrailingTrivia": true,
                            "trailingTrivia": [
                                {
                                    "kind": "WhitespaceTrivia",
                                    "text": " "
                                }
                            ]
                        }
                    },
                    "operatorToken": {
                        "kind": "ExclamationEqualsEqualsToken",
                        "fullStart": 574,
                        "fullEnd": 578,
                        "start": 574,
                        "end": 577,
                        "fullWidth": 4,
                        "width": 3,
                        "text": "!==",
                        "value": "!==",
                        "valueText": "!==",
                        "hasTrailingTrivia": true,
                        "trailingTrivia": [
                            {
                                "kind": "WhitespaceTrivia",
                                "text": " "
                            }
                        ]
                    },
                    "right": {
                        "kind": "MemberAccessExpression",
                        "fullStart": 578,
                        "fullEnd": 595,
                        "start": 578,
                        "end": 595,
                        "fullWidth": 17,
                        "width": 17,
                        "expression": {
                            "kind": "IdentifierName",
                            "fullStart": 578,
                            "fullEnd": 588,
                            "start": 578,
                            "end": 588,
                            "fullWidth": 10,
                            "width": 10,
                            "text": "__expected",
                            "value": "__expected",
                            "valueText": "__expected"
                        },
                        "dotToken": {
                            "kind": "DotToken",
                            "fullStart": 588,
                            "fullEnd": 589,
                            "start": 588,
                            "end": 589,
                            "fullWidth": 1,
                            "width": 1,
                            "text": ".",
                            "value": ".",
                            "valueText": "."
                        },
                        "name": {
                            "kind": "IdentifierName",
                            "fullStart": 589,
                            "fullEnd": 595,
                            "start": 589,
                            "end": 595,
                            "fullWidth": 6,
                            "width": 6,
                            "text": "length",
                            "value": "length",
                            "valueText": "length"
                        }
                    }
                },
                "closeParenToken": {
                    "kind": "CloseParenToken",
                    "fullStart": 595,
                    "fullEnd": 597,
                    "start": 595,
                    "end": 596,
                    "fullWidth": 2,
                    "width": 1,
                    "text": ")",
                    "value": ")",
                    "valueText": ")",
                    "hasTrailingTrivia": true,
                    "trailingTrivia": [
                        {
                            "kind": "WhitespaceTrivia",
                            "text": " "
                        }
                    ]
                },
                "statement": {
                    "kind": "Block",
                    "fullStart": 597,
                    "fullEnd": 816,
                    "start": 597,
                    "end": 815,
                    "fullWidth": 219,
                    "width": 218,
                    "openBraceToken": {
                        "kind": "OpenBraceToken",
                        "fullStart": 597,
                        "fullEnd": 599,
                        "start": 597,
                        "end": 598,
                        "fullWidth": 2,
                        "width": 1,
                        "text": "{",
                        "value": "{",
                        "valueText": "{",
                        "hasTrailingTrivia": true,
                        "hasTrailingNewLine": true,
                        "trailingTrivia": [
                            {
                                "kind": "NewLineTrivia",
                                "text": "\n"
                            }
                        ]
                    },
                    "statements": [
                        {
                            "kind": "ExpressionStatement",
                            "fullStart": 599,
                            "fullEnd": 814,
                            "start": 601,
                            "end": 813,
                            "fullWidth": 215,
                            "width": 212,
                            "expression": {
                                "kind": "InvocationExpression",
                                "fullStart": 599,
                                "fullEnd": 812,
                                "start": 601,
                                "end": 812,
                                "fullWidth": 213,
                                "width": 211,
                                "expression": {
                                    "kind": "IdentifierName",
                                    "fullStart": 599,
                                    "fullEnd": 607,
                                    "start": 601,
                                    "end": 607,
                                    "fullWidth": 8,
                                    "width": 6,
                                    "text": "$ERROR",
                                    "value": "$ERROR",
                                    "valueText": "$ERROR",
                                    "hasLeadingTrivia": true,
                                    "leadingTrivia": [
                                        {
                                            "kind": "WhitespaceTrivia",
                                            "text": "  "
                                        }
                                    ]
                                },
                                "argumentList": {
                                    "kind": "ArgumentList",
                                    "fullStart": 607,
                                    "fullEnd": 812,
                                    "start": 607,
                                    "end": 812,
                                    "fullWidth": 205,
                                    "width": 205,
                                    "openParenToken": {
                                        "kind": "OpenParenToken",
                                        "fullStart": 607,
                                        "fullEnd": 608,
                                        "start": 607,
                                        "end": 608,
                                        "fullWidth": 1,
                                        "width": 1,
                                        "text": "(",
                                        "value": "(",
                                        "valueText": "("
                                    },
                                    "arguments": [
                                        {
                                            "kind": "AddExpression",
                                            "fullStart": 608,
                                            "fullEnd": 811,
                                            "start": 608,
                                            "end": 810,
                                            "fullWidth": 203,
                                            "width": 202,
                                            "left": {
                                                "kind": "StringLiteral",
                                                "fullStart": 608,
                                                "fullEnd": 791,
                                                "start": 608,
                                                "end": 791,
                                                "fullWidth": 183,
                                                "width": 183,
                                                "text": "'#1: __obj = {valueOf:function(){}, toString:void 0}; __lowerCase = new String(__obj).toLocaleLowerCase(); __expected =\"undefined\"; __lowerCase.length === __expected.length. Actual: '",
                                                "value": "#1: __obj = {valueOf:function(){}, toString:void 0}; __lowerCase = new String(__obj).toLocaleLowerCase(); __expected =\"undefined\"; __lowerCase.length === __expected.length. Actual: ",
                                                "valueText": "#1: __obj = {valueOf:function(){}, toString:void 0}; __lowerCase = new String(__obj).toLocaleLowerCase(); __expected =\"undefined\"; __lowerCase.length === __expected.length. Actual: "
                                            },
                                            "operatorToken": {
                                                "kind": "PlusToken",
                                                "fullStart": 791,
                                                "fullEnd": 792,
                                                "start": 791,
                                                "end": 792,
                                                "fullWidth": 1,
                                                "width": 1,
                                                "text": "+",
                                                "value": "+",
                                                "valueText": "+"
                                            },
                                            "right": {
                                                "kind": "MemberAccessExpression",
                                                "fullStart": 792,
                                                "fullEnd": 811,
                                                "start": 792,
                                                "end": 810,
                                                "fullWidth": 19,
                                                "width": 18,
                                                "expression": {
                                                    "kind": "IdentifierName",
                                                    "fullStart": 792,
                                                    "fullEnd": 803,
                                                    "start": 792,
                                                    "end": 803,
                                                    "fullWidth": 11,
                                                    "width": 11,
                                                    "text": "__lowerCase",
                                                    "value": "__lowerCase",
                                                    "valueText": "__lowerCase"
                                                },
                                                "dotToken": {
                                                    "kind": "DotToken",
                                                    "fullStart": 803,
                                                    "fullEnd": 804,
                                                    "start": 803,
                                                    "end": 804,
                                                    "fullWidth": 1,
                                                    "width": 1,
                                                    "text": ".",
                                                    "value": ".",
                                                    "valueText": "."
                                                },
                                                "name": {
                                                    "kind": "IdentifierName",
                                                    "fullStart": 804,
                                                    "fullEnd": 811,
                                                    "start": 804,
                                                    "end": 810,
                                                    "fullWidth": 7,
                                                    "width": 6,
                                                    "text": "length",
                                                    "value": "length",
                                                    "valueText": "length",
                                                    "hasTrailingTrivia": true,
                                                    "trailingTrivia": [
                                                        {
                                                            "kind": "WhitespaceTrivia",
                                                            "text": " "
                                                        }
                                                    ]
                                                }
                                            }
                                        }
                                    ],
                                    "closeParenToken": {
                                        "kind": "CloseParenToken",
                                        "fullStart": 811,
                                        "fullEnd": 812,
                                        "start": 811,
                                        "end": 812,
                                        "fullWidth": 1,
                                        "width": 1,
                                        "text": ")",
                                        "value": ")",
                                        "valueText": ")"
                                    }
                                }
                            },
                            "semicolonToken": {
                                "kind": "SemicolonToken",
                                "fullStart": 812,
                                "fullEnd": 814,
                                "start": 812,
                                "end": 813,
                                "fullWidth": 2,
                                "width": 1,
                                "text": ";",
                                "value": ";",
                                "valueText": ";",
                                "hasTrailingTrivia": true,
                                "hasTrailingNewLine": true,
                                "trailingTrivia": [
                                    {
                                        "kind": "NewLineTrivia",
                                        "text": "\n"
                                    }
                                ]
                            }
                        }
                    ],
                    "closeBraceToken": {
                        "kind": "CloseBraceToken",
                        "fullStart": 814,
                        "fullEnd": 816,
                        "start": 814,
                        "end": 815,
                        "fullWidth": 2,
                        "width": 1,
                        "text": "}",
                        "value": "}",
                        "valueText": "}",
                        "hasTrailingTrivia": true,
                        "hasTrailingNewLine": true,
                        "trailingTrivia": [
                            {
                                "kind": "NewLineTrivia",
                                "text": "\n"
                            }
                        ]
                    }
                }
            },
            {
                "kind": "IfStatement",
                "fullStart": 816,
                "fullEnd": 1248,
                "start": 988,
                "end": 1247,
                "fullWidth": 432,
                "width": 259,
                "ifKeyword": {
                    "kind": "IfKeyword",
                    "fullStart": 816,
                    "fullEnd": 991,
                    "start": 988,
                    "end": 990,
                    "fullWidth": 175,
                    "width": 2,
                    "text": "if",
                    "value": "if",
                    "valueText": "if",
                    "hasLeadingTrivia": true,
                    "hasLeadingComment": true,
                    "hasLeadingNewLine": true,
                    "hasTrailingTrivia": true,
                    "leadingTrivia": [
                        {
                            "kind": "SingleLineCommentTrivia",
                            "text": "//"
                        },
                        {
                            "kind": "NewLineTrivia",
                            "text": "\n"
                        },
                        {
                            "kind": "SingleLineCommentTrivia",
                            "text": "//////////////////////////////////////////////////////////////////////////////"
                        },
                        {
                            "kind": "NewLineTrivia",
                            "text": "\n"
                        },
                        {
                            "kind": "NewLineTrivia",
                            "text": "\n"
                        },
                        {
                            "kind": "SingleLineCommentTrivia",
                            "text": "//////////////////////////////////////////////////////////////////////////////"
                        },
                        {
                            "kind": "NewLineTrivia",
                            "text": "\n"
                        },
                        {
                            "kind": "SingleLineCommentTrivia",
                            "text": "//CHECK#2"
                        },
                        {
                            "kind": "NewLineTrivia",
                            "text": "\n"
                        }
                    ],
                    "trailingTrivia": [
                        {
                            "kind": "WhitespaceTrivia",
                            "text": " "
                        }
                    ]
                },
                "openParenToken": {
                    "kind": "OpenParenToken",
                    "fullStart": 991,
                    "fullEnd": 992,
                    "start": 991,
                    "end": 992,
                    "fullWidth": 1,
                    "width": 1,
                    "text": "(",
                    "value": "(",
                    "valueText": "("
                },
                "condition": {
                    "kind": "NotEqualsExpression",
                    "fullStart": 992,
                    "fullEnd": 1030,
                    "start": 992,
                    "end": 1030,
                    "fullWidth": 38,
                    "width": 38,
                    "left": {
                        "kind": "MemberAccessExpression",
                        "fullStart": 992,
                        "fullEnd": 1010,
                        "start": 992,
                        "end": 1009,
                        "fullWidth": 18,
                        "width": 17,
                        "expression": {
                            "kind": "IdentifierName",
                            "fullStart": 992,
                            "fullEnd": 1003,
                            "start": 992,
                            "end": 1003,
                            "fullWidth": 11,
                            "width": 11,
                            "text": "__lowerCase",
                            "value": "__lowerCase",
                            "valueText": "__lowerCase"
                        },
                        "dotToken": {
                            "kind": "DotToken",
                            "fullStart": 1003,
                            "fullEnd": 1004,
                            "start": 1003,
                            "end": 1004,
                            "fullWidth": 1,
                            "width": 1,
                            "text": ".",
                            "value": ".",
                            "valueText": "."
                        },
                        "name": {
                            "kind": "IdentifierName",
                            "fullStart": 1004,
                            "fullEnd": 1010,
                            "start": 1004,
                            "end": 1009,
                            "fullWidth": 6,
                            "width": 5,
                            "text": "index",
                            "value": "index",
                            "valueText": "index",
                            "hasTrailingTrivia": true,
                            "trailingTrivia": [
                                {
                                    "kind": "WhitespaceTrivia",
                                    "text": " "
                                }
                            ]
                        }
                    },
                    "operatorToken": {
                        "kind": "ExclamationEqualsEqualsToken",
                        "fullStart": 1010,
                        "fullEnd": 1014,
                        "start": 1010,
                        "end": 1013,
                        "fullWidth": 4,
                        "width": 3,
                        "text": "!==",
                        "value": "!==",
                        "valueText": "!==",
                        "hasTrailingTrivia": true,
                        "trailingTrivia": [
                            {
                                "kind": "WhitespaceTrivia",
                                "text": " "
                            }
                        ]
                    },
                    "right": {
                        "kind": "MemberAccessExpression",
                        "fullStart": 1014,
                        "fullEnd": 1030,
                        "start": 1014,
                        "end": 1030,
                        "fullWidth": 16,
                        "width": 16,
                        "expression": {
                            "kind": "IdentifierName",
                            "fullStart": 1014,
                            "fullEnd": 1024,
                            "start": 1014,
                            "end": 1024,
                            "fullWidth": 10,
                            "width": 10,
                            "text": "__expected",
                            "value": "__expected",
                            "valueText": "__expected"
                        },
                        "dotToken": {
                            "kind": "DotToken",
                            "fullStart": 1024,
                            "fullEnd": 1025,
                            "start": 1024,
                            "end": 1025,
                            "fullWidth": 1,
                            "width": 1,
                            "text": ".",
                            "value": ".",
                            "valueText": "."
                        },
                        "name": {
                            "kind": "IdentifierName",
                            "fullStart": 1025,
                            "fullEnd": 1030,
                            "start": 1025,
                            "end": 1030,
                            "fullWidth": 5,
                            "width": 5,
                            "text": "index",
                            "value": "index",
                            "valueText": "index"
                        }
                    }
                },
                "closeParenToken": {
                    "kind": "CloseParenToken",
                    "fullStart": 1030,
                    "fullEnd": 1032,
                    "start": 1030,
                    "end": 1031,
                    "fullWidth": 2,
                    "width": 1,
                    "text": ")",
                    "value": ")",
                    "valueText": ")",
                    "hasTrailingTrivia": true,
                    "trailingTrivia": [
                        {
                            "kind": "WhitespaceTrivia",
                            "text": " "
                        }
                    ]
                },
                "statement": {
                    "kind": "Block",
                    "fullStart": 1032,
                    "fullEnd": 1248,
                    "start": 1032,
                    "end": 1247,
                    "fullWidth": 216,
                    "width": 215,
                    "openBraceToken": {
                        "kind": "OpenBraceToken",
                        "fullStart": 1032,
                        "fullEnd": 1034,
                        "start": 1032,
                        "end": 1033,
                        "fullWidth": 2,
                        "width": 1,
                        "text": "{",
                        "value": "{",
                        "valueText": "{",
                        "hasTrailingTrivia": true,
                        "hasTrailingNewLine": true,
                        "trailingTrivia": [
                            {
                                "kind": "NewLineTrivia",
                                "text": "\n"
                            }
                        ]
                    },
                    "statements": [
                        {
                            "kind": "ExpressionStatement",
                            "fullStart": 1034,
                            "fullEnd": 1246,
                            "start": 1036,
                            "end": 1245,
                            "fullWidth": 212,
                            "width": 209,
                            "expression": {
                                "kind": "InvocationExpression",
                                "fullStart": 1034,
                                "fullEnd": 1244,
                                "start": 1036,
                                "end": 1244,
                                "fullWidth": 210,
                                "width": 208,
                                "expression": {
                                    "kind": "IdentifierName",
                                    "fullStart": 1034,
                                    "fullEnd": 1042,
                                    "start": 1036,
                                    "end": 1042,
                                    "fullWidth": 8,
                                    "width": 6,
                                    "text": "$ERROR",
                                    "value": "$ERROR",
                                    "valueText": "$ERROR",
                                    "hasLeadingTrivia": true,
                                    "leadingTrivia": [
                                        {
                                            "kind": "WhitespaceTrivia",
                                            "text": "  "
                                        }
                                    ]
                                },
                                "argumentList": {
                                    "kind": "ArgumentList",
                                    "fullStart": 1042,
                                    "fullEnd": 1244,
                                    "start": 1042,
                                    "end": 1244,
                                    "fullWidth": 202,
                                    "width": 202,
                                    "openParenToken": {
                                        "kind": "OpenParenToken",
                                        "fullStart": 1042,
                                        "fullEnd": 1043,
                                        "start": 1042,
                                        "end": 1043,
                                        "fullWidth": 1,
                                        "width": 1,
                                        "text": "(",
                                        "value": "(",
                                        "valueText": "("
                                    },
                                    "arguments": [
                                        {
                                            "kind": "AddExpression",
                                            "fullStart": 1043,
                                            "fullEnd": 1243,
                                            "start": 1043,
                                            "end": 1242,
                                            "fullWidth": 200,
                                            "width": 199,
                                            "left": {
                                                "kind": "StringLiteral",
                                                "fullStart": 1043,
                                                "fullEnd": 1224,
                                                "start": 1043,
                                                "end": 1224,
                                                "fullWidth": 181,
                                                "width": 181,
                                                "text": "'#2: __obj = {valueOf:function(){}, toString:void 0}; __lowerCase = new String(__obj).toLocaleLowerCase(); __expected =\"undefined\"; __lowerCase.index === __expected.index. Actual: '",
                                                "value": "#2: __obj = {valueOf:function(){}, toString:void 0}; __lowerCase = new String(__obj).toLocaleLowerCase(); __expected =\"undefined\"; __lowerCase.index === __expected.index. Actual: ",
                                                "valueText": "#2: __obj = {valueOf:function(){}, toString:void 0}; __lowerCase = new String(__obj).toLocaleLowerCase(); __expected =\"undefined\"; __lowerCase.index === __expected.index. Actual: "
                                            },
                                            "operatorToken": {
                                                "kind": "PlusToken",
                                                "fullStart": 1224,
                                                "fullEnd": 1225,
                                                "start": 1224,
                                                "end": 1225,
                                                "fullWidth": 1,
                                                "width": 1,
                                                "text": "+",
                                                "value": "+",
                                                "valueText": "+"
                                            },
                                            "right": {
                                                "kind": "MemberAccessExpression",
                                                "fullStart": 1225,
                                                "fullEnd": 1243,
                                                "start": 1225,
                                                "end": 1242,
                                                "fullWidth": 18,
                                                "width": 17,
                                                "expression": {
                                                    "kind": "IdentifierName",
                                                    "fullStart": 1225,
                                                    "fullEnd": 1236,
                                                    "start": 1225,
                                                    "end": 1236,
                                                    "fullWidth": 11,
                                                    "width": 11,
                                                    "text": "__lowerCase",
                                                    "value": "__lowerCase",
                                                    "valueText": "__lowerCase"
                                                },
                                                "dotToken": {
                                                    "kind": "DotToken",
                                                    "fullStart": 1236,
                                                    "fullEnd": 1237,
                                                    "start": 1236,
                                                    "end": 1237,
                                                    "fullWidth": 1,
                                                    "width": 1,
                                                    "text": ".",
                                                    "value": ".",
                                                    "valueText": "."
                                                },
                                                "name": {
                                                    "kind": "IdentifierName",
                                                    "fullStart": 1237,
                                                    "fullEnd": 1243,
                                                    "start": 1237,
                                                    "end": 1242,
                                                    "fullWidth": 6,
                                                    "width": 5,
                                                    "text": "index",
                                                    "value": "index",
                                                    "valueText": "index",
                                                    "hasTrailingTrivia": true,
                                                    "trailingTrivia": [
                                                        {
                                                            "kind": "WhitespaceTrivia",
                                                            "text": " "
                                                        }
                                                    ]
                                                }
                                            }
                                        }
                                    ],
                                    "closeParenToken": {
                                        "kind": "CloseParenToken",
                                        "fullStart": 1243,
                                        "fullEnd": 1244,
                                        "start": 1243,
                                        "end": 1244,
                                        "fullWidth": 1,
                                        "width": 1,
                                        "text": ")",
                                        "value": ")",
                                        "valueText": ")"
                                    }
                                }
                            },
                            "semicolonToken": {
                                "kind": "SemicolonToken",
                                "fullStart": 1244,
                                "fullEnd": 1246,
                                "start": 1244,
                                "end": 1245,
                                "fullWidth": 2,
                                "width": 1,
                                "text": ";",
                                "value": ";",
                                "valueText": ";",
                                "hasTrailingTrivia": true,
                                "hasTrailingNewLine": true,
                                "trailingTrivia": [
                                    {
                                        "kind": "NewLineTrivia",
                                        "text": "\n"
                                    }
                                ]
                            }
                        }
                    ],
                    "closeBraceToken": {
                        "kind": "CloseBraceToken",
                        "fullStart": 1246,
                        "fullEnd": 1248,
                        "start": 1246,
                        "end": 1247,
                        "fullWidth": 2,
                        "width": 1,
                        "text": "}",
                        "value": "}",
                        "valueText": "}",
                        "hasTrailingTrivia": true,
                        "hasTrailingNewLine": true,
                        "trailingTrivia": [
                            {
                                "kind": "NewLineTrivia",
                                "text": "\n"
                            }
                        ]
                    }
                }
            },
            {
                "kind": "IfStatement",
                "fullStart": 1248,
                "fullEnd": 1680,
                "start": 1420,
                "end": 1679,
                "fullWidth": 432,
                "width": 259,
                "ifKeyword": {
                    "kind": "IfKeyword",
                    "fullStart": 1248,
                    "fullEnd": 1423,
                    "start": 1420,
                    "end": 1422,
                    "fullWidth": 175,
                    "width": 2,
                    "text": "if",
                    "value": "if",
                    "valueText": "if",
                    "hasLeadingTrivia": true,
                    "hasLeadingComment": true,
                    "hasLeadingNewLine": true,
                    "hasTrailingTrivia": true,
                    "leadingTrivia": [
                        {
                            "kind": "SingleLineCommentTrivia",
                            "text": "//"
                        },
                        {
                            "kind": "NewLineTrivia",
                            "text": "\n"
                        },
                        {
                            "kind": "SingleLineCommentTrivia",
                            "text": "//////////////////////////////////////////////////////////////////////////////"
                        },
                        {
                            "kind": "NewLineTrivia",
                            "text": "\n"
                        },
                        {
                            "kind": "NewLineTrivia",
                            "text": "\n"
                        },
                        {
                            "kind": "SingleLineCommentTrivia",
                            "text": "//////////////////////////////////////////////////////////////////////////////"
                        },
                        {
                            "kind": "NewLineTrivia",
                            "text": "\n"
                        },
                        {
                            "kind": "SingleLineCommentTrivia",
                            "text": "//CHECK#3"
                        },
                        {
                            "kind": "NewLineTrivia",
                            "text": "\n"
                        }
                    ],
                    "trailingTrivia": [
                        {
                            "kind": "WhitespaceTrivia",
                            "text": " "
                        }
                    ]
                },
                "openParenToken": {
                    "kind": "OpenParenToken",
                    "fullStart": 1423,
                    "fullEnd": 1424,
                    "start": 1423,
                    "end": 1424,
                    "fullWidth": 1,
                    "width": 1,
                    "text": "(",
                    "value": "(",
                    "valueText": "("
                },
                "condition": {
                    "kind": "NotEqualsExpression",
                    "fullStart": 1424,
                    "fullEnd": 1462,
                    "start": 1424,
                    "end": 1462,
                    "fullWidth": 38,
                    "width": 38,
                    "left": {
                        "kind": "MemberAccessExpression",
                        "fullStart": 1424,
                        "fullEnd": 1442,
                        "start": 1424,
                        "end": 1441,
                        "fullWidth": 18,
                        "width": 17,
                        "expression": {
                            "kind": "IdentifierName",
                            "fullStart": 1424,
                            "fullEnd": 1435,
                            "start": 1424,
                            "end": 1435,
                            "fullWidth": 11,
                            "width": 11,
                            "text": "__lowerCase",
                            "value": "__lowerCase",
                            "valueText": "__lowerCase"
                        },
                        "dotToken": {
                            "kind": "DotToken",
                            "fullStart": 1435,
                            "fullEnd": 1436,
                            "start": 1435,
                            "end": 1436,
                            "fullWidth": 1,
                            "width": 1,
                            "text": ".",
                            "value": ".",
                            "valueText": "."
                        },
                        "name": {
                            "kind": "IdentifierName",
                            "fullStart": 1436,
                            "fullEnd": 1442,
                            "start": 1436,
                            "end": 1441,
                            "fullWidth": 6,
                            "width": 5,
                            "text": "input",
                            "value": "input",
                            "valueText": "input",
                            "hasTrailingTrivia": true,
                            "trailingTrivia": [
                                {
                                    "kind": "WhitespaceTrivia",
                                    "text": " "
                                }
                            ]
                        }
                    },
                    "operatorToken": {
                        "kind": "ExclamationEqualsEqualsToken",
                        "fullStart": 1442,
                        "fullEnd": 1446,
                        "start": 1442,
                        "end": 1445,
                        "fullWidth": 4,
                        "width": 3,
                        "text": "!==",
                        "value": "!==",
                        "valueText": "!==",
                        "hasTrailingTrivia": true,
                        "trailingTrivia": [
                            {
                                "kind": "WhitespaceTrivia",
                                "text": " "
                            }
                        ]
                    },
                    "right": {
                        "kind": "MemberAccessExpression",
                        "fullStart": 1446,
                        "fullEnd": 1462,
                        "start": 1446,
                        "end": 1462,
                        "fullWidth": 16,
                        "width": 16,
                        "expression": {
                            "kind": "IdentifierName",
                            "fullStart": 1446,
                            "fullEnd": 1456,
                            "start": 1446,
                            "end": 1456,
                            "fullWidth": 10,
                            "width": 10,
                            "text": "__expected",
                            "value": "__expected",
                            "valueText": "__expected"
                        },
                        "dotToken": {
                            "kind": "DotToken",
                            "fullStart": 1456,
                            "fullEnd": 1457,
                            "start": 1456,
                            "end": 1457,
                            "fullWidth": 1,
                            "width": 1,
                            "text": ".",
                            "value": ".",
                            "valueText": "."
                        },
                        "name": {
                            "kind": "IdentifierName",
                            "fullStart": 1457,
                            "fullEnd": 1462,
                            "start": 1457,
                            "end": 1462,
                            "fullWidth": 5,
                            "width": 5,
                            "text": "input",
                            "value": "input",
                            "valueText": "input"
                        }
                    }
                },
                "closeParenToken": {
                    "kind": "CloseParenToken",
                    "fullStart": 1462,
                    "fullEnd": 1464,
                    "start": 1462,
                    "end": 1463,
                    "fullWidth": 2,
                    "width": 1,
                    "text": ")",
                    "value": ")",
                    "valueText": ")",
                    "hasTrailingTrivia": true,
                    "trailingTrivia": [
                        {
                            "kind": "WhitespaceTrivia",
                            "text": " "
                        }
                    ]
                },
                "statement": {
                    "kind": "Block",
                    "fullStart": 1464,
                    "fullEnd": 1680,
                    "start": 1464,
                    "end": 1679,
                    "fullWidth": 216,
                    "width": 215,
                    "openBraceToken": {
                        "kind": "OpenBraceToken",
                        "fullStart": 1464,
                        "fullEnd": 1466,
                        "start": 1464,
                        "end": 1465,
                        "fullWidth": 2,
                        "width": 1,
                        "text": "{",
                        "value": "{",
                        "valueText": "{",
                        "hasTrailingTrivia": true,
                        "hasTrailingNewLine": true,
                        "trailingTrivia": [
                            {
                                "kind": "NewLineTrivia",
                                "text": "\n"
                            }
                        ]
                    },
                    "statements": [
                        {
                            "kind": "ExpressionStatement",
                            "fullStart": 1466,
                            "fullEnd": 1678,
                            "start": 1468,
                            "end": 1677,
                            "fullWidth": 212,
                            "width": 209,
                            "expression": {
                                "kind": "InvocationExpression",
                                "fullStart": 1466,
                                "fullEnd": 1676,
                                "start": 1468,
                                "end": 1676,
                                "fullWidth": 210,
                                "width": 208,
                                "expression": {
                                    "kind": "IdentifierName",
                                    "fullStart": 1466,
                                    "fullEnd": 1474,
                                    "start": 1468,
                                    "end": 1474,
                                    "fullWidth": 8,
                                    "width": 6,
                                    "text": "$ERROR",
                                    "value": "$ERROR",
                                    "valueText": "$ERROR",
                                    "hasLeadingTrivia": true,
                                    "leadingTrivia": [
                                        {
                                            "kind": "WhitespaceTrivia",
                                            "text": "  "
                                        }
                                    ]
                                },
                                "argumentList": {
                                    "kind": "ArgumentList",
                                    "fullStart": 1474,
                                    "fullEnd": 1676,
                                    "start": 1474,
                                    "end": 1676,
                                    "fullWidth": 202,
                                    "width": 202,
                                    "openParenToken": {
                                        "kind": "OpenParenToken",
                                        "fullStart": 1474,
                                        "fullEnd": 1475,
                                        "start": 1474,
                                        "end": 1475,
                                        "fullWidth": 1,
                                        "width": 1,
                                        "text": "(",
                                        "value": "(",
                                        "valueText": "("
                                    },
                                    "arguments": [
                                        {
                                            "kind": "AddExpression",
                                            "fullStart": 1475,
                                            "fullEnd": 1675,
                                            "start": 1475,
                                            "end": 1674,
                                            "fullWidth": 200,
                                            "width": 199,
                                            "left": {
                                                "kind": "StringLiteral",
                                                "fullStart": 1475,
                                                "fullEnd": 1656,
                                                "start": 1475,
                                                "end": 1656,
                                                "fullWidth": 181,
                                                "width": 181,
                                                "text": "'#3: __obj = {valueOf:function(){}, toString:void 0}; __lowerCase = new String(__obj).toLocaleLowerCase(); __expected =\"undefined\"; __lowerCase.input === __expected.input. Actual: '",
                                                "value": "#3: __obj = {valueOf:function(){}, toString:void 0}; __lowerCase = new String(__obj).toLocaleLowerCase(); __expected =\"undefined\"; __lowerCase.input === __expected.input. Actual: ",
                                                "valueText": "#3: __obj = {valueOf:function(){}, toString:void 0}; __lowerCase = new String(__obj).toLocaleLowerCase(); __expected =\"undefined\"; __lowerCase.input === __expected.input. Actual: "
                                            },
                                            "operatorToken": {
                                                "kind": "PlusToken",
                                                "fullStart": 1656,
                                                "fullEnd": 1657,
                                                "start": 1656,
                                                "end": 1657,
                                                "fullWidth": 1,
                                                "width": 1,
                                                "text": "+",
                                                "value": "+",
                                                "valueText": "+"
                                            },
                                            "right": {
                                                "kind": "MemberAccessExpression",
                                                "fullStart": 1657,
                                                "fullEnd": 1675,
                                                "start": 1657,
                                                "end": 1674,
                                                "fullWidth": 18,
                                                "width": 17,
                                                "expression": {
                                                    "kind": "IdentifierName",
                                                    "fullStart": 1657,
                                                    "fullEnd": 1668,
                                                    "start": 1657,
                                                    "end": 1668,
                                                    "fullWidth": 11,
                                                    "width": 11,
                                                    "text": "__lowerCase",
                                                    "value": "__lowerCase",
                                                    "valueText": "__lowerCase"
                                                },
                                                "dotToken": {
                                                    "kind": "DotToken",
                                                    "fullStart": 1668,
                                                    "fullEnd": 1669,
                                                    "start": 1668,
                                                    "end": 1669,
                                                    "fullWidth": 1,
                                                    "width": 1,
                                                    "text": ".",
                                                    "value": ".",
                                                    "valueText": "."
                                                },
                                                "name": {
                                                    "kind": "IdentifierName",
                                                    "fullStart": 1669,
                                                    "fullEnd": 1675,
                                                    "start": 1669,
                                                    "end": 1674,
                                                    "fullWidth": 6,
                                                    "width": 5,
                                                    "text": "input",
                                                    "value": "input",
                                                    "valueText": "input",
                                                    "hasTrailingTrivia": true,
                                                    "trailingTrivia": [
                                                        {
                                                            "kind": "WhitespaceTrivia",
                                                            "text": " "
                                                        }
                                                    ]
                                                }
                                            }
                                        }
                                    ],
                                    "closeParenToken": {
                                        "kind": "CloseParenToken",
                                        "fullStart": 1675,
                                        "fullEnd": 1676,
                                        "start": 1675,
                                        "end": 1676,
                                        "fullWidth": 1,
                                        "width": 1,
                                        "text": ")",
                                        "value": ")",
                                        "valueText": ")"
                                    }
                                }
                            },
                            "semicolonToken": {
                                "kind": "SemicolonToken",
                                "fullStart": 1676,
                                "fullEnd": 1678,
                                "start": 1676,
                                "end": 1677,
                                "fullWidth": 2,
                                "width": 1,
                                "text": ";",
                                "value": ";",
                                "valueText": ";",
                                "hasTrailingTrivia": true,
                                "hasTrailingNewLine": true,
                                "trailingTrivia": [
                                    {
                                        "kind": "NewLineTrivia",
                                        "text": "\n"
                                    }
                                ]
                            }
                        }
                    ],
                    "closeBraceToken": {
                        "kind": "CloseBraceToken",
                        "fullStart": 1678,
                        "fullEnd": 1680,
                        "start": 1678,
                        "end": 1679,
                        "fullWidth": 2,
                        "width": 1,
                        "text": "}",
                        "value": "}",
                        "valueText": "}",
                        "hasTrailingTrivia": true,
                        "hasTrailingNewLine": true,
                        "trailingTrivia": [
                            {
                                "kind": "NewLineTrivia",
                                "text": "\n"
                            }
                        ]
                    }
                }
            },
            {
                "kind": "ForStatement",
                "fullStart": 1680,
                "fullEnd": 2192,
                "start": 1852,
                "end": 2191,
                "fullWidth": 512,
                "width": 339,
                "forKeyword": {
                    "kind": "ForKeyword",
                    "fullStart": 1680,
                    "fullEnd": 1855,
                    "start": 1852,
                    "end": 1855,
                    "fullWidth": 175,
                    "width": 3,
                    "text": "for",
                    "value": "for",
                    "valueText": "for",
                    "hasLeadingTrivia": true,
                    "hasLeadingComment": true,
                    "hasLeadingNewLine": true,
                    "leadingTrivia": [
                        {
                            "kind": "SingleLineCommentTrivia",
                            "text": "//"
                        },
                        {
                            "kind": "NewLineTrivia",
                            "text": "\n"
                        },
                        {
                            "kind": "SingleLineCommentTrivia",
                            "text": "//////////////////////////////////////////////////////////////////////////////"
                        },
                        {
                            "kind": "NewLineTrivia",
                            "text": "\n"
                        },
                        {
                            "kind": "NewLineTrivia",
                            "text": "\n"
                        },
                        {
                            "kind": "SingleLineCommentTrivia",
                            "text": "//////////////////////////////////////////////////////////////////////////////"
                        },
                        {
                            "kind": "NewLineTrivia",
                            "text": "\n"
                        },
                        {
                            "kind": "SingleLineCommentTrivia",
                            "text": "//CHECK#4"
                        },
                        {
                            "kind": "NewLineTrivia",
                            "text": "\n"
                        }
                    ]
                },
                "openParenToken": {
                    "kind": "OpenParenToken",
                    "fullStart": 1855,
                    "fullEnd": 1856,
                    "start": 1855,
                    "end": 1856,
                    "fullWidth": 1,
                    "width": 1,
                    "text": "(",
                    "value": "(",
                    "valueText": "("
                },
                "variableDeclaration": {
                    "kind": "VariableDeclaration",
                    "fullStart": 1856,
                    "fullEnd": 1867,
                    "start": 1856,
                    "end": 1867,
                    "fullWidth": 11,
                    "width": 11,
                    "varKeyword": {
                        "kind": "VarKeyword",
                        "fullStart": 1856,
                        "fullEnd": 1860,
                        "start": 1856,
                        "end": 1859,
                        "fullWidth": 4,
                        "width": 3,
                        "text": "var",
                        "value": "var",
                        "valueText": "var",
                        "hasTrailingTrivia": true,
                        "trailingTrivia": [
                            {
                                "kind": "WhitespaceTrivia",
                                "text": " "
                            }
                        ]
                    },
                    "variableDeclarators": [
                        {
                            "kind": "VariableDeclarator",
                            "fullStart": 1860,
                            "fullEnd": 1867,
                            "start": 1860,
                            "end": 1867,
                            "fullWidth": 7,
<<<<<<< HEAD
                            "width": 7,
                            "identifier": {
=======
                            "propertyName": {
>>>>>>> 85e84683
                                "kind": "IdentifierName",
                                "fullStart": 1860,
                                "fullEnd": 1865,
                                "start": 1860,
                                "end": 1865,
                                "fullWidth": 5,
                                "width": 5,
                                "text": "index",
                                "value": "index",
                                "valueText": "index"
                            },
                            "equalsValueClause": {
                                "kind": "EqualsValueClause",
                                "fullStart": 1865,
                                "fullEnd": 1867,
                                "start": 1865,
                                "end": 1867,
                                "fullWidth": 2,
                                "width": 2,
                                "equalsToken": {
                                    "kind": "EqualsToken",
                                    "fullStart": 1865,
                                    "fullEnd": 1866,
                                    "start": 1865,
                                    "end": 1866,
                                    "fullWidth": 1,
                                    "width": 1,
                                    "text": "=",
                                    "value": "=",
                                    "valueText": "="
                                },
                                "value": {
                                    "kind": "NumericLiteral",
                                    "fullStart": 1866,
                                    "fullEnd": 1867,
                                    "start": 1866,
                                    "end": 1867,
                                    "fullWidth": 1,
                                    "width": 1,
                                    "text": "0",
                                    "value": 0,
                                    "valueText": "0"
                                }
                            }
                        }
                    ]
                },
                "firstSemicolonToken": {
                    "kind": "SemicolonToken",
                    "fullStart": 1867,
                    "fullEnd": 1869,
                    "start": 1867,
                    "end": 1868,
                    "fullWidth": 2,
                    "width": 1,
                    "text": ";",
                    "value": ";",
                    "valueText": ";",
                    "hasTrailingTrivia": true,
                    "trailingTrivia": [
                        {
                            "kind": "WhitespaceTrivia",
                            "text": " "
                        }
                    ]
                },
                "condition": {
                    "kind": "LessThanExpression",
                    "fullStart": 1869,
                    "fullEnd": 1892,
                    "start": 1869,
                    "end": 1892,
                    "fullWidth": 23,
                    "width": 23,
                    "left": {
                        "kind": "IdentifierName",
                        "fullStart": 1869,
                        "fullEnd": 1874,
                        "start": 1869,
                        "end": 1874,
                        "fullWidth": 5,
                        "width": 5,
                        "text": "index",
                        "value": "index",
                        "valueText": "index"
                    },
                    "operatorToken": {
                        "kind": "LessThanToken",
                        "fullStart": 1874,
                        "fullEnd": 1875,
                        "start": 1874,
                        "end": 1875,
                        "fullWidth": 1,
                        "width": 1,
                        "text": "<",
                        "value": "<",
                        "valueText": "<"
                    },
                    "right": {
                        "kind": "MemberAccessExpression",
                        "fullStart": 1875,
                        "fullEnd": 1892,
                        "start": 1875,
                        "end": 1892,
                        "fullWidth": 17,
                        "width": 17,
                        "expression": {
                            "kind": "IdentifierName",
                            "fullStart": 1875,
                            "fullEnd": 1885,
                            "start": 1875,
                            "end": 1885,
                            "fullWidth": 10,
                            "width": 10,
                            "text": "__expected",
                            "value": "__expected",
                            "valueText": "__expected"
                        },
                        "dotToken": {
                            "kind": "DotToken",
                            "fullStart": 1885,
                            "fullEnd": 1886,
                            "start": 1885,
                            "end": 1886,
                            "fullWidth": 1,
                            "width": 1,
                            "text": ".",
                            "value": ".",
                            "valueText": "."
                        },
                        "name": {
                            "kind": "IdentifierName",
                            "fullStart": 1886,
                            "fullEnd": 1892,
                            "start": 1886,
                            "end": 1892,
                            "fullWidth": 6,
                            "width": 6,
                            "text": "length",
                            "value": "length",
                            "valueText": "length"
                        }
                    }
                },
                "secondSemicolonToken": {
                    "kind": "SemicolonToken",
                    "fullStart": 1892,
                    "fullEnd": 1894,
                    "start": 1892,
                    "end": 1893,
                    "fullWidth": 2,
                    "width": 1,
                    "text": ";",
                    "value": ";",
                    "valueText": ";",
                    "hasTrailingTrivia": true,
                    "trailingTrivia": [
                        {
                            "kind": "WhitespaceTrivia",
                            "text": " "
                        }
                    ]
                },
                "incrementor": {
                    "kind": "PostIncrementExpression",
                    "fullStart": 1894,
                    "fullEnd": 1901,
                    "start": 1894,
                    "end": 1901,
                    "fullWidth": 7,
                    "width": 7,
                    "operand": {
                        "kind": "IdentifierName",
                        "fullStart": 1894,
                        "fullEnd": 1899,
                        "start": 1894,
                        "end": 1899,
                        "fullWidth": 5,
                        "width": 5,
                        "text": "index",
                        "value": "index",
                        "valueText": "index"
                    },
                    "operatorToken": {
                        "kind": "PlusPlusToken",
                        "fullStart": 1899,
                        "fullEnd": 1901,
                        "start": 1899,
                        "end": 1901,
                        "fullWidth": 2,
                        "width": 2,
                        "text": "++",
                        "value": "++",
                        "valueText": "++"
                    }
                },
                "closeParenToken": {
                    "kind": "CloseParenToken",
                    "fullStart": 1901,
                    "fullEnd": 1903,
                    "start": 1901,
                    "end": 1902,
                    "fullWidth": 2,
                    "width": 1,
                    "text": ")",
                    "value": ")",
                    "valueText": ")",
                    "hasTrailingTrivia": true,
                    "trailingTrivia": [
                        {
                            "kind": "WhitespaceTrivia",
                            "text": " "
                        }
                    ]
                },
                "statement": {
                    "kind": "Block",
                    "fullStart": 1903,
                    "fullEnd": 2192,
                    "start": 1903,
                    "end": 2191,
                    "fullWidth": 289,
                    "width": 288,
                    "openBraceToken": {
                        "kind": "OpenBraceToken",
                        "fullStart": 1903,
                        "fullEnd": 1905,
                        "start": 1903,
                        "end": 1904,
                        "fullWidth": 2,
                        "width": 1,
                        "text": "{",
                        "value": "{",
                        "valueText": "{",
                        "hasTrailingTrivia": true,
                        "hasTrailingNewLine": true,
                        "trailingTrivia": [
                            {
                                "kind": "NewLineTrivia",
                                "text": "\n"
                            }
                        ]
                    },
                    "statements": [
                        {
                            "kind": "IfStatement",
                            "fullStart": 1905,
                            "fullEnd": 2190,
                            "start": 1907,
                            "end": 2189,
                            "fullWidth": 285,
                            "width": 282,
                            "ifKeyword": {
                                "kind": "IfKeyword",
                                "fullStart": 1905,
                                "fullEnd": 1910,
                                "start": 1907,
                                "end": 1909,
                                "fullWidth": 5,
                                "width": 2,
                                "text": "if",
                                "value": "if",
                                "valueText": "if",
                                "hasLeadingTrivia": true,
                                "hasTrailingTrivia": true,
                                "leadingTrivia": [
                                    {
                                        "kind": "WhitespaceTrivia",
                                        "text": "  "
                                    }
                                ],
                                "trailingTrivia": [
                                    {
                                        "kind": "WhitespaceTrivia",
                                        "text": " "
                                    }
                                ]
                            },
                            "openParenToken": {
                                "kind": "OpenParenToken",
                                "fullStart": 1910,
                                "fullEnd": 1911,
                                "start": 1910,
                                "end": 1911,
                                "fullWidth": 1,
                                "width": 1,
                                "text": "(",
                                "value": "(",
                                "valueText": "("
                            },
                            "condition": {
                                "kind": "NotEqualsExpression",
                                "fullStart": 1911,
                                "fullEnd": 1949,
                                "start": 1911,
                                "end": 1949,
                                "fullWidth": 38,
                                "width": 38,
                                "left": {
                                    "kind": "ElementAccessExpression",
                                    "fullStart": 1911,
                                    "fullEnd": 1929,
                                    "start": 1911,
                                    "end": 1929,
                                    "fullWidth": 18,
                                    "width": 18,
                                    "expression": {
                                        "kind": "IdentifierName",
                                        "fullStart": 1911,
                                        "fullEnd": 1922,
                                        "start": 1911,
                                        "end": 1922,
                                        "fullWidth": 11,
                                        "width": 11,
                                        "text": "__lowerCase",
                                        "value": "__lowerCase",
                                        "valueText": "__lowerCase"
                                    },
                                    "openBracketToken": {
                                        "kind": "OpenBracketToken",
                                        "fullStart": 1922,
                                        "fullEnd": 1923,
                                        "start": 1922,
                                        "end": 1923,
                                        "fullWidth": 1,
                                        "width": 1,
                                        "text": "[",
                                        "value": "[",
                                        "valueText": "["
                                    },
                                    "argumentExpression": {
                                        "kind": "IdentifierName",
                                        "fullStart": 1923,
                                        "fullEnd": 1928,
                                        "start": 1923,
                                        "end": 1928,
                                        "fullWidth": 5,
                                        "width": 5,
                                        "text": "index",
                                        "value": "index",
                                        "valueText": "index"
                                    },
                                    "closeBracketToken": {
                                        "kind": "CloseBracketToken",
                                        "fullStart": 1928,
                                        "fullEnd": 1929,
                                        "start": 1928,
                                        "end": 1929,
                                        "fullWidth": 1,
                                        "width": 1,
                                        "text": "]",
                                        "value": "]",
                                        "valueText": "]"
                                    }
                                },
                                "operatorToken": {
                                    "kind": "ExclamationEqualsEqualsToken",
                                    "fullStart": 1929,
                                    "fullEnd": 1932,
                                    "start": 1929,
                                    "end": 1932,
                                    "fullWidth": 3,
                                    "width": 3,
                                    "text": "!==",
                                    "value": "!==",
                                    "valueText": "!=="
                                },
                                "right": {
                                    "kind": "ElementAccessExpression",
                                    "fullStart": 1932,
                                    "fullEnd": 1949,
                                    "start": 1932,
                                    "end": 1949,
                                    "fullWidth": 17,
                                    "width": 17,
                                    "expression": {
                                        "kind": "IdentifierName",
                                        "fullStart": 1932,
                                        "fullEnd": 1942,
                                        "start": 1932,
                                        "end": 1942,
                                        "fullWidth": 10,
                                        "width": 10,
                                        "text": "__expected",
                                        "value": "__expected",
                                        "valueText": "__expected"
                                    },
                                    "openBracketToken": {
                                        "kind": "OpenBracketToken",
                                        "fullStart": 1942,
                                        "fullEnd": 1943,
                                        "start": 1942,
                                        "end": 1943,
                                        "fullWidth": 1,
                                        "width": 1,
                                        "text": "[",
                                        "value": "[",
                                        "valueText": "["
                                    },
                                    "argumentExpression": {
                                        "kind": "IdentifierName",
                                        "fullStart": 1943,
                                        "fullEnd": 1948,
                                        "start": 1943,
                                        "end": 1948,
                                        "fullWidth": 5,
                                        "width": 5,
                                        "text": "index",
                                        "value": "index",
                                        "valueText": "index"
                                    },
                                    "closeBracketToken": {
                                        "kind": "CloseBracketToken",
                                        "fullStart": 1948,
                                        "fullEnd": 1949,
                                        "start": 1948,
                                        "end": 1949,
                                        "fullWidth": 1,
                                        "width": 1,
                                        "text": "]",
                                        "value": "]",
                                        "valueText": "]"
                                    }
                                }
                            },
                            "closeParenToken": {
                                "kind": "CloseParenToken",
                                "fullStart": 1949,
                                "fullEnd": 1951,
                                "start": 1949,
                                "end": 1950,
                                "fullWidth": 2,
                                "width": 1,
                                "text": ")",
                                "value": ")",
                                "valueText": ")",
                                "hasTrailingTrivia": true,
                                "trailingTrivia": [
                                    {
                                        "kind": "WhitespaceTrivia",
                                        "text": " "
                                    }
                                ]
                            },
                            "statement": {
                                "kind": "Block",
                                "fullStart": 1951,
                                "fullEnd": 2190,
                                "start": 1951,
                                "end": 2189,
                                "fullWidth": 239,
                                "width": 238,
                                "openBraceToken": {
                                    "kind": "OpenBraceToken",
                                    "fullStart": 1951,
                                    "fullEnd": 1953,
                                    "start": 1951,
                                    "end": 1952,
                                    "fullWidth": 2,
                                    "width": 1,
                                    "text": "{",
                                    "value": "{",
                                    "valueText": "{",
                                    "hasTrailingTrivia": true,
                                    "hasTrailingNewLine": true,
                                    "trailingTrivia": [
                                        {
                                            "kind": "NewLineTrivia",
                                            "text": "\n"
                                        }
                                    ]
                                },
                                "statements": [
                                    {
                                        "kind": "ExpressionStatement",
                                        "fullStart": 1953,
                                        "fullEnd": 2186,
                                        "start": 1957,
                                        "end": 2185,
                                        "fullWidth": 233,
                                        "width": 228,
                                        "expression": {
                                            "kind": "InvocationExpression",
                                            "fullStart": 1953,
                                            "fullEnd": 2184,
                                            "start": 1957,
                                            "end": 2184,
                                            "fullWidth": 231,
                                            "width": 227,
                                            "expression": {
                                                "kind": "IdentifierName",
                                                "fullStart": 1953,
                                                "fullEnd": 1963,
                                                "start": 1957,
                                                "end": 1963,
                                                "fullWidth": 10,
                                                "width": 6,
                                                "text": "$ERROR",
                                                "value": "$ERROR",
                                                "valueText": "$ERROR",
                                                "hasLeadingTrivia": true,
                                                "leadingTrivia": [
                                                    {
                                                        "kind": "WhitespaceTrivia",
                                                        "text": "    "
                                                    }
                                                ]
                                            },
                                            "argumentList": {
                                                "kind": "ArgumentList",
                                                "fullStart": 1963,
                                                "fullEnd": 2184,
                                                "start": 1963,
                                                "end": 2184,
                                                "fullWidth": 221,
                                                "width": 221,
                                                "openParenToken": {
                                                    "kind": "OpenParenToken",
                                                    "fullStart": 1963,
                                                    "fullEnd": 1964,
                                                    "start": 1963,
                                                    "end": 1964,
                                                    "fullWidth": 1,
                                                    "width": 1,
                                                    "text": "(",
                                                    "value": "(",
                                                    "valueText": "("
                                                },
                                                "arguments": [
                                                    {
                                                        "kind": "AddExpression",
                                                        "fullStart": 1964,
                                                        "fullEnd": 2183,
                                                        "start": 1964,
                                                        "end": 2183,
                                                        "fullWidth": 219,
                                                        "width": 219,
                                                        "left": {
                                                            "kind": "AddExpression",
                                                            "fullStart": 1964,
                                                            "fullEnd": 2164,
                                                            "start": 1964,
                                                            "end": 2164,
                                                            "fullWidth": 200,
                                                            "width": 200,
                                                            "left": {
                                                                "kind": "AddExpression",
                                                                "fullStart": 1964,
                                                                "fullEnd": 2151,
                                                                "start": 1964,
                                                                "end": 2151,
                                                                "fullWidth": 187,
                                                                "width": 187,
                                                                "left": {
                                                                    "kind": "AddExpression",
                                                                    "fullStart": 1964,
                                                                    "fullEnd": 2133,
                                                                    "start": 1964,
                                                                    "end": 2133,
                                                                    "fullWidth": 169,
                                                                    "width": 169,
                                                                    "left": {
                                                                        "kind": "AddExpression",
                                                                        "fullStart": 1964,
                                                                        "fullEnd": 2125,
                                                                        "start": 1964,
                                                                        "end": 2125,
                                                                        "fullWidth": 161,
                                                                        "width": 161,
                                                                        "left": {
                                                                            "kind": "AddExpression",
                                                                            "fullStart": 1964,
                                                                            "fullEnd": 2119,
                                                                            "start": 1964,
                                                                            "end": 2119,
                                                                            "fullWidth": 155,
                                                                            "width": 155,
                                                                            "left": {
                                                                                "kind": "AddExpression",
                                                                                "fullStart": 1964,
                                                                                "fullEnd": 1975,
                                                                                "start": 1964,
                                                                                "end": 1975,
                                                                                "fullWidth": 11,
                                                                                "width": 11,
                                                                                "left": {
                                                                                    "kind": "StringLiteral",
                                                                                    "fullStart": 1964,
                                                                                    "fullEnd": 1969,
                                                                                    "start": 1964,
                                                                                    "end": 1969,
                                                                                    "fullWidth": 5,
                                                                                    "width": 5,
                                                                                    "text": "'#4.'",
                                                                                    "value": "#4.",
                                                                                    "valueText": "#4."
                                                                                },
                                                                                "operatorToken": {
                                                                                    "kind": "PlusToken",
                                                                                    "fullStart": 1969,
                                                                                    "fullEnd": 1970,
                                                                                    "start": 1969,
                                                                                    "end": 1970,
                                                                                    "fullWidth": 1,
                                                                                    "width": 1,
                                                                                    "text": "+",
                                                                                    "value": "+",
                                                                                    "valueText": "+"
                                                                                },
                                                                                "right": {
                                                                                    "kind": "IdentifierName",
                                                                                    "fullStart": 1970,
                                                                                    "fullEnd": 1975,
                                                                                    "start": 1970,
                                                                                    "end": 1975,
                                                                                    "fullWidth": 5,
                                                                                    "width": 5,
                                                                                    "text": "index",
                                                                                    "value": "index",
                                                                                    "valueText": "index"
                                                                                }
                                                                            },
                                                                            "operatorToken": {
                                                                                "kind": "PlusToken",
                                                                                "fullStart": 1975,
                                                                                "fullEnd": 1976,
                                                                                "start": 1975,
                                                                                "end": 1976,
                                                                                "fullWidth": 1,
                                                                                "width": 1,
                                                                                "text": "+",
                                                                                "value": "+",
                                                                                "valueText": "+"
                                                                            },
                                                                            "right": {
                                                                                "kind": "StringLiteral",
                                                                                "fullStart": 1976,
                                                                                "fullEnd": 2119,
                                                                                "start": 1976,
                                                                                "end": 2119,
                                                                                "fullWidth": 143,
                                                                                "width": 143,
                                                                                "text": "': __obj = {valueOf:function(){}, toString:void 0}; __lowerCase = new String(__obj).toLocaleLowerCase(); __expected =\"undefined\"; __lowerCase['",
                                                                                "value": ": __obj = {valueOf:function(){}, toString:void 0}; __lowerCase = new String(__obj).toLocaleLowerCase(); __expected =\"undefined\"; __lowerCase[",
                                                                                "valueText": ": __obj = {valueOf:function(){}, toString:void 0}; __lowerCase = new String(__obj).toLocaleLowerCase(); __expected =\"undefined\"; __lowerCase["
                                                                            }
                                                                        },
                                                                        "operatorToken": {
                                                                            "kind": "PlusToken",
                                                                            "fullStart": 2119,
                                                                            "fullEnd": 2120,
                                                                            "start": 2119,
                                                                            "end": 2120,
                                                                            "fullWidth": 1,
                                                                            "width": 1,
                                                                            "text": "+",
                                                                            "value": "+",
                                                                            "valueText": "+"
                                                                        },
                                                                        "right": {
                                                                            "kind": "IdentifierName",
                                                                            "fullStart": 2120,
                                                                            "fullEnd": 2125,
                                                                            "start": 2120,
                                                                            "end": 2125,
                                                                            "fullWidth": 5,
                                                                            "width": 5,
                                                                            "text": "index",
                                                                            "value": "index",
                                                                            "valueText": "index"
                                                                        }
                                                                    },
                                                                    "operatorToken": {
                                                                        "kind": "PlusToken",
                                                                        "fullStart": 2125,
                                                                        "fullEnd": 2126,
                                                                        "start": 2125,
                                                                        "end": 2126,
                                                                        "fullWidth": 1,
                                                                        "width": 1,
                                                                        "text": "+",
                                                                        "value": "+",
                                                                        "valueText": "+"
                                                                    },
                                                                    "right": {
                                                                        "kind": "StringLiteral",
                                                                        "fullStart": 2126,
                                                                        "fullEnd": 2133,
                                                                        "start": 2126,
                                                                        "end": 2133,
                                                                        "fullWidth": 7,
                                                                        "width": 7,
                                                                        "text": "']=== '",
                                                                        "value": "]=== ",
                                                                        "valueText": "]=== "
                                                                    }
                                                                },
                                                                "operatorToken": {
                                                                    "kind": "PlusToken",
                                                                    "fullStart": 2133,
                                                                    "fullEnd": 2134,
                                                                    "start": 2133,
                                                                    "end": 2134,
                                                                    "fullWidth": 1,
                                                                    "width": 1,
                                                                    "text": "+",
                                                                    "value": "+",
                                                                    "valueText": "+"
                                                                },
                                                                "right": {
                                                                    "kind": "ElementAccessExpression",
                                                                    "fullStart": 2134,
                                                                    "fullEnd": 2151,
                                                                    "start": 2134,
                                                                    "end": 2151,
                                                                    "fullWidth": 17,
                                                                    "width": 17,
                                                                    "expression": {
                                                                        "kind": "IdentifierName",
                                                                        "fullStart": 2134,
                                                                        "fullEnd": 2144,
                                                                        "start": 2134,
                                                                        "end": 2144,
                                                                        "fullWidth": 10,
                                                                        "width": 10,
                                                                        "text": "__expected",
                                                                        "value": "__expected",
                                                                        "valueText": "__expected"
                                                                    },
                                                                    "openBracketToken": {
                                                                        "kind": "OpenBracketToken",
                                                                        "fullStart": 2144,
                                                                        "fullEnd": 2145,
                                                                        "start": 2144,
                                                                        "end": 2145,
                                                                        "fullWidth": 1,
                                                                        "width": 1,
                                                                        "text": "[",
                                                                        "value": "[",
                                                                        "valueText": "["
                                                                    },
                                                                    "argumentExpression": {
                                                                        "kind": "IdentifierName",
                                                                        "fullStart": 2145,
                                                                        "fullEnd": 2150,
                                                                        "start": 2145,
                                                                        "end": 2150,
                                                                        "fullWidth": 5,
                                                                        "width": 5,
                                                                        "text": "index",
                                                                        "value": "index",
                                                                        "valueText": "index"
                                                                    },
                                                                    "closeBracketToken": {
                                                                        "kind": "CloseBracketToken",
                                                                        "fullStart": 2150,
                                                                        "fullEnd": 2151,
                                                                        "start": 2150,
                                                                        "end": 2151,
                                                                        "fullWidth": 1,
                                                                        "width": 1,
                                                                        "text": "]",
                                                                        "value": "]",
                                                                        "valueText": "]"
                                                                    }
                                                                }
                                                            },
                                                            "operatorToken": {
                                                                "kind": "PlusToken",
                                                                "fullStart": 2151,
                                                                "fullEnd": 2152,
                                                                "start": 2151,
                                                                "end": 2152,
                                                                "fullWidth": 1,
                                                                "width": 1,
                                                                "text": "+",
                                                                "value": "+",
                                                                "valueText": "+"
                                                            },
                                                            "right": {
                                                                "kind": "StringLiteral",
                                                                "fullStart": 2152,
                                                                "fullEnd": 2164,
                                                                "start": 2152,
                                                                "end": 2164,
                                                                "fullWidth": 12,
                                                                "width": 12,
                                                                "text": "'. Actual: '",
                                                                "value": ". Actual: ",
                                                                "valueText": ". Actual: "
                                                            }
                                                        },
                                                        "operatorToken": {
                                                            "kind": "PlusToken",
                                                            "fullStart": 2164,
                                                            "fullEnd": 2165,
                                                            "start": 2164,
                                                            "end": 2165,
                                                            "fullWidth": 1,
                                                            "width": 1,
                                                            "text": "+",
                                                            "value": "+",
                                                            "valueText": "+"
                                                        },
                                                        "right": {
                                                            "kind": "ElementAccessExpression",
                                                            "fullStart": 2165,
                                                            "fullEnd": 2183,
                                                            "start": 2165,
                                                            "end": 2183,
                                                            "fullWidth": 18,
                                                            "width": 18,
                                                            "expression": {
                                                                "kind": "IdentifierName",
                                                                "fullStart": 2165,
                                                                "fullEnd": 2176,
                                                                "start": 2165,
                                                                "end": 2176,
                                                                "fullWidth": 11,
                                                                "width": 11,
                                                                "text": "__lowerCase",
                                                                "value": "__lowerCase",
                                                                "valueText": "__lowerCase"
                                                            },
                                                            "openBracketToken": {
                                                                "kind": "OpenBracketToken",
                                                                "fullStart": 2176,
                                                                "fullEnd": 2177,
                                                                "start": 2176,
                                                                "end": 2177,
                                                                "fullWidth": 1,
                                                                "width": 1,
                                                                "text": "[",
                                                                "value": "[",
                                                                "valueText": "["
                                                            },
                                                            "argumentExpression": {
                                                                "kind": "IdentifierName",
                                                                "fullStart": 2177,
                                                                "fullEnd": 2182,
                                                                "start": 2177,
                                                                "end": 2182,
                                                                "fullWidth": 5,
                                                                "width": 5,
                                                                "text": "index",
                                                                "value": "index",
                                                                "valueText": "index"
                                                            },
                                                            "closeBracketToken": {
                                                                "kind": "CloseBracketToken",
                                                                "fullStart": 2182,
                                                                "fullEnd": 2183,
                                                                "start": 2182,
                                                                "end": 2183,
                                                                "fullWidth": 1,
                                                                "width": 1,
                                                                "text": "]",
                                                                "value": "]",
                                                                "valueText": "]"
                                                            }
                                                        }
                                                    }
                                                ],
                                                "closeParenToken": {
                                                    "kind": "CloseParenToken",
                                                    "fullStart": 2183,
                                                    "fullEnd": 2184,
                                                    "start": 2183,
                                                    "end": 2184,
                                                    "fullWidth": 1,
                                                    "width": 1,
                                                    "text": ")",
                                                    "value": ")",
                                                    "valueText": ")"
                                                }
                                            }
                                        },
                                        "semicolonToken": {
                                            "kind": "SemicolonToken",
                                            "fullStart": 2184,
                                            "fullEnd": 2186,
                                            "start": 2184,
                                            "end": 2185,
                                            "fullWidth": 2,
                                            "width": 1,
                                            "text": ";",
                                            "value": ";",
                                            "valueText": ";",
                                            "hasTrailingTrivia": true,
                                            "hasTrailingNewLine": true,
                                            "trailingTrivia": [
                                                {
                                                    "kind": "NewLineTrivia",
                                                    "text": "\n"
                                                }
                                            ]
                                        }
                                    }
                                ],
                                "closeBraceToken": {
                                    "kind": "CloseBraceToken",
                                    "fullStart": 2186,
                                    "fullEnd": 2190,
                                    "start": 2188,
                                    "end": 2189,
                                    "fullWidth": 4,
                                    "width": 1,
                                    "text": "}",
                                    "value": "}",
                                    "valueText": "}",
                                    "hasLeadingTrivia": true,
                                    "hasTrailingTrivia": true,
                                    "hasTrailingNewLine": true,
                                    "leadingTrivia": [
                                        {
                                            "kind": "WhitespaceTrivia",
                                            "text": "  "
                                        }
                                    ],
                                    "trailingTrivia": [
                                        {
                                            "kind": "NewLineTrivia",
                                            "text": "\n"
                                        }
                                    ]
                                }
                            }
                        }
                    ],
                    "closeBraceToken": {
                        "kind": "CloseBraceToken",
                        "fullStart": 2190,
                        "fullEnd": 2192,
                        "start": 2190,
                        "end": 2191,
                        "fullWidth": 2,
                        "width": 1,
                        "text": "}",
                        "value": "}",
                        "valueText": "}",
                        "hasTrailingTrivia": true,
                        "hasTrailingNewLine": true,
                        "trailingTrivia": [
                            {
                                "kind": "NewLineTrivia",
                                "text": "\n"
                            }
                        ]
                    }
                }
            }
        ],
        "endOfFileToken": {
            "kind": "EndOfFileToken",
            "fullStart": 2192,
            "fullEnd": 2275,
            "start": 2275,
            "end": 2275,
            "fullWidth": 83,
            "width": 0,
            "text": "",
            "hasLeadingTrivia": true,
            "hasLeadingComment": true,
            "hasLeadingNewLine": true,
            "leadingTrivia": [
                {
                    "kind": "SingleLineCommentTrivia",
                    "text": "//"
                },
                {
                    "kind": "NewLineTrivia",
                    "text": "\n"
                },
                {
                    "kind": "SingleLineCommentTrivia",
                    "text": "//////////////////////////////////////////////////////////////////////////////"
                },
                {
                    "kind": "NewLineTrivia",
                    "text": "\n"
                },
                {
                    "kind": "NewLineTrivia",
                    "text": "\n"
                }
            ]
        }
    },
    "lineMap": {
        "lineStarts": [
            0,
            61,
            132,
            133,
            137,
            177,
            180,
            236,
            303,
            307,
            308,
            322,
            348,
            368,
            371,
            372,
            429,
            430,
            431,
            461,
            462,
            541,
            551,
            599,
            814,
            816,
            819,
            898,
            899,
            978,
            988,
            1034,
            1246,
            1248,
            1251,
            1330,
            1331,
            1410,
            1420,
            1466,
            1678,
            1680,
            1683,
            1762,
            1763,
            1842,
            1852,
            1905,
            1953,
            2186,
            2190,
            2192,
            2195,
            2274,
            2275
        ],
        "length": 2275
    }
}<|MERGE_RESOLUTION|>--- conflicted
+++ resolved
@@ -94,12 +94,8 @@
                             "start": 312,
                             "end": 369,
                             "fullWidth": 57,
-<<<<<<< HEAD
                             "width": 57,
-                            "identifier": {
-=======
                             "propertyName": {
->>>>>>> 85e84683
                                 "kind": "IdentifierName",
                                 "fullStart": 312,
                                 "fullEnd": 318,
@@ -511,12 +507,8 @@
                             "start": 376,
                             "end": 427,
                             "fullWidth": 51,
-<<<<<<< HEAD
                             "width": 51,
-                            "identifier": {
-=======
                             "propertyName": {
->>>>>>> 85e84683
                                 "kind": "IdentifierName",
                                 "fullStart": 376,
                                 "fullEnd": 388,
@@ -806,12 +798,8 @@
                             "start": 435,
                             "end": 458,
                             "fullWidth": 23,
-<<<<<<< HEAD
                             "width": 23,
-                            "identifier": {
-=======
                             "propertyName": {
->>>>>>> 85e84683
                                 "kind": "IdentifierName",
                                 "fullStart": 435,
                                 "fullEnd": 446,
@@ -2342,12 +2330,8 @@
                             "start": 1860,
                             "end": 1867,
                             "fullWidth": 7,
-<<<<<<< HEAD
                             "width": 7,
-                            "identifier": {
-=======
                             "propertyName": {
->>>>>>> 85e84683
                                 "kind": "IdentifierName",
                                 "fullStart": 1860,
                                 "fullEnd": 1865,
