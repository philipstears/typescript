{
    "isDeclaration": false,
    "languageVersion": "EcmaScript5",
    "parseOptions": {
        "allowAutomaticSemicolonInsertion": true
    },
    "sourceUnit": {
        "kind": "SourceUnit",
        "fullStart": 0,
        "fullEnd": 706,
        "start": 541,
        "end": 706,
        "fullWidth": 706,
        "width": 165,
        "isIncrementallyUnusable": true,
        "moduleElements": [
            {
                "kind": "FunctionDeclaration",
                "fullStart": 0,
                "fullEnd": 682,
                "start": 541,
                "end": 680,
                "fullWidth": 682,
                "width": 139,
                "modifiers": [],
                "functionKeyword": {
                    "kind": "FunctionKeyword",
                    "fullStart": 0,
                    "fullEnd": 550,
                    "start": 541,
                    "end": 549,
                    "fullWidth": 550,
                    "width": 8,
                    "text": "function",
                    "value": "function",
                    "valueText": "function",
                    "hasLeadingTrivia": true,
                    "hasLeadingComment": true,
                    "hasLeadingNewLine": true,
                    "hasTrailingTrivia": true,
                    "leadingTrivia": [
                        {
                            "kind": "SingleLineCommentTrivia",
                            "text": "/// Copyright (c) 2012 Ecma International.  All rights reserved. "
                        },
                        {
                            "kind": "NewLineTrivia",
                            "text": "\r\n"
                        },
                        {
                            "kind": "SingleLineCommentTrivia",
                            "text": "/// Ecma International makes this code available under the terms and conditions set"
                        },
                        {
                            "kind": "NewLineTrivia",
                            "text": "\r\n"
                        },
                        {
                            "kind": "SingleLineCommentTrivia",
                            "text": "/// forth on http://hg.ecmascript.org/tests/test262/raw-file/tip/LICENSE (the "
                        },
                        {
                            "kind": "NewLineTrivia",
                            "text": "\r\n"
                        },
                        {
                            "kind": "SingleLineCommentTrivia",
                            "text": "/// \"Use Terms\").   Any redistribution of this code must retain the above "
                        },
                        {
                            "kind": "NewLineTrivia",
                            "text": "\r\n"
                        },
                        {
                            "kind": "SingleLineCommentTrivia",
                            "text": "/// copyright and this notice and otherwise comply with the Use Terms."
                        },
                        {
                            "kind": "NewLineTrivia",
                            "text": "\r\n"
                        },
                        {
                            "kind": "MultiLineCommentTrivia",
                            "text": "/**\r\n * @path ch15/15.5/15.5.4/15.5.4.20/15.5.4.20-2-50.js\r\n * @description String.prototype.trim - 'this' is a Error Object that converts to a string\r\n */"
                        },
                        {
                            "kind": "NewLineTrivia",
                            "text": "\r\n"
                        },
                        {
                            "kind": "NewLineTrivia",
                            "text": "\r\n"
                        },
                        {
                            "kind": "NewLineTrivia",
                            "text": "\r\n"
                        }
                    ],
                    "trailingTrivia": [
                        {
                            "kind": "WhitespaceTrivia",
                            "text": " "
                        }
                    ]
                },
                "identifier": {
                    "kind": "IdentifierName",
                    "fullStart": 550,
                    "fullEnd": 558,
                    "start": 550,
                    "end": 558,
                    "fullWidth": 8,
                    "width": 8,
                    "text": "testcase",
                    "value": "testcase",
                    "valueText": "testcase"
                },
                "callSignature": {
                    "kind": "CallSignature",
                    "fullStart": 558,
                    "fullEnd": 561,
                    "start": 558,
                    "end": 560,
                    "fullWidth": 3,
                    "width": 2,
                    "parameterList": {
                        "kind": "ParameterList",
                        "fullStart": 558,
                        "fullEnd": 561,
                        "start": 558,
                        "end": 560,
                        "fullWidth": 3,
                        "width": 2,
                        "openParenToken": {
                            "kind": "OpenParenToken",
                            "fullStart": 558,
                            "fullEnd": 559,
                            "start": 558,
                            "end": 559,
                            "fullWidth": 1,
                            "width": 1,
                            "text": "(",
                            "value": "(",
                            "valueText": "("
                        },
                        "parameters": [],
                        "closeParenToken": {
                            "kind": "CloseParenToken",
                            "fullStart": 559,
                            "fullEnd": 561,
                            "start": 559,
                            "end": 560,
                            "fullWidth": 2,
                            "width": 1,
                            "text": ")",
                            "value": ")",
                            "valueText": ")",
                            "hasTrailingTrivia": true,
                            "trailingTrivia": [
                                {
                                    "kind": "WhitespaceTrivia",
                                    "text": " "
                                }
                            ]
                        }
                    }
                },
                "block": {
                    "kind": "Block",
                    "fullStart": 561,
                    "fullEnd": 682,
                    "start": 561,
                    "end": 680,
                    "fullWidth": 121,
                    "width": 119,
                    "openBraceToken": {
                        "kind": "OpenBraceToken",
                        "fullStart": 561,
                        "fullEnd": 564,
                        "start": 561,
                        "end": 562,
                        "fullWidth": 3,
                        "width": 1,
                        "text": "{",
                        "value": "{",
                        "valueText": "{",
                        "hasTrailingTrivia": true,
                        "hasTrailingNewLine": true,
                        "trailingTrivia": [
                            {
                                "kind": "NewLineTrivia",
                                "text": "\r\n"
                            }
                        ]
                    },
                    "statements": [
                        {
                            "kind": "VariableStatement",
                            "fullStart": 564,
                            "fullEnd": 605,
                            "start": 572,
                            "end": 603,
                            "fullWidth": 41,
                            "width": 31,
                            "modifiers": [],
                            "variableDeclaration": {
                                "kind": "VariableDeclaration",
                                "fullStart": 564,
                                "fullEnd": 602,
                                "start": 572,
                                "end": 602,
                                "fullWidth": 38,
                                "width": 30,
                                "varKeyword": {
                                    "kind": "VarKeyword",
                                    "fullStart": 564,
                                    "fullEnd": 576,
                                    "start": 572,
                                    "end": 575,
                                    "fullWidth": 12,
                                    "width": 3,
                                    "text": "var",
                                    "value": "var",
                                    "valueText": "var",
                                    "hasLeadingTrivia": true,
                                    "hasTrailingTrivia": true,
                                    "leadingTrivia": [
                                        {
                                            "kind": "WhitespaceTrivia",
                                            "text": "        "
                                        }
                                    ],
                                    "trailingTrivia": [
                                        {
                                            "kind": "WhitespaceTrivia",
                                            "text": " "
                                        }
                                    ]
                                },
                                "variableDeclarators": [
                                    {
                                        "kind": "VariableDeclarator",
                                        "fullStart": 576,
                                        "fullEnd": 602,
                                        "start": 576,
                                        "end": 602,
                                        "fullWidth": 26,
<<<<<<< HEAD
                                        "width": 26,
                                        "identifier": {
=======
                                        "propertyName": {
>>>>>>> 85e84683
                                            "kind": "IdentifierName",
                                            "fullStart": 576,
                                            "fullEnd": 583,
                                            "start": 576,
                                            "end": 582,
                                            "fullWidth": 7,
                                            "width": 6,
                                            "text": "errObj",
                                            "value": "errObj",
                                            "valueText": "errObj",
                                            "hasTrailingTrivia": true,
                                            "trailingTrivia": [
                                                {
                                                    "kind": "WhitespaceTrivia",
                                                    "text": " "
                                                }
                                            ]
                                        },
                                        "equalsValueClause": {
                                            "kind": "EqualsValueClause",
                                            "fullStart": 583,
                                            "fullEnd": 602,
                                            "start": 583,
                                            "end": 602,
                                            "fullWidth": 19,
                                            "width": 19,
                                            "equalsToken": {
                                                "kind": "EqualsToken",
                                                "fullStart": 583,
                                                "fullEnd": 585,
                                                "start": 583,
                                                "end": 584,
                                                "fullWidth": 2,
                                                "width": 1,
                                                "text": "=",
                                                "value": "=",
                                                "valueText": "=",
                                                "hasTrailingTrivia": true,
                                                "trailingTrivia": [
                                                    {
                                                        "kind": "WhitespaceTrivia",
                                                        "text": " "
                                                    }
                                                ]
                                            },
                                            "value": {
                                                "kind": "ObjectCreationExpression",
                                                "fullStart": 585,
                                                "fullEnd": 602,
                                                "start": 585,
                                                "end": 602,
                                                "fullWidth": 17,
                                                "width": 17,
                                                "newKeyword": {
                                                    "kind": "NewKeyword",
                                                    "fullStart": 585,
                                                    "fullEnd": 589,
                                                    "start": 585,
                                                    "end": 588,
                                                    "fullWidth": 4,
                                                    "width": 3,
                                                    "text": "new",
                                                    "value": "new",
                                                    "valueText": "new",
                                                    "hasTrailingTrivia": true,
                                                    "trailingTrivia": [
                                                        {
                                                            "kind": "WhitespaceTrivia",
                                                            "text": " "
                                                        }
                                                    ]
                                                },
                                                "expression": {
                                                    "kind": "IdentifierName",
                                                    "fullStart": 589,
                                                    "fullEnd": 594,
                                                    "start": 589,
                                                    "end": 594,
                                                    "fullWidth": 5,
                                                    "width": 5,
                                                    "text": "Error",
                                                    "value": "Error",
                                                    "valueText": "Error"
                                                },
                                                "argumentList": {
                                                    "kind": "ArgumentList",
                                                    "fullStart": 594,
                                                    "fullEnd": 602,
                                                    "start": 594,
                                                    "end": 602,
                                                    "fullWidth": 8,
                                                    "width": 8,
                                                    "openParenToken": {
                                                        "kind": "OpenParenToken",
                                                        "fullStart": 594,
                                                        "fullEnd": 595,
                                                        "start": 594,
                                                        "end": 595,
                                                        "fullWidth": 1,
                                                        "width": 1,
                                                        "text": "(",
                                                        "value": "(",
                                                        "valueText": "("
                                                    },
                                                    "arguments": [
                                                        {
                                                            "kind": "StringLiteral",
                                                            "fullStart": 595,
                                                            "fullEnd": 601,
                                                            "start": 595,
                                                            "end": 601,
                                                            "fullWidth": 6,
                                                            "width": 6,
                                                            "text": "\"test\"",
                                                            "value": "test",
                                                            "valueText": "test"
                                                        }
                                                    ],
                                                    "closeParenToken": {
                                                        "kind": "CloseParenToken",
                                                        "fullStart": 601,
                                                        "fullEnd": 602,
                                                        "start": 601,
                                                        "end": 602,
                                                        "fullWidth": 1,
                                                        "width": 1,
                                                        "text": ")",
                                                        "value": ")",
                                                        "valueText": ")"
                                                    }
                                                }
                                            }
                                        }
                                    }
                                ]
                            },
                            "semicolonToken": {
                                "kind": "SemicolonToken",
                                "fullStart": 602,
                                "fullEnd": 605,
                                "start": 602,
                                "end": 603,
                                "fullWidth": 3,
                                "width": 1,
                                "text": ";",
                                "value": ";",
                                "valueText": ";",
                                "hasTrailingTrivia": true,
                                "hasTrailingNewLine": true,
                                "trailingTrivia": [
                                    {
                                        "kind": "NewLineTrivia",
                                        "text": "\r\n"
                                    }
                                ]
                            }
                        },
                        {
                            "kind": "ReturnStatement",
                            "fullStart": 605,
                            "fullEnd": 675,
                            "start": 613,
                            "end": 673,
                            "fullWidth": 70,
                            "width": 60,
                            "returnKeyword": {
                                "kind": "ReturnKeyword",
                                "fullStart": 605,
                                "fullEnd": 620,
                                "start": 613,
                                "end": 619,
                                "fullWidth": 15,
                                "width": 6,
                                "text": "return",
                                "value": "return",
                                "valueText": "return",
                                "hasLeadingTrivia": true,
                                "hasTrailingTrivia": true,
                                "leadingTrivia": [
                                    {
                                        "kind": "WhitespaceTrivia",
                                        "text": "        "
                                    }
                                ],
                                "trailingTrivia": [
                                    {
                                        "kind": "WhitespaceTrivia",
                                        "text": " "
                                    }
                                ]
                            },
                            "expression": {
                                "kind": "EqualsExpression",
                                "fullStart": 620,
                                "fullEnd": 672,
                                "start": 620,
                                "end": 672,
                                "fullWidth": 52,
                                "width": 52,
                                "left": {
                                    "kind": "InvocationExpression",
                                    "fullStart": 620,
                                    "fullEnd": 655,
                                    "start": 620,
                                    "end": 654,
                                    "fullWidth": 35,
                                    "width": 34,
                                    "expression": {
                                        "kind": "MemberAccessExpression",
                                        "fullStart": 620,
                                        "fullEnd": 646,
                                        "start": 620,
                                        "end": 646,
                                        "fullWidth": 26,
                                        "width": 26,
                                        "expression": {
                                            "kind": "MemberAccessExpression",
                                            "fullStart": 620,
                                            "fullEnd": 641,
                                            "start": 620,
                                            "end": 641,
                                            "fullWidth": 21,
                                            "width": 21,
                                            "expression": {
                                                "kind": "MemberAccessExpression",
                                                "fullStart": 620,
                                                "fullEnd": 636,
                                                "start": 620,
                                                "end": 636,
                                                "fullWidth": 16,
                                                "width": 16,
                                                "expression": {
                                                    "kind": "IdentifierName",
                                                    "fullStart": 620,
                                                    "fullEnd": 626,
                                                    "start": 620,
                                                    "end": 626,
                                                    "fullWidth": 6,
                                                    "width": 6,
                                                    "text": "String",
                                                    "value": "String",
                                                    "valueText": "String"
                                                },
                                                "dotToken": {
                                                    "kind": "DotToken",
                                                    "fullStart": 626,
                                                    "fullEnd": 627,
                                                    "start": 626,
                                                    "end": 627,
                                                    "fullWidth": 1,
                                                    "width": 1,
                                                    "text": ".",
                                                    "value": ".",
                                                    "valueText": "."
                                                },
                                                "name": {
                                                    "kind": "IdentifierName",
                                                    "fullStart": 627,
                                                    "fullEnd": 636,
                                                    "start": 627,
                                                    "end": 636,
                                                    "fullWidth": 9,
                                                    "width": 9,
                                                    "text": "prototype",
                                                    "value": "prototype",
                                                    "valueText": "prototype"
                                                }
                                            },
                                            "dotToken": {
                                                "kind": "DotToken",
                                                "fullStart": 636,
                                                "fullEnd": 637,
                                                "start": 636,
                                                "end": 637,
                                                "fullWidth": 1,
                                                "width": 1,
                                                "text": ".",
                                                "value": ".",
                                                "valueText": "."
                                            },
                                            "name": {
                                                "kind": "IdentifierName",
                                                "fullStart": 637,
                                                "fullEnd": 641,
                                                "start": 637,
                                                "end": 641,
                                                "fullWidth": 4,
                                                "width": 4,
                                                "text": "trim",
                                                "value": "trim",
                                                "valueText": "trim"
                                            }
                                        },
                                        "dotToken": {
                                            "kind": "DotToken",
                                            "fullStart": 641,
                                            "fullEnd": 642,
                                            "start": 641,
                                            "end": 642,
                                            "fullWidth": 1,
                                            "width": 1,
                                            "text": ".",
                                            "value": ".",
                                            "valueText": "."
                                        },
                                        "name": {
                                            "kind": "IdentifierName",
                                            "fullStart": 642,
                                            "fullEnd": 646,
                                            "start": 642,
                                            "end": 646,
                                            "fullWidth": 4,
                                            "width": 4,
                                            "text": "call",
                                            "value": "call",
                                            "valueText": "call"
                                        }
                                    },
                                    "argumentList": {
                                        "kind": "ArgumentList",
                                        "fullStart": 646,
                                        "fullEnd": 655,
                                        "start": 646,
                                        "end": 654,
                                        "fullWidth": 9,
                                        "width": 8,
                                        "openParenToken": {
                                            "kind": "OpenParenToken",
                                            "fullStart": 646,
                                            "fullEnd": 647,
                                            "start": 646,
                                            "end": 647,
                                            "fullWidth": 1,
                                            "width": 1,
                                            "text": "(",
                                            "value": "(",
                                            "valueText": "("
                                        },
                                        "arguments": [
                                            {
                                                "kind": "IdentifierName",
                                                "fullStart": 647,
                                                "fullEnd": 653,
                                                "start": 647,
                                                "end": 653,
                                                "fullWidth": 6,
                                                "width": 6,
                                                "text": "errObj",
                                                "value": "errObj",
                                                "valueText": "errObj"
                                            }
                                        ],
                                        "closeParenToken": {
                                            "kind": "CloseParenToken",
                                            "fullStart": 653,
                                            "fullEnd": 655,
                                            "start": 653,
                                            "end": 654,
                                            "fullWidth": 2,
                                            "width": 1,
                                            "text": ")",
                                            "value": ")",
                                            "valueText": ")",
                                            "hasTrailingTrivia": true,
                                            "trailingTrivia": [
                                                {
                                                    "kind": "WhitespaceTrivia",
                                                    "text": " "
                                                }
                                            ]
                                        }
                                    }
                                },
                                "operatorToken": {
                                    "kind": "EqualsEqualsEqualsToken",
                                    "fullStart": 655,
                                    "fullEnd": 659,
                                    "start": 655,
                                    "end": 658,
                                    "fullWidth": 4,
                                    "width": 3,
                                    "text": "===",
                                    "value": "===",
                                    "valueText": "===",
                                    "hasTrailingTrivia": true,
                                    "trailingTrivia": [
                                        {
                                            "kind": "WhitespaceTrivia",
                                            "text": " "
                                        }
                                    ]
                                },
                                "right": {
                                    "kind": "StringLiteral",
                                    "fullStart": 659,
                                    "fullEnd": 672,
                                    "start": 659,
                                    "end": 672,
                                    "fullWidth": 13,
                                    "width": 13,
                                    "text": "\"Error: test\"",
                                    "value": "Error: test",
                                    "valueText": "Error: test"
                                }
                            },
                            "semicolonToken": {
                                "kind": "SemicolonToken",
                                "fullStart": 672,
                                "fullEnd": 675,
                                "start": 672,
                                "end": 673,
                                "fullWidth": 3,
                                "width": 1,
                                "text": ";",
                                "value": ";",
                                "valueText": ";",
                                "hasTrailingTrivia": true,
                                "hasTrailingNewLine": true,
                                "trailingTrivia": [
                                    {
                                        "kind": "NewLineTrivia",
                                        "text": "\r\n"
                                    }
                                ]
                            }
                        }
                    ],
                    "closeBraceToken": {
                        "kind": "CloseBraceToken",
                        "fullStart": 675,
                        "fullEnd": 682,
                        "start": 679,
                        "end": 680,
                        "fullWidth": 7,
                        "width": 1,
                        "text": "}",
                        "value": "}",
                        "valueText": "}",
                        "hasLeadingTrivia": true,
                        "hasTrailingTrivia": true,
                        "hasTrailingNewLine": true,
                        "leadingTrivia": [
                            {
                                "kind": "WhitespaceTrivia",
                                "text": "    "
                            }
                        ],
                        "trailingTrivia": [
                            {
                                "kind": "NewLineTrivia",
                                "text": "\r\n"
                            }
                        ]
                    }
                }
            },
            {
                "kind": "ExpressionStatement",
                "fullStart": 682,
                "fullEnd": 706,
                "start": 682,
                "end": 704,
                "fullWidth": 24,
                "width": 22,
                "expression": {
                    "kind": "InvocationExpression",
                    "fullStart": 682,
                    "fullEnd": 703,
                    "start": 682,
                    "end": 703,
                    "fullWidth": 21,
                    "width": 21,
                    "expression": {
                        "kind": "IdentifierName",
                        "fullStart": 682,
                        "fullEnd": 693,
                        "start": 682,
                        "end": 693,
                        "fullWidth": 11,
                        "width": 11,
                        "text": "runTestCase",
                        "value": "runTestCase",
                        "valueText": "runTestCase"
                    },
                    "argumentList": {
                        "kind": "ArgumentList",
                        "fullStart": 693,
                        "fullEnd": 703,
                        "start": 693,
                        "end": 703,
                        "fullWidth": 10,
                        "width": 10,
                        "openParenToken": {
                            "kind": "OpenParenToken",
                            "fullStart": 693,
                            "fullEnd": 694,
                            "start": 693,
                            "end": 694,
                            "fullWidth": 1,
                            "width": 1,
                            "text": "(",
                            "value": "(",
                            "valueText": "("
                        },
                        "arguments": [
                            {
                                "kind": "IdentifierName",
                                "fullStart": 694,
                                "fullEnd": 702,
                                "start": 694,
                                "end": 702,
                                "fullWidth": 8,
                                "width": 8,
                                "text": "testcase",
                                "value": "testcase",
                                "valueText": "testcase"
                            }
                        ],
                        "closeParenToken": {
                            "kind": "CloseParenToken",
                            "fullStart": 702,
                            "fullEnd": 703,
                            "start": 702,
                            "end": 703,
                            "fullWidth": 1,
                            "width": 1,
                            "text": ")",
                            "value": ")",
                            "valueText": ")"
                        }
                    }
                },
                "semicolonToken": {
                    "kind": "SemicolonToken",
                    "fullStart": 703,
                    "fullEnd": 706,
                    "start": 703,
                    "end": 704,
                    "fullWidth": 3,
                    "width": 1,
                    "text": ";",
                    "value": ";",
                    "valueText": ";",
                    "hasTrailingTrivia": true,
                    "hasTrailingNewLine": true,
                    "trailingTrivia": [
                        {
                            "kind": "NewLineTrivia",
                            "text": "\r\n"
                        }
                    ]
                }
            }
        ],
        "endOfFileToken": {
            "kind": "EndOfFileToken",
            "fullStart": 706,
            "fullEnd": 706,
            "start": 706,
            "end": 706,
            "fullWidth": 0,
            "width": 0,
            "text": ""
        }
    },
    "lineMap": {
        "lineStarts": [
            0,
            67,
            152,
            232,
            308,
            380,
            385,
            440,
            532,
            537,
            539,
            541,
            564,
            605,
            675,
            682,
            706
        ],
        "length": 706
    }
}<|MERGE_RESOLUTION|>--- conflicted
+++ resolved
@@ -245,12 +245,8 @@
                                         "start": 576,
                                         "end": 602,
                                         "fullWidth": 26,
-<<<<<<< HEAD
                                         "width": 26,
-                                        "identifier": {
-=======
                                         "propertyName": {
->>>>>>> 85e84683
                                             "kind": "IdentifierName",
                                             "fullStart": 576,
                                             "fullEnd": 583,
