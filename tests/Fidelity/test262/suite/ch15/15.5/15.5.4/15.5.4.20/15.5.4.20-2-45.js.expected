--- conflicted
+++ resolved
@@ -245,12 +245,8 @@
                                         "start": 617,
                                         "end": 675,
                                         "fullWidth": 58,
-<<<<<<< HEAD
                                         "width": 58,
-                                        "identifier": {
-=======
                                         "propertyName": {
->>>>>>> 85e84683
                                             "kind": "IdentifierName",
                                             "fullStart": 617,
                                             "fullEnd": 621,
@@ -688,12 +684,8 @@
                                         "start": 690,
                                         "end": 718,
                                         "fullWidth": 28,
-<<<<<<< HEAD
                                         "width": 28,
-                                        "identifier": {
-=======
                                         "propertyName": {
->>>>>>> 85e84683
                                             "kind": "IdentifierName",
                                             "fullStart": 690,
                                             "fullEnd": 695,
