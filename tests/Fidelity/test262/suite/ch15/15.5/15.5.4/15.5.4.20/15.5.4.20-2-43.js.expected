{
    "isDeclaration": false,
    "languageVersion": "EcmaScript5",
    "parseOptions": {
        "allowAutomaticSemicolonInsertion": true
    },
    "sourceUnit": {
        "kind": "SourceUnit",
        "fullStart": 0,
        "fullEnd": 1250,
        "start": 633,
        "end": 1250,
        "fullWidth": 1250,
        "width": 617,
        "isIncrementallyUnusable": true,
        "moduleElements": [
            {
                "kind": "FunctionDeclaration",
                "fullStart": 0,
                "fullEnd": 1226,
                "start": 633,
                "end": 1224,
                "fullWidth": 1226,
                "width": 591,
                "modifiers": [],
                "functionKeyword": {
                    "kind": "FunctionKeyword",
                    "fullStart": 0,
                    "fullEnd": 642,
                    "start": 633,
                    "end": 641,
                    "fullWidth": 642,
                    "width": 8,
                    "text": "function",
                    "value": "function",
                    "valueText": "function",
                    "hasLeadingTrivia": true,
                    "hasLeadingComment": true,
                    "hasLeadingNewLine": true,
                    "hasTrailingTrivia": true,
                    "leadingTrivia": [
                        {
                            "kind": "SingleLineCommentTrivia",
                            "text": "/// Copyright (c) 2012 Ecma International.  All rights reserved. "
                        },
                        {
                            "kind": "NewLineTrivia",
                            "text": "\r\n"
                        },
                        {
                            "kind": "SingleLineCommentTrivia",
                            "text": "/// Ecma International makes this code available under the terms and conditions set"
                        },
                        {
                            "kind": "NewLineTrivia",
                            "text": "\r\n"
                        },
                        {
                            "kind": "SingleLineCommentTrivia",
                            "text": "/// forth on http://hg.ecmascript.org/tests/test262/raw-file/tip/LICENSE (the "
                        },
                        {
                            "kind": "NewLineTrivia",
                            "text": "\r\n"
                        },
                        {
                            "kind": "SingleLineCommentTrivia",
                            "text": "/// \"Use Terms\").   Any redistribution of this code must retain the above "
                        },
                        {
                            "kind": "NewLineTrivia",
                            "text": "\r\n"
                        },
                        {
                            "kind": "SingleLineCommentTrivia",
                            "text": "/// copyright and this notice and otherwise comply with the Use Terms."
                        },
                        {
                            "kind": "NewLineTrivia",
                            "text": "\r\n"
                        },
                        {
                            "kind": "MultiLineCommentTrivia",
                            "text": "/**\r\n * @path ch15/15.5/15.5.4/15.5.4.20/15.5.4.20-2-43.js\r\n * @description String.prototype.trim - 'this' is an object with an own valueOf and inherited toString methods with hint string, verify inherited toString method will be called first\r\n */"
                        },
                        {
                            "kind": "NewLineTrivia",
                            "text": "\r\n"
                        },
                        {
                            "kind": "NewLineTrivia",
                            "text": "\r\n"
                        },
                        {
                            "kind": "NewLineTrivia",
                            "text": "\r\n"
                        }
                    ],
                    "trailingTrivia": [
                        {
                            "kind": "WhitespaceTrivia",
                            "text": " "
                        }
                    ]
                },
                "identifier": {
                    "kind": "IdentifierName",
                    "fullStart": 642,
                    "fullEnd": 650,
                    "start": 642,
                    "end": 650,
                    "fullWidth": 8,
                    "width": 8,
                    "text": "testcase",
                    "value": "testcase",
                    "valueText": "testcase"
                },
                "callSignature": {
                    "kind": "CallSignature",
                    "fullStart": 650,
                    "fullEnd": 653,
                    "start": 650,
                    "end": 652,
                    "fullWidth": 3,
                    "width": 2,
                    "parameterList": {
                        "kind": "ParameterList",
                        "fullStart": 650,
                        "fullEnd": 653,
                        "start": 650,
                        "end": 652,
                        "fullWidth": 3,
                        "width": 2,
                        "openParenToken": {
                            "kind": "OpenParenToken",
                            "fullStart": 650,
                            "fullEnd": 651,
                            "start": 650,
                            "end": 651,
                            "fullWidth": 1,
                            "width": 1,
                            "text": "(",
                            "value": "(",
                            "valueText": "("
                        },
                        "parameters": [],
                        "closeParenToken": {
                            "kind": "CloseParenToken",
                            "fullStart": 651,
                            "fullEnd": 653,
                            "start": 651,
                            "end": 652,
                            "fullWidth": 2,
                            "width": 1,
                            "text": ")",
                            "value": ")",
                            "valueText": ")",
                            "hasTrailingTrivia": true,
                            "trailingTrivia": [
                                {
                                    "kind": "WhitespaceTrivia",
                                    "text": " "
                                }
                            ]
                        }
                    }
                },
                "block": {
                    "kind": "Block",
                    "fullStart": 653,
                    "fullEnd": 1226,
                    "start": 653,
                    "end": 1224,
                    "fullWidth": 573,
                    "width": 571,
                    "openBraceToken": {
                        "kind": "OpenBraceToken",
                        "fullStart": 653,
                        "fullEnd": 656,
                        "start": 653,
                        "end": 654,
                        "fullWidth": 3,
                        "width": 1,
                        "text": "{",
                        "value": "{",
                        "valueText": "{",
                        "hasTrailingTrivia": true,
                        "hasTrailingNewLine": true,
                        "trailingTrivia": [
                            {
                                "kind": "NewLineTrivia",
                                "text": "\r\n"
                            }
                        ]
                    },
                    "statements": [
                        {
                            "kind": "VariableStatement",
                            "fullStart": 656,
                            "fullEnd": 697,
                            "start": 666,
                            "end": 695,
                            "fullWidth": 41,
                            "width": 29,
                            "modifiers": [],
                            "variableDeclaration": {
                                "kind": "VariableDeclaration",
                                "fullStart": 656,
                                "fullEnd": 694,
                                "start": 666,
                                "end": 694,
                                "fullWidth": 38,
                                "width": 28,
                                "varKeyword": {
                                    "kind": "VarKeyword",
                                    "fullStart": 656,
                                    "fullEnd": 670,
                                    "start": 666,
                                    "end": 669,
                                    "fullWidth": 14,
                                    "width": 3,
                                    "text": "var",
                                    "value": "var",
                                    "valueText": "var",
                                    "hasLeadingTrivia": true,
                                    "hasLeadingNewLine": true,
                                    "hasTrailingTrivia": true,
                                    "leadingTrivia": [
                                        {
                                            "kind": "NewLineTrivia",
                                            "text": "\r\n"
                                        },
                                        {
                                            "kind": "WhitespaceTrivia",
                                            "text": "        "
                                        }
                                    ],
                                    "trailingTrivia": [
                                        {
                                            "kind": "WhitespaceTrivia",
                                            "text": " "
                                        }
                                    ]
                                },
                                "variableDeclarators": [
                                    {
                                        "kind": "VariableDeclarator",
                                        "fullStart": 670,
                                        "fullEnd": 694,
                                        "start": 670,
                                        "end": 694,
                                        "fullWidth": 24,
<<<<<<< HEAD
                                        "width": 24,
                                        "identifier": {
=======
                                        "propertyName": {
>>>>>>> 85e84683
                                            "kind": "IdentifierName",
                                            "fullStart": 670,
                                            "fullEnd": 687,
                                            "start": 670,
                                            "end": 686,
                                            "fullWidth": 17,
                                            "width": 16,
                                            "text": "toStringAccessed",
                                            "value": "toStringAccessed",
                                            "valueText": "toStringAccessed",
                                            "hasTrailingTrivia": true,
                                            "trailingTrivia": [
                                                {
                                                    "kind": "WhitespaceTrivia",
                                                    "text": " "
                                                }
                                            ]
                                        },
                                        "equalsValueClause": {
                                            "kind": "EqualsValueClause",
                                            "fullStart": 687,
                                            "fullEnd": 694,
                                            "start": 687,
                                            "end": 694,
                                            "fullWidth": 7,
                                            "width": 7,
                                            "equalsToken": {
                                                "kind": "EqualsToken",
                                                "fullStart": 687,
                                                "fullEnd": 689,
                                                "start": 687,
                                                "end": 688,
                                                "fullWidth": 2,
                                                "width": 1,
                                                "text": "=",
                                                "value": "=",
                                                "valueText": "=",
                                                "hasTrailingTrivia": true,
                                                "trailingTrivia": [
                                                    {
                                                        "kind": "WhitespaceTrivia",
                                                        "text": " "
                                                    }
                                                ]
                                            },
                                            "value": {
                                                "kind": "FalseKeyword",
                                                "fullStart": 689,
                                                "fullEnd": 694,
                                                "start": 689,
                                                "end": 694,
                                                "fullWidth": 5,
                                                "width": 5,
                                                "text": "false",
                                                "value": false,
                                                "valueText": "false"
                                            }
                                        }
                                    }
                                ]
                            },
                            "semicolonToken": {
                                "kind": "SemicolonToken",
                                "fullStart": 694,
                                "fullEnd": 697,
                                "start": 694,
                                "end": 695,
                                "fullWidth": 3,
                                "width": 1,
                                "text": ";",
                                "value": ";",
                                "valueText": ";",
                                "hasTrailingTrivia": true,
                                "hasTrailingNewLine": true,
                                "trailingTrivia": [
                                    {
                                        "kind": "NewLineTrivia",
                                        "text": "\r\n"
                                    }
                                ]
                            }
                        },
                        {
                            "kind": "VariableStatement",
                            "fullStart": 697,
                            "fullEnd": 735,
                            "start": 705,
                            "end": 733,
                            "fullWidth": 38,
                            "width": 28,
                            "modifiers": [],
                            "variableDeclaration": {
                                "kind": "VariableDeclaration",
                                "fullStart": 697,
                                "fullEnd": 732,
                                "start": 705,
                                "end": 732,
                                "fullWidth": 35,
                                "width": 27,
                                "varKeyword": {
                                    "kind": "VarKeyword",
                                    "fullStart": 697,
                                    "fullEnd": 709,
                                    "start": 705,
                                    "end": 708,
                                    "fullWidth": 12,
                                    "width": 3,
                                    "text": "var",
                                    "value": "var",
                                    "valueText": "var",
                                    "hasLeadingTrivia": true,
                                    "hasTrailingTrivia": true,
                                    "leadingTrivia": [
                                        {
                                            "kind": "WhitespaceTrivia",
                                            "text": "        "
                                        }
                                    ],
                                    "trailingTrivia": [
                                        {
                                            "kind": "WhitespaceTrivia",
                                            "text": " "
                                        }
                                    ]
                                },
                                "variableDeclarators": [
                                    {
                                        "kind": "VariableDeclarator",
                                        "fullStart": 709,
                                        "fullEnd": 732,
                                        "start": 709,
                                        "end": 732,
                                        "fullWidth": 23,
<<<<<<< HEAD
                                        "width": 23,
                                        "identifier": {
=======
                                        "propertyName": {
>>>>>>> 85e84683
                                            "kind": "IdentifierName",
                                            "fullStart": 709,
                                            "fullEnd": 725,
                                            "start": 709,
                                            "end": 724,
                                            "fullWidth": 16,
                                            "width": 15,
                                            "text": "valueOfAccessed",
                                            "value": "valueOfAccessed",
                                            "valueText": "valueOfAccessed",
                                            "hasTrailingTrivia": true,
                                            "trailingTrivia": [
                                                {
                                                    "kind": "WhitespaceTrivia",
                                                    "text": " "
                                                }
                                            ]
                                        },
                                        "equalsValueClause": {
                                            "kind": "EqualsValueClause",
                                            "fullStart": 725,
                                            "fullEnd": 732,
                                            "start": 725,
                                            "end": 732,
                                            "fullWidth": 7,
                                            "width": 7,
                                            "equalsToken": {
                                                "kind": "EqualsToken",
                                                "fullStart": 725,
                                                "fullEnd": 727,
                                                "start": 725,
                                                "end": 726,
                                                "fullWidth": 2,
                                                "width": 1,
                                                "text": "=",
                                                "value": "=",
                                                "valueText": "=",
                                                "hasTrailingTrivia": true,
                                                "trailingTrivia": [
                                                    {
                                                        "kind": "WhitespaceTrivia",
                                                        "text": " "
                                                    }
                                                ]
                                            },
                                            "value": {
                                                "kind": "FalseKeyword",
                                                "fullStart": 727,
                                                "fullEnd": 732,
                                                "start": 727,
                                                "end": 732,
                                                "fullWidth": 5,
                                                "width": 5,
                                                "text": "false",
                                                "value": false,
                                                "valueText": "false"
                                            }
                                        }
                                    }
                                ]
                            },
                            "semicolonToken": {
                                "kind": "SemicolonToken",
                                "fullStart": 732,
                                "fullEnd": 735,
                                "start": 732,
                                "end": 733,
                                "fullWidth": 3,
                                "width": 1,
                                "text": ";",
                                "value": ";",
                                "valueText": ";",
                                "hasTrailingTrivia": true,
                                "hasTrailingNewLine": true,
                                "trailingTrivia": [
                                    {
                                        "kind": "NewLineTrivia",
                                        "text": "\r\n"
                                    }
                                ]
                            }
                        },
                        {
                            "kind": "VariableStatement",
                            "fullStart": 735,
                            "fullEnd": 897,
                            "start": 745,
                            "end": 895,
                            "fullWidth": 162,
                            "width": 150,
                            "modifiers": [],
                            "variableDeclaration": {
                                "kind": "VariableDeclaration",
                                "fullStart": 735,
                                "fullEnd": 894,
                                "start": 745,
                                "end": 894,
                                "fullWidth": 159,
                                "width": 149,
                                "varKeyword": {
                                    "kind": "VarKeyword",
                                    "fullStart": 735,
                                    "fullEnd": 749,
                                    "start": 745,
                                    "end": 748,
                                    "fullWidth": 14,
                                    "width": 3,
                                    "text": "var",
                                    "value": "var",
                                    "valueText": "var",
                                    "hasLeadingTrivia": true,
                                    "hasLeadingNewLine": true,
                                    "hasTrailingTrivia": true,
                                    "leadingTrivia": [
                                        {
                                            "kind": "NewLineTrivia",
                                            "text": "\r\n"
                                        },
                                        {
                                            "kind": "WhitespaceTrivia",
                                            "text": "        "
                                        }
                                    ],
                                    "trailingTrivia": [
                                        {
                                            "kind": "WhitespaceTrivia",
                                            "text": " "
                                        }
                                    ]
                                },
                                "variableDeclarators": [
                                    {
                                        "kind": "VariableDeclarator",
                                        "fullStart": 749,
                                        "fullEnd": 894,
                                        "start": 749,
                                        "end": 894,
                                        "fullWidth": 145,
<<<<<<< HEAD
                                        "width": 145,
                                        "identifier": {
=======
                                        "propertyName": {
>>>>>>> 85e84683
                                            "kind": "IdentifierName",
                                            "fullStart": 749,
                                            "fullEnd": 755,
                                            "start": 749,
                                            "end": 754,
                                            "fullWidth": 6,
                                            "width": 5,
                                            "text": "proto",
                                            "value": "proto",
                                            "valueText": "proto",
                                            "hasTrailingTrivia": true,
                                            "trailingTrivia": [
                                                {
                                                    "kind": "WhitespaceTrivia",
                                                    "text": " "
                                                }
                                            ]
                                        },
                                        "equalsValueClause": {
                                            "kind": "EqualsValueClause",
                                            "fullStart": 755,
                                            "fullEnd": 894,
                                            "start": 755,
                                            "end": 894,
                                            "fullWidth": 139,
                                            "width": 139,
                                            "equalsToken": {
                                                "kind": "EqualsToken",
                                                "fullStart": 755,
                                                "fullEnd": 757,
                                                "start": 755,
                                                "end": 756,
                                                "fullWidth": 2,
                                                "width": 1,
                                                "text": "=",
                                                "value": "=",
                                                "valueText": "=",
                                                "hasTrailingTrivia": true,
                                                "trailingTrivia": [
                                                    {
                                                        "kind": "WhitespaceTrivia",
                                                        "text": " "
                                                    }
                                                ]
                                            },
                                            "value": {
                                                "kind": "ObjectLiteralExpression",
                                                "fullStart": 757,
                                                "fullEnd": 894,
                                                "start": 757,
                                                "end": 894,
                                                "fullWidth": 137,
                                                "width": 137,
                                                "openBraceToken": {
                                                    "kind": "OpenBraceToken",
                                                    "fullStart": 757,
                                                    "fullEnd": 760,
                                                    "start": 757,
                                                    "end": 758,
                                                    "fullWidth": 3,
                                                    "width": 1,
                                                    "text": "{",
                                                    "value": "{",
                                                    "valueText": "{",
                                                    "hasTrailingTrivia": true,
                                                    "hasTrailingNewLine": true,
                                                    "trailingTrivia": [
                                                        {
                                                            "kind": "NewLineTrivia",
                                                            "text": "\r\n"
                                                        }
                                                    ]
                                                },
                                                "propertyAssignments": [
                                                    {
                                                        "kind": "SimplePropertyAssignment",
                                                        "fullStart": 760,
                                                        "fullEnd": 885,
                                                        "start": 772,
                                                        "end": 883,
                                                        "fullWidth": 125,
                                                        "width": 111,
                                                        "propertyName": {
                                                            "kind": "IdentifierName",
                                                            "fullStart": 760,
                                                            "fullEnd": 780,
                                                            "start": 772,
                                                            "end": 780,
                                                            "fullWidth": 20,
                                                            "width": 8,
                                                            "text": "toString",
                                                            "value": "toString",
                                                            "valueText": "toString",
                                                            "hasLeadingTrivia": true,
                                                            "leadingTrivia": [
                                                                {
                                                                    "kind": "WhitespaceTrivia",
                                                                    "text": "            "
                                                                }
                                                            ]
                                                        },
                                                        "colonToken": {
                                                            "kind": "ColonToken",
                                                            "fullStart": 780,
                                                            "fullEnd": 782,
                                                            "start": 780,
                                                            "end": 781,
                                                            "fullWidth": 2,
                                                            "width": 1,
                                                            "text": ":",
                                                            "value": ":",
                                                            "valueText": ":",
                                                            "hasTrailingTrivia": true,
                                                            "trailingTrivia": [
                                                                {
                                                                    "kind": "WhitespaceTrivia",
                                                                    "text": " "
                                                                }
                                                            ]
                                                        },
                                                        "expression": {
                                                            "kind": "FunctionExpression",
                                                            "fullStart": 782,
                                                            "fullEnd": 885,
                                                            "start": 782,
                                                            "end": 883,
                                                            "fullWidth": 103,
                                                            "width": 101,
                                                            "functionKeyword": {
                                                                "kind": "FunctionKeyword",
                                                                "fullStart": 782,
                                                                "fullEnd": 791,
                                                                "start": 782,
                                                                "end": 790,
                                                                "fullWidth": 9,
                                                                "width": 8,
                                                                "text": "function",
                                                                "value": "function",
                                                                "valueText": "function",
                                                                "hasTrailingTrivia": true,
                                                                "trailingTrivia": [
                                                                    {
                                                                        "kind": "WhitespaceTrivia",
                                                                        "text": " "
                                                                    }
                                                                ]
                                                            },
                                                            "callSignature": {
                                                                "kind": "CallSignature",
                                                                "fullStart": 791,
                                                                "fullEnd": 794,
                                                                "start": 791,
                                                                "end": 793,
                                                                "fullWidth": 3,
                                                                "width": 2,
                                                                "parameterList": {
                                                                    "kind": "ParameterList",
                                                                    "fullStart": 791,
                                                                    "fullEnd": 794,
                                                                    "start": 791,
                                                                    "end": 793,
                                                                    "fullWidth": 3,
                                                                    "width": 2,
                                                                    "openParenToken": {
                                                                        "kind": "OpenParenToken",
                                                                        "fullStart": 791,
                                                                        "fullEnd": 792,
                                                                        "start": 791,
                                                                        "end": 792,
                                                                        "fullWidth": 1,
                                                                        "width": 1,
                                                                        "text": "(",
                                                                        "value": "(",
                                                                        "valueText": "("
                                                                    },
                                                                    "parameters": [],
                                                                    "closeParenToken": {
                                                                        "kind": "CloseParenToken",
                                                                        "fullStart": 792,
                                                                        "fullEnd": 794,
                                                                        "start": 792,
                                                                        "end": 793,
                                                                        "fullWidth": 2,
                                                                        "width": 1,
                                                                        "text": ")",
                                                                        "value": ")",
                                                                        "valueText": ")",
                                                                        "hasTrailingTrivia": true,
                                                                        "trailingTrivia": [
                                                                            {
                                                                                "kind": "WhitespaceTrivia",
                                                                                "text": " "
                                                                            }
                                                                        ]
                                                                    }
                                                                }
                                                            },
                                                            "block": {
                                                                "kind": "Block",
                                                                "fullStart": 794,
                                                                "fullEnd": 885,
                                                                "start": 794,
                                                                "end": 883,
                                                                "fullWidth": 91,
                                                                "width": 89,
                                                                "openBraceToken": {
                                                                    "kind": "OpenBraceToken",
                                                                    "fullStart": 794,
                                                                    "fullEnd": 797,
                                                                    "start": 794,
                                                                    "end": 795,
                                                                    "fullWidth": 3,
                                                                    "width": 1,
                                                                    "text": "{",
                                                                    "value": "{",
                                                                    "valueText": "{",
                                                                    "hasTrailingTrivia": true,
                                                                    "hasTrailingNewLine": true,
                                                                    "trailingTrivia": [
                                                                        {
                                                                            "kind": "NewLineTrivia",
                                                                            "text": "\r\n"
                                                                        }
                                                                    ]
                                                                },
                                                                "statements": [
                                                                    {
                                                                        "kind": "ExpressionStatement",
                                                                        "fullStart": 797,
                                                                        "fullEnd": 839,
                                                                        "start": 813,
                                                                        "end": 837,
                                                                        "fullWidth": 42,
                                                                        "width": 24,
                                                                        "expression": {
                                                                            "kind": "AssignmentExpression",
                                                                            "fullStart": 797,
                                                                            "fullEnd": 836,
                                                                            "start": 813,
                                                                            "end": 836,
                                                                            "fullWidth": 39,
                                                                            "width": 23,
                                                                            "left": {
                                                                                "kind": "IdentifierName",
                                                                                "fullStart": 797,
                                                                                "fullEnd": 830,
                                                                                "start": 813,
                                                                                "end": 829,
                                                                                "fullWidth": 33,
                                                                                "width": 16,
                                                                                "text": "toStringAccessed",
                                                                                "value": "toStringAccessed",
                                                                                "valueText": "toStringAccessed",
                                                                                "hasLeadingTrivia": true,
                                                                                "hasTrailingTrivia": true,
                                                                                "leadingTrivia": [
                                                                                    {
                                                                                        "kind": "WhitespaceTrivia",
                                                                                        "text": "                "
                                                                                    }
                                                                                ],
                                                                                "trailingTrivia": [
                                                                                    {
                                                                                        "kind": "WhitespaceTrivia",
                                                                                        "text": " "
                                                                                    }
                                                                                ]
                                                                            },
                                                                            "operatorToken": {
                                                                                "kind": "EqualsToken",
                                                                                "fullStart": 830,
                                                                                "fullEnd": 832,
                                                                                "start": 830,
                                                                                "end": 831,
                                                                                "fullWidth": 2,
                                                                                "width": 1,
                                                                                "text": "=",
                                                                                "value": "=",
                                                                                "valueText": "=",
                                                                                "hasTrailingTrivia": true,
                                                                                "trailingTrivia": [
                                                                                    {
                                                                                        "kind": "WhitespaceTrivia",
                                                                                        "text": " "
                                                                                    }
                                                                                ]
                                                                            },
                                                                            "right": {
                                                                                "kind": "TrueKeyword",
                                                                                "fullStart": 832,
                                                                                "fullEnd": 836,
                                                                                "start": 832,
                                                                                "end": 836,
                                                                                "fullWidth": 4,
                                                                                "width": 4,
                                                                                "text": "true",
                                                                                "value": true,
                                                                                "valueText": "true"
                                                                            }
                                                                        },
                                                                        "semicolonToken": {
                                                                            "kind": "SemicolonToken",
                                                                            "fullStart": 836,
                                                                            "fullEnd": 839,
                                                                            "start": 836,
                                                                            "end": 837,
                                                                            "fullWidth": 3,
                                                                            "width": 1,
                                                                            "text": ";",
                                                                            "value": ";",
                                                                            "valueText": ";",
                                                                            "hasTrailingTrivia": true,
                                                                            "hasTrailingNewLine": true,
                                                                            "trailingTrivia": [
                                                                                {
                                                                                    "kind": "NewLineTrivia",
                                                                                    "text": "\r\n"
                                                                                }
                                                                            ]
                                                                        }
                                                                    },
                                                                    {
                                                                        "kind": "ReturnStatement",
                                                                        "fullStart": 839,
                                                                        "fullEnd": 870,
                                                                        "start": 855,
                                                                        "end": 868,
                                                                        "fullWidth": 31,
                                                                        "width": 13,
                                                                        "returnKeyword": {
                                                                            "kind": "ReturnKeyword",
                                                                            "fullStart": 839,
                                                                            "fullEnd": 862,
                                                                            "start": 855,
                                                                            "end": 861,
                                                                            "fullWidth": 23,
                                                                            "width": 6,
                                                                            "text": "return",
                                                                            "value": "return",
                                                                            "valueText": "return",
                                                                            "hasLeadingTrivia": true,
                                                                            "hasTrailingTrivia": true,
                                                                            "leadingTrivia": [
                                                                                {
                                                                                    "kind": "WhitespaceTrivia",
                                                                                    "text": "                "
                                                                                }
                                                                            ],
                                                                            "trailingTrivia": [
                                                                                {
                                                                                    "kind": "WhitespaceTrivia",
                                                                                    "text": " "
                                                                                }
                                                                            ]
                                                                        },
                                                                        "expression": {
                                                                            "kind": "StringLiteral",
                                                                            "fullStart": 862,
                                                                            "fullEnd": 867,
                                                                            "start": 862,
                                                                            "end": 867,
                                                                            "fullWidth": 5,
                                                                            "width": 5,
                                                                            "text": "\"abc\"",
                                                                            "value": "abc",
                                                                            "valueText": "abc"
                                                                        },
                                                                        "semicolonToken": {
                                                                            "kind": "SemicolonToken",
                                                                            "fullStart": 867,
                                                                            "fullEnd": 870,
                                                                            "start": 867,
                                                                            "end": 868,
                                                                            "fullWidth": 3,
                                                                            "width": 1,
                                                                            "text": ";",
                                                                            "value": ";",
                                                                            "valueText": ";",
                                                                            "hasTrailingTrivia": true,
                                                                            "hasTrailingNewLine": true,
                                                                            "trailingTrivia": [
                                                                                {
                                                                                    "kind": "NewLineTrivia",
                                                                                    "text": "\r\n"
                                                                                }
                                                                            ]
                                                                        }
                                                                    }
                                                                ],
                                                                "closeBraceToken": {
                                                                    "kind": "CloseBraceToken",
                                                                    "fullStart": 870,
                                                                    "fullEnd": 885,
                                                                    "start": 882,
                                                                    "end": 883,
                                                                    "fullWidth": 15,
                                                                    "width": 1,
                                                                    "text": "}",
                                                                    "value": "}",
                                                                    "valueText": "}",
                                                                    "hasLeadingTrivia": true,
                                                                    "hasTrailingTrivia": true,
                                                                    "hasTrailingNewLine": true,
                                                                    "leadingTrivia": [
                                                                        {
                                                                            "kind": "WhitespaceTrivia",
                                                                            "text": "            "
                                                                        }
                                                                    ],
                                                                    "trailingTrivia": [
                                                                        {
                                                                            "kind": "NewLineTrivia",
                                                                            "text": "\r\n"
                                                                        }
                                                                    ]
                                                                }
                                                            }
                                                        }
                                                    }
                                                ],
                                                "closeBraceToken": {
                                                    "kind": "CloseBraceToken",
                                                    "fullStart": 885,
                                                    "fullEnd": 894,
                                                    "start": 893,
                                                    "end": 894,
                                                    "fullWidth": 9,
                                                    "width": 1,
                                                    "text": "}",
                                                    "value": "}",
                                                    "valueText": "}",
                                                    "hasLeadingTrivia": true,
                                                    "leadingTrivia": [
                                                        {
                                                            "kind": "WhitespaceTrivia",
                                                            "text": "        "
                                                        }
                                                    ]
                                                }
                                            }
                                        }
                                    }
                                ]
                            },
                            "semicolonToken": {
                                "kind": "SemicolonToken",
                                "fullStart": 894,
                                "fullEnd": 897,
                                "start": 894,
                                "end": 895,
                                "fullWidth": 3,
                                "width": 1,
                                "text": ";",
                                "value": ";",
                                "valueText": ";",
                                "hasTrailingTrivia": true,
                                "hasTrailingNewLine": true,
                                "trailingTrivia": [
                                    {
                                        "kind": "NewLineTrivia",
                                        "text": "\r\n"
                                    }
                                ]
                            }
                        },
                        {
                            "kind": "VariableStatement",
                            "fullStart": 897,
                            "fullEnd": 935,
                            "start": 907,
                            "end": 933,
                            "fullWidth": 38,
                            "width": 26,
                            "modifiers": [],
                            "variableDeclaration": {
                                "kind": "VariableDeclaration",
                                "fullStart": 897,
                                "fullEnd": 932,
                                "start": 907,
                                "end": 932,
                                "fullWidth": 35,
                                "width": 25,
                                "varKeyword": {
                                    "kind": "VarKeyword",
                                    "fullStart": 897,
                                    "fullEnd": 911,
                                    "start": 907,
                                    "end": 910,
                                    "fullWidth": 14,
                                    "width": 3,
                                    "text": "var",
                                    "value": "var",
                                    "valueText": "var",
                                    "hasLeadingTrivia": true,
                                    "hasLeadingNewLine": true,
                                    "hasTrailingTrivia": true,
                                    "leadingTrivia": [
                                        {
                                            "kind": "NewLineTrivia",
                                            "text": "\r\n"
                                        },
                                        {
                                            "kind": "WhitespaceTrivia",
                                            "text": "        "
                                        }
                                    ],
                                    "trailingTrivia": [
                                        {
                                            "kind": "WhitespaceTrivia",
                                            "text": " "
                                        }
                                    ]
                                },
                                "variableDeclarators": [
                                    {
                                        "kind": "VariableDeclarator",
                                        "fullStart": 911,
                                        "fullEnd": 932,
                                        "start": 911,
                                        "end": 932,
                                        "fullWidth": 21,
<<<<<<< HEAD
                                        "width": 21,
                                        "identifier": {
=======
                                        "propertyName": {
>>>>>>> 85e84683
                                            "kind": "IdentifierName",
                                            "fullStart": 911,
                                            "fullEnd": 915,
                                            "start": 911,
                                            "end": 914,
                                            "fullWidth": 4,
                                            "width": 3,
                                            "text": "Con",
                                            "value": "Con",
                                            "valueText": "Con",
                                            "hasTrailingTrivia": true,
                                            "trailingTrivia": [
                                                {
                                                    "kind": "WhitespaceTrivia",
                                                    "text": " "
                                                }
                                            ]
                                        },
                                        "equalsValueClause": {
                                            "kind": "EqualsValueClause",
                                            "fullStart": 915,
                                            "fullEnd": 932,
                                            "start": 915,
                                            "end": 932,
                                            "fullWidth": 17,
                                            "width": 17,
                                            "equalsToken": {
                                                "kind": "EqualsToken",
                                                "fullStart": 915,
                                                "fullEnd": 917,
                                                "start": 915,
                                                "end": 916,
                                                "fullWidth": 2,
                                                "width": 1,
                                                "text": "=",
                                                "value": "=",
                                                "valueText": "=",
                                                "hasTrailingTrivia": true,
                                                "trailingTrivia": [
                                                    {
                                                        "kind": "WhitespaceTrivia",
                                                        "text": " "
                                                    }
                                                ]
                                            },
                                            "value": {
                                                "kind": "FunctionExpression",
                                                "fullStart": 917,
                                                "fullEnd": 932,
                                                "start": 917,
                                                "end": 932,
                                                "fullWidth": 15,
                                                "width": 15,
                                                "functionKeyword": {
                                                    "kind": "FunctionKeyword",
                                                    "fullStart": 917,
                                                    "fullEnd": 926,
                                                    "start": 917,
                                                    "end": 925,
                                                    "fullWidth": 9,
                                                    "width": 8,
                                                    "text": "function",
                                                    "value": "function",
                                                    "valueText": "function",
                                                    "hasTrailingTrivia": true,
                                                    "trailingTrivia": [
                                                        {
                                                            "kind": "WhitespaceTrivia",
                                                            "text": " "
                                                        }
                                                    ]
                                                },
                                                "callSignature": {
                                                    "kind": "CallSignature",
                                                    "fullStart": 926,
                                                    "fullEnd": 929,
                                                    "start": 926,
                                                    "end": 928,
                                                    "fullWidth": 3,
                                                    "width": 2,
                                                    "parameterList": {
                                                        "kind": "ParameterList",
                                                        "fullStart": 926,
                                                        "fullEnd": 929,
                                                        "start": 926,
                                                        "end": 928,
                                                        "fullWidth": 3,
                                                        "width": 2,
                                                        "openParenToken": {
                                                            "kind": "OpenParenToken",
                                                            "fullStart": 926,
                                                            "fullEnd": 927,
                                                            "start": 926,
                                                            "end": 927,
                                                            "fullWidth": 1,
                                                            "width": 1,
                                                            "text": "(",
                                                            "value": "(",
                                                            "valueText": "("
                                                        },
                                                        "parameters": [],
                                                        "closeParenToken": {
                                                            "kind": "CloseParenToken",
                                                            "fullStart": 927,
                                                            "fullEnd": 929,
                                                            "start": 927,
                                                            "end": 928,
                                                            "fullWidth": 2,
                                                            "width": 1,
                                                            "text": ")",
                                                            "value": ")",
                                                            "valueText": ")",
                                                            "hasTrailingTrivia": true,
                                                            "trailingTrivia": [
                                                                {
                                                                    "kind": "WhitespaceTrivia",
                                                                    "text": " "
                                                                }
                                                            ]
                                                        }
                                                    }
                                                },
                                                "block": {
                                                    "kind": "Block",
                                                    "fullStart": 929,
                                                    "fullEnd": 932,
                                                    "start": 929,
                                                    "end": 932,
                                                    "fullWidth": 3,
                                                    "width": 3,
                                                    "openBraceToken": {
                                                        "kind": "OpenBraceToken",
                                                        "fullStart": 929,
                                                        "fullEnd": 931,
                                                        "start": 929,
                                                        "end": 930,
                                                        "fullWidth": 2,
                                                        "width": 1,
                                                        "text": "{",
                                                        "value": "{",
                                                        "valueText": "{",
                                                        "hasTrailingTrivia": true,
                                                        "trailingTrivia": [
                                                            {
                                                                "kind": "WhitespaceTrivia",
                                                                "text": " "
                                                            }
                                                        ]
                                                    },
                                                    "statements": [],
                                                    "closeBraceToken": {
                                                        "kind": "CloseBraceToken",
                                                        "fullStart": 931,
                                                        "fullEnd": 932,
                                                        "start": 931,
                                                        "end": 932,
                                                        "fullWidth": 1,
                                                        "width": 1,
                                                        "text": "}",
                                                        "value": "}",
                                                        "valueText": "}"
                                                    }
                                                }
                                            }
                                        }
                                    }
                                ]
                            },
                            "semicolonToken": {
                                "kind": "SemicolonToken",
                                "fullStart": 932,
                                "fullEnd": 935,
                                "start": 932,
                                "end": 933,
                                "fullWidth": 3,
                                "width": 1,
                                "text": ";",
                                "value": ";",
                                "valueText": ";",
                                "hasTrailingTrivia": true,
                                "hasTrailingNewLine": true,
                                "trailingTrivia": [
                                    {
                                        "kind": "NewLineTrivia",
                                        "text": "\r\n"
                                    }
                                ]
                            }
                        },
                        {
                            "kind": "ExpressionStatement",
                            "fullStart": 935,
                            "fullEnd": 967,
                            "start": 943,
                            "end": 965,
                            "fullWidth": 32,
                            "width": 22,
                            "expression": {
                                "kind": "AssignmentExpression",
                                "fullStart": 935,
                                "fullEnd": 964,
                                "start": 943,
                                "end": 964,
                                "fullWidth": 29,
                                "width": 21,
                                "left": {
                                    "kind": "MemberAccessExpression",
                                    "fullStart": 935,
                                    "fullEnd": 957,
                                    "start": 943,
                                    "end": 956,
                                    "fullWidth": 22,
                                    "width": 13,
                                    "expression": {
                                        "kind": "IdentifierName",
                                        "fullStart": 935,
                                        "fullEnd": 946,
                                        "start": 943,
                                        "end": 946,
                                        "fullWidth": 11,
                                        "width": 3,
                                        "text": "Con",
                                        "value": "Con",
                                        "valueText": "Con",
                                        "hasLeadingTrivia": true,
                                        "leadingTrivia": [
                                            {
                                                "kind": "WhitespaceTrivia",
                                                "text": "        "
                                            }
                                        ]
                                    },
                                    "dotToken": {
                                        "kind": "DotToken",
                                        "fullStart": 946,
                                        "fullEnd": 947,
                                        "start": 946,
                                        "end": 947,
                                        "fullWidth": 1,
                                        "width": 1,
                                        "text": ".",
                                        "value": ".",
                                        "valueText": "."
                                    },
                                    "name": {
                                        "kind": "IdentifierName",
                                        "fullStart": 947,
                                        "fullEnd": 957,
                                        "start": 947,
                                        "end": 956,
                                        "fullWidth": 10,
                                        "width": 9,
                                        "text": "prototype",
                                        "value": "prototype",
                                        "valueText": "prototype",
                                        "hasTrailingTrivia": true,
                                        "trailingTrivia": [
                                            {
                                                "kind": "WhitespaceTrivia",
                                                "text": " "
                                            }
                                        ]
                                    }
                                },
                                "operatorToken": {
                                    "kind": "EqualsToken",
                                    "fullStart": 957,
                                    "fullEnd": 959,
                                    "start": 957,
                                    "end": 958,
                                    "fullWidth": 2,
                                    "width": 1,
                                    "text": "=",
                                    "value": "=",
                                    "valueText": "=",
                                    "hasTrailingTrivia": true,
                                    "trailingTrivia": [
                                        {
                                            "kind": "WhitespaceTrivia",
                                            "text": " "
                                        }
                                    ]
                                },
                                "right": {
                                    "kind": "IdentifierName",
                                    "fullStart": 959,
                                    "fullEnd": 964,
                                    "start": 959,
                                    "end": 964,
                                    "fullWidth": 5,
                                    "width": 5,
                                    "text": "proto",
                                    "value": "proto",
                                    "valueText": "proto"
                                }
                            },
                            "semicolonToken": {
                                "kind": "SemicolonToken",
                                "fullStart": 964,
                                "fullEnd": 967,
                                "start": 964,
                                "end": 965,
                                "fullWidth": 3,
                                "width": 1,
                                "text": ";",
                                "value": ";",
                                "valueText": ";",
                                "hasTrailingTrivia": true,
                                "hasTrailingNewLine": true,
                                "trailingTrivia": [
                                    {
                                        "kind": "NewLineTrivia",
                                        "text": "\r\n"
                                    }
                                ]
                            }
                        },
                        {
                            "kind": "VariableStatement",
                            "fullStart": 967,
                            "fullEnd": 1001,
                            "start": 977,
                            "end": 999,
                            "fullWidth": 34,
                            "width": 22,
                            "modifiers": [],
                            "variableDeclaration": {
                                "kind": "VariableDeclaration",
                                "fullStart": 967,
                                "fullEnd": 998,
                                "start": 977,
                                "end": 998,
                                "fullWidth": 31,
                                "width": 21,
                                "varKeyword": {
                                    "kind": "VarKeyword",
                                    "fullStart": 967,
                                    "fullEnd": 981,
                                    "start": 977,
                                    "end": 980,
                                    "fullWidth": 14,
                                    "width": 3,
                                    "text": "var",
                                    "value": "var",
                                    "valueText": "var",
                                    "hasLeadingTrivia": true,
                                    "hasLeadingNewLine": true,
                                    "hasTrailingTrivia": true,
                                    "leadingTrivia": [
                                        {
                                            "kind": "NewLineTrivia",
                                            "text": "\r\n"
                                        },
                                        {
                                            "kind": "WhitespaceTrivia",
                                            "text": "        "
                                        }
                                    ],
                                    "trailingTrivia": [
                                        {
                                            "kind": "WhitespaceTrivia",
                                            "text": " "
                                        }
                                    ]
                                },
                                "variableDeclarators": [
                                    {
                                        "kind": "VariableDeclarator",
                                        "fullStart": 981,
                                        "fullEnd": 998,
                                        "start": 981,
                                        "end": 998,
                                        "fullWidth": 17,
<<<<<<< HEAD
                                        "width": 17,
                                        "identifier": {
=======
                                        "propertyName": {
>>>>>>> 85e84683
                                            "kind": "IdentifierName",
                                            "fullStart": 981,
                                            "fullEnd": 987,
                                            "start": 981,
                                            "end": 986,
                                            "fullWidth": 6,
                                            "width": 5,
                                            "text": "child",
                                            "value": "child",
                                            "valueText": "child",
                                            "hasTrailingTrivia": true,
                                            "trailingTrivia": [
                                                {
                                                    "kind": "WhitespaceTrivia",
                                                    "text": " "
                                                }
                                            ]
                                        },
                                        "equalsValueClause": {
                                            "kind": "EqualsValueClause",
                                            "fullStart": 987,
                                            "fullEnd": 998,
                                            "start": 987,
                                            "end": 998,
                                            "fullWidth": 11,
                                            "width": 11,
                                            "equalsToken": {
                                                "kind": "EqualsToken",
                                                "fullStart": 987,
                                                "fullEnd": 989,
                                                "start": 987,
                                                "end": 988,
                                                "fullWidth": 2,
                                                "width": 1,
                                                "text": "=",
                                                "value": "=",
                                                "valueText": "=",
                                                "hasTrailingTrivia": true,
                                                "trailingTrivia": [
                                                    {
                                                        "kind": "WhitespaceTrivia",
                                                        "text": " "
                                                    }
                                                ]
                                            },
                                            "value": {
                                                "kind": "ObjectCreationExpression",
                                                "fullStart": 989,
                                                "fullEnd": 998,
                                                "start": 989,
                                                "end": 998,
                                                "fullWidth": 9,
                                                "width": 9,
                                                "newKeyword": {
                                                    "kind": "NewKeyword",
                                                    "fullStart": 989,
                                                    "fullEnd": 993,
                                                    "start": 989,
                                                    "end": 992,
                                                    "fullWidth": 4,
                                                    "width": 3,
                                                    "text": "new",
                                                    "value": "new",
                                                    "valueText": "new",
                                                    "hasTrailingTrivia": true,
                                                    "trailingTrivia": [
                                                        {
                                                            "kind": "WhitespaceTrivia",
                                                            "text": " "
                                                        }
                                                    ]
                                                },
                                                "expression": {
                                                    "kind": "IdentifierName",
                                                    "fullStart": 993,
                                                    "fullEnd": 996,
                                                    "start": 993,
                                                    "end": 996,
                                                    "fullWidth": 3,
                                                    "width": 3,
                                                    "text": "Con",
                                                    "value": "Con",
                                                    "valueText": "Con"
                                                },
                                                "argumentList": {
                                                    "kind": "ArgumentList",
                                                    "fullStart": 996,
                                                    "fullEnd": 998,
                                                    "start": 996,
                                                    "end": 998,
                                                    "fullWidth": 2,
                                                    "width": 2,
                                                    "openParenToken": {
                                                        "kind": "OpenParenToken",
                                                        "fullStart": 996,
                                                        "fullEnd": 997,
                                                        "start": 996,
                                                        "end": 997,
                                                        "fullWidth": 1,
                                                        "width": 1,
                                                        "text": "(",
                                                        "value": "(",
                                                        "valueText": "("
                                                    },
                                                    "arguments": [],
                                                    "closeParenToken": {
                                                        "kind": "CloseParenToken",
                                                        "fullStart": 997,
                                                        "fullEnd": 998,
                                                        "start": 997,
                                                        "end": 998,
                                                        "fullWidth": 1,
                                                        "width": 1,
                                                        "text": ")",
                                                        "value": ")",
                                                        "valueText": ")"
                                                    }
                                                }
                                            }
                                        }
                                    }
                                ]
                            },
                            "semicolonToken": {
                                "kind": "SemicolonToken",
                                "fullStart": 998,
                                "fullEnd": 1001,
                                "start": 998,
                                "end": 999,
                                "fullWidth": 3,
                                "width": 1,
                                "text": ";",
                                "value": ";",
                                "valueText": ";",
                                "hasTrailingTrivia": true,
                                "hasTrailingNewLine": true,
                                "trailingTrivia": [
                                    {
                                        "kind": "NewLineTrivia",
                                        "text": "\r\n"
                                    }
                                ]
                            }
                        },
                        {
                            "kind": "ExpressionStatement",
                            "fullStart": 1001,
                            "fullEnd": 1116,
                            "start": 1009,
                            "end": 1114,
                            "fullWidth": 115,
                            "width": 105,
                            "expression": {
                                "kind": "AssignmentExpression",
                                "fullStart": 1001,
                                "fullEnd": 1113,
                                "start": 1009,
                                "end": 1113,
                                "fullWidth": 112,
                                "width": 104,
                                "left": {
                                    "kind": "MemberAccessExpression",
                                    "fullStart": 1001,
                                    "fullEnd": 1023,
                                    "start": 1009,
                                    "end": 1022,
                                    "fullWidth": 22,
                                    "width": 13,
                                    "expression": {
                                        "kind": "IdentifierName",
                                        "fullStart": 1001,
                                        "fullEnd": 1014,
                                        "start": 1009,
                                        "end": 1014,
                                        "fullWidth": 13,
                                        "width": 5,
                                        "text": "child",
                                        "value": "child",
                                        "valueText": "child",
                                        "hasLeadingTrivia": true,
                                        "leadingTrivia": [
                                            {
                                                "kind": "WhitespaceTrivia",
                                                "text": "        "
                                            }
                                        ]
                                    },
                                    "dotToken": {
                                        "kind": "DotToken",
                                        "fullStart": 1014,
                                        "fullEnd": 1015,
                                        "start": 1014,
                                        "end": 1015,
                                        "fullWidth": 1,
                                        "width": 1,
                                        "text": ".",
                                        "value": ".",
                                        "valueText": "."
                                    },
                                    "name": {
                                        "kind": "IdentifierName",
                                        "fullStart": 1015,
                                        "fullEnd": 1023,
                                        "start": 1015,
                                        "end": 1022,
                                        "fullWidth": 8,
                                        "width": 7,
                                        "text": "valueOf",
                                        "value": "valueOf",
                                        "valueText": "valueOf",
                                        "hasTrailingTrivia": true,
                                        "trailingTrivia": [
                                            {
                                                "kind": "WhitespaceTrivia",
                                                "text": " "
                                            }
                                        ]
                                    }
                                },
                                "operatorToken": {
                                    "kind": "EqualsToken",
                                    "fullStart": 1023,
                                    "fullEnd": 1025,
                                    "start": 1023,
                                    "end": 1024,
                                    "fullWidth": 2,
                                    "width": 1,
                                    "text": "=",
                                    "value": "=",
                                    "valueText": "=",
                                    "hasTrailingTrivia": true,
                                    "trailingTrivia": [
                                        {
                                            "kind": "WhitespaceTrivia",
                                            "text": " "
                                        }
                                    ]
                                },
                                "right": {
                                    "kind": "FunctionExpression",
                                    "fullStart": 1025,
                                    "fullEnd": 1113,
                                    "start": 1025,
                                    "end": 1113,
                                    "fullWidth": 88,
                                    "width": 88,
                                    "functionKeyword": {
                                        "kind": "FunctionKeyword",
                                        "fullStart": 1025,
                                        "fullEnd": 1034,
                                        "start": 1025,
                                        "end": 1033,
                                        "fullWidth": 9,
                                        "width": 8,
                                        "text": "function",
                                        "value": "function",
                                        "valueText": "function",
                                        "hasTrailingTrivia": true,
                                        "trailingTrivia": [
                                            {
                                                "kind": "WhitespaceTrivia",
                                                "text": " "
                                            }
                                        ]
                                    },
                                    "callSignature": {
                                        "kind": "CallSignature",
                                        "fullStart": 1034,
                                        "fullEnd": 1037,
                                        "start": 1034,
                                        "end": 1036,
                                        "fullWidth": 3,
                                        "width": 2,
                                        "parameterList": {
                                            "kind": "ParameterList",
                                            "fullStart": 1034,
                                            "fullEnd": 1037,
                                            "start": 1034,
                                            "end": 1036,
                                            "fullWidth": 3,
                                            "width": 2,
                                            "openParenToken": {
                                                "kind": "OpenParenToken",
                                                "fullStart": 1034,
                                                "fullEnd": 1035,
                                                "start": 1034,
                                                "end": 1035,
                                                "fullWidth": 1,
                                                "width": 1,
                                                "text": "(",
                                                "value": "(",
                                                "valueText": "("
                                            },
                                            "parameters": [],
                                            "closeParenToken": {
                                                "kind": "CloseParenToken",
                                                "fullStart": 1035,
                                                "fullEnd": 1037,
                                                "start": 1035,
                                                "end": 1036,
                                                "fullWidth": 2,
                                                "width": 1,
                                                "text": ")",
                                                "value": ")",
                                                "valueText": ")",
                                                "hasTrailingTrivia": true,
                                                "trailingTrivia": [
                                                    {
                                                        "kind": "WhitespaceTrivia",
                                                        "text": " "
                                                    }
                                                ]
                                            }
                                        }
                                    },
                                    "block": {
                                        "kind": "Block",
                                        "fullStart": 1037,
                                        "fullEnd": 1113,
                                        "start": 1037,
                                        "end": 1113,
                                        "fullWidth": 76,
                                        "width": 76,
                                        "openBraceToken": {
                                            "kind": "OpenBraceToken",
                                            "fullStart": 1037,
                                            "fullEnd": 1040,
                                            "start": 1037,
                                            "end": 1038,
                                            "fullWidth": 3,
                                            "width": 1,
                                            "text": "{",
                                            "value": "{",
                                            "valueText": "{",
                                            "hasTrailingTrivia": true,
                                            "hasTrailingNewLine": true,
                                            "trailingTrivia": [
                                                {
                                                    "kind": "NewLineTrivia",
                                                    "text": "\r\n"
                                                }
                                            ]
                                        },
                                        "statements": [
                                            {
                                                "kind": "ExpressionStatement",
                                                "fullStart": 1040,
                                                "fullEnd": 1077,
                                                "start": 1052,
                                                "end": 1075,
                                                "fullWidth": 37,
                                                "width": 23,
                                                "expression": {
                                                    "kind": "AssignmentExpression",
                                                    "fullStart": 1040,
                                                    "fullEnd": 1074,
                                                    "start": 1052,
                                                    "end": 1074,
                                                    "fullWidth": 34,
                                                    "width": 22,
                                                    "left": {
                                                        "kind": "IdentifierName",
                                                        "fullStart": 1040,
                                                        "fullEnd": 1068,
                                                        "start": 1052,
                                                        "end": 1067,
                                                        "fullWidth": 28,
                                                        "width": 15,
                                                        "text": "valueOfAccessed",
                                                        "value": "valueOfAccessed",
                                                        "valueText": "valueOfAccessed",
                                                        "hasLeadingTrivia": true,
                                                        "hasTrailingTrivia": true,
                                                        "leadingTrivia": [
                                                            {
                                                                "kind": "WhitespaceTrivia",
                                                                "text": "            "
                                                            }
                                                        ],
                                                        "trailingTrivia": [
                                                            {
                                                                "kind": "WhitespaceTrivia",
                                                                "text": " "
                                                            }
                                                        ]
                                                    },
                                                    "operatorToken": {
                                                        "kind": "EqualsToken",
                                                        "fullStart": 1068,
                                                        "fullEnd": 1070,
                                                        "start": 1068,
                                                        "end": 1069,
                                                        "fullWidth": 2,
                                                        "width": 1,
                                                        "text": "=",
                                                        "value": "=",
                                                        "valueText": "=",
                                                        "hasTrailingTrivia": true,
                                                        "trailingTrivia": [
                                                            {
                                                                "kind": "WhitespaceTrivia",
                                                                "text": " "
                                                            }
                                                        ]
                                                    },
                                                    "right": {
                                                        "kind": "TrueKeyword",
                                                        "fullStart": 1070,
                                                        "fullEnd": 1074,
                                                        "start": 1070,
                                                        "end": 1074,
                                                        "fullWidth": 4,
                                                        "width": 4,
                                                        "text": "true",
                                                        "value": true,
                                                        "valueText": "true"
                                                    }
                                                },
                                                "semicolonToken": {
                                                    "kind": "SemicolonToken",
                                                    "fullStart": 1074,
                                                    "fullEnd": 1077,
                                                    "start": 1074,
                                                    "end": 1075,
                                                    "fullWidth": 3,
                                                    "width": 1,
                                                    "text": ";",
                                                    "value": ";",
                                                    "valueText": ";",
                                                    "hasTrailingTrivia": true,
                                                    "hasTrailingNewLine": true,
                                                    "trailingTrivia": [
                                                        {
                                                            "kind": "NewLineTrivia",
                                                            "text": "\r\n"
                                                        }
                                                    ]
                                                }
                                            },
                                            {
                                                "kind": "ReturnStatement",
                                                "fullStart": 1077,
                                                "fullEnd": 1104,
                                                "start": 1089,
                                                "end": 1102,
                                                "fullWidth": 27,
                                                "width": 13,
                                                "returnKeyword": {
                                                    "kind": "ReturnKeyword",
                                                    "fullStart": 1077,
                                                    "fullEnd": 1096,
                                                    "start": 1089,
                                                    "end": 1095,
                                                    "fullWidth": 19,
                                                    "width": 6,
                                                    "text": "return",
                                                    "value": "return",
                                                    "valueText": "return",
                                                    "hasLeadingTrivia": true,
                                                    "hasTrailingTrivia": true,
                                                    "leadingTrivia": [
                                                        {
                                                            "kind": "WhitespaceTrivia",
                                                            "text": "            "
                                                        }
                                                    ],
                                                    "trailingTrivia": [
                                                        {
                                                            "kind": "WhitespaceTrivia",
                                                            "text": " "
                                                        }
                                                    ]
                                                },
                                                "expression": {
                                                    "kind": "StringLiteral",
                                                    "fullStart": 1096,
                                                    "fullEnd": 1101,
                                                    "start": 1096,
                                                    "end": 1101,
                                                    "fullWidth": 5,
                                                    "width": 5,
                                                    "text": "\"efg\"",
                                                    "value": "efg",
                                                    "valueText": "efg"
                                                },
                                                "semicolonToken": {
                                                    "kind": "SemicolonToken",
                                                    "fullStart": 1101,
                                                    "fullEnd": 1104,
                                                    "start": 1101,
                                                    "end": 1102,
                                                    "fullWidth": 3,
                                                    "width": 1,
                                                    "text": ";",
                                                    "value": ";",
                                                    "valueText": ";",
                                                    "hasTrailingTrivia": true,
                                                    "hasTrailingNewLine": true,
                                                    "trailingTrivia": [
                                                        {
                                                            "kind": "NewLineTrivia",
                                                            "text": "\r\n"
                                                        }
                                                    ]
                                                }
                                            }
                                        ],
                                        "closeBraceToken": {
                                            "kind": "CloseBraceToken",
                                            "fullStart": 1104,
                                            "fullEnd": 1113,
                                            "start": 1112,
                                            "end": 1113,
                                            "fullWidth": 9,
                                            "width": 1,
                                            "text": "}",
                                            "value": "}",
                                            "valueText": "}",
                                            "hasLeadingTrivia": true,
                                            "leadingTrivia": [
                                                {
                                                    "kind": "WhitespaceTrivia",
                                                    "text": "        "
                                                }
                                            ]
                                        }
                                    }
                                }
                            },
                            "semicolonToken": {
                                "kind": "SemicolonToken",
                                "fullStart": 1113,
                                "fullEnd": 1116,
                                "start": 1113,
                                "end": 1114,
                                "fullWidth": 3,
                                "width": 1,
                                "text": ";",
                                "value": ";",
                                "valueText": ";",
                                "hasTrailingTrivia": true,
                                "hasTrailingNewLine": true,
                                "trailingTrivia": [
                                    {
                                        "kind": "NewLineTrivia",
                                        "text": "\r\n"
                                    }
                                ]
                            }
                        },
                        {
                            "kind": "ReturnStatement",
                            "fullStart": 1116,
                            "fullEnd": 1219,
                            "start": 1124,
                            "end": 1217,
                            "fullWidth": 103,
                            "width": 93,
                            "returnKeyword": {
                                "kind": "ReturnKeyword",
                                "fullStart": 1116,
                                "fullEnd": 1131,
                                "start": 1124,
                                "end": 1130,
                                "fullWidth": 15,
                                "width": 6,
                                "text": "return",
                                "value": "return",
                                "valueText": "return",
                                "hasLeadingTrivia": true,
                                "hasTrailingTrivia": true,
                                "leadingTrivia": [
                                    {
                                        "kind": "WhitespaceTrivia",
                                        "text": "        "
                                    }
                                ],
                                "trailingTrivia": [
                                    {
                                        "kind": "WhitespaceTrivia",
                                        "text": " "
                                    }
                                ]
                            },
                            "expression": {
                                "kind": "LogicalAndExpression",
                                "fullStart": 1131,
                                "fullEnd": 1216,
                                "start": 1131,
                                "end": 1216,
                                "fullWidth": 85,
                                "width": 85,
                                "left": {
                                    "kind": "LogicalAndExpression",
                                    "fullStart": 1131,
                                    "fullEnd": 1197,
                                    "start": 1131,
                                    "end": 1196,
                                    "fullWidth": 66,
                                    "width": 65,
                                    "left": {
                                        "kind": "ParenthesizedExpression",
                                        "fullStart": 1131,
                                        "fullEnd": 1177,
                                        "start": 1131,
                                        "end": 1176,
                                        "fullWidth": 46,
                                        "width": 45,
                                        "openParenToken": {
                                            "kind": "OpenParenToken",
                                            "fullStart": 1131,
                                            "fullEnd": 1132,
                                            "start": 1131,
                                            "end": 1132,
                                            "fullWidth": 1,
                                            "width": 1,
                                            "text": "(",
                                            "value": "(",
                                            "valueText": "("
                                        },
                                        "expression": {
                                            "kind": "EqualsExpression",
                                            "fullStart": 1132,
                                            "fullEnd": 1175,
                                            "start": 1132,
                                            "end": 1175,
                                            "fullWidth": 43,
                                            "width": 43,
                                            "left": {
                                                "kind": "InvocationExpression",
                                                "fullStart": 1132,
                                                "fullEnd": 1166,
                                                "start": 1132,
                                                "end": 1165,
                                                "fullWidth": 34,
                                                "width": 33,
                                                "expression": {
                                                    "kind": "MemberAccessExpression",
                                                    "fullStart": 1132,
                                                    "fullEnd": 1158,
                                                    "start": 1132,
                                                    "end": 1158,
                                                    "fullWidth": 26,
                                                    "width": 26,
                                                    "expression": {
                                                        "kind": "MemberAccessExpression",
                                                        "fullStart": 1132,
                                                        "fullEnd": 1153,
                                                        "start": 1132,
                                                        "end": 1153,
                                                        "fullWidth": 21,
                                                        "width": 21,
                                                        "expression": {
                                                            "kind": "MemberAccessExpression",
                                                            "fullStart": 1132,
                                                            "fullEnd": 1148,
                                                            "start": 1132,
                                                            "end": 1148,
                                                            "fullWidth": 16,
                                                            "width": 16,
                                                            "expression": {
                                                                "kind": "IdentifierName",
                                                                "fullStart": 1132,
                                                                "fullEnd": 1138,
                                                                "start": 1132,
                                                                "end": 1138,
                                                                "fullWidth": 6,
                                                                "width": 6,
                                                                "text": "String",
                                                                "value": "String",
                                                                "valueText": "String"
                                                            },
                                                            "dotToken": {
                                                                "kind": "DotToken",
                                                                "fullStart": 1138,
                                                                "fullEnd": 1139,
                                                                "start": 1138,
                                                                "end": 1139,
                                                                "fullWidth": 1,
                                                                "width": 1,
                                                                "text": ".",
                                                                "value": ".",
                                                                "valueText": "."
                                                            },
                                                            "name": {
                                                                "kind": "IdentifierName",
                                                                "fullStart": 1139,
                                                                "fullEnd": 1148,
                                                                "start": 1139,
                                                                "end": 1148,
                                                                "fullWidth": 9,
                                                                "width": 9,
                                                                "text": "prototype",
                                                                "value": "prototype",
                                                                "valueText": "prototype"
                                                            }
                                                        },
                                                        "dotToken": {
                                                            "kind": "DotToken",
                                                            "fullStart": 1148,
                                                            "fullEnd": 1149,
                                                            "start": 1148,
                                                            "end": 1149,
                                                            "fullWidth": 1,
                                                            "width": 1,
                                                            "text": ".",
                                                            "value": ".",
                                                            "valueText": "."
                                                        },
                                                        "name": {
                                                            "kind": "IdentifierName",
                                                            "fullStart": 1149,
                                                            "fullEnd": 1153,
                                                            "start": 1149,
                                                            "end": 1153,
                                                            "fullWidth": 4,
                                                            "width": 4,
                                                            "text": "trim",
                                                            "value": "trim",
                                                            "valueText": "trim"
                                                        }
                                                    },
                                                    "dotToken": {
                                                        "kind": "DotToken",
                                                        "fullStart": 1153,
                                                        "fullEnd": 1154,
                                                        "start": 1153,
                                                        "end": 1154,
                                                        "fullWidth": 1,
                                                        "width": 1,
                                                        "text": ".",
                                                        "value": ".",
                                                        "valueText": "."
                                                    },
                                                    "name": {
                                                        "kind": "IdentifierName",
                                                        "fullStart": 1154,
                                                        "fullEnd": 1158,
                                                        "start": 1154,
                                                        "end": 1158,
                                                        "fullWidth": 4,
                                                        "width": 4,
                                                        "text": "call",
                                                        "value": "call",
                                                        "valueText": "call"
                                                    }
                                                },
                                                "argumentList": {
                                                    "kind": "ArgumentList",
                                                    "fullStart": 1158,
                                                    "fullEnd": 1166,
                                                    "start": 1158,
                                                    "end": 1165,
                                                    "fullWidth": 8,
                                                    "width": 7,
                                                    "openParenToken": {
                                                        "kind": "OpenParenToken",
                                                        "fullStart": 1158,
                                                        "fullEnd": 1159,
                                                        "start": 1158,
                                                        "end": 1159,
                                                        "fullWidth": 1,
                                                        "width": 1,
                                                        "text": "(",
                                                        "value": "(",
                                                        "valueText": "("
                                                    },
                                                    "arguments": [
                                                        {
                                                            "kind": "IdentifierName",
                                                            "fullStart": 1159,
                                                            "fullEnd": 1164,
                                                            "start": 1159,
                                                            "end": 1164,
                                                            "fullWidth": 5,
                                                            "width": 5,
                                                            "text": "child",
                                                            "value": "child",
                                                            "valueText": "child"
                                                        }
                                                    ],
                                                    "closeParenToken": {
                                                        "kind": "CloseParenToken",
                                                        "fullStart": 1164,
                                                        "fullEnd": 1166,
                                                        "start": 1164,
                                                        "end": 1165,
                                                        "fullWidth": 2,
                                                        "width": 1,
                                                        "text": ")",
                                                        "value": ")",
                                                        "valueText": ")",
                                                        "hasTrailingTrivia": true,
                                                        "trailingTrivia": [
                                                            {
                                                                "kind": "WhitespaceTrivia",
                                                                "text": " "
                                                            }
                                                        ]
                                                    }
                                                }
                                            },
                                            "operatorToken": {
                                                "kind": "EqualsEqualsEqualsToken",
                                                "fullStart": 1166,
                                                "fullEnd": 1170,
                                                "start": 1166,
                                                "end": 1169,
                                                "fullWidth": 4,
                                                "width": 3,
                                                "text": "===",
                                                "value": "===",
                                                "valueText": "===",
                                                "hasTrailingTrivia": true,
                                                "trailingTrivia": [
                                                    {
                                                        "kind": "WhitespaceTrivia",
                                                        "text": " "
                                                    }
                                                ]
                                            },
                                            "right": {
                                                "kind": "StringLiteral",
                                                "fullStart": 1170,
                                                "fullEnd": 1175,
                                                "start": 1170,
                                                "end": 1175,
                                                "fullWidth": 5,
                                                "width": 5,
                                                "text": "\"abc\"",
                                                "value": "abc",
                                                "valueText": "abc"
                                            }
                                        },
                                        "closeParenToken": {
                                            "kind": "CloseParenToken",
                                            "fullStart": 1175,
                                            "fullEnd": 1177,
                                            "start": 1175,
                                            "end": 1176,
                                            "fullWidth": 2,
                                            "width": 1,
                                            "text": ")",
                                            "value": ")",
                                            "valueText": ")",
                                            "hasTrailingTrivia": true,
                                            "trailingTrivia": [
                                                {
                                                    "kind": "WhitespaceTrivia",
                                                    "text": " "
                                                }
                                            ]
                                        }
                                    },
                                    "operatorToken": {
                                        "kind": "AmpersandAmpersandToken",
                                        "fullStart": 1177,
                                        "fullEnd": 1180,
                                        "start": 1177,
                                        "end": 1179,
                                        "fullWidth": 3,
                                        "width": 2,
                                        "text": "&&",
                                        "value": "&&",
                                        "valueText": "&&",
                                        "hasTrailingTrivia": true,
                                        "trailingTrivia": [
                                            {
                                                "kind": "WhitespaceTrivia",
                                                "text": " "
                                            }
                                        ]
                                    },
                                    "right": {
                                        "kind": "IdentifierName",
                                        "fullStart": 1180,
                                        "fullEnd": 1197,
                                        "start": 1180,
                                        "end": 1196,
                                        "fullWidth": 17,
                                        "width": 16,
                                        "text": "toStringAccessed",
                                        "value": "toStringAccessed",
                                        "valueText": "toStringAccessed",
                                        "hasTrailingTrivia": true,
                                        "trailingTrivia": [
                                            {
                                                "kind": "WhitespaceTrivia",
                                                "text": " "
                                            }
                                        ]
                                    }
                                },
                                "operatorToken": {
                                    "kind": "AmpersandAmpersandToken",
                                    "fullStart": 1197,
                                    "fullEnd": 1200,
                                    "start": 1197,
                                    "end": 1199,
                                    "fullWidth": 3,
                                    "width": 2,
                                    "text": "&&",
                                    "value": "&&",
                                    "valueText": "&&",
                                    "hasTrailingTrivia": true,
                                    "trailingTrivia": [
                                        {
                                            "kind": "WhitespaceTrivia",
                                            "text": " "
                                        }
                                    ]
                                },
                                "right": {
                                    "kind": "LogicalNotExpression",
                                    "fullStart": 1200,
                                    "fullEnd": 1216,
                                    "start": 1200,
                                    "end": 1216,
                                    "fullWidth": 16,
                                    "width": 16,
                                    "operatorToken": {
                                        "kind": "ExclamationToken",
                                        "fullStart": 1200,
                                        "fullEnd": 1201,
                                        "start": 1200,
                                        "end": 1201,
                                        "fullWidth": 1,
                                        "width": 1,
                                        "text": "!",
                                        "value": "!",
                                        "valueText": "!"
                                    },
                                    "operand": {
                                        "kind": "IdentifierName",
                                        "fullStart": 1201,
                                        "fullEnd": 1216,
                                        "start": 1201,
                                        "end": 1216,
                                        "fullWidth": 15,
                                        "width": 15,
                                        "text": "valueOfAccessed",
                                        "value": "valueOfAccessed",
                                        "valueText": "valueOfAccessed"
                                    }
                                }
                            },
                            "semicolonToken": {
                                "kind": "SemicolonToken",
                                "fullStart": 1216,
                                "fullEnd": 1219,
                                "start": 1216,
                                "end": 1217,
                                "fullWidth": 3,
                                "width": 1,
                                "text": ";",
                                "value": ";",
                                "valueText": ";",
                                "hasTrailingTrivia": true,
                                "hasTrailingNewLine": true,
                                "trailingTrivia": [
                                    {
                                        "kind": "NewLineTrivia",
                                        "text": "\r\n"
                                    }
                                ]
                            }
                        }
                    ],
                    "closeBraceToken": {
                        "kind": "CloseBraceToken",
                        "fullStart": 1219,
                        "fullEnd": 1226,
                        "start": 1223,
                        "end": 1224,
                        "fullWidth": 7,
                        "width": 1,
                        "text": "}",
                        "value": "}",
                        "valueText": "}",
                        "hasLeadingTrivia": true,
                        "hasTrailingTrivia": true,
                        "hasTrailingNewLine": true,
                        "leadingTrivia": [
                            {
                                "kind": "WhitespaceTrivia",
                                "text": "    "
                            }
                        ],
                        "trailingTrivia": [
                            {
                                "kind": "NewLineTrivia",
                                "text": "\r\n"
                            }
                        ]
                    }
                }
            },
            {
                "kind": "ExpressionStatement",
                "fullStart": 1226,
                "fullEnd": 1250,
                "start": 1226,
                "end": 1248,
                "fullWidth": 24,
                "width": 22,
                "expression": {
                    "kind": "InvocationExpression",
                    "fullStart": 1226,
                    "fullEnd": 1247,
                    "start": 1226,
                    "end": 1247,
                    "fullWidth": 21,
                    "width": 21,
                    "expression": {
                        "kind": "IdentifierName",
                        "fullStart": 1226,
                        "fullEnd": 1237,
                        "start": 1226,
                        "end": 1237,
                        "fullWidth": 11,
                        "width": 11,
                        "text": "runTestCase",
                        "value": "runTestCase",
                        "valueText": "runTestCase"
                    },
                    "argumentList": {
                        "kind": "ArgumentList",
                        "fullStart": 1237,
                        "fullEnd": 1247,
                        "start": 1237,
                        "end": 1247,
                        "fullWidth": 10,
                        "width": 10,
                        "openParenToken": {
                            "kind": "OpenParenToken",
                            "fullStart": 1237,
                            "fullEnd": 1238,
                            "start": 1237,
                            "end": 1238,
                            "fullWidth": 1,
                            "width": 1,
                            "text": "(",
                            "value": "(",
                            "valueText": "("
                        },
                        "arguments": [
                            {
                                "kind": "IdentifierName",
                                "fullStart": 1238,
                                "fullEnd": 1246,
                                "start": 1238,
                                "end": 1246,
                                "fullWidth": 8,
                                "width": 8,
                                "text": "testcase",
                                "value": "testcase",
                                "valueText": "testcase"
                            }
                        ],
                        "closeParenToken": {
                            "kind": "CloseParenToken",
                            "fullStart": 1246,
                            "fullEnd": 1247,
                            "start": 1246,
                            "end": 1247,
                            "fullWidth": 1,
                            "width": 1,
                            "text": ")",
                            "value": ")",
                            "valueText": ")"
                        }
                    }
                },
                "semicolonToken": {
                    "kind": "SemicolonToken",
                    "fullStart": 1247,
                    "fullEnd": 1250,
                    "start": 1247,
                    "end": 1248,
                    "fullWidth": 3,
                    "width": 1,
                    "text": ";",
                    "value": ";",
                    "valueText": ";",
                    "hasTrailingTrivia": true,
                    "hasTrailingNewLine": true,
                    "trailingTrivia": [
                        {
                            "kind": "NewLineTrivia",
                            "text": "\r\n"
                        }
                    ]
                }
            }
        ],
        "endOfFileToken": {
            "kind": "EndOfFileToken",
            "fullStart": 1250,
            "fullEnd": 1250,
            "start": 1250,
            "end": 1250,
            "fullWidth": 0,
            "width": 0,
            "text": ""
        }
    },
    "lineMap": {
        "lineStarts": [
            0,
            67,
            152,
            232,
            308,
            380,
            385,
            440,
            624,
            629,
            631,
            633,
            656,
            658,
            697,
            735,
            737,
            760,
            797,
            839,
            870,
            885,
            897,
            899,
            935,
            967,
            969,
            1001,
            1040,
            1077,
            1104,
            1116,
            1219,
            1226,
            1250
        ],
        "length": 1250
    }
}<|MERGE_RESOLUTION|>--- conflicted
+++ resolved
@@ -250,12 +250,8 @@
                                         "start": 670,
                                         "end": 694,
                                         "fullWidth": 24,
-<<<<<<< HEAD
                                         "width": 24,
-                                        "identifier": {
-=======
                                         "propertyName": {
->>>>>>> 85e84683
                                             "kind": "IdentifierName",
                                             "fullStart": 670,
                                             "fullEnd": 687,
@@ -389,12 +385,8 @@
                                         "start": 709,
                                         "end": 732,
                                         "fullWidth": 23,
-<<<<<<< HEAD
                                         "width": 23,
-                                        "identifier": {
-=======
                                         "propertyName": {
->>>>>>> 85e84683
                                             "kind": "IdentifierName",
                                             "fullStart": 709,
                                             "fullEnd": 725,
@@ -533,12 +525,8 @@
                                         "start": 749,
                                         "end": 894,
                                         "fullWidth": 145,
-<<<<<<< HEAD
                                         "width": 145,
-                                        "identifier": {
-=======
                                         "propertyName": {
->>>>>>> 85e84683
                                             "kind": "IdentifierName",
                                             "fullStart": 749,
                                             "fullEnd": 755,
@@ -1060,12 +1048,8 @@
                                         "start": 911,
                                         "end": 932,
                                         "fullWidth": 21,
-<<<<<<< HEAD
                                         "width": 21,
-                                        "identifier": {
-=======
                                         "propertyName": {
->>>>>>> 85e84683
                                             "kind": "IdentifierName",
                                             "fullStart": 911,
                                             "fullEnd": 915,
@@ -1439,12 +1423,8 @@
                                         "start": 981,
                                         "end": 998,
                                         "fullWidth": 17,
-<<<<<<< HEAD
                                         "width": 17,
-                                        "identifier": {
-=======
                                         "propertyName": {
->>>>>>> 85e84683
                                             "kind": "IdentifierName",
                                             "fullStart": 981,
                                             "fullEnd": 987,
