--- conflicted
+++ resolved
@@ -245,12 +245,8 @@
                                         "start": 588,
                                         "end": 635,
                                         "fullWidth": 47,
-<<<<<<< HEAD
                                         "width": 47,
-                                        "identifier": {
-=======
                                         "propertyName": {
->>>>>>> 85e84683
                                             "kind": "IdentifierName",
                                             "fullStart": 588,
                                             "fullEnd": 607,
@@ -388,12 +384,8 @@
                                         "start": 650,
                                         "end": 825,
                                         "fullWidth": 175,
-<<<<<<< HEAD
                                         "width": 175,
-                                        "identifier": {
-=======
                                         "propertyName": {
->>>>>>> 85e84683
                                             "kind": "IdentifierName",
                                             "fullStart": 650,
                                             "fullEnd": 665,
@@ -531,12 +523,8 @@
                                         "start": 840,
                                         "end": 881,
                                         "fullWidth": 41,
-<<<<<<< HEAD
                                         "width": 41,
-                                        "identifier": {
-=======
                                         "propertyName": {
->>>>>>> 85e84683
                                             "kind": "IdentifierName",
                                             "fullStart": 840,
                                             "fullEnd": 844,
