{
    "isDeclaration": false,
    "languageVersion": "EcmaScript5",
    "parseOptions": {
        "allowAutomaticSemicolonInsertion": true
    },
    "sourceUnit": {
        "kind": "SourceUnit",
        "fullStart": 0,
        "fullEnd": 909,
        "start": 427,
        "end": 909,
        "fullWidth": 909,
        "width": 482,
        "moduleElements": [
            {
                "kind": "VariableStatement",
                "fullStart": 0,
                "fullEnd": 450,
                "start": 427,
                "end": 449,
                "fullWidth": 450,
                "width": 22,
                "modifiers": [],
                "variableDeclaration": {
                    "kind": "VariableDeclaration",
                    "fullStart": 0,
                    "fullEnd": 448,
                    "start": 427,
                    "end": 448,
                    "fullWidth": 448,
                    "width": 21,
                    "varKeyword": {
                        "kind": "VarKeyword",
                        "fullStart": 0,
                        "fullEnd": 431,
                        "start": 427,
                        "end": 430,
                        "fullWidth": 431,
                        "width": 3,
                        "text": "var",
                        "value": "var",
                        "valueText": "var",
                        "hasLeadingTrivia": true,
                        "hasLeadingComment": true,
                        "hasLeadingNewLine": true,
                        "hasTrailingTrivia": true,
                        "leadingTrivia": [
                            {
                                "kind": "SingleLineCommentTrivia",
                                "text": "// Copyright 2009 the Sputnik authors.  All rights reserved."
                            },
                            {
                                "kind": "NewLineTrivia",
                                "text": "\n"
                            },
                            {
                                "kind": "SingleLineCommentTrivia",
                                "text": "// This code is governed by the BSD license found in the LICENSE file."
                            },
                            {
                                "kind": "NewLineTrivia",
                                "text": "\n"
                            },
                            {
                                "kind": "NewLineTrivia",
                                "text": "\n"
                            },
                            {
                                "kind": "MultiLineCommentTrivia",
                                "text": "/**\n * String.prototype.substring (start, end) can be applied to non String object instance and\n * returns a string value(not object)\n *\n * @path ch15/15.5/15.5.4/15.5.4.15/S15.5.4.15_A3_T9.js\n * @description Apply String.prototype.substring to Math instance. Start is Math.PI, end is -10\n */"
                            },
                            {
                                "kind": "NewLineTrivia",
                                "text": "\n"
                            },
                            {
                                "kind": "NewLineTrivia",
                                "text": "\n"
                            }
                        ],
                        "trailingTrivia": [
                            {
                                "kind": "WhitespaceTrivia",
                                "text": " "
                            }
                        ]
                    },
                    "variableDeclarators": [
                        {
                            "kind": "VariableDeclarator",
                            "fullStart": 431,
                            "fullEnd": 448,
                            "start": 431,
                            "end": 448,
                            "fullWidth": 17,
<<<<<<< HEAD
                            "width": 17,
                            "identifier": {
=======
                            "propertyName": {
>>>>>>> 85e84683
                                "kind": "IdentifierName",
                                "fullStart": 431,
                                "fullEnd": 442,
                                "start": 431,
                                "end": 441,
                                "fullWidth": 11,
                                "width": 10,
                                "text": "__instance",
                                "value": "__instance",
                                "valueText": "__instance",
                                "hasTrailingTrivia": true,
                                "trailingTrivia": [
                                    {
                                        "kind": "WhitespaceTrivia",
                                        "text": " "
                                    }
                                ]
                            },
                            "equalsValueClause": {
                                "kind": "EqualsValueClause",
                                "fullStart": 442,
                                "fullEnd": 448,
                                "start": 442,
                                "end": 448,
                                "fullWidth": 6,
                                "width": 6,
                                "equalsToken": {
                                    "kind": "EqualsToken",
                                    "fullStart": 442,
                                    "fullEnd": 444,
                                    "start": 442,
                                    "end": 443,
                                    "fullWidth": 2,
                                    "width": 1,
                                    "text": "=",
                                    "value": "=",
                                    "valueText": "=",
                                    "hasTrailingTrivia": true,
                                    "trailingTrivia": [
                                        {
                                            "kind": "WhitespaceTrivia",
                                            "text": " "
                                        }
                                    ]
                                },
                                "value": {
                                    "kind": "IdentifierName",
                                    "fullStart": 444,
                                    "fullEnd": 448,
                                    "start": 444,
                                    "end": 448,
                                    "fullWidth": 4,
                                    "width": 4,
                                    "text": "Math",
                                    "value": "Math",
                                    "valueText": "Math"
                                }
                            }
                        }
                    ]
                },
                "semicolonToken": {
                    "kind": "SemicolonToken",
                    "fullStart": 448,
                    "fullEnd": 450,
                    "start": 448,
                    "end": 449,
                    "fullWidth": 2,
                    "width": 1,
                    "text": ";",
                    "value": ";",
                    "valueText": ";",
                    "hasTrailingTrivia": true,
                    "hasTrailingNewLine": true,
                    "trailingTrivia": [
                        {
                            "kind": "NewLineTrivia",
                            "text": "\n"
                        }
                    ]
                }
            },
            {
                "kind": "ExpressionStatement",
                "fullStart": 450,
                "fullEnd": 503,
                "start": 452,
                "end": 502,
                "fullWidth": 53,
                "width": 50,
                "expression": {
                    "kind": "AssignmentExpression",
                    "fullStart": 450,
                    "fullEnd": 501,
                    "start": 452,
                    "end": 501,
                    "fullWidth": 51,
                    "width": 49,
                    "left": {
                        "kind": "MemberAccessExpression",
                        "fullStart": 450,
                        "fullEnd": 473,
                        "start": 452,
                        "end": 472,
                        "fullWidth": 23,
                        "width": 20,
                        "expression": {
                            "kind": "IdentifierName",
                            "fullStart": 450,
                            "fullEnd": 462,
                            "start": 452,
                            "end": 462,
                            "fullWidth": 12,
                            "width": 10,
                            "text": "__instance",
                            "value": "__instance",
                            "valueText": "__instance",
                            "hasLeadingTrivia": true,
                            "hasLeadingNewLine": true,
                            "leadingTrivia": [
                                {
                                    "kind": "WhitespaceTrivia",
                                    "text": " "
                                },
                                {
                                    "kind": "NewLineTrivia",
                                    "text": "\n"
                                }
                            ]
                        },
                        "dotToken": {
                            "kind": "DotToken",
                            "fullStart": 462,
                            "fullEnd": 463,
                            "start": 462,
                            "end": 463,
                            "fullWidth": 1,
                            "width": 1,
                            "text": ".",
                            "value": ".",
                            "valueText": "."
                        },
                        "name": {
                            "kind": "IdentifierName",
                            "fullStart": 463,
                            "fullEnd": 473,
                            "start": 463,
                            "end": 472,
                            "fullWidth": 10,
                            "width": 9,
                            "text": "substring",
                            "value": "substring",
                            "valueText": "substring",
                            "hasTrailingTrivia": true,
                            "trailingTrivia": [
                                {
                                    "kind": "WhitespaceTrivia",
                                    "text": " "
                                }
                            ]
                        }
                    },
                    "operatorToken": {
                        "kind": "EqualsToken",
                        "fullStart": 473,
                        "fullEnd": 475,
                        "start": 473,
                        "end": 474,
                        "fullWidth": 2,
                        "width": 1,
                        "text": "=",
                        "value": "=",
                        "valueText": "=",
                        "hasTrailingTrivia": true,
                        "trailingTrivia": [
                            {
                                "kind": "WhitespaceTrivia",
                                "text": " "
                            }
                        ]
                    },
                    "right": {
                        "kind": "MemberAccessExpression",
                        "fullStart": 475,
                        "fullEnd": 501,
                        "start": 475,
                        "end": 501,
                        "fullWidth": 26,
                        "width": 26,
                        "expression": {
                            "kind": "MemberAccessExpression",
                            "fullStart": 475,
                            "fullEnd": 491,
                            "start": 475,
                            "end": 491,
                            "fullWidth": 16,
                            "width": 16,
                            "expression": {
                                "kind": "IdentifierName",
                                "fullStart": 475,
                                "fullEnd": 481,
                                "start": 475,
                                "end": 481,
                                "fullWidth": 6,
                                "width": 6,
                                "text": "String",
                                "value": "String",
                                "valueText": "String"
                            },
                            "dotToken": {
                                "kind": "DotToken",
                                "fullStart": 481,
                                "fullEnd": 482,
                                "start": 481,
                                "end": 482,
                                "fullWidth": 1,
                                "width": 1,
                                "text": ".",
                                "value": ".",
                                "valueText": "."
                            },
                            "name": {
                                "kind": "IdentifierName",
                                "fullStart": 482,
                                "fullEnd": 491,
                                "start": 482,
                                "end": 491,
                                "fullWidth": 9,
                                "width": 9,
                                "text": "prototype",
                                "value": "prototype",
                                "valueText": "prototype"
                            }
                        },
                        "dotToken": {
                            "kind": "DotToken",
                            "fullStart": 491,
                            "fullEnd": 492,
                            "start": 491,
                            "end": 492,
                            "fullWidth": 1,
                            "width": 1,
                            "text": ".",
                            "value": ".",
                            "valueText": "."
                        },
                        "name": {
                            "kind": "IdentifierName",
                            "fullStart": 492,
                            "fullEnd": 501,
                            "start": 492,
                            "end": 501,
                            "fullWidth": 9,
                            "width": 9,
                            "text": "substring",
                            "value": "substring",
                            "valueText": "substring"
                        }
                    }
                },
                "semicolonToken": {
                    "kind": "SemicolonToken",
                    "fullStart": 501,
                    "fullEnd": 503,
                    "start": 501,
                    "end": 502,
                    "fullWidth": 2,
                    "width": 1,
                    "text": ";",
                    "value": ";",
                    "valueText": ";",
                    "hasTrailingTrivia": true,
                    "hasTrailingNewLine": true,
                    "trailingTrivia": [
                        {
                            "kind": "NewLineTrivia",
                            "text": "\n"
                        }
                    ]
                }
            },
            {
                "kind": "IfStatement",
                "fullStart": 503,
                "fullEnd": 826,
                "start": 593,
                "end": 825,
                "fullWidth": 323,
                "width": 232,
                "ifKeyword": {
                    "kind": "IfKeyword",
                    "fullStart": 503,
                    "fullEnd": 596,
                    "start": 593,
                    "end": 595,
                    "fullWidth": 93,
                    "width": 2,
                    "text": "if",
                    "value": "if",
                    "valueText": "if",
                    "hasLeadingTrivia": true,
                    "hasLeadingComment": true,
                    "hasLeadingNewLine": true,
                    "hasTrailingTrivia": true,
                    "leadingTrivia": [
                        {
                            "kind": "NewLineTrivia",
                            "text": "\n"
                        },
                        {
                            "kind": "SingleLineCommentTrivia",
                            "text": "//////////////////////////////////////////////////////////////////////////////"
                        },
                        {
                            "kind": "NewLineTrivia",
                            "text": "\n"
                        },
                        {
                            "kind": "SingleLineCommentTrivia",
                            "text": "//CHECK#1"
                        },
                        {
                            "kind": "NewLineTrivia",
                            "text": "\n"
                        }
                    ],
                    "trailingTrivia": [
                        {
                            "kind": "WhitespaceTrivia",
                            "text": " "
                        }
                    ]
                },
                "openParenToken": {
                    "kind": "OpenParenToken",
                    "fullStart": 596,
                    "fullEnd": 597,
                    "start": 596,
                    "end": 597,
                    "fullWidth": 1,
                    "width": 1,
                    "text": "(",
                    "value": "(",
                    "valueText": "("
                },
                "condition": {
                    "kind": "NotEqualsExpression",
                    "fullStart": 597,
                    "fullEnd": 641,
                    "start": 597,
                    "end": 641,
                    "fullWidth": 44,
                    "width": 44,
                    "left": {
                        "kind": "InvocationExpression",
                        "fullStart": 597,
                        "fullEnd": 632,
                        "start": 597,
                        "end": 631,
                        "fullWidth": 35,
                        "width": 34,
                        "expression": {
                            "kind": "MemberAccessExpression",
                            "fullStart": 597,
                            "fullEnd": 617,
                            "start": 597,
                            "end": 617,
                            "fullWidth": 20,
                            "width": 20,
                            "expression": {
                                "kind": "IdentifierName",
                                "fullStart": 597,
                                "fullEnd": 607,
                                "start": 597,
                                "end": 607,
                                "fullWidth": 10,
                                "width": 10,
                                "text": "__instance",
                                "value": "__instance",
                                "valueText": "__instance"
                            },
                            "dotToken": {
                                "kind": "DotToken",
                                "fullStart": 607,
                                "fullEnd": 608,
                                "start": 607,
                                "end": 608,
                                "fullWidth": 1,
                                "width": 1,
                                "text": ".",
                                "value": ".",
                                "valueText": "."
                            },
                            "name": {
                                "kind": "IdentifierName",
                                "fullStart": 608,
                                "fullEnd": 617,
                                "start": 608,
                                "end": 617,
                                "fullWidth": 9,
                                "width": 9,
                                "text": "substring",
                                "value": "substring",
                                "valueText": "substring"
                            }
                        },
                        "argumentList": {
                            "kind": "ArgumentList",
                            "fullStart": 617,
                            "fullEnd": 632,
                            "start": 617,
                            "end": 631,
                            "fullWidth": 15,
                            "width": 14,
                            "openParenToken": {
                                "kind": "OpenParenToken",
                                "fullStart": 617,
                                "fullEnd": 618,
                                "start": 617,
                                "end": 618,
                                "fullWidth": 1,
                                "width": 1,
                                "text": "(",
                                "value": "(",
                                "valueText": "("
                            },
                            "arguments": [
                                {
                                    "kind": "MemberAccessExpression",
                                    "fullStart": 618,
                                    "fullEnd": 625,
                                    "start": 618,
                                    "end": 625,
                                    "fullWidth": 7,
                                    "width": 7,
                                    "expression": {
                                        "kind": "IdentifierName",
                                        "fullStart": 618,
                                        "fullEnd": 622,
                                        "start": 618,
                                        "end": 622,
                                        "fullWidth": 4,
                                        "width": 4,
                                        "text": "Math",
                                        "value": "Math",
                                        "valueText": "Math"
                                    },
                                    "dotToken": {
                                        "kind": "DotToken",
                                        "fullStart": 622,
                                        "fullEnd": 623,
                                        "start": 622,
                                        "end": 623,
                                        "fullWidth": 1,
                                        "width": 1,
                                        "text": ".",
                                        "value": ".",
                                        "valueText": "."
                                    },
                                    "name": {
                                        "kind": "IdentifierName",
                                        "fullStart": 623,
                                        "fullEnd": 625,
                                        "start": 623,
                                        "end": 625,
                                        "fullWidth": 2,
                                        "width": 2,
                                        "text": "PI",
                                        "value": "PI",
                                        "valueText": "PI"
                                    }
                                },
                                {
                                    "kind": "CommaToken",
                                    "fullStart": 625,
                                    "fullEnd": 627,
                                    "start": 625,
                                    "end": 626,
                                    "fullWidth": 2,
                                    "width": 1,
                                    "text": ",",
                                    "value": ",",
                                    "valueText": ",",
                                    "hasTrailingTrivia": true,
                                    "trailingTrivia": [
                                        {
                                            "kind": "WhitespaceTrivia",
                                            "text": " "
                                        }
                                    ]
                                },
                                {
                                    "kind": "NegateExpression",
                                    "fullStart": 627,
                                    "fullEnd": 630,
                                    "start": 627,
                                    "end": 630,
                                    "fullWidth": 3,
                                    "width": 3,
                                    "operatorToken": {
                                        "kind": "MinusToken",
                                        "fullStart": 627,
                                        "fullEnd": 628,
                                        "start": 627,
                                        "end": 628,
                                        "fullWidth": 1,
                                        "width": 1,
                                        "text": "-",
                                        "value": "-",
                                        "valueText": "-"
                                    },
                                    "operand": {
                                        "kind": "NumericLiteral",
                                        "fullStart": 628,
                                        "fullEnd": 630,
                                        "start": 628,
                                        "end": 630,
                                        "fullWidth": 2,
                                        "width": 2,
                                        "text": "10",
                                        "value": 10,
                                        "valueText": "10"
                                    }
                                }
                            ],
                            "closeParenToken": {
                                "kind": "CloseParenToken",
                                "fullStart": 630,
                                "fullEnd": 632,
                                "start": 630,
                                "end": 631,
                                "fullWidth": 2,
                                "width": 1,
                                "text": ")",
                                "value": ")",
                                "valueText": ")",
                                "hasTrailingTrivia": true,
                                "trailingTrivia": [
                                    {
                                        "kind": "WhitespaceTrivia",
                                        "text": " "
                                    }
                                ]
                            }
                        }
                    },
                    "operatorToken": {
                        "kind": "ExclamationEqualsEqualsToken",
                        "fullStart": 632,
                        "fullEnd": 636,
                        "start": 632,
                        "end": 635,
                        "fullWidth": 4,
                        "width": 3,
                        "text": "!==",
                        "value": "!==",
                        "valueText": "!==",
                        "hasTrailingTrivia": true,
                        "trailingTrivia": [
                            {
                                "kind": "WhitespaceTrivia",
                                "text": " "
                            }
                        ]
                    },
                    "right": {
                        "kind": "StringLiteral",
                        "fullStart": 636,
                        "fullEnd": 641,
                        "start": 636,
                        "end": 641,
                        "fullWidth": 5,
                        "width": 5,
                        "text": "\"[ob\"",
                        "value": "[ob",
                        "valueText": "[ob"
                    }
                },
                "closeParenToken": {
                    "kind": "CloseParenToken",
                    "fullStart": 641,
                    "fullEnd": 643,
                    "start": 641,
                    "end": 642,
                    "fullWidth": 2,
                    "width": 1,
                    "text": ")",
                    "value": ")",
                    "valueText": ")",
                    "hasTrailingTrivia": true,
                    "trailingTrivia": [
                        {
                            "kind": "WhitespaceTrivia",
                            "text": " "
                        }
                    ]
                },
                "statement": {
                    "kind": "Block",
                    "fullStart": 643,
                    "fullEnd": 826,
                    "start": 643,
                    "end": 825,
                    "fullWidth": 183,
                    "width": 182,
                    "openBraceToken": {
                        "kind": "OpenBraceToken",
                        "fullStart": 643,
                        "fullEnd": 645,
                        "start": 643,
                        "end": 644,
                        "fullWidth": 2,
                        "width": 1,
                        "text": "{",
                        "value": "{",
                        "valueText": "{",
                        "hasTrailingTrivia": true,
                        "hasTrailingNewLine": true,
                        "trailingTrivia": [
                            {
                                "kind": "NewLineTrivia",
                                "text": "\n"
                            }
                        ]
                    },
                    "statements": [
                        {
                            "kind": "ExpressionStatement",
                            "fullStart": 645,
                            "fullEnd": 824,
                            "start": 647,
                            "end": 823,
                            "fullWidth": 179,
                            "width": 176,
                            "expression": {
                                "kind": "InvocationExpression",
                                "fullStart": 645,
                                "fullEnd": 822,
                                "start": 647,
                                "end": 822,
                                "fullWidth": 177,
                                "width": 175,
                                "expression": {
                                    "kind": "IdentifierName",
                                    "fullStart": 645,
                                    "fullEnd": 653,
                                    "start": 647,
                                    "end": 653,
                                    "fullWidth": 8,
                                    "width": 6,
                                    "text": "$ERROR",
                                    "value": "$ERROR",
                                    "valueText": "$ERROR",
                                    "hasLeadingTrivia": true,
                                    "leadingTrivia": [
                                        {
                                            "kind": "WhitespaceTrivia",
                                            "text": "  "
                                        }
                                    ]
                                },
                                "argumentList": {
                                    "kind": "ArgumentList",
                                    "fullStart": 653,
                                    "fullEnd": 822,
                                    "start": 653,
                                    "end": 822,
                                    "fullWidth": 169,
                                    "width": 169,
                                    "openParenToken": {
                                        "kind": "OpenParenToken",
                                        "fullStart": 653,
                                        "fullEnd": 654,
                                        "start": 653,
                                        "end": 654,
                                        "fullWidth": 1,
                                        "width": 1,
                                        "text": "(",
                                        "value": "(",
                                        "valueText": "("
                                    },
                                    "arguments": [
                                        {
                                            "kind": "AddExpression",
                                            "fullStart": 654,
                                            "fullEnd": 821,
                                            "start": 654,
                                            "end": 820,
                                            "fullWidth": 167,
                                            "width": 166,
                                            "left": {
                                                "kind": "StringLiteral",
                                                "fullStart": 654,
                                                "fullEnd": 785,
                                                "start": 654,
                                                "end": 785,
                                                "fullWidth": 131,
                                                "width": 131,
                                                "text": "'#1: __instance = Math; __instance.substring = String.prototype.substring;  __instance.substring(Math.PI, -10) === \"[ob\". Actual: '",
                                                "value": "#1: __instance = Math; __instance.substring = String.prototype.substring;  __instance.substring(Math.PI, -10) === \"[ob\". Actual: ",
                                                "valueText": "#1: __instance = Math; __instance.substring = String.prototype.substring;  __instance.substring(Math.PI, -10) === \"[ob\". Actual: "
                                            },
                                            "operatorToken": {
                                                "kind": "PlusToken",
                                                "fullStart": 785,
                                                "fullEnd": 786,
                                                "start": 785,
                                                "end": 786,
                                                "fullWidth": 1,
                                                "width": 1,
                                                "text": "+",
                                                "value": "+",
                                                "valueText": "+"
                                            },
                                            "right": {
                                                "kind": "InvocationExpression",
                                                "fullStart": 786,
                                                "fullEnd": 821,
                                                "start": 786,
                                                "end": 820,
                                                "fullWidth": 35,
                                                "width": 34,
                                                "expression": {
                                                    "kind": "MemberAccessExpression",
                                                    "fullStart": 786,
                                                    "fullEnd": 806,
                                                    "start": 786,
                                                    "end": 806,
                                                    "fullWidth": 20,
                                                    "width": 20,
                                                    "expression": {
                                                        "kind": "IdentifierName",
                                                        "fullStart": 786,
                                                        "fullEnd": 796,
                                                        "start": 786,
                                                        "end": 796,
                                                        "fullWidth": 10,
                                                        "width": 10,
                                                        "text": "__instance",
                                                        "value": "__instance",
                                                        "valueText": "__instance"
                                                    },
                                                    "dotToken": {
                                                        "kind": "DotToken",
                                                        "fullStart": 796,
                                                        "fullEnd": 797,
                                                        "start": 796,
                                                        "end": 797,
                                                        "fullWidth": 1,
                                                        "width": 1,
                                                        "text": ".",
                                                        "value": ".",
                                                        "valueText": "."
                                                    },
                                                    "name": {
                                                        "kind": "IdentifierName",
                                                        "fullStart": 797,
                                                        "fullEnd": 806,
                                                        "start": 797,
                                                        "end": 806,
                                                        "fullWidth": 9,
                                                        "width": 9,
                                                        "text": "substring",
                                                        "value": "substring",
                                                        "valueText": "substring"
                                                    }
                                                },
                                                "argumentList": {
                                                    "kind": "ArgumentList",
                                                    "fullStart": 806,
                                                    "fullEnd": 821,
                                                    "start": 806,
                                                    "end": 820,
                                                    "fullWidth": 15,
                                                    "width": 14,
                                                    "openParenToken": {
                                                        "kind": "OpenParenToken",
                                                        "fullStart": 806,
                                                        "fullEnd": 807,
                                                        "start": 806,
                                                        "end": 807,
                                                        "fullWidth": 1,
                                                        "width": 1,
                                                        "text": "(",
                                                        "value": "(",
                                                        "valueText": "("
                                                    },
                                                    "arguments": [
                                                        {
                                                            "kind": "MemberAccessExpression",
                                                            "fullStart": 807,
                                                            "fullEnd": 814,
                                                            "start": 807,
                                                            "end": 814,
                                                            "fullWidth": 7,
                                                            "width": 7,
                                                            "expression": {
                                                                "kind": "IdentifierName",
                                                                "fullStart": 807,
                                                                "fullEnd": 811,
                                                                "start": 807,
                                                                "end": 811,
                                                                "fullWidth": 4,
                                                                "width": 4,
                                                                "text": "Math",
                                                                "value": "Math",
                                                                "valueText": "Math"
                                                            },
                                                            "dotToken": {
                                                                "kind": "DotToken",
                                                                "fullStart": 811,
                                                                "fullEnd": 812,
                                                                "start": 811,
                                                                "end": 812,
                                                                "fullWidth": 1,
                                                                "width": 1,
                                                                "text": ".",
                                                                "value": ".",
                                                                "valueText": "."
                                                            },
                                                            "name": {
                                                                "kind": "IdentifierName",
                                                                "fullStart": 812,
                                                                "fullEnd": 814,
                                                                "start": 812,
                                                                "end": 814,
                                                                "fullWidth": 2,
                                                                "width": 2,
                                                                "text": "PI",
                                                                "value": "PI",
                                                                "valueText": "PI"
                                                            }
                                                        },
                                                        {
                                                            "kind": "CommaToken",
                                                            "fullStart": 814,
                                                            "fullEnd": 816,
                                                            "start": 814,
                                                            "end": 815,
                                                            "fullWidth": 2,
                                                            "width": 1,
                                                            "text": ",",
                                                            "value": ",",
                                                            "valueText": ",",
                                                            "hasTrailingTrivia": true,
                                                            "trailingTrivia": [
                                                                {
                                                                    "kind": "WhitespaceTrivia",
                                                                    "text": " "
                                                                }
                                                            ]
                                                        },
                                                        {
                                                            "kind": "NegateExpression",
                                                            "fullStart": 816,
                                                            "fullEnd": 819,
                                                            "start": 816,
                                                            "end": 819,
                                                            "fullWidth": 3,
                                                            "width": 3,
                                                            "operatorToken": {
                                                                "kind": "MinusToken",
                                                                "fullStart": 816,
                                                                "fullEnd": 817,
                                                                "start": 816,
                                                                "end": 817,
                                                                "fullWidth": 1,
                                                                "width": 1,
                                                                "text": "-",
                                                                "value": "-",
                                                                "valueText": "-"
                                                            },
                                                            "operand": {
                                                                "kind": "NumericLiteral",
                                                                "fullStart": 817,
                                                                "fullEnd": 819,
                                                                "start": 817,
                                                                "end": 819,
                                                                "fullWidth": 2,
                                                                "width": 2,
                                                                "text": "10",
                                                                "value": 10,
                                                                "valueText": "10"
                                                            }
                                                        }
                                                    ],
                                                    "closeParenToken": {
                                                        "kind": "CloseParenToken",
                                                        "fullStart": 819,
                                                        "fullEnd": 821,
                                                        "start": 819,
                                                        "end": 820,
                                                        "fullWidth": 2,
                                                        "width": 1,
                                                        "text": ")",
                                                        "value": ")",
                                                        "valueText": ")",
                                                        "hasTrailingTrivia": true,
                                                        "trailingTrivia": [
                                                            {
                                                                "kind": "WhitespaceTrivia",
                                                                "text": " "
                                                            }
                                                        ]
                                                    }
                                                }
                                            }
                                        }
                                    ],
                                    "closeParenToken": {
                                        "kind": "CloseParenToken",
                                        "fullStart": 821,
                                        "fullEnd": 822,
                                        "start": 821,
                                        "end": 822,
                                        "fullWidth": 1,
                                        "width": 1,
                                        "text": ")",
                                        "value": ")",
                                        "valueText": ")"
                                    }
                                }
                            },
                            "semicolonToken": {
                                "kind": "SemicolonToken",
                                "fullStart": 822,
                                "fullEnd": 824,
                                "start": 822,
                                "end": 823,
                                "fullWidth": 2,
                                "width": 1,
                                "text": ";",
                                "value": ";",
                                "valueText": ";",
                                "hasTrailingTrivia": true,
                                "hasTrailingNewLine": true,
                                "trailingTrivia": [
                                    {
                                        "kind": "NewLineTrivia",
                                        "text": "\n"
                                    }
                                ]
                            }
                        }
                    ],
                    "closeBraceToken": {
                        "kind": "CloseBraceToken",
                        "fullStart": 824,
                        "fullEnd": 826,
                        "start": 824,
                        "end": 825,
                        "fullWidth": 2,
                        "width": 1,
                        "text": "}",
                        "value": "}",
                        "valueText": "}",
                        "hasTrailingTrivia": true,
                        "hasTrailingNewLine": true,
                        "trailingTrivia": [
                            {
                                "kind": "NewLineTrivia",
                                "text": "\n"
                            }
                        ]
                    }
                }
            }
        ],
        "endOfFileToken": {
            "kind": "EndOfFileToken",
            "fullStart": 826,
            "fullEnd": 909,
            "start": 909,
            "end": 909,
            "fullWidth": 83,
            "width": 0,
            "text": "",
            "hasLeadingTrivia": true,
            "hasLeadingComment": true,
            "hasLeadingNewLine": true,
            "leadingTrivia": [
                {
                    "kind": "SingleLineCommentTrivia",
                    "text": "//"
                },
                {
                    "kind": "NewLineTrivia",
                    "text": "\n"
                },
                {
                    "kind": "SingleLineCommentTrivia",
                    "text": "//////////////////////////////////////////////////////////////////////////////"
                },
                {
                    "kind": "NewLineTrivia",
                    "text": "\n"
                },
                {
                    "kind": "NewLineTrivia",
                    "text": "\n"
                }
            ]
        }
    },
    "lineMap": {
        "lineStarts": [
            0,
            61,
            132,
            133,
            137,
            229,
            267,
            270,
            326,
            422,
            426,
            427,
            450,
            452,
            503,
            504,
            583,
            593,
            645,
            824,
            826,
            829,
            908,
            909
        ],
        "length": 909
    }
}<|MERGE_RESOLUTION|>--- conflicted
+++ resolved
@@ -94,12 +94,8 @@
                             "start": 431,
                             "end": 448,
                             "fullWidth": 17,
-<<<<<<< HEAD
                             "width": 17,
-                            "identifier": {
-=======
                             "propertyName": {
->>>>>>> 85e84683
                                 "kind": "IdentifierName",
                                 "fullStart": 431,
                                 "fullEnd": 442,
