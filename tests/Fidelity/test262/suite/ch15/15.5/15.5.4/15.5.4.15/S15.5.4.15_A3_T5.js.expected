--- conflicted
+++ resolved
@@ -94,12 +94,8 @@
                             "start": 425,
                             "end": 450,
                             "fullWidth": 25,
-<<<<<<< HEAD
                             "width": 25,
-                            "identifier": {
-=======
                             "propertyName": {
->>>>>>> 85e84683
                                 "kind": "IdentifierName",
                                 "fullStart": 425,
                                 "fullEnd": 436,
