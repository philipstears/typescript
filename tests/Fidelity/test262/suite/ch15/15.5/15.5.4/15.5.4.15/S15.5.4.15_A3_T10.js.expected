--- conflicted
+++ resolved
@@ -323,12 +323,8 @@
                             "start": 496,
                             "end": 530,
                             "fullWidth": 34,
-<<<<<<< HEAD
                             "width": 34,
-                            "identifier": {
-=======
                             "propertyName": {
->>>>>>> 85e84683
                                 "kind": "IdentifierName",
                                 "fullStart": 496,
                                 "fullEnd": 507,
