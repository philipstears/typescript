{
    "isDeclaration": false,
    "languageVersion": "EcmaScript5",
    "parseOptions": {
        "allowAutomaticSemicolonInsertion": true
    },
    "sourceUnit": {
        "kind": "SourceUnit",
        "fullStart": 0,
        "fullEnd": 791,
        "start": 374,
        "end": 791,
        "fullWidth": 791,
        "width": 417,
        "moduleElements": [
            {
                "kind": "VariableStatement",
                "fullStart": 0,
                "fullEnd": 411,
                "start": 374,
                "end": 410,
                "fullWidth": 411,
                "width": 36,
                "modifiers": [],
                "variableDeclaration": {
                    "kind": "VariableDeclaration",
                    "fullStart": 0,
                    "fullEnd": 409,
                    "start": 374,
                    "end": 409,
                    "fullWidth": 409,
                    "width": 35,
                    "varKeyword": {
                        "kind": "VarKeyword",
                        "fullStart": 0,
                        "fullEnd": 378,
                        "start": 374,
                        "end": 377,
                        "fullWidth": 378,
                        "width": 3,
                        "text": "var",
                        "value": "var",
                        "valueText": "var",
                        "hasLeadingTrivia": true,
                        "hasLeadingComment": true,
                        "hasLeadingNewLine": true,
                        "hasTrailingTrivia": true,
                        "leadingTrivia": [
                            {
                                "kind": "SingleLineCommentTrivia",
                                "text": "// Copyright 2009 the Sputnik authors.  All rights reserved."
                            },
                            {
                                "kind": "NewLineTrivia",
                                "text": "\n"
                            },
                            {
                                "kind": "SingleLineCommentTrivia",
                                "text": "// This code is governed by the BSD license found in the LICENSE file."
                            },
                            {
                                "kind": "NewLineTrivia",
                                "text": "\n"
                            },
                            {
                                "kind": "NewLineTrivia",
                                "text": "\n"
                            },
                            {
                                "kind": "MultiLineCommentTrivia",
                                "text": "/**\n * String.prototype.substring (start, end)\n *\n * @path ch15/15.5/15.5.4/15.5.4.15/S15.5.4.15_A1_T8.js\n * @description Arguments are negative number and void 0, and instance is String(object), object have overrided toString function\n */"
                            },
                            {
                                "kind": "NewLineTrivia",
                                "text": "\n"
                            },
                            {
                                "kind": "NewLineTrivia",
                                "text": "\n"
                            }
                        ],
                        "trailingTrivia": [
                            {
                                "kind": "WhitespaceTrivia",
                                "text": " "
                            }
                        ]
                    },
                    "variableDeclarators": [
                        {
                            "kind": "VariableDeclarator",
                            "fullStart": 378,
                            "fullEnd": 409,
                            "start": 378,
                            "end": 409,
                            "fullWidth": 31,
<<<<<<< HEAD
                            "width": 31,
                            "identifier": {
=======
                            "propertyName": {
>>>>>>> 85e84683
                                "kind": "IdentifierName",
                                "fullStart": 378,
                                "fullEnd": 384,
                                "start": 378,
                                "end": 383,
                                "fullWidth": 6,
                                "width": 5,
                                "text": "__obj",
                                "value": "__obj",
                                "valueText": "__obj",
                                "hasTrailingTrivia": true,
                                "trailingTrivia": [
                                    {
                                        "kind": "WhitespaceTrivia",
                                        "text": " "
                                    }
                                ]
                            },
                            "equalsValueClause": {
                                "kind": "EqualsValueClause",
                                "fullStart": 384,
                                "fullEnd": 409,
                                "start": 384,
                                "end": 409,
                                "fullWidth": 25,
                                "width": 25,
                                "equalsToken": {
                                    "kind": "EqualsToken",
                                    "fullStart": 384,
                                    "fullEnd": 386,
                                    "start": 384,
                                    "end": 385,
                                    "fullWidth": 2,
                                    "width": 1,
                                    "text": "=",
                                    "value": "=",
                                    "valueText": "=",
                                    "hasTrailingTrivia": true,
                                    "trailingTrivia": [
                                        {
                                            "kind": "WhitespaceTrivia",
                                            "text": " "
                                        }
                                    ]
                                },
                                "value": {
                                    "kind": "ObjectLiteralExpression",
                                    "fullStart": 386,
                                    "fullEnd": 409,
                                    "start": 386,
                                    "end": 409,
                                    "fullWidth": 23,
                                    "width": 23,
                                    "openBraceToken": {
                                        "kind": "OpenBraceToken",
                                        "fullStart": 386,
                                        "fullEnd": 387,
                                        "start": 386,
                                        "end": 387,
                                        "fullWidth": 1,
                                        "width": 1,
                                        "text": "{",
                                        "value": "{",
                                        "valueText": "{"
                                    },
                                    "propertyAssignments": [
                                        {
                                            "kind": "SimplePropertyAssignment",
                                            "fullStart": 387,
                                            "fullEnd": 408,
                                            "start": 387,
                                            "end": 408,
                                            "fullWidth": 21,
                                            "width": 21,
                                            "propertyName": {
                                                "kind": "IdentifierName",
                                                "fullStart": 387,
                                                "fullEnd": 395,
                                                "start": 387,
                                                "end": 395,
                                                "fullWidth": 8,
                                                "width": 8,
                                                "text": "toString",
                                                "value": "toString",
                                                "valueText": "toString"
                                            },
                                            "colonToken": {
                                                "kind": "ColonToken",
                                                "fullStart": 395,
                                                "fullEnd": 396,
                                                "start": 395,
                                                "end": 396,
                                                "fullWidth": 1,
                                                "width": 1,
                                                "text": ":",
                                                "value": ":",
                                                "valueText": ":"
                                            },
                                            "expression": {
                                                "kind": "FunctionExpression",
                                                "fullStart": 396,
                                                "fullEnd": 408,
                                                "start": 396,
                                                "end": 408,
                                                "fullWidth": 12,
                                                "width": 12,
                                                "functionKeyword": {
                                                    "kind": "FunctionKeyword",
                                                    "fullStart": 396,
                                                    "fullEnd": 404,
                                                    "start": 396,
                                                    "end": 404,
                                                    "fullWidth": 8,
                                                    "width": 8,
                                                    "text": "function",
                                                    "value": "function",
                                                    "valueText": "function"
                                                },
                                                "callSignature": {
                                                    "kind": "CallSignature",
                                                    "fullStart": 404,
                                                    "fullEnd": 406,
                                                    "start": 404,
                                                    "end": 406,
                                                    "fullWidth": 2,
                                                    "width": 2,
                                                    "parameterList": {
                                                        "kind": "ParameterList",
                                                        "fullStart": 404,
                                                        "fullEnd": 406,
                                                        "start": 404,
                                                        "end": 406,
                                                        "fullWidth": 2,
                                                        "width": 2,
                                                        "openParenToken": {
                                                            "kind": "OpenParenToken",
                                                            "fullStart": 404,
                                                            "fullEnd": 405,
                                                            "start": 404,
                                                            "end": 405,
                                                            "fullWidth": 1,
                                                            "width": 1,
                                                            "text": "(",
                                                            "value": "(",
                                                            "valueText": "("
                                                        },
                                                        "parameters": [],
                                                        "closeParenToken": {
                                                            "kind": "CloseParenToken",
                                                            "fullStart": 405,
                                                            "fullEnd": 406,
                                                            "start": 405,
                                                            "end": 406,
                                                            "fullWidth": 1,
                                                            "width": 1,
                                                            "text": ")",
                                                            "value": ")",
                                                            "valueText": ")"
                                                        }
                                                    }
                                                },
                                                "block": {
                                                    "kind": "Block",
                                                    "fullStart": 406,
                                                    "fullEnd": 408,
                                                    "start": 406,
                                                    "end": 408,
                                                    "fullWidth": 2,
                                                    "width": 2,
                                                    "openBraceToken": {
                                                        "kind": "OpenBraceToken",
                                                        "fullStart": 406,
                                                        "fullEnd": 407,
                                                        "start": 406,
                                                        "end": 407,
                                                        "fullWidth": 1,
                                                        "width": 1,
                                                        "text": "{",
                                                        "value": "{",
                                                        "valueText": "{"
                                                    },
                                                    "statements": [],
                                                    "closeBraceToken": {
                                                        "kind": "CloseBraceToken",
                                                        "fullStart": 407,
                                                        "fullEnd": 408,
                                                        "start": 407,
                                                        "end": 408,
                                                        "fullWidth": 1,
                                                        "width": 1,
                                                        "text": "}",
                                                        "value": "}",
                                                        "valueText": "}"
                                                    }
                                                }
                                            }
                                        }
                                    ],
                                    "closeBraceToken": {
                                        "kind": "CloseBraceToken",
                                        "fullStart": 408,
                                        "fullEnd": 409,
                                        "start": 408,
                                        "end": 409,
                                        "fullWidth": 1,
                                        "width": 1,
                                        "text": "}",
                                        "value": "}",
                                        "valueText": "}"
                                    }
                                }
                            }
                        }
                    ]
                },
                "semicolonToken": {
                    "kind": "SemicolonToken",
                    "fullStart": 409,
                    "fullEnd": 411,
                    "start": 409,
                    "end": 410,
                    "fullWidth": 2,
                    "width": 1,
                    "text": ";",
                    "value": ";",
                    "valueText": ";",
                    "hasTrailingTrivia": true,
                    "hasTrailingNewLine": true,
                    "trailingTrivia": [
                        {
                            "kind": "NewLineTrivia",
                            "text": "\n"
                        }
                    ]
                }
            },
            {
                "kind": "IfStatement",
                "fullStart": 411,
                "fullEnd": 708,
                "start": 501,
                "end": 707,
                "fullWidth": 297,
                "width": 206,
                "ifKeyword": {
                    "kind": "IfKeyword",
                    "fullStart": 411,
                    "fullEnd": 504,
                    "start": 501,
                    "end": 503,
                    "fullWidth": 93,
                    "width": 2,
                    "text": "if",
                    "value": "if",
                    "valueText": "if",
                    "hasLeadingTrivia": true,
                    "hasLeadingComment": true,
                    "hasLeadingNewLine": true,
                    "hasTrailingTrivia": true,
                    "leadingTrivia": [
                        {
                            "kind": "NewLineTrivia",
                            "text": "\n"
                        },
                        {
                            "kind": "SingleLineCommentTrivia",
                            "text": "//////////////////////////////////////////////////////////////////////////////"
                        },
                        {
                            "kind": "NewLineTrivia",
                            "text": "\n"
                        },
                        {
                            "kind": "SingleLineCommentTrivia",
                            "text": "//CHECK#1"
                        },
                        {
                            "kind": "NewLineTrivia",
                            "text": "\n"
                        }
                    ],
                    "trailingTrivia": [
                        {
                            "kind": "WhitespaceTrivia",
                            "text": " "
                        }
                    ]
                },
                "openParenToken": {
                    "kind": "OpenParenToken",
                    "fullStart": 504,
                    "fullEnd": 505,
                    "start": 504,
                    "end": 505,
                    "fullWidth": 1,
                    "width": 1,
                    "text": "(",
                    "value": "(",
                    "valueText": "("
                },
                "condition": {
                    "kind": "NotEqualsExpression",
                    "fullStart": 505,
                    "fullEnd": 555,
                    "start": 505,
                    "end": 555,
                    "fullWidth": 50,
                    "width": 50,
                    "left": {
                        "kind": "InvocationExpression",
                        "fullStart": 505,
                        "fullEnd": 540,
                        "start": 505,
                        "end": 539,
                        "fullWidth": 35,
                        "width": 34,
                        "expression": {
                            "kind": "MemberAccessExpression",
                            "fullStart": 505,
                            "fullEnd": 528,
                            "start": 505,
                            "end": 528,
                            "fullWidth": 23,
                            "width": 23,
                            "expression": {
                                "kind": "InvocationExpression",
                                "fullStart": 505,
                                "fullEnd": 518,
                                "start": 505,
                                "end": 518,
                                "fullWidth": 13,
                                "width": 13,
                                "expression": {
                                    "kind": "IdentifierName",
                                    "fullStart": 505,
                                    "fullEnd": 511,
                                    "start": 505,
                                    "end": 511,
                                    "fullWidth": 6,
                                    "width": 6,
                                    "text": "String",
                                    "value": "String",
                                    "valueText": "String"
                                },
                                "argumentList": {
                                    "kind": "ArgumentList",
                                    "fullStart": 511,
                                    "fullEnd": 518,
                                    "start": 511,
                                    "end": 518,
                                    "fullWidth": 7,
                                    "width": 7,
                                    "openParenToken": {
                                        "kind": "OpenParenToken",
                                        "fullStart": 511,
                                        "fullEnd": 512,
                                        "start": 511,
                                        "end": 512,
                                        "fullWidth": 1,
                                        "width": 1,
                                        "text": "(",
                                        "value": "(",
                                        "valueText": "("
                                    },
                                    "arguments": [
                                        {
                                            "kind": "IdentifierName",
                                            "fullStart": 512,
                                            "fullEnd": 517,
                                            "start": 512,
                                            "end": 517,
                                            "fullWidth": 5,
                                            "width": 5,
                                            "text": "__obj",
                                            "value": "__obj",
                                            "valueText": "__obj"
                                        }
                                    ],
                                    "closeParenToken": {
                                        "kind": "CloseParenToken",
                                        "fullStart": 517,
                                        "fullEnd": 518,
                                        "start": 517,
                                        "end": 518,
                                        "fullWidth": 1,
                                        "width": 1,
                                        "text": ")",
                                        "value": ")",
                                        "valueText": ")"
                                    }
                                }
                            },
                            "dotToken": {
                                "kind": "DotToken",
                                "fullStart": 518,
                                "fullEnd": 519,
                                "start": 518,
                                "end": 519,
                                "fullWidth": 1,
                                "width": 1,
                                "text": ".",
                                "value": ".",
                                "valueText": "."
                            },
                            "name": {
                                "kind": "IdentifierName",
                                "fullStart": 519,
                                "fullEnd": 528,
                                "start": 519,
                                "end": 528,
                                "fullWidth": 9,
                                "width": 9,
                                "text": "substring",
                                "value": "substring",
                                "valueText": "substring"
                            }
                        },
                        "argumentList": {
                            "kind": "ArgumentList",
                            "fullStart": 528,
                            "fullEnd": 540,
                            "start": 528,
                            "end": 539,
                            "fullWidth": 12,
                            "width": 11,
                            "openParenToken": {
                                "kind": "OpenParenToken",
                                "fullStart": 528,
                                "fullEnd": 529,
                                "start": 528,
                                "end": 529,
                                "fullWidth": 1,
                                "width": 1,
                                "text": "(",
                                "value": "(",
                                "valueText": "("
                            },
                            "arguments": [
                                {
                                    "kind": "NegateExpression",
                                    "fullStart": 529,
                                    "fullEnd": 531,
                                    "start": 529,
                                    "end": 531,
                                    "fullWidth": 2,
                                    "width": 2,
                                    "operatorToken": {
                                        "kind": "MinusToken",
                                        "fullStart": 529,
                                        "fullEnd": 530,
                                        "start": 529,
                                        "end": 530,
                                        "fullWidth": 1,
                                        "width": 1,
                                        "text": "-",
                                        "value": "-",
                                        "valueText": "-"
                                    },
                                    "operand": {
                                        "kind": "NumericLiteral",
                                        "fullStart": 530,
                                        "fullEnd": 531,
                                        "start": 530,
                                        "end": 531,
                                        "fullWidth": 1,
                                        "width": 1,
                                        "text": "4",
                                        "value": 4,
                                        "valueText": "4"
                                    }
                                },
                                {
                                    "kind": "CommaToken",
                                    "fullStart": 531,
                                    "fullEnd": 532,
                                    "start": 531,
                                    "end": 532,
                                    "fullWidth": 1,
                                    "width": 1,
                                    "text": ",",
                                    "value": ",",
                                    "valueText": ","
                                },
                                {
                                    "kind": "VoidExpression",
                                    "fullStart": 532,
                                    "fullEnd": 538,
                                    "start": 532,
                                    "end": 538,
                                    "fullWidth": 6,
                                    "width": 6,
                                    "voidKeyword": {
                                        "kind": "VoidKeyword",
                                        "fullStart": 532,
                                        "fullEnd": 537,
                                        "start": 532,
                                        "end": 536,
                                        "fullWidth": 5,
                                        "width": 4,
                                        "text": "void",
                                        "value": "void",
                                        "valueText": "void",
                                        "hasTrailingTrivia": true,
                                        "trailingTrivia": [
                                            {
                                                "kind": "WhitespaceTrivia",
                                                "text": " "
                                            }
                                        ]
                                    },
                                    "expression": {
                                        "kind": "NumericLiteral",
                                        "fullStart": 537,
                                        "fullEnd": 538,
                                        "start": 537,
                                        "end": 538,
                                        "fullWidth": 1,
                                        "width": 1,
                                        "text": "0",
                                        "value": 0,
                                        "valueText": "0"
                                    }
                                }
                            ],
                            "closeParenToken": {
                                "kind": "CloseParenToken",
                                "fullStart": 538,
                                "fullEnd": 540,
                                "start": 538,
                                "end": 539,
                                "fullWidth": 2,
                                "width": 1,
                                "text": ")",
                                "value": ")",
                                "valueText": ")",
                                "hasTrailingTrivia": true,
                                "trailingTrivia": [
                                    {
                                        "kind": "WhitespaceTrivia",
                                        "text": " "
                                    }
                                ]
                            }
                        }
                    },
                    "operatorToken": {
                        "kind": "ExclamationEqualsEqualsToken",
                        "fullStart": 540,
                        "fullEnd": 544,
                        "start": 540,
                        "end": 543,
                        "fullWidth": 4,
                        "width": 3,
                        "text": "!==",
                        "value": "!==",
                        "valueText": "!==",
                        "hasTrailingTrivia": true,
                        "trailingTrivia": [
                            {
                                "kind": "WhitespaceTrivia",
                                "text": " "
                            }
                        ]
                    },
                    "right": {
                        "kind": "StringLiteral",
                        "fullStart": 544,
                        "fullEnd": 555,
                        "start": 544,
                        "end": 555,
                        "fullWidth": 11,
                        "width": 11,
                        "text": "\"undefined\"",
                        "value": "undefined",
                        "valueText": "undefined"
                    }
                },
                "closeParenToken": {
                    "kind": "CloseParenToken",
                    "fullStart": 555,
                    "fullEnd": 557,
                    "start": 555,
                    "end": 556,
                    "fullWidth": 2,
                    "width": 1,
                    "text": ")",
                    "value": ")",
                    "valueText": ")",
                    "hasTrailingTrivia": true,
                    "trailingTrivia": [
                        {
                            "kind": "WhitespaceTrivia",
                            "text": " "
                        }
                    ]
                },
                "statement": {
                    "kind": "Block",
                    "fullStart": 557,
                    "fullEnd": 708,
                    "start": 557,
                    "end": 707,
                    "fullWidth": 151,
                    "width": 150,
                    "openBraceToken": {
                        "kind": "OpenBraceToken",
                        "fullStart": 557,
                        "fullEnd": 559,
                        "start": 557,
                        "end": 558,
                        "fullWidth": 2,
                        "width": 1,
                        "text": "{",
                        "value": "{",
                        "valueText": "{",
                        "hasTrailingTrivia": true,
                        "hasTrailingNewLine": true,
                        "trailingTrivia": [
                            {
                                "kind": "NewLineTrivia",
                                "text": "\n"
                            }
                        ]
                    },
                    "statements": [
                        {
                            "kind": "ExpressionStatement",
                            "fullStart": 559,
                            "fullEnd": 706,
                            "start": 561,
                            "end": 705,
                            "fullWidth": 147,
                            "width": 144,
                            "expression": {
                                "kind": "InvocationExpression",
                                "fullStart": 559,
                                "fullEnd": 704,
                                "start": 561,
                                "end": 704,
                                "fullWidth": 145,
                                "width": 143,
                                "expression": {
                                    "kind": "IdentifierName",
                                    "fullStart": 559,
                                    "fullEnd": 567,
                                    "start": 561,
                                    "end": 567,
                                    "fullWidth": 8,
                                    "width": 6,
                                    "text": "$ERROR",
                                    "value": "$ERROR",
                                    "valueText": "$ERROR",
                                    "hasLeadingTrivia": true,
                                    "leadingTrivia": [
                                        {
                                            "kind": "WhitespaceTrivia",
                                            "text": "  "
                                        }
                                    ]
                                },
                                "argumentList": {
                                    "kind": "ArgumentList",
                                    "fullStart": 567,
                                    "fullEnd": 704,
                                    "start": 567,
                                    "end": 704,
                                    "fullWidth": 137,
                                    "width": 137,
                                    "openParenToken": {
                                        "kind": "OpenParenToken",
                                        "fullStart": 567,
                                        "fullEnd": 568,
                                        "start": 567,
                                        "end": 568,
                                        "fullWidth": 1,
                                        "width": 1,
                                        "text": "(",
                                        "value": "(",
                                        "valueText": "("
                                    },
                                    "arguments": [
                                        {
                                            "kind": "AddExpression",
                                            "fullStart": 568,
                                            "fullEnd": 703,
                                            "start": 568,
                                            "end": 702,
                                            "fullWidth": 135,
                                            "width": 134,
                                            "left": {
                                                "kind": "StringLiteral",
                                                "fullStart": 568,
                                                "fullEnd": 667,
                                                "start": 568,
                                                "end": 667,
                                                "fullWidth": 99,
                                                "width": 99,
                                                "text": "'#1: __obj = {toString:function(){}}; String(__obj).substring(-4,void 0) === \"undefined\". Actual: '",
                                                "value": "#1: __obj = {toString:function(){}}; String(__obj).substring(-4,void 0) === \"undefined\". Actual: ",
                                                "valueText": "#1: __obj = {toString:function(){}}; String(__obj).substring(-4,void 0) === \"undefined\". Actual: "
                                            },
                                            "operatorToken": {
                                                "kind": "PlusToken",
                                                "fullStart": 667,
                                                "fullEnd": 668,
                                                "start": 667,
                                                "end": 668,
                                                "fullWidth": 1,
                                                "width": 1,
                                                "text": "+",
                                                "value": "+",
                                                "valueText": "+"
                                            },
                                            "right": {
                                                "kind": "InvocationExpression",
                                                "fullStart": 668,
                                                "fullEnd": 703,
                                                "start": 668,
                                                "end": 702,
                                                "fullWidth": 35,
                                                "width": 34,
                                                "expression": {
                                                    "kind": "MemberAccessExpression",
                                                    "fullStart": 668,
                                                    "fullEnd": 691,
                                                    "start": 668,
                                                    "end": 691,
                                                    "fullWidth": 23,
                                                    "width": 23,
                                                    "expression": {
                                                        "kind": "InvocationExpression",
                                                        "fullStart": 668,
                                                        "fullEnd": 681,
                                                        "start": 668,
                                                        "end": 681,
                                                        "fullWidth": 13,
                                                        "width": 13,
                                                        "expression": {
                                                            "kind": "IdentifierName",
                                                            "fullStart": 668,
                                                            "fullEnd": 674,
                                                            "start": 668,
                                                            "end": 674,
                                                            "fullWidth": 6,
                                                            "width": 6,
                                                            "text": "String",
                                                            "value": "String",
                                                            "valueText": "String"
                                                        },
                                                        "argumentList": {
                                                            "kind": "ArgumentList",
                                                            "fullStart": 674,
                                                            "fullEnd": 681,
                                                            "start": 674,
                                                            "end": 681,
                                                            "fullWidth": 7,
                                                            "width": 7,
                                                            "openParenToken": {
                                                                "kind": "OpenParenToken",
                                                                "fullStart": 674,
                                                                "fullEnd": 675,
                                                                "start": 674,
                                                                "end": 675,
                                                                "fullWidth": 1,
                                                                "width": 1,
                                                                "text": "(",
                                                                "value": "(",
                                                                "valueText": "("
                                                            },
                                                            "arguments": [
                                                                {
                                                                    "kind": "IdentifierName",
                                                                    "fullStart": 675,
                                                                    "fullEnd": 680,
                                                                    "start": 675,
                                                                    "end": 680,
                                                                    "fullWidth": 5,
                                                                    "width": 5,
                                                                    "text": "__obj",
                                                                    "value": "__obj",
                                                                    "valueText": "__obj"
                                                                }
                                                            ],
                                                            "closeParenToken": {
                                                                "kind": "CloseParenToken",
                                                                "fullStart": 680,
                                                                "fullEnd": 681,
                                                                "start": 680,
                                                                "end": 681,
                                                                "fullWidth": 1,
                                                                "width": 1,
                                                                "text": ")",
                                                                "value": ")",
                                                                "valueText": ")"
                                                            }
                                                        }
                                                    },
                                                    "dotToken": {
                                                        "kind": "DotToken",
                                                        "fullStart": 681,
                                                        "fullEnd": 682,
                                                        "start": 681,
                                                        "end": 682,
                                                        "fullWidth": 1,
                                                        "width": 1,
                                                        "text": ".",
                                                        "value": ".",
                                                        "valueText": "."
                                                    },
                                                    "name": {
                                                        "kind": "IdentifierName",
                                                        "fullStart": 682,
                                                        "fullEnd": 691,
                                                        "start": 682,
                                                        "end": 691,
                                                        "fullWidth": 9,
                                                        "width": 9,
                                                        "text": "substring",
                                                        "value": "substring",
                                                        "valueText": "substring"
                                                    }
                                                },
                                                "argumentList": {
                                                    "kind": "ArgumentList",
                                                    "fullStart": 691,
                                                    "fullEnd": 703,
                                                    "start": 691,
                                                    "end": 702,
                                                    "fullWidth": 12,
                                                    "width": 11,
                                                    "openParenToken": {
                                                        "kind": "OpenParenToken",
                                                        "fullStart": 691,
                                                        "fullEnd": 692,
                                                        "start": 691,
                                                        "end": 692,
                                                        "fullWidth": 1,
                                                        "width": 1,
                                                        "text": "(",
                                                        "value": "(",
                                                        "valueText": "("
                                                    },
                                                    "arguments": [
                                                        {
                                                            "kind": "NegateExpression",
                                                            "fullStart": 692,
                                                            "fullEnd": 694,
                                                            "start": 692,
                                                            "end": 694,
                                                            "fullWidth": 2,
                                                            "width": 2,
                                                            "operatorToken": {
                                                                "kind": "MinusToken",
                                                                "fullStart": 692,
                                                                "fullEnd": 693,
                                                                "start": 692,
                                                                "end": 693,
                                                                "fullWidth": 1,
                                                                "width": 1,
                                                                "text": "-",
                                                                "value": "-",
                                                                "valueText": "-"
                                                            },
                                                            "operand": {
                                                                "kind": "NumericLiteral",
                                                                "fullStart": 693,
                                                                "fullEnd": 694,
                                                                "start": 693,
                                                                "end": 694,
                                                                "fullWidth": 1,
                                                                "width": 1,
                                                                "text": "4",
                                                                "value": 4,
                                                                "valueText": "4"
                                                            }
                                                        },
                                                        {
                                                            "kind": "CommaToken",
                                                            "fullStart": 694,
                                                            "fullEnd": 695,
                                                            "start": 694,
                                                            "end": 695,
                                                            "fullWidth": 1,
                                                            "width": 1,
                                                            "text": ",",
                                                            "value": ",",
                                                            "valueText": ","
                                                        },
                                                        {
                                                            "kind": "VoidExpression",
                                                            "fullStart": 695,
                                                            "fullEnd": 701,
                                                            "start": 695,
                                                            "end": 701,
                                                            "fullWidth": 6,
                                                            "width": 6,
                                                            "voidKeyword": {
                                                                "kind": "VoidKeyword",
                                                                "fullStart": 695,
                                                                "fullEnd": 700,
                                                                "start": 695,
                                                                "end": 699,
                                                                "fullWidth": 5,
                                                                "width": 4,
                                                                "text": "void",
                                                                "value": "void",
                                                                "valueText": "void",
                                                                "hasTrailingTrivia": true,
                                                                "trailingTrivia": [
                                                                    {
                                                                        "kind": "WhitespaceTrivia",
                                                                        "text": " "
                                                                    }
                                                                ]
                                                            },
                                                            "expression": {
                                                                "kind": "NumericLiteral",
                                                                "fullStart": 700,
                                                                "fullEnd": 701,
                                                                "start": 700,
                                                                "end": 701,
                                                                "fullWidth": 1,
                                                                "width": 1,
                                                                "text": "0",
                                                                "value": 0,
                                                                "valueText": "0"
                                                            }
                                                        }
                                                    ],
                                                    "closeParenToken": {
                                                        "kind": "CloseParenToken",
                                                        "fullStart": 701,
                                                        "fullEnd": 703,
                                                        "start": 701,
                                                        "end": 702,
                                                        "fullWidth": 2,
                                                        "width": 1,
                                                        "text": ")",
                                                        "value": ")",
                                                        "valueText": ")",
                                                        "hasTrailingTrivia": true,
                                                        "trailingTrivia": [
                                                            {
                                                                "kind": "WhitespaceTrivia",
                                                                "text": " "
                                                            }
                                                        ]
                                                    }
                                                }
                                            }
                                        }
                                    ],
                                    "closeParenToken": {
                                        "kind": "CloseParenToken",
                                        "fullStart": 703,
                                        "fullEnd": 704,
                                        "start": 703,
                                        "end": 704,
                                        "fullWidth": 1,
                                        "width": 1,
                                        "text": ")",
                                        "value": ")",
                                        "valueText": ")"
                                    }
                                }
                            },
                            "semicolonToken": {
                                "kind": "SemicolonToken",
                                "fullStart": 704,
                                "fullEnd": 706,
                                "start": 704,
                                "end": 705,
                                "fullWidth": 2,
                                "width": 1,
                                "text": ";",
                                "value": ";",
                                "valueText": ";",
                                "hasTrailingTrivia": true,
                                "hasTrailingNewLine": true,
                                "trailingTrivia": [
                                    {
                                        "kind": "NewLineTrivia",
                                        "text": "\n"
                                    }
                                ]
                            }
                        }
                    ],
                    "closeBraceToken": {
                        "kind": "CloseBraceToken",
                        "fullStart": 706,
                        "fullEnd": 708,
                        "start": 706,
                        "end": 707,
                        "fullWidth": 2,
                        "width": 1,
                        "text": "}",
                        "value": "}",
                        "valueText": "}",
                        "hasTrailingTrivia": true,
                        "hasTrailingNewLine": true,
                        "trailingTrivia": [
                            {
                                "kind": "NewLineTrivia",
                                "text": "\n"
                            }
                        ]
                    }
                }
            }
        ],
        "endOfFileToken": {
            "kind": "EndOfFileToken",
            "fullStart": 708,
            "fullEnd": 791,
            "start": 791,
            "end": 791,
            "fullWidth": 83,
            "width": 0,
            "text": "",
            "hasLeadingTrivia": true,
            "hasLeadingComment": true,
            "hasLeadingNewLine": true,
            "leadingTrivia": [
                {
                    "kind": "SingleLineCommentTrivia",
                    "text": "//"
                },
                {
                    "kind": "NewLineTrivia",
                    "text": "\n"
                },
                {
                    "kind": "SingleLineCommentTrivia",
                    "text": "//////////////////////////////////////////////////////////////////////////////"
                },
                {
                    "kind": "NewLineTrivia",
                    "text": "\n"
                },
                {
                    "kind": "NewLineTrivia",
                    "text": "\n"
                }
            ]
        }
    },
    "lineMap": {
        "lineStarts": [
            0,
            61,
            132,
            133,
            137,
            180,
            183,
            239,
            369,
            373,
            374,
            411,
            412,
            491,
            501,
            559,
            706,
            708,
            711,
            790,
            791
        ],
        "length": 791
    }
}<|MERGE_RESOLUTION|>--- conflicted
+++ resolved
@@ -94,12 +94,8 @@
                             "start": 378,
                             "end": 409,
                             "fullWidth": 31,
-<<<<<<< HEAD
                             "width": 31,
-                            "identifier": {
-=======
                             "propertyName": {
->>>>>>> 85e84683
                                 "kind": "IdentifierName",
                                 "fullStart": 378,
                                 "fullEnd": 384,
