--- conflicted
+++ resolved
@@ -94,12 +94,8 @@
                             "start": 375,
                             "end": 421,
                             "fullWidth": 46,
-<<<<<<< HEAD
                             "width": 46,
-                            "identifier": {
-=======
                             "propertyName": {
->>>>>>> 85e84683
                                 "kind": "IdentifierName",
                                 "fullStart": 375,
                                 "fullEnd": 381,
@@ -433,12 +429,8 @@
                             "start": 427,
                             "end": 472,
                             "fullWidth": 45,
-<<<<<<< HEAD
                             "width": 45,
-                            "identifier": {
-=======
                             "propertyName": {
->>>>>>> 85e84683
                                 "kind": "IdentifierName",
                                 "fullStart": 427,
                                 "fullEnd": 434,
@@ -772,12 +764,8 @@
                             "start": 478,
                             "end": 510,
                             "fullWidth": 32,
-<<<<<<< HEAD
                             "width": 32,
-                            "identifier": {
-=======
                             "propertyName": {
->>>>>>> 85e84683
                                 "kind": "IdentifierName",
                                 "fullStart": 478,
                                 "fullEnd": 484,
@@ -1244,12 +1232,8 @@
                                                                 "start": 660,
                                                                 "end": 687,
                                                                 "fullWidth": 27,
-<<<<<<< HEAD
                                                                 "width": 27,
-                                                                "identifier": {
-=======
                                                                 "propertyName": {
->>>>>>> 85e84683
                                                                     "kind": "IdentifierName",
                                                                     "fullStart": 660,
                                                                     "fullEnd": 662,
