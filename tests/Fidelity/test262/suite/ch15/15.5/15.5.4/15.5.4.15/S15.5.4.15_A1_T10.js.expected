{
    "isDeclaration": false,
    "languageVersion": "EcmaScript5",
    "parseOptions": {
        "allowAutomaticSemicolonInsertion": true
    },
    "sourceUnit": {
        "kind": "SourceUnit",
        "fullStart": 0,
        "fullEnd": 945,
        "start": 364,
        "end": 945,
        "fullWidth": 945,
        "width": 581,
        "moduleElements": [
            {
                "kind": "VariableStatement",
                "fullStart": 0,
                "fullEnd": 409,
                "start": 364,
                "end": 408,
                "fullWidth": 409,
                "width": 44,
                "modifiers": [],
                "variableDeclaration": {
                    "kind": "VariableDeclaration",
                    "fullStart": 0,
                    "fullEnd": 407,
                    "start": 364,
                    "end": 407,
                    "fullWidth": 407,
                    "width": 43,
                    "varKeyword": {
                        "kind": "VarKeyword",
                        "fullStart": 0,
                        "fullEnd": 368,
                        "start": 364,
                        "end": 367,
                        "fullWidth": 368,
                        "width": 3,
                        "text": "var",
                        "value": "var",
                        "valueText": "var",
                        "hasLeadingTrivia": true,
                        "hasLeadingComment": true,
                        "hasLeadingNewLine": true,
                        "hasTrailingTrivia": true,
                        "leadingTrivia": [
                            {
                                "kind": "SingleLineCommentTrivia",
                                "text": "// Copyright 2009 the Sputnik authors.  All rights reserved."
                            },
                            {
                                "kind": "NewLineTrivia",
                                "text": "\n"
                            },
                            {
                                "kind": "SingleLineCommentTrivia",
                                "text": "// This code is governed by the BSD license found in the LICENSE file."
                            },
                            {
                                "kind": "NewLineTrivia",
                                "text": "\n"
                            },
                            {
                                "kind": "NewLineTrivia",
                                "text": "\n"
                            },
                            {
                                "kind": "MultiLineCommentTrivia",
                                "text": "/**\n * String.prototype.substring (start, end)\n *\n * @path ch15/15.5/15.5.4/15.5.4.15/S15.5.4.15_A1_T10.js\n * @description Arguments are object and function call, and instance is String, object have overrided valueOf function\n */"
                            },
                            {
                                "kind": "NewLineTrivia",
                                "text": "\n"
                            },
                            {
                                "kind": "NewLineTrivia",
                                "text": "\n"
                            }
                        ],
                        "trailingTrivia": [
                            {
                                "kind": "WhitespaceTrivia",
                                "text": " "
                            }
                        ]
                    },
                    "variableDeclarators": [
                        {
                            "kind": "VariableDeclarator",
                            "fullStart": 368,
                            "fullEnd": 407,
                            "start": 368,
                            "end": 407,
                            "fullWidth": 39,
<<<<<<< HEAD
                            "width": 39,
                            "identifier": {
=======
                            "propertyName": {
>>>>>>> 85e84683
                                "kind": "IdentifierName",
                                "fullStart": 368,
                                "fullEnd": 374,
                                "start": 368,
                                "end": 373,
                                "fullWidth": 6,
                                "width": 5,
                                "text": "__obj",
                                "value": "__obj",
                                "valueText": "__obj",
                                "hasTrailingTrivia": true,
                                "trailingTrivia": [
                                    {
                                        "kind": "WhitespaceTrivia",
                                        "text": " "
                                    }
                                ]
                            },
                            "equalsValueClause": {
                                "kind": "EqualsValueClause",
                                "fullStart": 374,
                                "fullEnd": 407,
                                "start": 374,
                                "end": 407,
                                "fullWidth": 33,
                                "width": 33,
                                "equalsToken": {
                                    "kind": "EqualsToken",
                                    "fullStart": 374,
                                    "fullEnd": 376,
                                    "start": 374,
                                    "end": 375,
                                    "fullWidth": 2,
                                    "width": 1,
                                    "text": "=",
                                    "value": "=",
                                    "valueText": "=",
                                    "hasTrailingTrivia": true,
                                    "trailingTrivia": [
                                        {
                                            "kind": "WhitespaceTrivia",
                                            "text": " "
                                        }
                                    ]
                                },
                                "value": {
                                    "kind": "ObjectLiteralExpression",
                                    "fullStart": 376,
                                    "fullEnd": 407,
                                    "start": 376,
                                    "end": 407,
                                    "fullWidth": 31,
                                    "width": 31,
                                    "openBraceToken": {
                                        "kind": "OpenBraceToken",
                                        "fullStart": 376,
                                        "fullEnd": 377,
                                        "start": 376,
                                        "end": 377,
                                        "fullWidth": 1,
                                        "width": 1,
                                        "text": "{",
                                        "value": "{",
                                        "valueText": "{"
                                    },
                                    "propertyAssignments": [
                                        {
                                            "kind": "SimplePropertyAssignment",
                                            "fullStart": 377,
                                            "fullEnd": 406,
                                            "start": 377,
                                            "end": 406,
                                            "fullWidth": 29,
                                            "width": 29,
                                            "propertyName": {
                                                "kind": "IdentifierName",
                                                "fullStart": 377,
                                                "fullEnd": 384,
                                                "start": 377,
                                                "end": 384,
                                                "fullWidth": 7,
                                                "width": 7,
                                                "text": "valueOf",
                                                "value": "valueOf",
                                                "valueText": "valueOf"
                                            },
                                            "colonToken": {
                                                "kind": "ColonToken",
                                                "fullStart": 384,
                                                "fullEnd": 385,
                                                "start": 384,
                                                "end": 385,
                                                "fullWidth": 1,
                                                "width": 1,
                                                "text": ":",
                                                "value": ":",
                                                "valueText": ":"
                                            },
                                            "expression": {
                                                "kind": "FunctionExpression",
                                                "fullStart": 385,
                                                "fullEnd": 406,
                                                "start": 385,
                                                "end": 406,
                                                "fullWidth": 21,
                                                "width": 21,
                                                "functionKeyword": {
                                                    "kind": "FunctionKeyword",
                                                    "fullStart": 385,
                                                    "fullEnd": 393,
                                                    "start": 385,
                                                    "end": 393,
                                                    "fullWidth": 8,
                                                    "width": 8,
                                                    "text": "function",
                                                    "value": "function",
                                                    "valueText": "function"
                                                },
                                                "callSignature": {
                                                    "kind": "CallSignature",
                                                    "fullStart": 393,
                                                    "fullEnd": 395,
                                                    "start": 393,
                                                    "end": 395,
                                                    "fullWidth": 2,
                                                    "width": 2,
                                                    "parameterList": {
                                                        "kind": "ParameterList",
                                                        "fullStart": 393,
                                                        "fullEnd": 395,
                                                        "start": 393,
                                                        "end": 395,
                                                        "fullWidth": 2,
                                                        "width": 2,
                                                        "openParenToken": {
                                                            "kind": "OpenParenToken",
                                                            "fullStart": 393,
                                                            "fullEnd": 394,
                                                            "start": 393,
                                                            "end": 394,
                                                            "fullWidth": 1,
                                                            "width": 1,
                                                            "text": "(",
                                                            "value": "(",
                                                            "valueText": "("
                                                        },
                                                        "parameters": [],
                                                        "closeParenToken": {
                                                            "kind": "CloseParenToken",
                                                            "fullStart": 394,
                                                            "fullEnd": 395,
                                                            "start": 394,
                                                            "end": 395,
                                                            "fullWidth": 1,
                                                            "width": 1,
                                                            "text": ")",
                                                            "value": ")",
                                                            "valueText": ")"
                                                        }
                                                    }
                                                },
                                                "block": {
                                                    "kind": "Block",
                                                    "fullStart": 395,
                                                    "fullEnd": 406,
                                                    "start": 395,
                                                    "end": 406,
                                                    "fullWidth": 11,
                                                    "width": 11,
                                                    "openBraceToken": {
                                                        "kind": "OpenBraceToken",
                                                        "fullStart": 395,
                                                        "fullEnd": 396,
                                                        "start": 395,
                                                        "end": 396,
                                                        "fullWidth": 1,
                                                        "width": 1,
                                                        "text": "{",
                                                        "value": "{",
                                                        "valueText": "{"
                                                    },
                                                    "statements": [
                                                        {
                                                            "kind": "ReturnStatement",
                                                            "fullStart": 396,
                                                            "fullEnd": 405,
                                                            "start": 396,
                                                            "end": 405,
                                                            "fullWidth": 9,
                                                            "width": 9,
                                                            "returnKeyword": {
                                                                "kind": "ReturnKeyword",
                                                                "fullStart": 396,
                                                                "fullEnd": 403,
                                                                "start": 396,
                                                                "end": 402,
                                                                "fullWidth": 7,
                                                                "width": 6,
                                                                "text": "return",
                                                                "value": "return",
                                                                "valueText": "return",
                                                                "hasTrailingTrivia": true,
                                                                "trailingTrivia": [
                                                                    {
                                                                        "kind": "WhitespaceTrivia",
                                                                        "text": " "
                                                                    }
                                                                ]
                                                            },
                                                            "expression": {
                                                                "kind": "NumericLiteral",
                                                                "fullStart": 403,
                                                                "fullEnd": 404,
                                                                "start": 403,
                                                                "end": 404,
                                                                "fullWidth": 1,
                                                                "width": 1,
                                                                "text": "2",
                                                                "value": 2,
                                                                "valueText": "2"
                                                            },
                                                            "semicolonToken": {
                                                                "kind": "SemicolonToken",
                                                                "fullStart": 404,
                                                                "fullEnd": 405,
                                                                "start": 404,
                                                                "end": 405,
                                                                "fullWidth": 1,
                                                                "width": 1,
                                                                "text": ";",
                                                                "value": ";",
                                                                "valueText": ";"
                                                            }
                                                        }
                                                    ],
                                                    "closeBraceToken": {
                                                        "kind": "CloseBraceToken",
                                                        "fullStart": 405,
                                                        "fullEnd": 406,
                                                        "start": 405,
                                                        "end": 406,
                                                        "fullWidth": 1,
                                                        "width": 1,
                                                        "text": "}",
                                                        "value": "}",
                                                        "valueText": "}"
                                                    }
                                                }
                                            }
                                        }
                                    ],
                                    "closeBraceToken": {
                                        "kind": "CloseBraceToken",
                                        "fullStart": 406,
                                        "fullEnd": 407,
                                        "start": 406,
                                        "end": 407,
                                        "fullWidth": 1,
                                        "width": 1,
                                        "text": "}",
                                        "value": "}",
                                        "valueText": "}"
                                    }
                                }
                            }
                        }
                    ]
                },
                "semicolonToken": {
                    "kind": "SemicolonToken",
                    "fullStart": 407,
                    "fullEnd": 409,
                    "start": 407,
                    "end": 408,
                    "fullWidth": 2,
                    "width": 1,
                    "text": ";",
                    "value": ";",
                    "valueText": ";",
                    "hasTrailingTrivia": true,
                    "hasTrailingNewLine": true,
                    "trailingTrivia": [
                        {
                            "kind": "NewLineTrivia",
                            "text": "\n"
                        }
                    ]
                }
            },
            {
                "kind": "VariableStatement",
                "fullStart": 409,
                "fullEnd": 440,
                "start": 410,
                "end": 439,
                "fullWidth": 31,
                "width": 29,
                "modifiers": [],
                "variableDeclaration": {
                    "kind": "VariableDeclaration",
                    "fullStart": 409,
                    "fullEnd": 438,
                    "start": 410,
                    "end": 438,
                    "fullWidth": 29,
                    "width": 28,
                    "varKeyword": {
                        "kind": "VarKeyword",
                        "fullStart": 409,
                        "fullEnd": 414,
                        "start": 410,
                        "end": 413,
                        "fullWidth": 5,
                        "width": 3,
                        "text": "var",
                        "value": "var",
                        "valueText": "var",
                        "hasLeadingTrivia": true,
                        "hasLeadingNewLine": true,
                        "hasTrailingTrivia": true,
                        "leadingTrivia": [
                            {
                                "kind": "NewLineTrivia",
                                "text": "\n"
                            }
                        ],
                        "trailingTrivia": [
                            {
                                "kind": "WhitespaceTrivia",
                                "text": " "
                            }
                        ]
                    },
                    "variableDeclarators": [
                        {
                            "kind": "VariableDeclarator",
                            "fullStart": 414,
                            "fullEnd": 438,
                            "start": 414,
                            "end": 438,
                            "fullWidth": 24,
<<<<<<< HEAD
                            "width": 24,
                            "identifier": {
=======
                            "propertyName": {
>>>>>>> 85e84683
                                "kind": "IdentifierName",
                                "fullStart": 414,
                                "fullEnd": 420,
                                "start": 414,
                                "end": 419,
                                "fullWidth": 6,
                                "width": 5,
                                "text": "__str",
                                "value": "__str",
                                "valueText": "__str",
                                "hasTrailingTrivia": true,
                                "trailingTrivia": [
                                    {
                                        "kind": "WhitespaceTrivia",
                                        "text": " "
                                    }
                                ]
                            },
                            "equalsValueClause": {
                                "kind": "EqualsValueClause",
                                "fullStart": 420,
                                "fullEnd": 438,
                                "start": 420,
                                "end": 438,
                                "fullWidth": 18,
                                "width": 18,
                                "equalsToken": {
                                    "kind": "EqualsToken",
                                    "fullStart": 420,
                                    "fullEnd": 422,
                                    "start": 420,
                                    "end": 421,
                                    "fullWidth": 2,
                                    "width": 1,
                                    "text": "=",
                                    "value": "=",
                                    "valueText": "=",
                                    "hasTrailingTrivia": true,
                                    "trailingTrivia": [
                                        {
                                            "kind": "WhitespaceTrivia",
                                            "text": " "
                                        }
                                    ]
                                },
                                "value": {
                                    "kind": "StringLiteral",
                                    "fullStart": 422,
                                    "fullEnd": 438,
                                    "start": 422,
                                    "end": 438,
                                    "fullWidth": 16,
                                    "width": 16,
                                    "text": "\"\\u0035ABBBABAB\"",
                                    "value": "5ABBBABAB",
                                    "valueText": "5ABBBABAB"
                                }
                            }
                        }
                    ]
                },
                "semicolonToken": {
                    "kind": "SemicolonToken",
                    "fullStart": 438,
                    "fullEnd": 440,
                    "start": 438,
                    "end": 439,
                    "fullWidth": 2,
                    "width": 1,
                    "text": ";",
                    "value": ";",
                    "valueText": ";",
                    "hasTrailingTrivia": true,
                    "hasTrailingNewLine": true,
                    "trailingTrivia": [
                        {
                            "kind": "NewLineTrivia",
                            "text": "\n"
                        }
                    ]
                }
            },
            {
                "kind": "WithStatement",
                "fullStart": 440,
                "fullEnd": 854,
                "start": 530,
                "end": 853,
                "fullWidth": 414,
                "width": 323,
                "withKeyword": {
                    "kind": "WithKeyword",
                    "fullStart": 440,
                    "fullEnd": 534,
                    "start": 530,
                    "end": 534,
                    "fullWidth": 94,
                    "width": 4,
                    "text": "with",
                    "value": "with",
                    "valueText": "with",
                    "hasLeadingTrivia": true,
                    "hasLeadingComment": true,
                    "hasLeadingNewLine": true,
                    "leadingTrivia": [
                        {
                            "kind": "NewLineTrivia",
                            "text": "\n"
                        },
                        {
                            "kind": "SingleLineCommentTrivia",
                            "text": "//////////////////////////////////////////////////////////////////////////////"
                        },
                        {
                            "kind": "NewLineTrivia",
                            "text": "\n"
                        },
                        {
                            "kind": "SingleLineCommentTrivia",
                            "text": "//CHECK#1"
                        },
                        {
                            "kind": "NewLineTrivia",
                            "text": "\n"
                        }
                    ]
                },
                "openParenToken": {
                    "kind": "OpenParenToken",
                    "fullStart": 534,
                    "fullEnd": 535,
                    "start": 534,
                    "end": 535,
                    "fullWidth": 1,
                    "width": 1,
                    "text": "(",
                    "value": "(",
                    "valueText": "("
                },
                "condition": {
                    "kind": "IdentifierName",
                    "fullStart": 535,
                    "fullEnd": 540,
                    "start": 535,
                    "end": 540,
                    "fullWidth": 5,
                    "width": 5,
                    "text": "__str",
                    "value": "__str",
                    "valueText": "__str"
                },
                "closeParenToken": {
                    "kind": "CloseParenToken",
                    "fullStart": 540,
                    "fullEnd": 541,
                    "start": 540,
                    "end": 541,
                    "fullWidth": 1,
                    "width": 1,
                    "text": ")",
                    "value": ")",
                    "valueText": ")"
                },
                "statement": {
                    "kind": "Block",
                    "fullStart": 541,
                    "fullEnd": 854,
                    "start": 541,
                    "end": 853,
                    "fullWidth": 313,
                    "width": 312,
                    "openBraceToken": {
                        "kind": "OpenBraceToken",
                        "fullStart": 541,
                        "fullEnd": 543,
                        "start": 541,
                        "end": 542,
                        "fullWidth": 2,
                        "width": 1,
                        "text": "{",
                        "value": "{",
                        "valueText": "{",
                        "hasTrailingTrivia": true,
                        "hasTrailingNewLine": true,
                        "trailingTrivia": [
                            {
                                "kind": "NewLineTrivia",
                                "text": "\n"
                            }
                        ]
                    },
                    "statements": [
                        {
                            "kind": "IfStatement",
                            "fullStart": 543,
                            "fullEnd": 852,
                            "start": 547,
                            "end": 851,
                            "fullWidth": 309,
                            "width": 304,
                            "ifKeyword": {
                                "kind": "IfKeyword",
                                "fullStart": 543,
                                "fullEnd": 550,
                                "start": 547,
                                "end": 549,
                                "fullWidth": 7,
                                "width": 2,
                                "text": "if",
                                "value": "if",
                                "valueText": "if",
                                "hasLeadingTrivia": true,
                                "hasTrailingTrivia": true,
                                "leadingTrivia": [
                                    {
                                        "kind": "WhitespaceTrivia",
                                        "text": "    "
                                    }
                                ],
                                "trailingTrivia": [
                                    {
                                        "kind": "WhitespaceTrivia",
                                        "text": " "
                                    }
                                ]
                            },
                            "openParenToken": {
                                "kind": "OpenParenToken",
                                "fullStart": 550,
                                "fullEnd": 551,
                                "start": 550,
                                "end": 551,
                                "fullWidth": 1,
                                "width": 1,
                                "text": "(",
                                "value": "(",
                                "valueText": "("
                            },
                            "condition": {
                                "kind": "NotEqualsExpression",
                                "fullStart": 551,
                                "fullEnd": 615,
                                "start": 551,
                                "end": 615,
                                "fullWidth": 64,
                                "width": 64,
                                "left": {
                                    "kind": "InvocationExpression",
                                    "fullStart": 551,
                                    "fullEnd": 606,
                                    "start": 551,
                                    "end": 605,
                                    "fullWidth": 55,
                                    "width": 54,
                                    "expression": {
                                        "kind": "IdentifierName",
                                        "fullStart": 551,
                                        "fullEnd": 560,
                                        "start": 551,
                                        "end": 560,
                                        "fullWidth": 9,
                                        "width": 9,
                                        "text": "substring",
                                        "value": "substring",
                                        "valueText": "substring"
                                    },
                                    "argumentList": {
                                        "kind": "ArgumentList",
                                        "fullStart": 560,
                                        "fullEnd": 606,
                                        "start": 560,
                                        "end": 605,
                                        "fullWidth": 46,
                                        "width": 45,
                                        "openParenToken": {
                                            "kind": "OpenParenToken",
                                            "fullStart": 560,
                                            "fullEnd": 561,
                                            "start": 560,
                                            "end": 561,
                                            "fullWidth": 1,
                                            "width": 1,
                                            "text": "(",
                                            "value": "(",
                                            "valueText": "("
                                        },
                                        "arguments": [
                                            {
                                                "kind": "IdentifierName",
                                                "fullStart": 561,
                                                "fullEnd": 566,
                                                "start": 561,
                                                "end": 566,
                                                "fullWidth": 5,
                                                "width": 5,
                                                "text": "__obj",
                                                "value": "__obj",
                                                "valueText": "__obj"
                                            },
                                            {
                                                "kind": "CommaToken",
                                                "fullStart": 566,
                                                "fullEnd": 568,
                                                "start": 566,
                                                "end": 567,
                                                "fullWidth": 2,
                                                "width": 1,
                                                "text": ",",
                                                "value": ",",
                                                "valueText": ",",
                                                "hasTrailingTrivia": true,
                                                "trailingTrivia": [
                                                    {
                                                        "kind": "WhitespaceTrivia",
                                                        "text": " "
                                                    }
                                                ]
                                            },
                                            {
                                                "kind": "InvocationExpression",
                                                "fullStart": 568,
                                                "fullEnd": 604,
                                                "start": 568,
                                                "end": 604,
                                                "fullWidth": 36,
                                                "width": 36,
                                                "expression": {
                                                    "kind": "FunctionExpression",
                                                    "fullStart": 568,
                                                    "fullEnd": 602,
                                                    "start": 568,
                                                    "end": 602,
                                                    "fullWidth": 34,
                                                    "width": 34,
                                                    "functionKeyword": {
                                                        "kind": "FunctionKeyword",
                                                        "fullStart": 568,
                                                        "fullEnd": 576,
                                                        "start": 568,
                                                        "end": 576,
                                                        "fullWidth": 8,
                                                        "width": 8,
                                                        "text": "function",
                                                        "value": "function",
                                                        "valueText": "function"
                                                    },
                                                    "callSignature": {
                                                        "kind": "CallSignature",
                                                        "fullStart": 576,
                                                        "fullEnd": 578,
                                                        "start": 576,
                                                        "end": 578,
                                                        "fullWidth": 2,
                                                        "width": 2,
                                                        "parameterList": {
                                                            "kind": "ParameterList",
                                                            "fullStart": 576,
                                                            "fullEnd": 578,
                                                            "start": 576,
                                                            "end": 578,
                                                            "fullWidth": 2,
                                                            "width": 2,
                                                            "openParenToken": {
                                                                "kind": "OpenParenToken",
                                                                "fullStart": 576,
                                                                "fullEnd": 577,
                                                                "start": 576,
                                                                "end": 577,
                                                                "fullWidth": 1,
                                                                "width": 1,
                                                                "text": "(",
                                                                "value": "(",
                                                                "valueText": "("
                                                            },
                                                            "parameters": [],
                                                            "closeParenToken": {
                                                                "kind": "CloseParenToken",
                                                                "fullStart": 577,
                                                                "fullEnd": 578,
                                                                "start": 577,
                                                                "end": 578,
                                                                "fullWidth": 1,
                                                                "width": 1,
                                                                "text": ")",
                                                                "value": ")",
                                                                "valueText": ")"
                                                            }
                                                        }
                                                    },
                                                    "block": {
                                                        "kind": "Block",
                                                        "fullStart": 578,
                                                        "fullEnd": 602,
                                                        "start": 578,
                                                        "end": 602,
                                                        "fullWidth": 24,
                                                        "width": 24,
                                                        "openBraceToken": {
                                                            "kind": "OpenBraceToken",
                                                            "fullStart": 578,
                                                            "fullEnd": 579,
                                                            "start": 578,
                                                            "end": 579,
                                                            "fullWidth": 1,
                                                            "width": 1,
                                                            "text": "{",
                                                            "value": "{",
                                                            "valueText": "{"
                                                        },
                                                        "statements": [
                                                            {
                                                                "kind": "ReturnStatement",
                                                                "fullStart": 579,
                                                                "fullEnd": 601,
                                                                "start": 579,
                                                                "end": 601,
                                                                "fullWidth": 22,
                                                                "width": 22,
                                                                "returnKeyword": {
                                                                    "kind": "ReturnKeyword",
                                                                    "fullStart": 579,
                                                                    "fullEnd": 586,
                                                                    "start": 579,
                                                                    "end": 585,
                                                                    "fullWidth": 7,
                                                                    "width": 6,
                                                                    "text": "return",
                                                                    "value": "return",
                                                                    "valueText": "return",
                                                                    "hasTrailingTrivia": true,
                                                                    "trailingTrivia": [
                                                                        {
                                                                            "kind": "WhitespaceTrivia",
                                                                            "text": " "
                                                                        }
                                                                    ]
                                                                },
                                                                "expression": {
                                                                    "kind": "InvocationExpression",
                                                                    "fullStart": 586,
                                                                    "fullEnd": 600,
                                                                    "start": 586,
                                                                    "end": 600,
                                                                    "fullWidth": 14,
                                                                    "width": 14,
                                                                    "expression": {
                                                                        "kind": "IdentifierName",
                                                                        "fullStart": 586,
                                                                        "fullEnd": 595,
                                                                        "start": 586,
                                                                        "end": 595,
                                                                        "fullWidth": 9,
                                                                        "width": 9,
                                                                        "text": "substring",
                                                                        "value": "substring",
                                                                        "valueText": "substring"
                                                                    },
                                                                    "argumentList": {
                                                                        "kind": "ArgumentList",
                                                                        "fullStart": 595,
                                                                        "fullEnd": 600,
                                                                        "start": 595,
                                                                        "end": 600,
                                                                        "fullWidth": 5,
                                                                        "width": 5,
                                                                        "openParenToken": {
                                                                            "kind": "OpenParenToken",
                                                                            "fullStart": 595,
                                                                            "fullEnd": 596,
                                                                            "start": 595,
                                                                            "end": 596,
                                                                            "fullWidth": 1,
                                                                            "width": 1,
                                                                            "text": "(",
                                                                            "value": "(",
                                                                            "valueText": "("
                                                                        },
                                                                        "arguments": [
                                                                            {
                                                                                "kind": "NumericLiteral",
                                                                                "fullStart": 596,
                                                                                "fullEnd": 597,
                                                                                "start": 596,
                                                                                "end": 597,
                                                                                "fullWidth": 1,
                                                                                "width": 1,
                                                                                "text": "0",
                                                                                "value": 0,
                                                                                "valueText": "0"
                                                                            },
                                                                            {
                                                                                "kind": "CommaToken",
                                                                                "fullStart": 597,
                                                                                "fullEnd": 598,
                                                                                "start": 597,
                                                                                "end": 598,
                                                                                "fullWidth": 1,
                                                                                "width": 1,
                                                                                "text": ",",
                                                                                "value": ",",
                                                                                "valueText": ","
                                                                            },
                                                                            {
                                                                                "kind": "NumericLiteral",
                                                                                "fullStart": 598,
                                                                                "fullEnd": 599,
                                                                                "start": 598,
                                                                                "end": 599,
                                                                                "fullWidth": 1,
                                                                                "width": 1,
                                                                                "text": "1",
                                                                                "value": 1,
                                                                                "valueText": "1"
                                                                            }
                                                                        ],
                                                                        "closeParenToken": {
                                                                            "kind": "CloseParenToken",
                                                                            "fullStart": 599,
                                                                            "fullEnd": 600,
                                                                            "start": 599,
                                                                            "end": 600,
                                                                            "fullWidth": 1,
                                                                            "width": 1,
                                                                            "text": ")",
                                                                            "value": ")",
                                                                            "valueText": ")"
                                                                        }
                                                                    }
                                                                },
                                                                "semicolonToken": {
                                                                    "kind": "SemicolonToken",
                                                                    "fullStart": 600,
                                                                    "fullEnd": 601,
                                                                    "start": 600,
                                                                    "end": 601,
                                                                    "fullWidth": 1,
                                                                    "width": 1,
                                                                    "text": ";",
                                                                    "value": ";",
                                                                    "valueText": ";"
                                                                }
                                                            }
                                                        ],
                                                        "closeBraceToken": {
                                                            "kind": "CloseBraceToken",
                                                            "fullStart": 601,
                                                            "fullEnd": 602,
                                                            "start": 601,
                                                            "end": 602,
                                                            "fullWidth": 1,
                                                            "width": 1,
                                                            "text": "}",
                                                            "value": "}",
                                                            "valueText": "}"
                                                        }
                                                    }
                                                },
                                                "argumentList": {
                                                    "kind": "ArgumentList",
                                                    "fullStart": 602,
                                                    "fullEnd": 604,
                                                    "start": 602,
                                                    "end": 604,
                                                    "fullWidth": 2,
                                                    "width": 2,
                                                    "openParenToken": {
                                                        "kind": "OpenParenToken",
                                                        "fullStart": 602,
                                                        "fullEnd": 603,
                                                        "start": 602,
                                                        "end": 603,
                                                        "fullWidth": 1,
                                                        "width": 1,
                                                        "text": "(",
                                                        "value": "(",
                                                        "valueText": "("
                                                    },
                                                    "arguments": [],
                                                    "closeParenToken": {
                                                        "kind": "CloseParenToken",
                                                        "fullStart": 603,
                                                        "fullEnd": 604,
                                                        "start": 603,
                                                        "end": 604,
                                                        "fullWidth": 1,
                                                        "width": 1,
                                                        "text": ")",
                                                        "value": ")",
                                                        "valueText": ")"
                                                    }
                                                }
                                            }
                                        ],
                                        "closeParenToken": {
                                            "kind": "CloseParenToken",
                                            "fullStart": 604,
                                            "fullEnd": 606,
                                            "start": 604,
                                            "end": 605,
                                            "fullWidth": 2,
                                            "width": 1,
                                            "text": ")",
                                            "value": ")",
                                            "valueText": ")",
                                            "hasTrailingTrivia": true,
                                            "trailingTrivia": [
                                                {
                                                    "kind": "WhitespaceTrivia",
                                                    "text": " "
                                                }
                                            ]
                                        }
                                    }
                                },
                                "operatorToken": {
                                    "kind": "ExclamationEqualsEqualsToken",
                                    "fullStart": 606,
                                    "fullEnd": 610,
                                    "start": 606,
                                    "end": 609,
                                    "fullWidth": 4,
                                    "width": 3,
                                    "text": "!==",
                                    "value": "!==",
                                    "valueText": "!==",
                                    "hasTrailingTrivia": true,
                                    "trailingTrivia": [
                                        {
                                            "kind": "WhitespaceTrivia",
                                            "text": " "
                                        }
                                    ]
                                },
                                "right": {
                                    "kind": "StringLiteral",
                                    "fullStart": 610,
                                    "fullEnd": 615,
                                    "start": 610,
                                    "end": 615,
                                    "fullWidth": 5,
                                    "width": 5,
                                    "text": "\"BBB\"",
                                    "value": "BBB",
                                    "valueText": "BBB"
                                }
                            },
                            "closeParenToken": {
                                "kind": "CloseParenToken",
                                "fullStart": 615,
                                "fullEnd": 617,
                                "start": 615,
                                "end": 616,
                                "fullWidth": 2,
                                "width": 1,
                                "text": ")",
                                "value": ")",
                                "valueText": ")",
                                "hasTrailingTrivia": true,
                                "trailingTrivia": [
                                    {
                                        "kind": "WhitespaceTrivia",
                                        "text": " "
                                    }
                                ]
                            },
                            "statement": {
                                "kind": "Block",
                                "fullStart": 617,
                                "fullEnd": 852,
                                "start": 617,
                                "end": 851,
                                "fullWidth": 235,
                                "width": 234,
                                "openBraceToken": {
                                    "kind": "OpenBraceToken",
                                    "fullStart": 617,
                                    "fullEnd": 619,
                                    "start": 617,
                                    "end": 618,
                                    "fullWidth": 2,
                                    "width": 1,
                                    "text": "{",
                                    "value": "{",
                                    "valueText": "{",
                                    "hasTrailingTrivia": true,
                                    "hasTrailingNewLine": true,
                                    "trailingTrivia": [
                                        {
                                            "kind": "NewLineTrivia",
                                            "text": "\n"
                                        }
                                    ]
                                },
                                "statements": [
                                    {
                                        "kind": "ExpressionStatement",
                                        "fullStart": 619,
                                        "fullEnd": 846,
                                        "start": 625,
                                        "end": 845,
                                        "fullWidth": 227,
                                        "width": 220,
                                        "expression": {
                                            "kind": "InvocationExpression",
                                            "fullStart": 619,
                                            "fullEnd": 844,
                                            "start": 625,
                                            "end": 844,
                                            "fullWidth": 225,
                                            "width": 219,
                                            "expression": {
                                                "kind": "IdentifierName",
                                                "fullStart": 619,
                                                "fullEnd": 631,
                                                "start": 625,
                                                "end": 631,
                                                "fullWidth": 12,
                                                "width": 6,
                                                "text": "$ERROR",
                                                "value": "$ERROR",
                                                "valueText": "$ERROR",
                                                "hasLeadingTrivia": true,
                                                "leadingTrivia": [
                                                    {
                                                        "kind": "WhitespaceTrivia",
                                                        "text": "      "
                                                    }
                                                ]
                                            },
                                            "argumentList": {
                                                "kind": "ArgumentList",
                                                "fullStart": 631,
                                                "fullEnd": 844,
                                                "start": 631,
                                                "end": 844,
                                                "fullWidth": 213,
                                                "width": 213,
                                                "openParenToken": {
                                                    "kind": "OpenParenToken",
                                                    "fullStart": 631,
                                                    "fullEnd": 632,
                                                    "start": 631,
                                                    "end": 632,
                                                    "fullWidth": 1,
                                                    "width": 1,
                                                    "text": "(",
                                                    "value": "(",
                                                    "valueText": "("
                                                },
                                                "arguments": [
                                                    {
                                                        "kind": "AddExpression",
                                                        "fullStart": 632,
                                                        "fullEnd": 843,
                                                        "start": 632,
                                                        "end": 842,
                                                        "fullWidth": 211,
                                                        "width": 210,
                                                        "left": {
                                                            "kind": "StringLiteral",
                                                            "fullStart": 632,
                                                            "fullEnd": 787,
                                                            "start": 632,
                                                            "end": 787,
                                                            "fullWidth": 155,
                                                            "width": 155,
                                                            "text": "'#1: var __obj = {valueOf:function(){return 2;}}; var __str = \"\\u0035ABBBABAB\"; substring(__obj, function(){return substring(0,1);}()) === \"BBB\". Actual: '",
                                                            "value": "#1: var __obj = {valueOf:function(){return 2;}}; var __str = \"5ABBBABAB\"; substring(__obj, function(){return substring(0,1);}()) === \"BBB\". Actual: ",
                                                            "valueText": "#1: var __obj = {valueOf:function(){return 2;}}; var __str = \"5ABBBABAB\"; substring(__obj, function(){return substring(0,1);}()) === \"BBB\". Actual: "
                                                        },
                                                        "operatorToken": {
                                                            "kind": "PlusToken",
                                                            "fullStart": 787,
                                                            "fullEnd": 788,
                                                            "start": 787,
                                                            "end": 788,
                                                            "fullWidth": 1,
                                                            "width": 1,
                                                            "text": "+",
                                                            "value": "+",
                                                            "valueText": "+"
                                                        },
                                                        "right": {
                                                            "kind": "InvocationExpression",
                                                            "fullStart": 788,
                                                            "fullEnd": 843,
                                                            "start": 788,
                                                            "end": 842,
                                                            "fullWidth": 55,
                                                            "width": 54,
                                                            "expression": {
                                                                "kind": "IdentifierName",
                                                                "fullStart": 788,
                                                                "fullEnd": 797,
                                                                "start": 788,
                                                                "end": 797,
                                                                "fullWidth": 9,
                                                                "width": 9,
                                                                "text": "substring",
                                                                "value": "substring",
                                                                "valueText": "substring"
                                                            },
                                                            "argumentList": {
                                                                "kind": "ArgumentList",
                                                                "fullStart": 797,
                                                                "fullEnd": 843,
                                                                "start": 797,
                                                                "end": 842,
                                                                "fullWidth": 46,
                                                                "width": 45,
                                                                "openParenToken": {
                                                                    "kind": "OpenParenToken",
                                                                    "fullStart": 797,
                                                                    "fullEnd": 798,
                                                                    "start": 797,
                                                                    "end": 798,
                                                                    "fullWidth": 1,
                                                                    "width": 1,
                                                                    "text": "(",
                                                                    "value": "(",
                                                                    "valueText": "("
                                                                },
                                                                "arguments": [
                                                                    {
                                                                        "kind": "IdentifierName",
                                                                        "fullStart": 798,
                                                                        "fullEnd": 803,
                                                                        "start": 798,
                                                                        "end": 803,
                                                                        "fullWidth": 5,
                                                                        "width": 5,
                                                                        "text": "__obj",
                                                                        "value": "__obj",
                                                                        "valueText": "__obj"
                                                                    },
                                                                    {
                                                                        "kind": "CommaToken",
                                                                        "fullStart": 803,
                                                                        "fullEnd": 805,
                                                                        "start": 803,
                                                                        "end": 804,
                                                                        "fullWidth": 2,
                                                                        "width": 1,
                                                                        "text": ",",
                                                                        "value": ",",
                                                                        "valueText": ",",
                                                                        "hasTrailingTrivia": true,
                                                                        "trailingTrivia": [
                                                                            {
                                                                                "kind": "WhitespaceTrivia",
                                                                                "text": " "
                                                                            }
                                                                        ]
                                                                    },
                                                                    {
                                                                        "kind": "InvocationExpression",
                                                                        "fullStart": 805,
                                                                        "fullEnd": 841,
                                                                        "start": 805,
                                                                        "end": 841,
                                                                        "fullWidth": 36,
                                                                        "width": 36,
                                                                        "expression": {
                                                                            "kind": "FunctionExpression",
                                                                            "fullStart": 805,
                                                                            "fullEnd": 839,
                                                                            "start": 805,
                                                                            "end": 839,
                                                                            "fullWidth": 34,
                                                                            "width": 34,
                                                                            "functionKeyword": {
                                                                                "kind": "FunctionKeyword",
                                                                                "fullStart": 805,
                                                                                "fullEnd": 813,
                                                                                "start": 805,
                                                                                "end": 813,
                                                                                "fullWidth": 8,
                                                                                "width": 8,
                                                                                "text": "function",
                                                                                "value": "function",
                                                                                "valueText": "function"
                                                                            },
                                                                            "callSignature": {
                                                                                "kind": "CallSignature",
                                                                                "fullStart": 813,
                                                                                "fullEnd": 815,
                                                                                "start": 813,
                                                                                "end": 815,
                                                                                "fullWidth": 2,
                                                                                "width": 2,
                                                                                "parameterList": {
                                                                                    "kind": "ParameterList",
                                                                                    "fullStart": 813,
                                                                                    "fullEnd": 815,
                                                                                    "start": 813,
                                                                                    "end": 815,
                                                                                    "fullWidth": 2,
                                                                                    "width": 2,
                                                                                    "openParenToken": {
                                                                                        "kind": "OpenParenToken",
                                                                                        "fullStart": 813,
                                                                                        "fullEnd": 814,
                                                                                        "start": 813,
                                                                                        "end": 814,
                                                                                        "fullWidth": 1,
                                                                                        "width": 1,
                                                                                        "text": "(",
                                                                                        "value": "(",
                                                                                        "valueText": "("
                                                                                    },
                                                                                    "parameters": [],
                                                                                    "closeParenToken": {
                                                                                        "kind": "CloseParenToken",
                                                                                        "fullStart": 814,
                                                                                        "fullEnd": 815,
                                                                                        "start": 814,
                                                                                        "end": 815,
                                                                                        "fullWidth": 1,
                                                                                        "width": 1,
                                                                                        "text": ")",
                                                                                        "value": ")",
                                                                                        "valueText": ")"
                                                                                    }
                                                                                }
                                                                            },
                                                                            "block": {
                                                                                "kind": "Block",
                                                                                "fullStart": 815,
                                                                                "fullEnd": 839,
                                                                                "start": 815,
                                                                                "end": 839,
                                                                                "fullWidth": 24,
                                                                                "width": 24,
                                                                                "openBraceToken": {
                                                                                    "kind": "OpenBraceToken",
                                                                                    "fullStart": 815,
                                                                                    "fullEnd": 816,
                                                                                    "start": 815,
                                                                                    "end": 816,
                                                                                    "fullWidth": 1,
                                                                                    "width": 1,
                                                                                    "text": "{",
                                                                                    "value": "{",
                                                                                    "valueText": "{"
                                                                                },
                                                                                "statements": [
                                                                                    {
                                                                                        "kind": "ReturnStatement",
                                                                                        "fullStart": 816,
                                                                                        "fullEnd": 838,
                                                                                        "start": 816,
                                                                                        "end": 838,
                                                                                        "fullWidth": 22,
                                                                                        "width": 22,
                                                                                        "returnKeyword": {
                                                                                            "kind": "ReturnKeyword",
                                                                                            "fullStart": 816,
                                                                                            "fullEnd": 823,
                                                                                            "start": 816,
                                                                                            "end": 822,
                                                                                            "fullWidth": 7,
                                                                                            "width": 6,
                                                                                            "text": "return",
                                                                                            "value": "return",
                                                                                            "valueText": "return",
                                                                                            "hasTrailingTrivia": true,
                                                                                            "trailingTrivia": [
                                                                                                {
                                                                                                    "kind": "WhitespaceTrivia",
                                                                                                    "text": " "
                                                                                                }
                                                                                            ]
                                                                                        },
                                                                                        "expression": {
                                                                                            "kind": "InvocationExpression",
                                                                                            "fullStart": 823,
                                                                                            "fullEnd": 837,
                                                                                            "start": 823,
                                                                                            "end": 837,
                                                                                            "fullWidth": 14,
                                                                                            "width": 14,
                                                                                            "expression": {
                                                                                                "kind": "IdentifierName",
                                                                                                "fullStart": 823,
                                                                                                "fullEnd": 832,
                                                                                                "start": 823,
                                                                                                "end": 832,
                                                                                                "fullWidth": 9,
                                                                                                "width": 9,
                                                                                                "text": "substring",
                                                                                                "value": "substring",
                                                                                                "valueText": "substring"
                                                                                            },
                                                                                            "argumentList": {
                                                                                                "kind": "ArgumentList",
                                                                                                "fullStart": 832,
                                                                                                "fullEnd": 837,
                                                                                                "start": 832,
                                                                                                "end": 837,
                                                                                                "fullWidth": 5,
                                                                                                "width": 5,
                                                                                                "openParenToken": {
                                                                                                    "kind": "OpenParenToken",
                                                                                                    "fullStart": 832,
                                                                                                    "fullEnd": 833,
                                                                                                    "start": 832,
                                                                                                    "end": 833,
                                                                                                    "fullWidth": 1,
                                                                                                    "width": 1,
                                                                                                    "text": "(",
                                                                                                    "value": "(",
                                                                                                    "valueText": "("
                                                                                                },
                                                                                                "arguments": [
                                                                                                    {
                                                                                                        "kind": "NumericLiteral",
                                                                                                        "fullStart": 833,
                                                                                                        "fullEnd": 834,
                                                                                                        "start": 833,
                                                                                                        "end": 834,
                                                                                                        "fullWidth": 1,
                                                                                                        "width": 1,
                                                                                                        "text": "0",
                                                                                                        "value": 0,
                                                                                                        "valueText": "0"
                                                                                                    },
                                                                                                    {
                                                                                                        "kind": "CommaToken",
                                                                                                        "fullStart": 834,
                                                                                                        "fullEnd": 835,
                                                                                                        "start": 834,
                                                                                                        "end": 835,
                                                                                                        "fullWidth": 1,
                                                                                                        "width": 1,
                                                                                                        "text": ",",
                                                                                                        "value": ",",
                                                                                                        "valueText": ","
                                                                                                    },
                                                                                                    {
                                                                                                        "kind": "NumericLiteral",
                                                                                                        "fullStart": 835,
                                                                                                        "fullEnd": 836,
                                                                                                        "start": 835,
                                                                                                        "end": 836,
                                                                                                        "fullWidth": 1,
                                                                                                        "width": 1,
                                                                                                        "text": "1",
                                                                                                        "value": 1,
                                                                                                        "valueText": "1"
                                                                                                    }
                                                                                                ],
                                                                                                "closeParenToken": {
                                                                                                    "kind": "CloseParenToken",
                                                                                                    "fullStart": 836,
                                                                                                    "fullEnd": 837,
                                                                                                    "start": 836,
                                                                                                    "end": 837,
                                                                                                    "fullWidth": 1,
                                                                                                    "width": 1,
                                                                                                    "text": ")",
                                                                                                    "value": ")",
                                                                                                    "valueText": ")"
                                                                                                }
                                                                                            }
                                                                                        },
                                                                                        "semicolonToken": {
                                                                                            "kind": "SemicolonToken",
                                                                                            "fullStart": 837,
                                                                                            "fullEnd": 838,
                                                                                            "start": 837,
                                                                                            "end": 838,
                                                                                            "fullWidth": 1,
                                                                                            "width": 1,
                                                                                            "text": ";",
                                                                                            "value": ";",
                                                                                            "valueText": ";"
                                                                                        }
                                                                                    }
                                                                                ],
                                                                                "closeBraceToken": {
                                                                                    "kind": "CloseBraceToken",
                                                                                    "fullStart": 838,
                                                                                    "fullEnd": 839,
                                                                                    "start": 838,
                                                                                    "end": 839,
                                                                                    "fullWidth": 1,
                                                                                    "width": 1,
                                                                                    "text": "}",
                                                                                    "value": "}",
                                                                                    "valueText": "}"
                                                                                }
                                                                            }
                                                                        },
                                                                        "argumentList": {
                                                                            "kind": "ArgumentList",
                                                                            "fullStart": 839,
                                                                            "fullEnd": 841,
                                                                            "start": 839,
                                                                            "end": 841,
                                                                            "fullWidth": 2,
                                                                            "width": 2,
                                                                            "openParenToken": {
                                                                                "kind": "OpenParenToken",
                                                                                "fullStart": 839,
                                                                                "fullEnd": 840,
                                                                                "start": 839,
                                                                                "end": 840,
                                                                                "fullWidth": 1,
                                                                                "width": 1,
                                                                                "text": "(",
                                                                                "value": "(",
                                                                                "valueText": "("
                                                                            },
                                                                            "arguments": [],
                                                                            "closeParenToken": {
                                                                                "kind": "CloseParenToken",
                                                                                "fullStart": 840,
                                                                                "fullEnd": 841,
                                                                                "start": 840,
                                                                                "end": 841,
                                                                                "fullWidth": 1,
                                                                                "width": 1,
                                                                                "text": ")",
                                                                                "value": ")",
                                                                                "valueText": ")"
                                                                            }
                                                                        }
                                                                    }
                                                                ],
                                                                "closeParenToken": {
                                                                    "kind": "CloseParenToken",
                                                                    "fullStart": 841,
                                                                    "fullEnd": 843,
                                                                    "start": 841,
                                                                    "end": 842,
                                                                    "fullWidth": 2,
                                                                    "width": 1,
                                                                    "text": ")",
                                                                    "value": ")",
                                                                    "valueText": ")",
                                                                    "hasTrailingTrivia": true,
                                                                    "trailingTrivia": [
                                                                        {
                                                                            "kind": "WhitespaceTrivia",
                                                                            "text": " "
                                                                        }
                                                                    ]
                                                                }
                                                            }
                                                        }
                                                    }
                                                ],
                                                "closeParenToken": {
                                                    "kind": "CloseParenToken",
                                                    "fullStart": 843,
                                                    "fullEnd": 844,
                                                    "start": 843,
                                                    "end": 844,
                                                    "fullWidth": 1,
                                                    "width": 1,
                                                    "text": ")",
                                                    "value": ")",
                                                    "valueText": ")"
                                                }
                                            }
                                        },
                                        "semicolonToken": {
                                            "kind": "SemicolonToken",
                                            "fullStart": 844,
                                            "fullEnd": 846,
                                            "start": 844,
                                            "end": 845,
                                            "fullWidth": 2,
                                            "width": 1,
                                            "text": ";",
                                            "value": ";",
                                            "valueText": ";",
                                            "hasTrailingTrivia": true,
                                            "hasTrailingNewLine": true,
                                            "trailingTrivia": [
                                                {
                                                    "kind": "NewLineTrivia",
                                                    "text": "\n"
                                                }
                                            ]
                                        }
                                    }
                                ],
                                "closeBraceToken": {
                                    "kind": "CloseBraceToken",
                                    "fullStart": 846,
                                    "fullEnd": 852,
                                    "start": 850,
                                    "end": 851,
                                    "fullWidth": 6,
                                    "width": 1,
                                    "text": "}",
                                    "value": "}",
                                    "valueText": "}",
                                    "hasLeadingTrivia": true,
                                    "hasTrailingTrivia": true,
                                    "hasTrailingNewLine": true,
                                    "leadingTrivia": [
                                        {
                                            "kind": "WhitespaceTrivia",
                                            "text": "    "
                                        }
                                    ],
                                    "trailingTrivia": [
                                        {
                                            "kind": "NewLineTrivia",
                                            "text": "\n"
                                        }
                                    ]
                                }
                            }
                        }
                    ],
                    "closeBraceToken": {
                        "kind": "CloseBraceToken",
                        "fullStart": 852,
                        "fullEnd": 854,
                        "start": 852,
                        "end": 853,
                        "fullWidth": 2,
                        "width": 1,
                        "text": "}",
                        "value": "}",
                        "valueText": "}",
                        "hasTrailingTrivia": true,
                        "hasTrailingNewLine": true,
                        "trailingTrivia": [
                            {
                                "kind": "NewLineTrivia",
                                "text": "\n"
                            }
                        ]
                    }
                }
            },
            {
                "kind": "VariableStatement",
                "fullStart": 854,
                "fullEnd": 944,
                "start": 937,
                "end": 943,
                "fullWidth": 90,
                "width": 6,
                "modifiers": [],
                "variableDeclaration": {
                    "kind": "VariableDeclaration",
                    "fullStart": 854,
                    "fullEnd": 942,
                    "start": 937,
                    "end": 942,
                    "fullWidth": 88,
                    "width": 5,
                    "varKeyword": {
                        "kind": "VarKeyword",
                        "fullStart": 854,
                        "fullEnd": 941,
                        "start": 937,
                        "end": 940,
                        "fullWidth": 87,
                        "width": 3,
                        "text": "var",
                        "value": "var",
                        "valueText": "var",
                        "hasLeadingTrivia": true,
                        "hasLeadingComment": true,
                        "hasLeadingNewLine": true,
                        "hasTrailingTrivia": true,
                        "leadingTrivia": [
                            {
                                "kind": "SingleLineCommentTrivia",
                                "text": "//"
                            },
                            {
                                "kind": "NewLineTrivia",
                                "text": "\n"
                            },
                            {
                                "kind": "SingleLineCommentTrivia",
                                "text": "//////////////////////////////////////////////////////////////////////////////"
                            },
                            {
                                "kind": "NewLineTrivia",
                                "text": "\n"
                            },
                            {
                                "kind": "NewLineTrivia",
                                "text": "\n"
                            }
                        ],
                        "trailingTrivia": [
                            {
                                "kind": "WhitespaceTrivia",
                                "text": " "
                            }
                        ]
                    },
                    "variableDeclarators": [
                        {
                            "kind": "VariableDeclarator",
                            "fullStart": 941,
                            "fullEnd": 942,
                            "start": 941,
                            "end": 942,
                            "fullWidth": 1,
<<<<<<< HEAD
                            "width": 1,
                            "identifier": {
=======
                            "propertyName": {
>>>>>>> 85e84683
                                "kind": "IdentifierName",
                                "fullStart": 941,
                                "fullEnd": 942,
                                "start": 941,
                                "end": 942,
                                "fullWidth": 1,
                                "width": 1,
                                "text": "x",
                                "value": "x",
                                "valueText": "x"
                            }
                        }
                    ]
                },
                "semicolonToken": {
                    "kind": "SemicolonToken",
                    "fullStart": 942,
                    "fullEnd": 944,
                    "start": 942,
                    "end": 943,
                    "fullWidth": 2,
                    "width": 1,
                    "text": ";",
                    "value": ";",
                    "valueText": ";",
                    "hasTrailingTrivia": true,
                    "hasTrailingNewLine": true,
                    "trailingTrivia": [
                        {
                            "kind": "NewLineTrivia",
                            "text": "\n"
                        }
                    ]
                }
            }
        ],
        "endOfFileToken": {
            "kind": "EndOfFileToken",
            "fullStart": 944,
            "fullEnd": 945,
            "start": 945,
            "end": 945,
            "fullWidth": 1,
            "width": 0,
            "text": "",
            "hasLeadingTrivia": true,
            "hasLeadingNewLine": true,
            "leadingTrivia": [
                {
                    "kind": "NewLineTrivia",
                    "text": "\n"
                }
            ]
        }
    },
    "lineMap": {
        "lineStarts": [
            0,
            61,
            132,
            133,
            137,
            180,
            183,
            240,
            359,
            363,
            364,
            409,
            410,
            440,
            441,
            520,
            530,
            543,
            619,
            846,
            852,
            854,
            857,
            936,
            937,
            944,
            945
        ],
        "length": 945
    }
}<|MERGE_RESOLUTION|>--- conflicted
+++ resolved
@@ -94,12 +94,8 @@
                             "start": 368,
                             "end": 407,
                             "fullWidth": 39,
-<<<<<<< HEAD
                             "width": 39,
-                            "identifier": {
-=======
                             "propertyName": {
->>>>>>> 85e84683
                                 "kind": "IdentifierName",
                                 "fullStart": 368,
                                 "fullEnd": 374,
@@ -441,12 +437,8 @@
                             "start": 414,
                             "end": 438,
                             "fullWidth": 24,
-<<<<<<< HEAD
                             "width": 24,
-                            "identifier": {
-=======
                             "propertyName": {
->>>>>>> 85e84683
                                 "kind": "IdentifierName",
                                 "fullStart": 414,
                                 "fullEnd": 420,
@@ -1756,12 +1748,8 @@
                             "start": 941,
                             "end": 942,
                             "fullWidth": 1,
-<<<<<<< HEAD
                             "width": 1,
-                            "identifier": {
-=======
                             "propertyName": {
->>>>>>> 85e84683
                                 "kind": "IdentifierName",
                                 "fullStart": 941,
                                 "fullEnd": 942,
