{
    "isDeclaration": false,
    "languageVersion": "EcmaScript5",
    "parseOptions": {
        "allowAutomaticSemicolonInsertion": true
    },
    "sourceUnit": {
        "kind": "SourceUnit",
        "fullStart": 0,
        "fullEnd": 744,
        "start": 364,
        "end": 744,
        "fullWidth": 744,
        "width": 380,
        "moduleElements": [
            {
                "kind": "VariableStatement",
                "fullStart": 0,
                "fullEnd": 400,
                "start": 364,
                "end": 399,
                "fullWidth": 400,
                "width": 35,
                "modifiers": [],
                "variableDeclaration": {
                    "kind": "VariableDeclaration",
                    "fullStart": 0,
                    "fullEnd": 398,
                    "start": 364,
                    "end": 398,
                    "fullWidth": 398,
                    "width": 34,
                    "varKeyword": {
                        "kind": "VarKeyword",
                        "fullStart": 0,
                        "fullEnd": 368,
                        "start": 364,
                        "end": 367,
                        "fullWidth": 368,
                        "width": 3,
                        "text": "var",
                        "value": "var",
                        "valueText": "var",
                        "hasLeadingTrivia": true,
                        "hasLeadingComment": true,
                        "hasLeadingNewLine": true,
                        "hasTrailingTrivia": true,
                        "leadingTrivia": [
                            {
                                "kind": "SingleLineCommentTrivia",
                                "text": "// Copyright 2009 the Sputnik authors.  All rights reserved."
                            },
                            {
                                "kind": "NewLineTrivia",
                                "text": "\n"
                            },
                            {
                                "kind": "SingleLineCommentTrivia",
                                "text": "// This code is governed by the BSD license found in the LICENSE file."
                            },
                            {
                                "kind": "NewLineTrivia",
                                "text": "\n"
                            },
                            {
                                "kind": "NewLineTrivia",
                                "text": "\n"
                            },
                            {
                                "kind": "MultiLineCommentTrivia",
                                "text": "/**\n * When String.prototype.charAt(pos) calls if ToInteger(pos) not less than ToString(this value) the empty string returns\n *\n * @path ch15/15.5/15.5.4/15.5.4.4/S15.5.4.4_A3.js\n * @description pos is bigger of string length\n */"
                            },
                            {
                                "kind": "NewLineTrivia",
                                "text": "\n"
                            },
                            {
                                "kind": "NewLineTrivia",
                                "text": "\n"
                            }
                        ],
                        "trailingTrivia": [
                            {
                                "kind": "WhitespaceTrivia",
                                "text": " "
                            }
                        ]
                    },
                    "variableDeclarators": [
                        {
                            "kind": "VariableDeclarator",
                            "fullStart": 368,
                            "fullEnd": 398,
                            "start": 368,
                            "end": 398,
                            "fullWidth": 30,
<<<<<<< HEAD
                            "width": 30,
                            "identifier": {
=======
                            "propertyName": {
>>>>>>> 85e84683
                                "kind": "IdentifierName",
                                "fullStart": 368,
                                "fullEnd": 379,
                                "start": 368,
                                "end": 378,
                                "fullWidth": 11,
                                "width": 10,
                                "text": "__instance",
                                "value": "__instance",
                                "valueText": "__instance",
                                "hasTrailingTrivia": true,
                                "trailingTrivia": [
                                    {
                                        "kind": "WhitespaceTrivia",
                                        "text": " "
                                    }
                                ]
                            },
                            "equalsValueClause": {
                                "kind": "EqualsValueClause",
                                "fullStart": 379,
                                "fullEnd": 398,
                                "start": 379,
                                "end": 398,
                                "fullWidth": 19,
                                "width": 19,
                                "equalsToken": {
                                    "kind": "EqualsToken",
                                    "fullStart": 379,
                                    "fullEnd": 381,
                                    "start": 379,
                                    "end": 380,
                                    "fullWidth": 2,
                                    "width": 1,
                                    "text": "=",
                                    "value": "=",
                                    "valueText": "=",
                                    "hasTrailingTrivia": true,
                                    "trailingTrivia": [
                                        {
                                            "kind": "WhitespaceTrivia",
                                            "text": " "
                                        }
                                    ]
                                },
                                "value": {
                                    "kind": "ObjectCreationExpression",
                                    "fullStart": 381,
                                    "fullEnd": 398,
                                    "start": 381,
                                    "end": 398,
                                    "fullWidth": 17,
                                    "width": 17,
                                    "newKeyword": {
                                        "kind": "NewKeyword",
                                        "fullStart": 381,
                                        "fullEnd": 385,
                                        "start": 381,
                                        "end": 384,
                                        "fullWidth": 4,
                                        "width": 3,
                                        "text": "new",
                                        "value": "new",
                                        "valueText": "new",
                                        "hasTrailingTrivia": true,
                                        "trailingTrivia": [
                                            {
                                                "kind": "WhitespaceTrivia",
                                                "text": " "
                                            }
                                        ]
                                    },
                                    "expression": {
                                        "kind": "IdentifierName",
                                        "fullStart": 385,
                                        "fullEnd": 391,
                                        "start": 385,
                                        "end": 391,
                                        "fullWidth": 6,
                                        "width": 6,
                                        "text": "String",
                                        "value": "String",
                                        "valueText": "String"
                                    },
                                    "argumentList": {
                                        "kind": "ArgumentList",
                                        "fullStart": 391,
                                        "fullEnd": 398,
                                        "start": 391,
                                        "end": 398,
                                        "fullWidth": 7,
                                        "width": 7,
                                        "openParenToken": {
                                            "kind": "OpenParenToken",
                                            "fullStart": 391,
                                            "fullEnd": 392,
                                            "start": 391,
                                            "end": 392,
                                            "fullWidth": 1,
                                            "width": 1,
                                            "text": "(",
                                            "value": "(",
                                            "valueText": "("
                                        },
                                        "arguments": [
                                            {
                                                "kind": "StringLiteral",
                                                "fullStart": 392,
                                                "fullEnd": 397,
                                                "start": 392,
                                                "end": 397,
                                                "fullWidth": 5,
                                                "width": 5,
                                                "text": "\"ABC\"",
                                                "value": "ABC",
                                                "valueText": "ABC"
                                            }
                                        ],
                                        "closeParenToken": {
                                            "kind": "CloseParenToken",
                                            "fullStart": 397,
                                            "fullEnd": 398,
                                            "start": 397,
                                            "end": 398,
                                            "fullWidth": 1,
                                            "width": 1,
                                            "text": ")",
                                            "value": ")",
                                            "valueText": ")"
                                        }
                                    }
                                }
                            }
                        }
                    ]
                },
                "semicolonToken": {
                    "kind": "SemicolonToken",
                    "fullStart": 398,
                    "fullEnd": 400,
                    "start": 398,
                    "end": 399,
                    "fullWidth": 2,
                    "width": 1,
                    "text": ";",
                    "value": ";",
                    "valueText": ";",
                    "hasTrailingTrivia": true,
                    "hasTrailingNewLine": true,
                    "trailingTrivia": [
                        {
                            "kind": "NewLineTrivia",
                            "text": "\n"
                        }
                    ]
                }
            },
            {
                "kind": "IfStatement",
                "fullStart": 400,
                "fullEnd": 661,
                "start": 490,
                "end": 660,
                "fullWidth": 261,
                "width": 170,
                "ifKeyword": {
                    "kind": "IfKeyword",
                    "fullStart": 400,
                    "fullEnd": 493,
                    "start": 490,
                    "end": 492,
                    "fullWidth": 93,
                    "width": 2,
                    "text": "if",
                    "value": "if",
                    "valueText": "if",
                    "hasLeadingTrivia": true,
                    "hasLeadingComment": true,
                    "hasLeadingNewLine": true,
                    "hasTrailingTrivia": true,
                    "leadingTrivia": [
                        {
                            "kind": "NewLineTrivia",
                            "text": "\n"
                        },
                        {
                            "kind": "SingleLineCommentTrivia",
                            "text": "//////////////////////////////////////////////////////////////////////////////"
                        },
                        {
                            "kind": "NewLineTrivia",
                            "text": "\n"
                        },
                        {
                            "kind": "SingleLineCommentTrivia",
                            "text": "//CHECK#1"
                        },
                        {
                            "kind": "NewLineTrivia",
                            "text": "\n"
                        }
                    ],
                    "trailingTrivia": [
                        {
                            "kind": "WhitespaceTrivia",
                            "text": " "
                        }
                    ]
                },
                "openParenToken": {
                    "kind": "OpenParenToken",
                    "fullStart": 493,
                    "fullEnd": 494,
                    "start": 493,
                    "end": 494,
                    "fullWidth": 1,
                    "width": 1,
                    "text": "(",
                    "value": "(",
                    "valueText": "("
                },
                "condition": {
                    "kind": "NotEqualsExpression",
                    "fullStart": 494,
                    "fullEnd": 521,
                    "start": 494,
                    "end": 521,
                    "fullWidth": 27,
                    "width": 27,
                    "left": {
                        "kind": "InvocationExpression",
                        "fullStart": 494,
                        "fullEnd": 515,
                        "start": 494,
                        "end": 514,
                        "fullWidth": 21,
                        "width": 20,
                        "expression": {
                            "kind": "MemberAccessExpression",
                            "fullStart": 494,
                            "fullEnd": 511,
                            "start": 494,
                            "end": 511,
                            "fullWidth": 17,
                            "width": 17,
                            "expression": {
                                "kind": "IdentifierName",
                                "fullStart": 494,
                                "fullEnd": 504,
                                "start": 494,
                                "end": 504,
                                "fullWidth": 10,
                                "width": 10,
                                "text": "__instance",
                                "value": "__instance",
                                "valueText": "__instance"
                            },
                            "dotToken": {
                                "kind": "DotToken",
                                "fullStart": 504,
                                "fullEnd": 505,
                                "start": 504,
                                "end": 505,
                                "fullWidth": 1,
                                "width": 1,
                                "text": ".",
                                "value": ".",
                                "valueText": "."
                            },
                            "name": {
                                "kind": "IdentifierName",
                                "fullStart": 505,
                                "fullEnd": 511,
                                "start": 505,
                                "end": 511,
                                "fullWidth": 6,
                                "width": 6,
                                "text": "charAt",
                                "value": "charAt",
                                "valueText": "charAt"
                            }
                        },
                        "argumentList": {
                            "kind": "ArgumentList",
                            "fullStart": 511,
                            "fullEnd": 515,
                            "start": 511,
                            "end": 514,
                            "fullWidth": 4,
                            "width": 3,
                            "openParenToken": {
                                "kind": "OpenParenToken",
                                "fullStart": 511,
                                "fullEnd": 512,
                                "start": 511,
                                "end": 512,
                                "fullWidth": 1,
                                "width": 1,
                                "text": "(",
                                "value": "(",
                                "valueText": "("
                            },
                            "arguments": [
                                {
                                    "kind": "NumericLiteral",
                                    "fullStart": 512,
                                    "fullEnd": 513,
                                    "start": 512,
                                    "end": 513,
                                    "fullWidth": 1,
                                    "width": 1,
                                    "text": "3",
                                    "value": 3,
                                    "valueText": "3"
                                }
                            ],
                            "closeParenToken": {
                                "kind": "CloseParenToken",
                                "fullStart": 513,
                                "fullEnd": 515,
                                "start": 513,
                                "end": 514,
                                "fullWidth": 2,
                                "width": 1,
                                "text": ")",
                                "value": ")",
                                "valueText": ")",
                                "hasTrailingTrivia": true,
                                "trailingTrivia": [
                                    {
                                        "kind": "WhitespaceTrivia",
                                        "text": " "
                                    }
                                ]
                            }
                        }
                    },
                    "operatorToken": {
                        "kind": "ExclamationEqualsEqualsToken",
                        "fullStart": 515,
                        "fullEnd": 519,
                        "start": 515,
                        "end": 518,
                        "fullWidth": 4,
                        "width": 3,
                        "text": "!==",
                        "value": "!==",
                        "valueText": "!==",
                        "hasTrailingTrivia": true,
                        "trailingTrivia": [
                            {
                                "kind": "WhitespaceTrivia",
                                "text": " "
                            }
                        ]
                    },
                    "right": {
                        "kind": "StringLiteral",
                        "fullStart": 519,
                        "fullEnd": 521,
                        "start": 519,
                        "end": 521,
                        "fullWidth": 2,
                        "width": 2,
                        "text": "\"\"",
                        "value": "",
                        "valueText": ""
                    }
                },
                "closeParenToken": {
                    "kind": "CloseParenToken",
                    "fullStart": 521,
                    "fullEnd": 523,
                    "start": 521,
                    "end": 522,
                    "fullWidth": 2,
                    "width": 1,
                    "text": ")",
                    "value": ")",
                    "valueText": ")",
                    "hasTrailingTrivia": true,
                    "trailingTrivia": [
                        {
                            "kind": "WhitespaceTrivia",
                            "text": " "
                        }
                    ]
                },
                "statement": {
                    "kind": "Block",
                    "fullStart": 523,
                    "fullEnd": 661,
                    "start": 523,
                    "end": 660,
                    "fullWidth": 138,
                    "width": 137,
                    "openBraceToken": {
                        "kind": "OpenBraceToken",
                        "fullStart": 523,
                        "fullEnd": 525,
                        "start": 523,
                        "end": 524,
                        "fullWidth": 2,
                        "width": 1,
                        "text": "{",
                        "value": "{",
                        "valueText": "{",
                        "hasTrailingTrivia": true,
                        "hasTrailingNewLine": true,
                        "trailingTrivia": [
                            {
                                "kind": "NewLineTrivia",
                                "text": "\n"
                            }
                        ]
                    },
                    "statements": [
                        {
                            "kind": "ExpressionStatement",
                            "fullStart": 525,
                            "fullEnd": 659,
                            "start": 527,
                            "end": 657,
                            "fullWidth": 134,
                            "width": 130,
                            "expression": {
                                "kind": "InvocationExpression",
                                "fullStart": 525,
                                "fullEnd": 656,
                                "start": 527,
                                "end": 656,
                                "fullWidth": 131,
                                "width": 129,
                                "expression": {
                                    "kind": "IdentifierName",
                                    "fullStart": 525,
                                    "fullEnd": 533,
                                    "start": 527,
                                    "end": 533,
                                    "fullWidth": 8,
                                    "width": 6,
                                    "text": "$ERROR",
                                    "value": "$ERROR",
                                    "valueText": "$ERROR",
                                    "hasLeadingTrivia": true,
                                    "leadingTrivia": [
                                        {
                                            "kind": "WhitespaceTrivia",
                                            "text": "  "
                                        }
                                    ]
                                },
                                "argumentList": {
                                    "kind": "ArgumentList",
                                    "fullStart": 533,
                                    "fullEnd": 656,
                                    "start": 533,
                                    "end": 656,
                                    "fullWidth": 123,
                                    "width": 123,
                                    "openParenToken": {
                                        "kind": "OpenParenToken",
                                        "fullStart": 533,
                                        "fullEnd": 534,
                                        "start": 533,
                                        "end": 534,
                                        "fullWidth": 1,
                                        "width": 1,
                                        "text": "(",
                                        "value": "(",
                                        "valueText": "("
                                    },
                                    "arguments": [
                                        {
                                            "kind": "AddExpression",
                                            "fullStart": 534,
                                            "fullEnd": 655,
                                            "start": 534,
                                            "end": 654,
                                            "fullWidth": 121,
                                            "width": 120,
                                            "left": {
                                                "kind": "StringLiteral",
                                                "fullStart": 534,
                                                "fullEnd": 633,
                                                "start": 534,
                                                "end": 633,
                                                "fullWidth": 99,
                                                "width": 99,
                                                "text": "'#1: __instance = new String(\"ABC\"); __instance.charAt(3) === \"\". Actual: __instance.charAt(3) ==='",
                                                "value": "#1: __instance = new String(\"ABC\"); __instance.charAt(3) === \"\". Actual: __instance.charAt(3) ===",
                                                "valueText": "#1: __instance = new String(\"ABC\"); __instance.charAt(3) === \"\". Actual: __instance.charAt(3) ==="
                                            },
                                            "operatorToken": {
                                                "kind": "PlusToken",
                                                "fullStart": 633,
                                                "fullEnd": 634,
                                                "start": 633,
                                                "end": 634,
                                                "fullWidth": 1,
                                                "width": 1,
                                                "text": "+",
                                                "value": "+",
                                                "valueText": "+"
                                            },
                                            "right": {
                                                "kind": "InvocationExpression",
                                                "fullStart": 634,
                                                "fullEnd": 655,
                                                "start": 634,
                                                "end": 654,
                                                "fullWidth": 21,
                                                "width": 20,
                                                "expression": {
                                                    "kind": "MemberAccessExpression",
                                                    "fullStart": 634,
                                                    "fullEnd": 651,
                                                    "start": 634,
                                                    "end": 651,
                                                    "fullWidth": 17,
                                                    "width": 17,
                                                    "expression": {
                                                        "kind": "IdentifierName",
                                                        "fullStart": 634,
                                                        "fullEnd": 644,
                                                        "start": 634,
                                                        "end": 644,
                                                        "fullWidth": 10,
                                                        "width": 10,
                                                        "text": "__instance",
                                                        "value": "__instance",
                                                        "valueText": "__instance"
                                                    },
                                                    "dotToken": {
                                                        "kind": "DotToken",
                                                        "fullStart": 644,
                                                        "fullEnd": 645,
                                                        "start": 644,
                                                        "end": 645,
                                                        "fullWidth": 1,
                                                        "width": 1,
                                                        "text": ".",
                                                        "value": ".",
                                                        "valueText": "."
                                                    },
                                                    "name": {
                                                        "kind": "IdentifierName",
                                                        "fullStart": 645,
                                                        "fullEnd": 651,
                                                        "start": 645,
                                                        "end": 651,
                                                        "fullWidth": 6,
                                                        "width": 6,
                                                        "text": "charAt",
                                                        "value": "charAt",
                                                        "valueText": "charAt"
                                                    }
                                                },
                                                "argumentList": {
                                                    "kind": "ArgumentList",
                                                    "fullStart": 651,
                                                    "fullEnd": 655,
                                                    "start": 651,
                                                    "end": 654,
                                                    "fullWidth": 4,
                                                    "width": 3,
                                                    "openParenToken": {
                                                        "kind": "OpenParenToken",
                                                        "fullStart": 651,
                                                        "fullEnd": 652,
                                                        "start": 651,
                                                        "end": 652,
                                                        "fullWidth": 1,
                                                        "width": 1,
                                                        "text": "(",
                                                        "value": "(",
                                                        "valueText": "("
                                                    },
                                                    "arguments": [
                                                        {
                                                            "kind": "NumericLiteral",
                                                            "fullStart": 652,
                                                            "fullEnd": 653,
                                                            "start": 652,
                                                            "end": 653,
                                                            "fullWidth": 1,
                                                            "width": 1,
                                                            "text": "3",
                                                            "value": 3,
                                                            "valueText": "3"
                                                        }
                                                    ],
                                                    "closeParenToken": {
                                                        "kind": "CloseParenToken",
                                                        "fullStart": 653,
                                                        "fullEnd": 655,
                                                        "start": 653,
                                                        "end": 654,
                                                        "fullWidth": 2,
                                                        "width": 1,
                                                        "text": ")",
                                                        "value": ")",
                                                        "valueText": ")",
                                                        "hasTrailingTrivia": true,
                                                        "trailingTrivia": [
                                                            {
                                                                "kind": "WhitespaceTrivia",
                                                                "text": " "
                                                            }
                                                        ]
                                                    }
                                                }
                                            }
                                        }
                                    ],
                                    "closeParenToken": {
                                        "kind": "CloseParenToken",
                                        "fullStart": 655,
                                        "fullEnd": 656,
                                        "start": 655,
                                        "end": 656,
                                        "fullWidth": 1,
                                        "width": 1,
                                        "text": ")",
                                        "value": ")",
                                        "valueText": ")"
                                    }
                                }
                            },
                            "semicolonToken": {
                                "kind": "SemicolonToken",
                                "fullStart": 656,
                                "fullEnd": 659,
                                "start": 656,
                                "end": 657,
                                "fullWidth": 3,
                                "width": 1,
                                "text": ";",
                                "value": ";",
                                "valueText": ";",
                                "hasTrailingTrivia": true,
                                "hasTrailingNewLine": true,
                                "trailingTrivia": [
                                    {
                                        "kind": "WhitespaceTrivia",
                                        "text": " "
                                    },
                                    {
                                        "kind": "NewLineTrivia",
                                        "text": "\n"
                                    }
                                ]
                            }
                        }
                    ],
                    "closeBraceToken": {
                        "kind": "CloseBraceToken",
                        "fullStart": 659,
                        "fullEnd": 661,
                        "start": 659,
                        "end": 660,
                        "fullWidth": 2,
                        "width": 1,
                        "text": "}",
                        "value": "}",
                        "valueText": "}",
                        "hasTrailingTrivia": true,
                        "hasTrailingNewLine": true,
                        "trailingTrivia": [
                            {
                                "kind": "NewLineTrivia",
                                "text": "\n"
                            }
                        ]
                    }
                }
            }
        ],
        "endOfFileToken": {
            "kind": "EndOfFileToken",
            "fullStart": 661,
            "fullEnd": 744,
            "start": 744,
            "end": 744,
            "fullWidth": 83,
            "width": 0,
            "text": "",
            "hasLeadingTrivia": true,
            "hasLeadingComment": true,
            "hasLeadingNewLine": true,
            "leadingTrivia": [
                {
                    "kind": "SingleLineCommentTrivia",
                    "text": "//"
                },
                {
                    "kind": "NewLineTrivia",
                    "text": "\n"
                },
                {
                    "kind": "SingleLineCommentTrivia",
                    "text": "//////////////////////////////////////////////////////////////////////////////"
                },
                {
                    "kind": "NewLineTrivia",
                    "text": "\n"
                },
                {
                    "kind": "NewLineTrivia",
                    "text": "\n"
                }
            ]
        }
    },
    "lineMap": {
        "lineStarts": [
            0,
            61,
            132,
            133,
            137,
            258,
            261,
            312,
            359,
            363,
            364,
            400,
            401,
            480,
            490,
            525,
            659,
            661,
            664,
            743,
            744
        ],
        "length": 744
    }
}<|MERGE_RESOLUTION|>--- conflicted
+++ resolved
@@ -94,12 +94,8 @@
                             "start": 368,
                             "end": 398,
                             "fullWidth": 30,
-<<<<<<< HEAD
                             "width": 30,
-                            "identifier": {
-=======
                             "propertyName": {
->>>>>>> 85e84683
                                 "kind": "IdentifierName",
                                 "fullStart": 368,
                                 "fullEnd": 379,
