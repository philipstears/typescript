{
    "isDeclaration": false,
    "languageVersion": "EcmaScript5",
    "parseOptions": {
        "allowAutomaticSemicolonInsertion": true
    },
    "sourceUnit": {
        "kind": "SourceUnit",
        "fullStart": 0,
        "fullEnd": 968,
        "start": 538,
        "end": 968,
        "fullWidth": 968,
        "width": 430,
        "moduleElements": [
            {
                "kind": "ForStatement",
                "fullStart": 0,
                "fullEnd": 880,
                "start": 538,
                "end": 879,
                "fullWidth": 880,
                "width": 341,
                "forKeyword": {
                    "kind": "ForKeyword",
                    "fullStart": 0,
                    "fullEnd": 541,
                    "start": 538,
                    "end": 541,
                    "fullWidth": 541,
                    "width": 3,
                    "text": "for",
                    "value": "for",
                    "valueText": "for",
                    "hasLeadingTrivia": true,
                    "hasLeadingComment": true,
                    "hasLeadingNewLine": true,
                    "leadingTrivia": [
                        {
                            "kind": "SingleLineCommentTrivia",
                            "text": "// Copyright 2009 the Sputnik authors.  All rights reserved."
                        },
                        {
                            "kind": "NewLineTrivia",
                            "text": "\n"
                        },
                        {
                            "kind": "SingleLineCommentTrivia",
                            "text": "// This code is governed by the BSD license found in the LICENSE file."
                        },
                        {
                            "kind": "NewLineTrivia",
                            "text": "\n"
                        },
                        {
                            "kind": "NewLineTrivia",
                            "text": "\n"
                        },
                        {
                            "kind": "MultiLineCommentTrivia",
                            "text": "/**\n * If pos is a value of Number type that is an integer, then the result of x.charAt(pos) is equal to the result of x.substring(pos, pos+1)\n *\n * @path ch15/15.5/15.5.4/15.5.4.4/S15.5.4.4_A4_T3.js\n * @description Compare results of x.charAt(pos) and x.substring(pos, pos+1), wheb pos is bigger string length\n */"
                        },
                        {
                            "kind": "NewLineTrivia",
                            "text": "\n"
                        },
                        {
                            "kind": "NewLineTrivia",
                            "text": "\n"
                        },
                        {
                            "kind": "SingleLineCommentTrivia",
                            "text": "//////////////////////////////////////////////////////////////////////////////"
                        },
                        {
                            "kind": "NewLineTrivia",
                            "text": "\n"
                        },
                        {
                            "kind": "SingleLineCommentTrivia",
                            "text": "//CHECK#1"
                        },
                        {
                            "kind": "NewLineTrivia",
                            "text": "\n"
                        }
                    ]
                },
                "openParenToken": {
                    "kind": "OpenParenToken",
                    "fullStart": 541,
                    "fullEnd": 542,
                    "start": 541,
                    "end": 542,
                    "fullWidth": 1,
                    "width": 1,
                    "text": "(",
                    "value": "(",
                    "valueText": "("
                },
                "variableDeclaration": {
                    "kind": "VariableDeclaration",
                    "fullStart": 542,
                    "fullEnd": 549,
                    "start": 542,
                    "end": 549,
                    "fullWidth": 7,
                    "width": 7,
                    "varKeyword": {
                        "kind": "VarKeyword",
                        "fullStart": 542,
                        "fullEnd": 546,
                        "start": 542,
                        "end": 545,
                        "fullWidth": 4,
                        "width": 3,
                        "text": "var",
                        "value": "var",
                        "valueText": "var",
                        "hasTrailingTrivia": true,
                        "trailingTrivia": [
                            {
                                "kind": "WhitespaceTrivia",
                                "text": " "
                            }
                        ]
                    },
                    "variableDeclarators": [
                        {
                            "kind": "VariableDeclarator",
                            "fullStart": 546,
                            "fullEnd": 549,
                            "start": 546,
                            "end": 549,
                            "fullWidth": 3,
<<<<<<< HEAD
                            "width": 3,
                            "identifier": {
=======
                            "propertyName": {
>>>>>>> 85e84683
                                "kind": "IdentifierName",
                                "fullStart": 546,
                                "fullEnd": 547,
                                "start": 546,
                                "end": 547,
                                "fullWidth": 1,
                                "width": 1,
                                "text": "i",
                                "value": "i",
                                "valueText": "i"
                            },
                            "equalsValueClause": {
                                "kind": "EqualsValueClause",
                                "fullStart": 547,
                                "fullEnd": 549,
                                "start": 547,
                                "end": 549,
                                "fullWidth": 2,
                                "width": 2,
                                "equalsToken": {
                                    "kind": "EqualsToken",
                                    "fullStart": 547,
                                    "fullEnd": 548,
                                    "start": 547,
                                    "end": 548,
                                    "fullWidth": 1,
                                    "width": 1,
                                    "text": "=",
                                    "value": "=",
                                    "valueText": "="
                                },
                                "value": {
                                    "kind": "NumericLiteral",
                                    "fullStart": 548,
                                    "fullEnd": 549,
                                    "start": 548,
                                    "end": 549,
                                    "fullWidth": 1,
                                    "width": 1,
                                    "text": "6",
                                    "value": 6,
                                    "valueText": "6"
                                }
                            }
                        }
                    ]
                },
                "firstSemicolonToken": {
                    "kind": "SemicolonToken",
                    "fullStart": 549,
                    "fullEnd": 551,
                    "start": 549,
                    "end": 550,
                    "fullWidth": 2,
                    "width": 1,
                    "text": ";",
                    "value": ";",
                    "valueText": ";",
                    "hasTrailingTrivia": true,
                    "trailingTrivia": [
                        {
                            "kind": "WhitespaceTrivia",
                            "text": " "
                        }
                    ]
                },
                "condition": {
                    "kind": "LessThanExpression",
                    "fullStart": 551,
                    "fullEnd": 554,
                    "start": 551,
                    "end": 554,
                    "fullWidth": 3,
                    "width": 3,
                    "left": {
                        "kind": "IdentifierName",
                        "fullStart": 551,
                        "fullEnd": 552,
                        "start": 551,
                        "end": 552,
                        "fullWidth": 1,
                        "width": 1,
                        "text": "i",
                        "value": "i",
                        "valueText": "i"
                    },
                    "operatorToken": {
                        "kind": "LessThanToken",
                        "fullStart": 552,
                        "fullEnd": 553,
                        "start": 552,
                        "end": 553,
                        "fullWidth": 1,
                        "width": 1,
                        "text": "<",
                        "value": "<",
                        "valueText": "<"
                    },
                    "right": {
                        "kind": "NumericLiteral",
                        "fullStart": 553,
                        "fullEnd": 554,
                        "start": 553,
                        "end": 554,
                        "fullWidth": 1,
                        "width": 1,
                        "text": "8",
                        "value": 8,
                        "valueText": "8"
                    }
                },
                "secondSemicolonToken": {
                    "kind": "SemicolonToken",
                    "fullStart": 554,
                    "fullEnd": 556,
                    "start": 554,
                    "end": 555,
                    "fullWidth": 2,
                    "width": 1,
                    "text": ";",
                    "value": ";",
                    "valueText": ";",
                    "hasTrailingTrivia": true,
                    "trailingTrivia": [
                        {
                            "kind": "WhitespaceTrivia",
                            "text": " "
                        }
                    ]
                },
                "incrementor": {
                    "kind": "PostIncrementExpression",
                    "fullStart": 556,
                    "fullEnd": 559,
                    "start": 556,
                    "end": 559,
                    "fullWidth": 3,
                    "width": 3,
                    "operand": {
                        "kind": "IdentifierName",
                        "fullStart": 556,
                        "fullEnd": 557,
                        "start": 556,
                        "end": 557,
                        "fullWidth": 1,
                        "width": 1,
                        "text": "i",
                        "value": "i",
                        "valueText": "i"
                    },
                    "operatorToken": {
                        "kind": "PlusPlusToken",
                        "fullStart": 557,
                        "fullEnd": 559,
                        "start": 557,
                        "end": 559,
                        "fullWidth": 2,
                        "width": 2,
                        "text": "++",
                        "value": "++",
                        "valueText": "++"
                    }
                },
                "closeParenToken": {
                    "kind": "CloseParenToken",
                    "fullStart": 559,
                    "fullEnd": 561,
                    "start": 559,
                    "end": 560,
                    "fullWidth": 2,
                    "width": 1,
                    "text": ")",
                    "value": ")",
                    "valueText": ")",
                    "hasTrailingTrivia": true,
                    "trailingTrivia": [
                        {
                            "kind": "WhitespaceTrivia",
                            "text": " "
                        }
                    ]
                },
                "statement": {
                    "kind": "Block",
                    "fullStart": 561,
                    "fullEnd": 880,
                    "start": 561,
                    "end": 879,
                    "fullWidth": 319,
                    "width": 318,
                    "openBraceToken": {
                        "kind": "OpenBraceToken",
                        "fullStart": 561,
                        "fullEnd": 563,
                        "start": 561,
                        "end": 562,
                        "fullWidth": 2,
                        "width": 1,
                        "text": "{",
                        "value": "{",
                        "valueText": "{",
                        "hasTrailingTrivia": true,
                        "hasTrailingNewLine": true,
                        "trailingTrivia": [
                            {
                                "kind": "NewLineTrivia",
                                "text": "\n"
                            }
                        ]
                    },
                    "statements": [
                        {
                            "kind": "IfStatement",
                            "fullStart": 563,
                            "fullEnd": 878,
                            "start": 565,
                            "end": 877,
                            "fullWidth": 315,
                            "width": 312,
                            "ifKeyword": {
                                "kind": "IfKeyword",
                                "fullStart": 563,
                                "fullEnd": 568,
                                "start": 565,
                                "end": 567,
                                "fullWidth": 5,
                                "width": 2,
                                "text": "if",
                                "value": "if",
                                "valueText": "if",
                                "hasLeadingTrivia": true,
                                "hasTrailingTrivia": true,
                                "leadingTrivia": [
                                    {
                                        "kind": "WhitespaceTrivia",
                                        "text": "  "
                                    }
                                ],
                                "trailingTrivia": [
                                    {
                                        "kind": "WhitespaceTrivia",
                                        "text": " "
                                    }
                                ]
                            },
                            "openParenToken": {
                                "kind": "OpenParenToken",
                                "fullStart": 568,
                                "fullEnd": 569,
                                "start": 568,
                                "end": 569,
                                "fullWidth": 1,
                                "width": 1,
                                "text": "(",
                                "value": "(",
                                "valueText": "("
                            },
                            "condition": {
                                "kind": "NotEqualsExpression",
                                "fullStart": 569,
                                "fullEnd": 648,
                                "start": 569,
                                "end": 648,
                                "fullWidth": 79,
                                "width": 79,
                                "left": {
                                    "kind": "InvocationExpression",
                                    "fullStart": 569,
                                    "fullEnd": 603,
                                    "start": 569,
                                    "end": 602,
                                    "fullWidth": 34,
                                    "width": 33,
                                    "expression": {
                                        "kind": "MemberAccessExpression",
                                        "fullStart": 569,
                                        "fullEnd": 599,
                                        "start": 569,
                                        "end": 599,
                                        "fullWidth": 30,
                                        "width": 30,
                                        "expression": {
                                            "kind": "StringLiteral",
                                            "fullStart": 569,
                                            "fullEnd": 592,
                                            "start": 569,
                                            "end": 592,
                                            "fullWidth": 23,
                                            "width": 23,
                                            "text": "\"ABC\\u0041\\u0042\\u0043\"",
                                            "value": "ABCABC",
                                            "valueText": "ABCABC"
                                        },
                                        "dotToken": {
                                            "kind": "DotToken",
                                            "fullStart": 592,
                                            "fullEnd": 593,
                                            "start": 592,
                                            "end": 593,
                                            "fullWidth": 1,
                                            "width": 1,
                                            "text": ".",
                                            "value": ".",
                                            "valueText": "."
                                        },
                                        "name": {
                                            "kind": "IdentifierName",
                                            "fullStart": 593,
                                            "fullEnd": 599,
                                            "start": 593,
                                            "end": 599,
                                            "fullWidth": 6,
                                            "width": 6,
                                            "text": "charAt",
                                            "value": "charAt",
                                            "valueText": "charAt"
                                        }
                                    },
                                    "argumentList": {
                                        "kind": "ArgumentList",
                                        "fullStart": 599,
                                        "fullEnd": 603,
                                        "start": 599,
                                        "end": 602,
                                        "fullWidth": 4,
                                        "width": 3,
                                        "openParenToken": {
                                            "kind": "OpenParenToken",
                                            "fullStart": 599,
                                            "fullEnd": 600,
                                            "start": 599,
                                            "end": 600,
                                            "fullWidth": 1,
                                            "width": 1,
                                            "text": "(",
                                            "value": "(",
                                            "valueText": "("
                                        },
                                        "arguments": [
                                            {
                                                "kind": "IdentifierName",
                                                "fullStart": 600,
                                                "fullEnd": 601,
                                                "start": 600,
                                                "end": 601,
                                                "fullWidth": 1,
                                                "width": 1,
                                                "text": "i",
                                                "value": "i",
                                                "valueText": "i"
                                            }
                                        ],
                                        "closeParenToken": {
                                            "kind": "CloseParenToken",
                                            "fullStart": 601,
                                            "fullEnd": 603,
                                            "start": 601,
                                            "end": 602,
                                            "fullWidth": 2,
                                            "width": 1,
                                            "text": ")",
                                            "value": ")",
                                            "valueText": ")",
                                            "hasTrailingTrivia": true,
                                            "trailingTrivia": [
                                                {
                                                    "kind": "WhitespaceTrivia",
                                                    "text": " "
                                                }
                                            ]
                                        }
                                    }
                                },
                                "operatorToken": {
                                    "kind": "ExclamationEqualsEqualsToken",
                                    "fullStart": 603,
                                    "fullEnd": 607,
                                    "start": 603,
                                    "end": 606,
                                    "fullWidth": 4,
                                    "width": 3,
                                    "text": "!==",
                                    "value": "!==",
                                    "valueText": "!==",
                                    "hasTrailingTrivia": true,
                                    "trailingTrivia": [
                                        {
                                            "kind": "WhitespaceTrivia",
                                            "text": " "
                                        }
                                    ]
                                },
                                "right": {
                                    "kind": "InvocationExpression",
                                    "fullStart": 607,
                                    "fullEnd": 648,
                                    "start": 607,
                                    "end": 648,
                                    "fullWidth": 41,
                                    "width": 41,
                                    "expression": {
                                        "kind": "MemberAccessExpression",
                                        "fullStart": 607,
                                        "fullEnd": 640,
                                        "start": 607,
                                        "end": 640,
                                        "fullWidth": 33,
                                        "width": 33,
                                        "expression": {
                                            "kind": "StringLiteral",
                                            "fullStart": 607,
                                            "fullEnd": 630,
                                            "start": 607,
                                            "end": 630,
                                            "fullWidth": 23,
                                            "width": 23,
                                            "text": "\"\\u0041\\u0042\\u0043ABC\"",
                                            "value": "ABCABC",
                                            "valueText": "ABCABC"
                                        },
                                        "dotToken": {
                                            "kind": "DotToken",
                                            "fullStart": 630,
                                            "fullEnd": 631,
                                            "start": 630,
                                            "end": 631,
                                            "fullWidth": 1,
                                            "width": 1,
                                            "text": ".",
                                            "value": ".",
                                            "valueText": "."
                                        },
                                        "name": {
                                            "kind": "IdentifierName",
                                            "fullStart": 631,
                                            "fullEnd": 640,
                                            "start": 631,
                                            "end": 640,
                                            "fullWidth": 9,
                                            "width": 9,
                                            "text": "substring",
                                            "value": "substring",
                                            "valueText": "substring"
                                        }
                                    },
                                    "argumentList": {
                                        "kind": "ArgumentList",
                                        "fullStart": 640,
                                        "fullEnd": 648,
                                        "start": 640,
                                        "end": 648,
                                        "fullWidth": 8,
                                        "width": 8,
                                        "openParenToken": {
                                            "kind": "OpenParenToken",
                                            "fullStart": 640,
                                            "fullEnd": 641,
                                            "start": 640,
                                            "end": 641,
                                            "fullWidth": 1,
                                            "width": 1,
                                            "text": "(",
                                            "value": "(",
                                            "valueText": "("
                                        },
                                        "arguments": [
                                            {
                                                "kind": "IdentifierName",
                                                "fullStart": 641,
                                                "fullEnd": 642,
                                                "start": 641,
                                                "end": 642,
                                                "fullWidth": 1,
                                                "width": 1,
                                                "text": "i",
                                                "value": "i",
                                                "valueText": "i"
                                            },
                                            {
                                                "kind": "CommaToken",
                                                "fullStart": 642,
                                                "fullEnd": 644,
                                                "start": 642,
                                                "end": 643,
                                                "fullWidth": 2,
                                                "width": 1,
                                                "text": ",",
                                                "value": ",",
                                                "valueText": ",",
                                                "hasTrailingTrivia": true,
                                                "trailingTrivia": [
                                                    {
                                                        "kind": "WhitespaceTrivia",
                                                        "text": " "
                                                    }
                                                ]
                                            },
                                            {
                                                "kind": "AddExpression",
                                                "fullStart": 644,
                                                "fullEnd": 647,
                                                "start": 644,
                                                "end": 647,
                                                "fullWidth": 3,
                                                "width": 3,
                                                "left": {
                                                    "kind": "IdentifierName",
                                                    "fullStart": 644,
                                                    "fullEnd": 645,
                                                    "start": 644,
                                                    "end": 645,
                                                    "fullWidth": 1,
                                                    "width": 1,
                                                    "text": "i",
                                                    "value": "i",
                                                    "valueText": "i"
                                                },
                                                "operatorToken": {
                                                    "kind": "PlusToken",
                                                    "fullStart": 645,
                                                    "fullEnd": 646,
                                                    "start": 645,
                                                    "end": 646,
                                                    "fullWidth": 1,
                                                    "width": 1,
                                                    "text": "+",
                                                    "value": "+",
                                                    "valueText": "+"
                                                },
                                                "right": {
                                                    "kind": "NumericLiteral",
                                                    "fullStart": 646,
                                                    "fullEnd": 647,
                                                    "start": 646,
                                                    "end": 647,
                                                    "fullWidth": 1,
                                                    "width": 1,
                                                    "text": "1",
                                                    "value": 1,
                                                    "valueText": "1"
                                                }
                                            }
                                        ],
                                        "closeParenToken": {
                                            "kind": "CloseParenToken",
                                            "fullStart": 647,
                                            "fullEnd": 648,
                                            "start": 647,
                                            "end": 648,
                                            "fullWidth": 1,
                                            "width": 1,
                                            "text": ")",
                                            "value": ")",
                                            "valueText": ")"
                                        }
                                    }
                                }
                            },
                            "closeParenToken": {
                                "kind": "CloseParenToken",
                                "fullStart": 648,
                                "fullEnd": 650,
                                "start": 648,
                                "end": 649,
                                "fullWidth": 2,
                                "width": 1,
                                "text": ")",
                                "value": ")",
                                "valueText": ")",
                                "hasTrailingTrivia": true,
                                "trailingTrivia": [
                                    {
                                        "kind": "WhitespaceTrivia",
                                        "text": " "
                                    }
                                ]
                            },
                            "statement": {
                                "kind": "Block",
                                "fullStart": 650,
                                "fullEnd": 878,
                                "start": 650,
                                "end": 877,
                                "fullWidth": 228,
                                "width": 227,
                                "openBraceToken": {
                                    "kind": "OpenBraceToken",
                                    "fullStart": 650,
                                    "fullEnd": 652,
                                    "start": 650,
                                    "end": 651,
                                    "fullWidth": 2,
                                    "width": 1,
                                    "text": "{",
                                    "value": "{",
                                    "valueText": "{",
                                    "hasTrailingTrivia": true,
                                    "hasTrailingNewLine": true,
                                    "trailingTrivia": [
                                        {
                                            "kind": "NewLineTrivia",
                                            "text": "\n"
                                        }
                                    ]
                                },
                                "statements": [
                                    {
                                        "kind": "ExpressionStatement",
                                        "fullStart": 652,
                                        "fullEnd": 872,
                                        "start": 658,
                                        "end": 870,
                                        "fullWidth": 220,
                                        "width": 212,
                                        "expression": {
                                            "kind": "InvocationExpression",
                                            "fullStart": 652,
                                            "fullEnd": 869,
                                            "start": 658,
                                            "end": 869,
                                            "fullWidth": 217,
                                            "width": 211,
                                            "expression": {
                                                "kind": "IdentifierName",
                                                "fullStart": 652,
                                                "fullEnd": 664,
                                                "start": 658,
                                                "end": 664,
                                                "fullWidth": 12,
                                                "width": 6,
                                                "text": "$ERROR",
                                                "value": "$ERROR",
                                                "valueText": "$ERROR",
                                                "hasLeadingTrivia": true,
                                                "leadingTrivia": [
                                                    {
                                                        "kind": "WhitespaceTrivia",
                                                        "text": "      "
                                                    }
                                                ]
                                            },
                                            "argumentList": {
                                                "kind": "ArgumentList",
                                                "fullStart": 664,
                                                "fullEnd": 869,
                                                "start": 664,
                                                "end": 869,
                                                "fullWidth": 205,
                                                "width": 205,
                                                "openParenToken": {
                                                    "kind": "OpenParenToken",
                                                    "fullStart": 664,
                                                    "fullEnd": 665,
                                                    "start": 664,
                                                    "end": 665,
                                                    "fullWidth": 1,
                                                    "width": 1,
                                                    "text": "(",
                                                    "value": "(",
                                                    "valueText": "("
                                                },
                                                "arguments": [
                                                    {
                                                        "kind": "AddExpression",
                                                        "fullStart": 665,
                                                        "fullEnd": 868,
                                                        "start": 665,
                                                        "end": 868,
                                                        "fullWidth": 203,
                                                        "width": 203,
                                                        "left": {
                                                            "kind": "AddExpression",
                                                            "fullStart": 665,
                                                            "fullEnd": 832,
                                                            "start": 665,
                                                            "end": 832,
                                                            "fullWidth": 167,
                                                            "width": 167,
                                                            "left": {
                                                                "kind": "AddExpression",
                                                                "fullStart": 665,
                                                                "fullEnd": 824,
                                                                "start": 665,
                                                                "end": 824,
                                                                "fullWidth": 159,
                                                                "width": 159,
                                                                "left": {
                                                                    "kind": "AddExpression",
                                                                    "fullStart": 665,
                                                                    "fullEnd": 822,
                                                                    "start": 665,
                                                                    "end": 822,
                                                                    "fullWidth": 157,
                                                                    "width": 157,
                                                                    "left": {
                                                                        "kind": "AddExpression",
                                                                        "fullStart": 665,
                                                                        "fullEnd": 774,
                                                                        "start": 665,
                                                                        "end": 774,
                                                                        "fullWidth": 109,
                                                                        "width": 109,
                                                                        "left": {
                                                                            "kind": "AddExpression",
                                                                            "fullStart": 665,
                                                                            "fullEnd": 768,
                                                                            "start": 665,
                                                                            "end": 768,
                                                                            "fullWidth": 103,
                                                                            "width": 103,
                                                                            "left": {
                                                                                "kind": "AddExpression",
                                                                                "fullStart": 665,
                                                                                "fullEnd": 763,
                                                                                "start": 665,
                                                                                "end": 763,
                                                                                "fullWidth": 98,
                                                                                "width": 98,
                                                                                "left": {
                                                                                    "kind": "AddExpression",
                                                                                    "fullStart": 665,
                                                                                    "fullEnd": 761,
                                                                                    "start": 665,
                                                                                    "end": 761,
                                                                                    "fullWidth": 96,
                                                                                    "width": 96,
                                                                                    "left": {
                                                                                        "kind": "AddExpression",
                                                                                        "fullStart": 665,
                                                                                        "fullEnd": 715,
                                                                                        "start": 665,
                                                                                        "end": 715,
                                                                                        "fullWidth": 50,
                                                                                        "width": 50,
                                                                                        "left": {
                                                                                            "kind": "AddExpression",
                                                                                            "fullStart": 665,
                                                                                            "fullEnd": 713,
                                                                                            "start": 665,
                                                                                            "end": 713,
                                                                                            "fullWidth": 48,
                                                                                            "width": 48,
                                                                                            "left": {
                                                                                                "kind": "AddExpression",
                                                                                                "fullStart": 665,
                                                                                                "fullEnd": 674,
                                                                                                "start": 665,
                                                                                                "end": 674,
                                                                                                "fullWidth": 9,
                                                                                                "width": 9,
                                                                                                "left": {
                                                                                                    "kind": "StringLiteral",
                                                                                                    "fullStart": 665,
                                                                                                    "fullEnd": 668,
                                                                                                    "start": 665,
                                                                                                    "end": 668,
                                                                                                    "fullWidth": 3,
                                                                                                    "width": 3,
                                                                                                    "text": "'#'",
                                                                                                    "value": "#",
                                                                                                    "valueText": "#"
                                                                                                },
                                                                                                "operatorToken": {
                                                                                                    "kind": "PlusToken",
                                                                                                    "fullStart": 668,
                                                                                                    "fullEnd": 669,
                                                                                                    "start": 668,
                                                                                                    "end": 669,
                                                                                                    "fullWidth": 1,
                                                                                                    "width": 1,
                                                                                                    "text": "+",
                                                                                                    "value": "+",
                                                                                                    "valueText": "+"
                                                                                                },
                                                                                                "right": {
                                                                                                    "kind": "ParenthesizedExpression",
                                                                                                    "fullStart": 669,
                                                                                                    "fullEnd": 674,
                                                                                                    "start": 669,
                                                                                                    "end": 674,
                                                                                                    "fullWidth": 5,
                                                                                                    "width": 5,
                                                                                                    "openParenToken": {
                                                                                                        "kind": "OpenParenToken",
                                                                                                        "fullStart": 669,
                                                                                                        "fullEnd": 670,
                                                                                                        "start": 669,
                                                                                                        "end": 670,
                                                                                                        "fullWidth": 1,
                                                                                                        "width": 1,
                                                                                                        "text": "(",
                                                                                                        "value": "(",
                                                                                                        "valueText": "("
                                                                                                    },
                                                                                                    "expression": {
                                                                                                        "kind": "SubtractExpression",
                                                                                                        "fullStart": 670,
                                                                                                        "fullEnd": 673,
                                                                                                        "start": 670,
                                                                                                        "end": 673,
                                                                                                        "fullWidth": 3,
                                                                                                        "width": 3,
                                                                                                        "left": {
                                                                                                            "kind": "IdentifierName",
                                                                                                            "fullStart": 670,
                                                                                                            "fullEnd": 671,
                                                                                                            "start": 670,
                                                                                                            "end": 671,
                                                                                                            "fullWidth": 1,
                                                                                                            "width": 1,
                                                                                                            "text": "i",
                                                                                                            "value": "i",
                                                                                                            "valueText": "i"
                                                                                                        },
                                                                                                        "operatorToken": {
                                                                                                            "kind": "MinusToken",
                                                                                                            "fullStart": 671,
                                                                                                            "fullEnd": 672,
                                                                                                            "start": 671,
                                                                                                            "end": 672,
                                                                                                            "fullWidth": 1,
                                                                                                            "width": 1,
                                                                                                            "text": "-",
                                                                                                            "value": "-",
                                                                                                            "valueText": "-"
                                                                                                        },
                                                                                                        "right": {
                                                                                                            "kind": "NumericLiteral",
                                                                                                            "fullStart": 672,
                                                                                                            "fullEnd": 673,
                                                                                                            "start": 672,
                                                                                                            "end": 673,
                                                                                                            "fullWidth": 1,
                                                                                                            "width": 1,
                                                                                                            "text": "5",
                                                                                                            "value": 5,
                                                                                                            "valueText": "5"
                                                                                                        }
                                                                                                    },
                                                                                                    "closeParenToken": {
                                                                                                        "kind": "CloseParenToken",
                                                                                                        "fullStart": 673,
                                                                                                        "fullEnd": 674,
                                                                                                        "start": 673,
                                                                                                        "end": 674,
                                                                                                        "fullWidth": 1,
                                                                                                        "width": 1,
                                                                                                        "text": ")",
                                                                                                        "value": ")",
                                                                                                        "valueText": ")"
                                                                                                    }
                                                                                                }
                                                                                            },
                                                                                            "operatorToken": {
                                                                                                "kind": "PlusToken",
                                                                                                "fullStart": 674,
                                                                                                "fullEnd": 675,
                                                                                                "start": 674,
                                                                                                "end": 675,
                                                                                                "fullWidth": 1,
                                                                                                "width": 1,
                                                                                                "text": "+",
                                                                                                "value": "+",
                                                                                                "valueText": "+"
                                                                                            },
                                                                                            "right": {
                                                                                                "kind": "StringLiteral",
                                                                                                "fullStart": 675,
                                                                                                "fullEnd": 713,
                                                                                                "start": 675,
                                                                                                "end": 713,
                                                                                                "fullWidth": 38,
                                                                                                "width": 38,
                                                                                                "text": "': \"ABC\\\\u0041\\\\u0042\\\\u0043\".charAt('",
                                                                                                "value": ": \"ABC\\u0041\\u0042\\u0043\".charAt(",
                                                                                                "valueText": ": \"ABC\\u0041\\u0042\\u0043\".charAt("
                                                                                            }
                                                                                        },
                                                                                        "operatorToken": {
                                                                                            "kind": "PlusToken",
                                                                                            "fullStart": 713,
                                                                                            "fullEnd": 714,
                                                                                            "start": 713,
                                                                                            "end": 714,
                                                                                            "fullWidth": 1,
                                                                                            "width": 1,
                                                                                            "text": "+",
                                                                                            "value": "+",
                                                                                            "valueText": "+"
                                                                                        },
                                                                                        "right": {
                                                                                            "kind": "IdentifierName",
                                                                                            "fullStart": 714,
                                                                                            "fullEnd": 715,
                                                                                            "start": 714,
                                                                                            "end": 715,
                                                                                            "fullWidth": 1,
                                                                                            "width": 1,
                                                                                            "text": "i",
                                                                                            "value": "i",
                                                                                            "valueText": "i"
                                                                                        }
                                                                                    },
                                                                                    "operatorToken": {
                                                                                        "kind": "PlusToken",
                                                                                        "fullStart": 715,
                                                                                        "fullEnd": 716,
                                                                                        "start": 715,
                                                                                        "end": 716,
                                                                                        "fullWidth": 1,
                                                                                        "width": 1,
                                                                                        "text": "+",
                                                                                        "value": "+",
                                                                                        "valueText": "+"
                                                                                    },
                                                                                    "right": {
                                                                                        "kind": "StringLiteral",
                                                                                        "fullStart": 716,
                                                                                        "fullEnd": 761,
                                                                                        "start": 716,
                                                                                        "end": 761,
                                                                                        "fullWidth": 45,
                                                                                        "width": 45,
                                                                                        "text": "') === \"\\\\u0041\\\\u0042\\\\u0043ABC\".substring('",
                                                                                        "value": ") === \"\\u0041\\u0042\\u0043ABC\".substring(",
                                                                                        "valueText": ") === \"\\u0041\\u0042\\u0043ABC\".substring("
                                                                                    }
                                                                                },
                                                                                "operatorToken": {
                                                                                    "kind": "PlusToken",
                                                                                    "fullStart": 761,
                                                                                    "fullEnd": 762,
                                                                                    "start": 761,
                                                                                    "end": 762,
                                                                                    "fullWidth": 1,
                                                                                    "width": 1,
                                                                                    "text": "+",
                                                                                    "value": "+",
                                                                                    "valueText": "+"
                                                                                },
                                                                                "right": {
                                                                                    "kind": "IdentifierName",
                                                                                    "fullStart": 762,
                                                                                    "fullEnd": 763,
                                                                                    "start": 762,
                                                                                    "end": 763,
                                                                                    "fullWidth": 1,
                                                                                    "width": 1,
                                                                                    "text": "i",
                                                                                    "value": "i",
                                                                                    "valueText": "i"
                                                                                }
                                                                            },
                                                                            "operatorToken": {
                                                                                "kind": "PlusToken",
                                                                                "fullStart": 763,
                                                                                "fullEnd": 764,
                                                                                "start": 763,
                                                                                "end": 764,
                                                                                "fullWidth": 1,
                                                                                "width": 1,
                                                                                "text": "+",
                                                                                "value": "+",
                                                                                "valueText": "+"
                                                                            },
                                                                            "right": {
                                                                                "kind": "StringLiteral",
                                                                                "fullStart": 764,
                                                                                "fullEnd": 768,
                                                                                "start": 764,
                                                                                "end": 768,
                                                                                "fullWidth": 4,
                                                                                "width": 4,
                                                                                "text": "', '",
                                                                                "value": ", ",
                                                                                "valueText": ", "
                                                                            }
                                                                        },
                                                                        "operatorToken": {
                                                                            "kind": "PlusToken",
                                                                            "fullStart": 768,
                                                                            "fullEnd": 769,
                                                                            "start": 768,
                                                                            "end": 769,
                                                                            "fullWidth": 1,
                                                                            "width": 1,
                                                                            "text": "+",
                                                                            "value": "+",
                                                                            "valueText": "+"
                                                                        },
                                                                        "right": {
                                                                            "kind": "ParenthesizedExpression",
                                                                            "fullStart": 769,
                                                                            "fullEnd": 774,
                                                                            "start": 769,
                                                                            "end": 774,
                                                                            "fullWidth": 5,
                                                                            "width": 5,
                                                                            "openParenToken": {
                                                                                "kind": "OpenParenToken",
                                                                                "fullStart": 769,
                                                                                "fullEnd": 770,
                                                                                "start": 769,
                                                                                "end": 770,
                                                                                "fullWidth": 1,
                                                                                "width": 1,
                                                                                "text": "(",
                                                                                "value": "(",
                                                                                "valueText": "("
                                                                            },
                                                                            "expression": {
                                                                                "kind": "AddExpression",
                                                                                "fullStart": 770,
                                                                                "fullEnd": 773,
                                                                                "start": 770,
                                                                                "end": 773,
                                                                                "fullWidth": 3,
                                                                                "width": 3,
                                                                                "left": {
                                                                                    "kind": "IdentifierName",
                                                                                    "fullStart": 770,
                                                                                    "fullEnd": 771,
                                                                                    "start": 770,
                                                                                    "end": 771,
                                                                                    "fullWidth": 1,
                                                                                    "width": 1,
                                                                                    "text": "i",
                                                                                    "value": "i",
                                                                                    "valueText": "i"
                                                                                },
                                                                                "operatorToken": {
                                                                                    "kind": "PlusToken",
                                                                                    "fullStart": 771,
                                                                                    "fullEnd": 772,
                                                                                    "start": 771,
                                                                                    "end": 772,
                                                                                    "fullWidth": 1,
                                                                                    "width": 1,
                                                                                    "text": "+",
                                                                                    "value": "+",
                                                                                    "valueText": "+"
                                                                                },
                                                                                "right": {
                                                                                    "kind": "NumericLiteral",
                                                                                    "fullStart": 772,
                                                                                    "fullEnd": 773,
                                                                                    "start": 772,
                                                                                    "end": 773,
                                                                                    "fullWidth": 1,
                                                                                    "width": 1,
                                                                                    "text": "1",
                                                                                    "value": 1,
                                                                                    "valueText": "1"
                                                                                }
                                                                            },
                                                                            "closeParenToken": {
                                                                                "kind": "CloseParenToken",
                                                                                "fullStart": 773,
                                                                                "fullEnd": 774,
                                                                                "start": 773,
                                                                                "end": 774,
                                                                                "fullWidth": 1,
                                                                                "width": 1,
                                                                                "text": ")",
                                                                                "value": ")",
                                                                                "valueText": ")"
                                                                            }
                                                                        }
                                                                    },
                                                                    "operatorToken": {
                                                                        "kind": "PlusToken",
                                                                        "fullStart": 774,
                                                                        "fullEnd": 775,
                                                                        "start": 774,
                                                                        "end": 775,
                                                                        "fullWidth": 1,
                                                                        "width": 1,
                                                                        "text": "+",
                                                                        "value": "+",
                                                                        "valueText": "+"
                                                                    },
                                                                    "right": {
                                                                        "kind": "StringLiteral",
                                                                        "fullStart": 775,
                                                                        "fullEnd": 822,
                                                                        "start": 775,
                                                                        "end": 822,
                                                                        "fullWidth": 47,
                                                                        "width": 47,
                                                                        "text": "'). Actual: \"ABC\\\\u0041\\\\u0042\\\\u0043\".charAt('",
                                                                        "value": "). Actual: \"ABC\\u0041\\u0042\\u0043\".charAt(",
                                                                        "valueText": "). Actual: \"ABC\\u0041\\u0042\\u0043\".charAt("
                                                                    }
                                                                },
                                                                "operatorToken": {
                                                                    "kind": "PlusToken",
                                                                    "fullStart": 822,
                                                                    "fullEnd": 823,
                                                                    "start": 822,
                                                                    "end": 823,
                                                                    "fullWidth": 1,
                                                                    "width": 1,
                                                                    "text": "+",
                                                                    "value": "+",
                                                                    "valueText": "+"
                                                                },
                                                                "right": {
                                                                    "kind": "IdentifierName",
                                                                    "fullStart": 823,
                                                                    "fullEnd": 824,
                                                                    "start": 823,
                                                                    "end": 824,
                                                                    "fullWidth": 1,
                                                                    "width": 1,
                                                                    "text": "i",
                                                                    "value": "i",
                                                                    "valueText": "i"
                                                                }
                                                            },
                                                            "operatorToken": {
                                                                "kind": "PlusToken",
                                                                "fullStart": 824,
                                                                "fullEnd": 825,
                                                                "start": 824,
                                                                "end": 825,
                                                                "fullWidth": 1,
                                                                "width": 1,
                                                                "text": "+",
                                                                "value": "+",
                                                                "valueText": "+"
                                                            },
                                                            "right": {
                                                                "kind": "StringLiteral",
                                                                "fullStart": 825,
                                                                "fullEnd": 832,
                                                                "start": 825,
                                                                "end": 832,
                                                                "fullWidth": 7,
                                                                "width": 7,
                                                                "text": "') ==='",
                                                                "value": ") ===",
                                                                "valueText": ") ==="
                                                            }
                                                        },
                                                        "operatorToken": {
                                                            "kind": "PlusToken",
                                                            "fullStart": 832,
                                                            "fullEnd": 833,
                                                            "start": 832,
                                                            "end": 833,
                                                            "fullWidth": 1,
                                                            "width": 1,
                                                            "text": "+",
                                                            "value": "+",
                                                            "valueText": "+"
                                                        },
                                                        "right": {
                                                            "kind": "ParenthesizedExpression",
                                                            "fullStart": 833,
                                                            "fullEnd": 868,
                                                            "start": 833,
                                                            "end": 868,
                                                            "fullWidth": 35,
                                                            "width": 35,
                                                            "openParenToken": {
                                                                "kind": "OpenParenToken",
                                                                "fullStart": 833,
                                                                "fullEnd": 834,
                                                                "start": 833,
                                                                "end": 834,
                                                                "fullWidth": 1,
                                                                "width": 1,
                                                                "text": "(",
                                                                "value": "(",
                                                                "valueText": "("
                                                            },
                                                            "expression": {
                                                                "kind": "InvocationExpression",
                                                                "fullStart": 834,
                                                                "fullEnd": 867,
                                                                "start": 834,
                                                                "end": 867,
                                                                "fullWidth": 33,
                                                                "width": 33,
                                                                "expression": {
                                                                    "kind": "MemberAccessExpression",
                                                                    "fullStart": 834,
                                                                    "fullEnd": 864,
                                                                    "start": 834,
                                                                    "end": 864,
                                                                    "fullWidth": 30,
                                                                    "width": 30,
                                                                    "expression": {
                                                                        "kind": "StringLiteral",
                                                                        "fullStart": 834,
                                                                        "fullEnd": 857,
                                                                        "start": 834,
                                                                        "end": 857,
                                                                        "fullWidth": 23,
                                                                        "width": 23,
                                                                        "text": "\"ABC\\u0041\\u0042\\u0043\"",
                                                                        "value": "ABCABC",
                                                                        "valueText": "ABCABC"
                                                                    },
                                                                    "dotToken": {
                                                                        "kind": "DotToken",
                                                                        "fullStart": 857,
                                                                        "fullEnd": 858,
                                                                        "start": 857,
                                                                        "end": 858,
                                                                        "fullWidth": 1,
                                                                        "width": 1,
                                                                        "text": ".",
                                                                        "value": ".",
                                                                        "valueText": "."
                                                                    },
                                                                    "name": {
                                                                        "kind": "IdentifierName",
                                                                        "fullStart": 858,
                                                                        "fullEnd": 864,
                                                                        "start": 858,
                                                                        "end": 864,
                                                                        "fullWidth": 6,
                                                                        "width": 6,
                                                                        "text": "charAt",
                                                                        "value": "charAt",
                                                                        "valueText": "charAt"
                                                                    }
                                                                },
                                                                "argumentList": {
                                                                    "kind": "ArgumentList",
                                                                    "fullStart": 864,
                                                                    "fullEnd": 867,
                                                                    "start": 864,
                                                                    "end": 867,
                                                                    "fullWidth": 3,
                                                                    "width": 3,
                                                                    "openParenToken": {
                                                                        "kind": "OpenParenToken",
                                                                        "fullStart": 864,
                                                                        "fullEnd": 865,
                                                                        "start": 864,
                                                                        "end": 865,
                                                                        "fullWidth": 1,
                                                                        "width": 1,
                                                                        "text": "(",
                                                                        "value": "(",
                                                                        "valueText": "("
                                                                    },
                                                                    "arguments": [
                                                                        {
                                                                            "kind": "IdentifierName",
                                                                            "fullStart": 865,
                                                                            "fullEnd": 866,
                                                                            "start": 865,
                                                                            "end": 866,
                                                                            "fullWidth": 1,
                                                                            "width": 1,
                                                                            "text": "i",
                                                                            "value": "i",
                                                                            "valueText": "i"
                                                                        }
                                                                    ],
                                                                    "closeParenToken": {
                                                                        "kind": "CloseParenToken",
                                                                        "fullStart": 866,
                                                                        "fullEnd": 867,
                                                                        "start": 866,
                                                                        "end": 867,
                                                                        "fullWidth": 1,
                                                                        "width": 1,
                                                                        "text": ")",
                                                                        "value": ")",
                                                                        "valueText": ")"
                                                                    }
                                                                }
                                                            },
                                                            "closeParenToken": {
                                                                "kind": "CloseParenToken",
                                                                "fullStart": 867,
                                                                "fullEnd": 868,
                                                                "start": 867,
                                                                "end": 868,
                                                                "fullWidth": 1,
                                                                "width": 1,
                                                                "text": ")",
                                                                "value": ")",
                                                                "valueText": ")"
                                                            }
                                                        }
                                                    }
                                                ],
                                                "closeParenToken": {
                                                    "kind": "CloseParenToken",
                                                    "fullStart": 868,
                                                    "fullEnd": 869,
                                                    "start": 868,
                                                    "end": 869,
                                                    "fullWidth": 1,
                                                    "width": 1,
                                                    "text": ")",
                                                    "value": ")",
                                                    "valueText": ")"
                                                }
                                            }
                                        },
                                        "semicolonToken": {
                                            "kind": "SemicolonToken",
                                            "fullStart": 869,
                                            "fullEnd": 872,
                                            "start": 869,
                                            "end": 870,
                                            "fullWidth": 3,
                                            "width": 1,
                                            "text": ";",
                                            "value": ";",
                                            "valueText": ";",
                                            "hasTrailingTrivia": true,
                                            "hasTrailingNewLine": true,
                                            "trailingTrivia": [
                                                {
                                                    "kind": "WhitespaceTrivia",
                                                    "text": " "
                                                },
                                                {
                                                    "kind": "NewLineTrivia",
                                                    "text": "\n"
                                                }
                                            ]
                                        }
                                    }
                                ],
                                "closeBraceToken": {
                                    "kind": "CloseBraceToken",
                                    "fullStart": 872,
                                    "fullEnd": 878,
                                    "start": 876,
                                    "end": 877,
                                    "fullWidth": 6,
                                    "width": 1,
                                    "text": "}",
                                    "value": "}",
                                    "valueText": "}",
                                    "hasLeadingTrivia": true,
                                    "hasTrailingTrivia": true,
                                    "hasTrailingNewLine": true,
                                    "leadingTrivia": [
                                        {
                                            "kind": "WhitespaceTrivia",
                                            "text": "    "
                                        }
                                    ],
                                    "trailingTrivia": [
                                        {
                                            "kind": "NewLineTrivia",
                                            "text": "\n"
                                        }
                                    ]
                                }
                            }
                        }
                    ],
                    "closeBraceToken": {
                        "kind": "CloseBraceToken",
                        "fullStart": 878,
                        "fullEnd": 880,
                        "start": 878,
                        "end": 879,
                        "fullWidth": 2,
                        "width": 1,
                        "text": "}",
                        "value": "}",
                        "valueText": "}",
                        "hasTrailingTrivia": true,
                        "hasTrailingNewLine": true,
                        "trailingTrivia": [
                            {
                                "kind": "NewLineTrivia",
                                "text": "\n"
                            }
                        ]
                    }
                }
            }
        ],
        "endOfFileToken": {
            "kind": "EndOfFileToken",
            "fullStart": 880,
            "fullEnd": 968,
            "start": 968,
            "end": 968,
            "fullWidth": 88,
            "width": 0,
            "text": "",
            "hasLeadingTrivia": true,
            "hasLeadingComment": true,
            "hasLeadingNewLine": true,
            "leadingTrivia": [
                {
                    "kind": "WhitespaceTrivia",
                    "text": "    "
                },
                {
                    "kind": "NewLineTrivia",
                    "text": "\n"
                },
                {
                    "kind": "SingleLineCommentTrivia",
                    "text": "//"
                },
                {
                    "kind": "NewLineTrivia",
                    "text": "\n"
                },
                {
                    "kind": "SingleLineCommentTrivia",
                    "text": "//////////////////////////////////////////////////////////////////////////////"
                },
                {
                    "kind": "NewLineTrivia",
                    "text": "\n"
                },
                {
                    "kind": "NewLineTrivia",
                    "text": "\n"
                }
            ]
        }
    },
    "lineMap": {
        "lineStarts": [
            0,
            61,
            132,
            133,
            137,
            276,
            279,
            333,
            444,
            448,
            449,
            528,
            538,
            563,
            652,
            872,
            878,
            880,
            885,
            888,
            967,
            968
        ],
        "length": 968
    }
}<|MERGE_RESOLUTION|>--- conflicted
+++ resolved
@@ -133,12 +133,8 @@
                             "start": 546,
                             "end": 549,
                             "fullWidth": 3,
-<<<<<<< HEAD
                             "width": 3,
-                            "identifier": {
-=======
                             "propertyName": {
->>>>>>> 85e84683
                                 "kind": "IdentifierName",
                                 "fullStart": 546,
                                 "fullEnd": 547,
