{
    "isDeclaration": false,
    "languageVersion": "EcmaScript5",
    "parseOptions": {
        "allowAutomaticSemicolonInsertion": true
    },
    "sourceUnit": {
        "kind": "SourceUnit",
        "fullStart": 0,
        "fullEnd": 980,
        "start": 381,
        "end": 980,
        "fullWidth": 980,
        "width": 599,
        "isIncrementallyUnusable": true,
        "moduleElements": [
            {
                "kind": "VariableStatement",
                "fullStart": 0,
                "fullEnd": 490,
                "start": 381,
                "end": 489,
                "fullWidth": 490,
                "width": 108,
                "isIncrementallyUnusable": true,
                "modifiers": [],
                "variableDeclaration": {
                    "kind": "VariableDeclaration",
                    "fullStart": 0,
                    "fullEnd": 490,
                    "start": 381,
                    "end": 489,
                    "fullWidth": 490,
                    "width": 108,
                    "isIncrementallyUnusable": true,
                    "varKeyword": {
                        "kind": "VarKeyword",
                        "fullStart": 0,
                        "fullEnd": 385,
                        "start": 381,
                        "end": 384,
                        "fullWidth": 385,
                        "width": 3,
                        "text": "var",
                        "value": "var",
                        "valueText": "var",
                        "hasLeadingTrivia": true,
                        "hasLeadingComment": true,
                        "hasLeadingNewLine": true,
                        "hasTrailingTrivia": true,
                        "leadingTrivia": [
                            {
                                "kind": "SingleLineCommentTrivia",
                                "text": "// Copyright 2009 the Sputnik authors.  All rights reserved."
                            },
                            {
                                "kind": "NewLineTrivia",
                                "text": "\n"
                            },
                            {
                                "kind": "SingleLineCommentTrivia",
                                "text": "// This code is governed by the BSD license found in the LICENSE file."
                            },
                            {
                                "kind": "NewLineTrivia",
                                "text": "\n"
                            },
                            {
                                "kind": "NewLineTrivia",
                                "text": "\n"
                            },
                            {
                                "kind": "MultiLineCommentTrivia",
                                "text": "/**\n * When String.prototype.charAt(pos) calls first calls ToString, giving it the this value as its argument\n *\n * @path ch15/15.5/15.5.4/15.5.4.4/S15.5.4.4_A5.js\n * @description Change toString function, it trow exception, and call charAt()\n */"
                            },
                            {
                                "kind": "NewLineTrivia",
                                "text": "\n"
                            },
                            {
                                "kind": "NewLineTrivia",
                                "text": "\n"
                            }
                        ],
                        "trailingTrivia": [
                            {
                                "kind": "WhitespaceTrivia",
                                "text": " "
                            }
                        ]
                    },
                    "variableDeclarators": [
                        {
                            "kind": "VariableDeclarator",
                            "fullStart": 385,
                            "fullEnd": 490,
                            "start": 385,
                            "end": 489,
                            "fullWidth": 105,
                            "width": 104,
                            "isIncrementallyUnusable": true,
                            "propertyName": {
                                "kind": "IdentifierName",
                                "fullStart": 385,
                                "fullEnd": 390,
                                "start": 385,
                                "end": 390,
                                "fullWidth": 5,
                                "width": 5,
                                "text": "__obj",
                                "value": "__obj",
                                "valueText": "__obj"
                            },
                            "equalsValueClause": {
                                "kind": "EqualsValueClause",
                                "fullStart": 390,
                                "fullEnd": 490,
                                "start": 390,
                                "end": 489,
                                "fullWidth": 100,
                                "width": 99,
                                "isIncrementallyUnusable": true,
                                "equalsToken": {
                                    "kind": "EqualsToken",
                                    "fullStart": 390,
                                    "fullEnd": 391,
                                    "start": 390,
                                    "end": 391,
                                    "fullWidth": 1,
                                    "width": 1,
                                    "text": "=",
                                    "value": "=",
                                    "valueText": "="
                                },
                                "value": {
                                    "kind": "ObjectLiteralExpression",
                                    "fullStart": 391,
                                    "fullEnd": 490,
                                    "start": 391,
                                    "end": 489,
                                    "fullWidth": 99,
                                    "width": 98,
                                    "isIncrementallyUnusable": true,
                                    "openBraceToken": {
                                        "kind": "OpenBraceToken",
                                        "fullStart": 391,
                                        "fullEnd": 393,
                                        "start": 391,
                                        "end": 392,
                                        "fullWidth": 2,
                                        "width": 1,
                                        "text": "{",
                                        "value": "{",
                                        "valueText": "{",
                                        "hasTrailingTrivia": true,
                                        "hasTrailingNewLine": true,
                                        "trailingTrivia": [
                                            {
                                                "kind": "NewLineTrivia",
                                                "text": "\n"
                                            }
                                        ]
                                    },
                                    "propertyAssignments": [
                                        {
                                            "kind": "SimplePropertyAssignment",
                                            "fullStart": 393,
                                            "fullEnd": 406,
                                            "start": 397,
                                            "end": 406,
                                            "fullWidth": 13,
                                            "width": 9,
                                            "propertyName": {
                                                "kind": "IdentifierName",
                                                "fullStart": 393,
                                                "fullEnd": 404,
                                                "start": 397,
                                                "end": 404,
                                                "fullWidth": 11,
                                                "width": 7,
                                                "text": "valueOf",
                                                "value": "valueOf",
                                                "valueText": "valueOf",
                                                "hasLeadingTrivia": true,
                                                "leadingTrivia": [
                                                    {
                                                        "kind": "WhitespaceTrivia",
                                                        "text": "    "
                                                    }
                                                ]
                                            },
                                            "colonToken": {
                                                "kind": "ColonToken",
                                                "fullStart": 404,
                                                "fullEnd": 405,
                                                "start": 404,
                                                "end": 405,
                                                "fullWidth": 1,
                                                "width": 1,
                                                "text": ":",
                                                "value": ":",
                                                "valueText": ":"
                                            },
                                            "expression": {
                                                "kind": "NumericLiteral",
                                                "fullStart": 405,
                                                "fullEnd": 406,
                                                "start": 405,
                                                "end": 406,
                                                "fullWidth": 1,
                                                "width": 1,
                                                "text": "1",
                                                "value": 1,
                                                "valueText": "1"
                                            }
                                        },
                                        {
                                            "kind": "CommaToken",
                                            "fullStart": 406,
                                            "fullEnd": 408,
                                            "start": 406,
                                            "end": 407,
                                            "fullWidth": 2,
                                            "width": 1,
                                            "text": ",",
                                            "value": ",",
                                            "valueText": ",",
                                            "hasTrailingTrivia": true,
                                            "hasTrailingNewLine": true,
                                            "trailingTrivia": [
                                                {
                                                    "kind": "NewLineTrivia",
                                                    "text": "\n"
                                                }
                                            ]
                                        },
                                        {
                                            "kind": "SimplePropertyAssignment",
                                            "fullStart": 408,
                                            "fullEnd": 451,
                                            "start": 412,
                                            "end": 451,
                                            "fullWidth": 43,
                                            "width": 39,
                                            "isIncrementallyUnusable": true,
                                            "propertyName": {
                                                "kind": "IdentifierName",
                                                "fullStart": 408,
                                                "fullEnd": 420,
                                                "start": 412,
                                                "end": 420,
                                                "fullWidth": 12,
                                                "width": 8,
                                                "text": "toString",
                                                "value": "toString",
                                                "valueText": "toString",
                                                "hasLeadingTrivia": true,
                                                "leadingTrivia": [
                                                    {
                                                        "kind": "WhitespaceTrivia",
                                                        "text": "    "
                                                    }
                                                ]
                                            },
                                            "colonToken": {
                                                "kind": "ColonToken",
                                                "fullStart": 420,
                                                "fullEnd": 421,
                                                "start": 420,
                                                "end": 421,
                                                "fullWidth": 1,
                                                "width": 1,
                                                "text": ":",
                                                "value": ":",
                                                "valueText": ":"
                                            },
                                            "expression": {
                                                "kind": "FunctionExpression",
                                                "fullStart": 421,
                                                "fullEnd": 451,
                                                "start": 421,
                                                "end": 451,
                                                "fullWidth": 30,
                                                "width": 30,
                                                "isIncrementallyUnusable": true,
                                                "functionKeyword": {
                                                    "kind": "FunctionKeyword",
                                                    "fullStart": 421,
                                                    "fullEnd": 429,
                                                    "start": 421,
                                                    "end": 429,
                                                    "fullWidth": 8,
                                                    "width": 8,
                                                    "text": "function",
                                                    "value": "function",
                                                    "valueText": "function"
                                                },
                                                "callSignature": {
                                                    "kind": "CallSignature",
                                                    "fullStart": 429,
                                                    "fullEnd": 431,
                                                    "start": 429,
                                                    "end": 431,
                                                    "fullWidth": 2,
                                                    "width": 2,
                                                    "parameterList": {
                                                        "kind": "ParameterList",
                                                        "fullStart": 429,
                                                        "fullEnd": 431,
                                                        "start": 429,
                                                        "end": 431,
                                                        "fullWidth": 2,
                                                        "width": 2,
                                                        "openParenToken": {
                                                            "kind": "OpenParenToken",
                                                            "fullStart": 429,
                                                            "fullEnd": 430,
                                                            "start": 429,
                                                            "end": 430,
                                                            "fullWidth": 1,
                                                            "width": 1,
                                                            "text": "(",
                                                            "value": "(",
                                                            "valueText": "("
                                                        },
                                                        "parameters": [],
                                                        "closeParenToken": {
                                                            "kind": "CloseParenToken",
                                                            "fullStart": 430,
                                                            "fullEnd": 431,
                                                            "start": 430,
                                                            "end": 431,
                                                            "fullWidth": 1,
                                                            "width": 1,
                                                            "text": ")",
                                                            "value": ")",
                                                            "valueText": ")"
                                                        }
                                                    }
                                                },
                                                "block": {
                                                    "kind": "Block",
                                                    "fullStart": 431,
                                                    "fullEnd": 451,
                                                    "start": 431,
                                                    "end": 451,
                                                    "fullWidth": 20,
                                                    "width": 20,
                                                    "isIncrementallyUnusable": true,
                                                    "openBraceToken": {
                                                        "kind": "OpenBraceToken",
                                                        "fullStart": 431,
                                                        "fullEnd": 432,
                                                        "start": 431,
                                                        "end": 432,
                                                        "fullWidth": 1,
                                                        "width": 1,
                                                        "text": "{",
                                                        "value": "{",
                                                        "valueText": "{"
                                                    },
                                                    "statements": [
                                                        {
                                                            "kind": "ThrowStatement",
                                                            "fullStart": 432,
                                                            "fullEnd": 450,
                                                            "start": 432,
                                                            "end": 450,
                                                            "fullWidth": 18,
                                                            "width": 18,
                                                            "isIncrementallyUnusable": true,
                                                            "throwKeyword": {
                                                                "kind": "ThrowKeyword",
                                                                "fullStart": 432,
                                                                "fullEnd": 438,
                                                                "start": 432,
                                                                "end": 437,
                                                                "fullWidth": 6,
                                                                "width": 5,
                                                                "text": "throw",
                                                                "value": "throw",
                                                                "valueText": "throw",
                                                                "hasTrailingTrivia": true,
                                                                "trailingTrivia": [
                                                                    {
                                                                        "kind": "WhitespaceTrivia",
                                                                        "text": " "
                                                                    }
                                                                ]
                                                            },
                                                            "expression": {
                                                                "kind": "StringLiteral",
                                                                "fullStart": 438,
                                                                "fullEnd": 450,
                                                                "start": 438,
                                                                "end": 450,
                                                                "fullWidth": 12,
                                                                "width": 12,
                                                                "text": "'intostring'",
                                                                "value": "intostring",
                                                                "valueText": "intostring"
                                                            },
                                                            "semicolonToken": {
                                                                "kind": "SemicolonToken",
                                                                "fullStart": -1,
                                                                "fullEnd": -1,
                                                                "start": -1,
                                                                "end": -1,
                                                                "fullWidth": 0,
                                                                "width": 0,
                                                                "text": ""
                                                            }
                                                        }
                                                    ],
                                                    "closeBraceToken": {
                                                        "kind": "CloseBraceToken",
                                                        "fullStart": 450,
                                                        "fullEnd": 451,
                                                        "start": 450,
                                                        "end": 451,
                                                        "fullWidth": 1,
                                                        "width": 1,
                                                        "text": "}",
                                                        "value": "}",
                                                        "valueText": "}"
                                                    }
                                                }
                                            }
                                        },
                                        {
                                            "kind": "CommaToken",
                                            "fullStart": 451,
                                            "fullEnd": 453,
                                            "start": 451,
                                            "end": 452,
                                            "fullWidth": 2,
                                            "width": 1,
                                            "text": ",",
                                            "value": ",",
                                            "valueText": ",",
                                            "hasTrailingTrivia": true,
                                            "hasTrailingNewLine": true,
                                            "trailingTrivia": [
                                                {
                                                    "kind": "NewLineTrivia",
                                                    "text": "\n"
                                                }
                                            ]
                                        },
                                        {
                                            "kind": "SimplePropertyAssignment",
                                            "fullStart": 453,
                                            "fullEnd": 488,
                                            "start": 457,
                                            "end": 487,
                                            "fullWidth": 35,
                                            "width": 30,
                                            "propertyName": {
                                                "kind": "IdentifierName",
                                                "fullStart": 453,
                                                "fullEnd": 463,
                                                "start": 457,
                                                "end": 463,
                                                "fullWidth": 10,
                                                "width": 6,
                                                "text": "charAt",
                                                "value": "charAt",
                                                "valueText": "charAt",
                                                "hasLeadingTrivia": true,
                                                "leadingTrivia": [
                                                    {
                                                        "kind": "WhitespaceTrivia",
                                                        "text": "    "
                                                    }
                                                ]
                                            },
                                            "colonToken": {
                                                "kind": "ColonToken",
                                                "fullStart": 463,
                                                "fullEnd": 464,
                                                "start": 463,
                                                "end": 464,
                                                "fullWidth": 1,
                                                "width": 1,
                                                "text": ":",
                                                "value": ":",
                                                "valueText": ":"
                                            },
                                            "expression": {
                                                "kind": "MemberAccessExpression",
                                                "fullStart": 464,
                                                "fullEnd": 488,
                                                "start": 464,
                                                "end": 487,
                                                "fullWidth": 24,
                                                "width": 23,
                                                "expression": {
                                                    "kind": "MemberAccessExpression",
                                                    "fullStart": 464,
                                                    "fullEnd": 480,
                                                    "start": 464,
                                                    "end": 480,
                                                    "fullWidth": 16,
                                                    "width": 16,
                                                    "expression": {
                                                        "kind": "IdentifierName",
                                                        "fullStart": 464,
                                                        "fullEnd": 470,
                                                        "start": 464,
                                                        "end": 470,
                                                        "fullWidth": 6,
                                                        "width": 6,
                                                        "text": "String",
                                                        "value": "String",
                                                        "valueText": "String"
                                                    },
                                                    "dotToken": {
                                                        "kind": "DotToken",
                                                        "fullStart": 470,
                                                        "fullEnd": 471,
                                                        "start": 470,
                                                        "end": 471,
                                                        "fullWidth": 1,
                                                        "width": 1,
                                                        "text": ".",
                                                        "value": ".",
                                                        "valueText": "."
                                                    },
                                                    "name": {
                                                        "kind": "IdentifierName",
                                                        "fullStart": 471,
                                                        "fullEnd": 480,
                                                        "start": 471,
                                                        "end": 480,
                                                        "fullWidth": 9,
                                                        "width": 9,
                                                        "text": "prototype",
                                                        "value": "prototype",
                                                        "valueText": "prototype"
                                                    }
                                                },
                                                "dotToken": {
                                                    "kind": "DotToken",
                                                    "fullStart": 480,
                                                    "fullEnd": 481,
                                                    "start": 480,
                                                    "end": 481,
                                                    "fullWidth": 1,
                                                    "width": 1,
                                                    "text": ".",
                                                    "value": ".",
                                                    "valueText": "."
                                                },
                                                "name": {
                                                    "kind": "IdentifierName",
                                                    "fullStart": 481,
                                                    "fullEnd": 488,
                                                    "start": 481,
                                                    "end": 487,
                                                    "fullWidth": 7,
                                                    "width": 6,
                                                    "text": "charAt",
                                                    "value": "charAt",
                                                    "valueText": "charAt",
                                                    "hasTrailingTrivia": true,
                                                    "hasTrailingNewLine": true,
                                                    "trailingTrivia": [
                                                        {
                                                            "kind": "NewLineTrivia",
                                                            "text": "\n"
                                                        }
                                                    ]
                                                }
                                            }
                                        }
                                    ],
                                    "closeBraceToken": {
                                        "kind": "CloseBraceToken",
                                        "fullStart": 488,
                                        "fullEnd": 490,
                                        "start": 488,
                                        "end": 489,
                                        "fullWidth": 2,
                                        "width": 1,
                                        "text": "}",
                                        "value": "}",
                                        "valueText": "}",
                                        "hasTrailingTrivia": true,
                                        "hasTrailingNewLine": true,
                                        "trailingTrivia": [
                                            {
                                                "kind": "NewLineTrivia",
                                                "text": "\n"
                                            }
                                        ]
                                    }
                                }
                            }
                        }
                    ]
                },
                "semicolonToken": {
                    "kind": "SemicolonToken",
                    "fullStart": -1,
                    "fullEnd": -1,
                    "start": -1,
                    "end": -1,
                    "fullWidth": 0,
                    "width": 0,
                    "text": ""
                }
            },
            {
                "kind": "TryStatement",
                "fullStart": 490,
                "fullEnd": 897,
                "start": 580,
                "end": 896,
                "fullWidth": 407,
                "width": 316,
                "tryKeyword": {
                    "kind": "TryKeyword",
                    "fullStart": 490,
                    "fullEnd": 584,
                    "start": 580,
                    "end": 583,
                    "fullWidth": 94,
                    "width": 3,
                    "text": "try",
                    "value": "try",
                    "valueText": "try",
                    "hasLeadingTrivia": true,
                    "hasLeadingComment": true,
                    "hasLeadingNewLine": true,
                    "hasTrailingTrivia": true,
                    "leadingTrivia": [
                        {
                            "kind": "NewLineTrivia",
                            "text": "\n"
                        },
                        {
                            "kind": "SingleLineCommentTrivia",
                            "text": "//////////////////////////////////////////////////////////////////////////////"
                        },
                        {
                            "kind": "NewLineTrivia",
                            "text": "\n"
                        },
                        {
                            "kind": "SingleLineCommentTrivia",
                            "text": "//CHECK#1"
                        },
                        {
                            "kind": "NewLineTrivia",
                            "text": "\n"
                        }
                    ],
                    "trailingTrivia": [
                        {
                            "kind": "WhitespaceTrivia",
                            "text": " "
                        }
                    ]
                },
                "block": {
                    "kind": "Block",
                    "fullStart": 584,
                    "fullEnd": 774,
                    "start": 584,
                    "end": 773,
                    "fullWidth": 190,
                    "width": 189,
                    "openBraceToken": {
                        "kind": "OpenBraceToken",
                        "fullStart": 584,
                        "fullEnd": 586,
                        "start": 584,
                        "end": 585,
                        "fullWidth": 2,
                        "width": 1,
                        "text": "{",
                        "value": "{",
                        "valueText": "{",
                        "hasTrailingTrivia": true,
                        "hasTrailingNewLine": true,
                        "trailingTrivia": [
                            {
                                "kind": "NewLineTrivia",
                                "text": "\n"
                            }
                        ]
                    },
                    "statements": [
                        {
                            "kind": "VariableStatement",
                            "fullStart": 586,
                            "fullEnd": 612,
                            "start": 588,
                            "end": 611,
                            "fullWidth": 26,
                            "width": 23,
                            "modifiers": [],
                            "variableDeclaration": {
                                "kind": "VariableDeclaration",
                                "fullStart": 586,
                                "fullEnd": 610,
                                "start": 588,
                                "end": 610,
                                "fullWidth": 24,
                                "width": 22,
                                "varKeyword": {
                                    "kind": "VarKeyword",
                                    "fullStart": 586,
                                    "fullEnd": 592,
                                    "start": 588,
                                    "end": 591,
                                    "fullWidth": 6,
                                    "width": 3,
                                    "text": "var",
                                    "value": "var",
                                    "valueText": "var",
                                    "hasLeadingTrivia": true,
                                    "hasTrailingTrivia": true,
                                    "leadingTrivia": [
                                        {
                                            "kind": "WhitespaceTrivia",
                                            "text": "  "
                                        }
                                    ],
                                    "trailingTrivia": [
                                        {
                                            "kind": "WhitespaceTrivia",
                                            "text": " "
                                        }
                                    ]
                                },
                                "variableDeclarators": [
                                    {
                                        "kind": "VariableDeclarator",
                                        "fullStart": 592,
                                        "fullEnd": 610,
                                        "start": 592,
                                        "end": 610,
                                        "fullWidth": 18,
<<<<<<< HEAD
                                        "width": 18,
                                        "identifier": {
=======
                                        "propertyName": {
>>>>>>> 85e84683
                                            "kind": "IdentifierName",
                                            "fullStart": 592,
                                            "fullEnd": 594,
                                            "start": 592,
                                            "end": 593,
                                            "fullWidth": 2,
                                            "width": 1,
                                            "text": "x",
                                            "value": "x",
                                            "valueText": "x",
                                            "hasTrailingTrivia": true,
                                            "trailingTrivia": [
                                                {
                                                    "kind": "WhitespaceTrivia",
                                                    "text": " "
                                                }
                                            ]
                                        },
                                        "equalsValueClause": {
                                            "kind": "EqualsValueClause",
                                            "fullStart": 594,
                                            "fullEnd": 610,
                                            "start": 594,
                                            "end": 610,
                                            "fullWidth": 16,
                                            "width": 16,
                                            "equalsToken": {
                                                "kind": "EqualsToken",
                                                "fullStart": 594,
                                                "fullEnd": 596,
                                                "start": 594,
                                                "end": 595,
                                                "fullWidth": 2,
                                                "width": 1,
                                                "text": "=",
                                                "value": "=",
                                                "valueText": "=",
                                                "hasTrailingTrivia": true,
                                                "trailingTrivia": [
                                                    {
                                                        "kind": "WhitespaceTrivia",
                                                        "text": " "
                                                    }
                                                ]
                                            },
                                            "value": {
                                                "kind": "InvocationExpression",
                                                "fullStart": 596,
                                                "fullEnd": 610,
                                                "start": 596,
                                                "end": 610,
                                                "fullWidth": 14,
                                                "width": 14,
                                                "expression": {
                                                    "kind": "MemberAccessExpression",
                                                    "fullStart": 596,
                                                    "fullEnd": 608,
                                                    "start": 596,
                                                    "end": 608,
                                                    "fullWidth": 12,
                                                    "width": 12,
                                                    "expression": {
                                                        "kind": "IdentifierName",
                                                        "fullStart": 596,
                                                        "fullEnd": 601,
                                                        "start": 596,
                                                        "end": 601,
                                                        "fullWidth": 5,
                                                        "width": 5,
                                                        "text": "__obj",
                                                        "value": "__obj",
                                                        "valueText": "__obj"
                                                    },
                                                    "dotToken": {
                                                        "kind": "DotToken",
                                                        "fullStart": 601,
                                                        "fullEnd": 602,
                                                        "start": 601,
                                                        "end": 602,
                                                        "fullWidth": 1,
                                                        "width": 1,
                                                        "text": ".",
                                                        "value": ".",
                                                        "valueText": "."
                                                    },
                                                    "name": {
                                                        "kind": "IdentifierName",
                                                        "fullStart": 602,
                                                        "fullEnd": 608,
                                                        "start": 602,
                                                        "end": 608,
                                                        "fullWidth": 6,
                                                        "width": 6,
                                                        "text": "charAt",
                                                        "value": "charAt",
                                                        "valueText": "charAt"
                                                    }
                                                },
                                                "argumentList": {
                                                    "kind": "ArgumentList",
                                                    "fullStart": 608,
                                                    "fullEnd": 610,
                                                    "start": 608,
                                                    "end": 610,
                                                    "fullWidth": 2,
                                                    "width": 2,
                                                    "openParenToken": {
                                                        "kind": "OpenParenToken",
                                                        "fullStart": 608,
                                                        "fullEnd": 609,
                                                        "start": 608,
                                                        "end": 609,
                                                        "fullWidth": 1,
                                                        "width": 1,
                                                        "text": "(",
                                                        "value": "(",
                                                        "valueText": "("
                                                    },
                                                    "arguments": [],
                                                    "closeParenToken": {
                                                        "kind": "CloseParenToken",
                                                        "fullStart": 609,
                                                        "fullEnd": 610,
                                                        "start": 609,
                                                        "end": 610,
                                                        "fullWidth": 1,
                                                        "width": 1,
                                                        "text": ")",
                                                        "value": ")",
                                                        "valueText": ")"
                                                    }
                                                }
                                            }
                                        }
                                    }
                                ]
                            },
                            "semicolonToken": {
                                "kind": "SemicolonToken",
                                "fullStart": 610,
                                "fullEnd": 612,
                                "start": 610,
                                "end": 611,
                                "fullWidth": 2,
                                "width": 1,
                                "text": ";",
                                "value": ";",
                                "valueText": ";",
                                "hasTrailingTrivia": true,
                                "hasTrailingNewLine": true,
                                "trailingTrivia": [
                                    {
                                        "kind": "NewLineTrivia",
                                        "text": "\n"
                                    }
                                ]
                            }
                        },
                        {
                            "kind": "ExpressionStatement",
                            "fullStart": 612,
                            "fullEnd": 772,
                            "start": 614,
                            "end": 771,
                            "fullWidth": 160,
                            "width": 157,
                            "expression": {
                                "kind": "InvocationExpression",
                                "fullStart": 612,
                                "fullEnd": 770,
                                "start": 614,
                                "end": 770,
                                "fullWidth": 158,
                                "width": 156,
                                "expression": {
                                    "kind": "IdentifierName",
                                    "fullStart": 612,
                                    "fullEnd": 619,
                                    "start": 614,
                                    "end": 619,
                                    "fullWidth": 7,
                                    "width": 5,
                                    "text": "$FAIL",
                                    "value": "$FAIL",
                                    "valueText": "$FAIL",
                                    "hasLeadingTrivia": true,
                                    "leadingTrivia": [
                                        {
                                            "kind": "WhitespaceTrivia",
                                            "text": "  "
                                        }
                                    ]
                                },
                                "argumentList": {
                                    "kind": "ArgumentList",
                                    "fullStart": 619,
                                    "fullEnd": 770,
                                    "start": 619,
                                    "end": 770,
                                    "fullWidth": 151,
                                    "width": 151,
                                    "openParenToken": {
                                        "kind": "OpenParenToken",
                                        "fullStart": 619,
                                        "fullEnd": 620,
                                        "start": 619,
                                        "end": 620,
                                        "fullWidth": 1,
                                        "width": 1,
                                        "text": "(",
                                        "value": "(",
                                        "valueText": "("
                                    },
                                    "arguments": [
                                        {
                                            "kind": "StringLiteral",
                                            "fullStart": 620,
                                            "fullEnd": 769,
                                            "start": 620,
                                            "end": 769,
                                            "fullWidth": 149,
                                            "width": 149,
                                            "text": "'#1: __obj={valueOf:1,toString:function(){throw \\'intostring\\'},charAt:String.prototype.charAt}; \"var x = __obj.charAt()\" lead to throwing exception'",
                                            "value": "#1: __obj={valueOf:1,toString:function(){throw 'intostring'},charAt:String.prototype.charAt}; \"var x = __obj.charAt()\" lead to throwing exception",
                                            "valueText": "#1: __obj={valueOf:1,toString:function(){throw 'intostring'},charAt:String.prototype.charAt}; \"var x = __obj.charAt()\" lead to throwing exception"
                                        }
                                    ],
                                    "closeParenToken": {
                                        "kind": "CloseParenToken",
                                        "fullStart": 769,
                                        "fullEnd": 770,
                                        "start": 769,
                                        "end": 770,
                                        "fullWidth": 1,
                                        "width": 1,
                                        "text": ")",
                                        "value": ")",
                                        "valueText": ")"
                                    }
                                }
                            },
                            "semicolonToken": {
                                "kind": "SemicolonToken",
                                "fullStart": 770,
                                "fullEnd": 772,
                                "start": 770,
                                "end": 771,
                                "fullWidth": 2,
                                "width": 1,
                                "text": ";",
                                "value": ";",
                                "valueText": ";",
                                "hasTrailingTrivia": true,
                                "hasTrailingNewLine": true,
                                "trailingTrivia": [
                                    {
                                        "kind": "NewLineTrivia",
                                        "text": "\n"
                                    }
                                ]
                            }
                        }
                    ],
                    "closeBraceToken": {
                        "kind": "CloseBraceToken",
                        "fullStart": 772,
                        "fullEnd": 774,
                        "start": 772,
                        "end": 773,
                        "fullWidth": 2,
                        "width": 1,
                        "text": "}",
                        "value": "}",
                        "valueText": "}",
                        "hasTrailingTrivia": true,
                        "trailingTrivia": [
                            {
                                "kind": "WhitespaceTrivia",
                                "text": " "
                            }
                        ]
                    }
                },
                "catchClause": {
                    "kind": "CatchClause",
                    "fullStart": 774,
                    "fullEnd": 897,
                    "start": 774,
                    "end": 896,
                    "fullWidth": 123,
                    "width": 122,
                    "catchKeyword": {
                        "kind": "CatchKeyword",
                        "fullStart": 774,
                        "fullEnd": 780,
                        "start": 774,
                        "end": 779,
                        "fullWidth": 6,
                        "width": 5,
                        "text": "catch",
                        "value": "catch",
                        "valueText": "catch",
                        "hasTrailingTrivia": true,
                        "trailingTrivia": [
                            {
                                "kind": "WhitespaceTrivia",
                                "text": " "
                            }
                        ]
                    },
                    "openParenToken": {
                        "kind": "OpenParenToken",
                        "fullStart": 780,
                        "fullEnd": 781,
                        "start": 780,
                        "end": 781,
                        "fullWidth": 1,
                        "width": 1,
                        "text": "(",
                        "value": "(",
                        "valueText": "("
                    },
                    "identifier": {
                        "kind": "IdentifierName",
                        "fullStart": 781,
                        "fullEnd": 782,
                        "start": 781,
                        "end": 782,
                        "fullWidth": 1,
                        "width": 1,
                        "text": "e",
                        "value": "e",
                        "valueText": "e"
                    },
                    "closeParenToken": {
                        "kind": "CloseParenToken",
                        "fullStart": 782,
                        "fullEnd": 784,
                        "start": 782,
                        "end": 783,
                        "fullWidth": 2,
                        "width": 1,
                        "text": ")",
                        "value": ")",
                        "valueText": ")",
                        "hasTrailingTrivia": true,
                        "trailingTrivia": [
                            {
                                "kind": "WhitespaceTrivia",
                                "text": " "
                            }
                        ]
                    },
                    "block": {
                        "kind": "Block",
                        "fullStart": 784,
                        "fullEnd": 897,
                        "start": 784,
                        "end": 896,
                        "fullWidth": 113,
                        "width": 112,
                        "openBraceToken": {
                            "kind": "OpenBraceToken",
                            "fullStart": 784,
                            "fullEnd": 786,
                            "start": 784,
                            "end": 785,
                            "fullWidth": 2,
                            "width": 1,
                            "text": "{",
                            "value": "{",
                            "valueText": "{",
                            "hasTrailingTrivia": true,
                            "hasTrailingNewLine": true,
                            "trailingTrivia": [
                                {
                                    "kind": "NewLineTrivia",
                                    "text": "\n"
                                }
                            ]
                        },
                        "statements": [
                            {
                                "kind": "IfStatement",
                                "fullStart": 786,
                                "fullEnd": 895,
                                "start": 788,
                                "end": 894,
                                "fullWidth": 109,
                                "width": 106,
                                "ifKeyword": {
                                    "kind": "IfKeyword",
                                    "fullStart": 786,
                                    "fullEnd": 791,
                                    "start": 788,
                                    "end": 790,
                                    "fullWidth": 5,
                                    "width": 2,
                                    "text": "if",
                                    "value": "if",
                                    "valueText": "if",
                                    "hasLeadingTrivia": true,
                                    "hasTrailingTrivia": true,
                                    "leadingTrivia": [
                                        {
                                            "kind": "WhitespaceTrivia",
                                            "text": "  "
                                        }
                                    ],
                                    "trailingTrivia": [
                                        {
                                            "kind": "WhitespaceTrivia",
                                            "text": " "
                                        }
                                    ]
                                },
                                "openParenToken": {
                                    "kind": "OpenParenToken",
                                    "fullStart": 791,
                                    "fullEnd": 792,
                                    "start": 791,
                                    "end": 792,
                                    "fullWidth": 1,
                                    "width": 1,
                                    "text": "(",
                                    "value": "(",
                                    "valueText": "("
                                },
                                "condition": {
                                    "kind": "NotEqualsExpression",
                                    "fullStart": 792,
                                    "fullEnd": 810,
                                    "start": 792,
                                    "end": 810,
                                    "fullWidth": 18,
                                    "width": 18,
                                    "left": {
                                        "kind": "IdentifierName",
                                        "fullStart": 792,
                                        "fullEnd": 794,
                                        "start": 792,
                                        "end": 793,
                                        "fullWidth": 2,
                                        "width": 1,
                                        "text": "e",
                                        "value": "e",
                                        "valueText": "e",
                                        "hasTrailingTrivia": true,
                                        "trailingTrivia": [
                                            {
                                                "kind": "WhitespaceTrivia",
                                                "text": " "
                                            }
                                        ]
                                    },
                                    "operatorToken": {
                                        "kind": "ExclamationEqualsEqualsToken",
                                        "fullStart": 794,
                                        "fullEnd": 798,
                                        "start": 794,
                                        "end": 797,
                                        "fullWidth": 4,
                                        "width": 3,
                                        "text": "!==",
                                        "value": "!==",
                                        "valueText": "!==",
                                        "hasTrailingTrivia": true,
                                        "trailingTrivia": [
                                            {
                                                "kind": "WhitespaceTrivia",
                                                "text": " "
                                            }
                                        ]
                                    },
                                    "right": {
                                        "kind": "StringLiteral",
                                        "fullStart": 798,
                                        "fullEnd": 810,
                                        "start": 798,
                                        "end": 810,
                                        "fullWidth": 12,
                                        "width": 12,
                                        "text": "'intostring'",
                                        "value": "intostring",
                                        "valueText": "intostring"
                                    }
                                },
                                "closeParenToken": {
                                    "kind": "CloseParenToken",
                                    "fullStart": 810,
                                    "fullEnd": 812,
                                    "start": 810,
                                    "end": 811,
                                    "fullWidth": 2,
                                    "width": 1,
                                    "text": ")",
                                    "value": ")",
                                    "valueText": ")",
                                    "hasTrailingTrivia": true,
                                    "trailingTrivia": [
                                        {
                                            "kind": "WhitespaceTrivia",
                                            "text": " "
                                        }
                                    ]
                                },
                                "statement": {
                                    "kind": "Block",
                                    "fullStart": 812,
                                    "fullEnd": 895,
                                    "start": 812,
                                    "end": 894,
                                    "fullWidth": 83,
                                    "width": 82,
                                    "openBraceToken": {
                                        "kind": "OpenBraceToken",
                                        "fullStart": 812,
                                        "fullEnd": 814,
                                        "start": 812,
                                        "end": 813,
                                        "fullWidth": 2,
                                        "width": 1,
                                        "text": "{",
                                        "value": "{",
                                        "valueText": "{",
                                        "hasTrailingTrivia": true,
                                        "hasTrailingNewLine": true,
                                        "trailingTrivia": [
                                            {
                                                "kind": "NewLineTrivia",
                                                "text": "\n"
                                            }
                                        ]
                                    },
                                    "statements": [
                                        {
                                            "kind": "ExpressionStatement",
                                            "fullStart": 814,
                                            "fullEnd": 891,
                                            "start": 818,
                                            "end": 889,
                                            "fullWidth": 77,
                                            "width": 71,
                                            "expression": {
                                                "kind": "InvocationExpression",
                                                "fullStart": 814,
                                                "fullEnd": 888,
                                                "start": 818,
                                                "end": 888,
                                                "fullWidth": 74,
                                                "width": 70,
                                                "expression": {
                                                    "kind": "IdentifierName",
                                                    "fullStart": 814,
                                                    "fullEnd": 824,
                                                    "start": 818,
                                                    "end": 824,
                                                    "fullWidth": 10,
                                                    "width": 6,
                                                    "text": "$ERROR",
                                                    "value": "$ERROR",
                                                    "valueText": "$ERROR",
                                                    "hasLeadingTrivia": true,
                                                    "leadingTrivia": [
                                                        {
                                                            "kind": "WhitespaceTrivia",
                                                            "text": "    "
                                                        }
                                                    ]
                                                },
                                                "argumentList": {
                                                    "kind": "ArgumentList",
                                                    "fullStart": 824,
                                                    "fullEnd": 888,
                                                    "start": 824,
                                                    "end": 888,
                                                    "fullWidth": 64,
                                                    "width": 64,
                                                    "openParenToken": {
                                                        "kind": "OpenParenToken",
                                                        "fullStart": 824,
                                                        "fullEnd": 825,
                                                        "start": 824,
                                                        "end": 825,
                                                        "fullWidth": 1,
                                                        "width": 1,
                                                        "text": "(",
                                                        "value": "(",
                                                        "valueText": "("
                                                    },
                                                    "arguments": [
                                                        {
                                                            "kind": "AddExpression",
                                                            "fullStart": 825,
                                                            "fullEnd": 887,
                                                            "start": 825,
                                                            "end": 886,
                                                            "fullWidth": 62,
                                                            "width": 61,
                                                            "left": {
                                                                "kind": "StringLiteral",
                                                                "fullStart": 825,
                                                                "fullEnd": 884,
                                                                "start": 825,
                                                                "end": 884,
                                                                "fullWidth": 59,
                                                                "width": 59,
                                                                "text": "'#1.1: Exception === \\'intostring\\'. Actual: exception ==='",
                                                                "value": "#1.1: Exception === 'intostring'. Actual: exception ===",
                                                                "valueText": "#1.1: Exception === 'intostring'. Actual: exception ==="
                                                            },
                                                            "operatorToken": {
                                                                "kind": "PlusToken",
                                                                "fullStart": 884,
                                                                "fullEnd": 885,
                                                                "start": 884,
                                                                "end": 885,
                                                                "fullWidth": 1,
                                                                "width": 1,
                                                                "text": "+",
                                                                "value": "+",
                                                                "valueText": "+"
                                                            },
                                                            "right": {
                                                                "kind": "IdentifierName",
                                                                "fullStart": 885,
                                                                "fullEnd": 887,
                                                                "start": 885,
                                                                "end": 886,
                                                                "fullWidth": 2,
                                                                "width": 1,
                                                                "text": "e",
                                                                "value": "e",
                                                                "valueText": "e",
                                                                "hasTrailingTrivia": true,
                                                                "trailingTrivia": [
                                                                    {
                                                                        "kind": "WhitespaceTrivia",
                                                                        "text": " "
                                                                    }
                                                                ]
                                                            }
                                                        }
                                                    ],
                                                    "closeParenToken": {
                                                        "kind": "CloseParenToken",
                                                        "fullStart": 887,
                                                        "fullEnd": 888,
                                                        "start": 887,
                                                        "end": 888,
                                                        "fullWidth": 1,
                                                        "width": 1,
                                                        "text": ")",
                                                        "value": ")",
                                                        "valueText": ")"
                                                    }
                                                }
                                            },
                                            "semicolonToken": {
                                                "kind": "SemicolonToken",
                                                "fullStart": 888,
                                                "fullEnd": 891,
                                                "start": 888,
                                                "end": 889,
                                                "fullWidth": 3,
                                                "width": 1,
                                                "text": ";",
                                                "value": ";",
                                                "valueText": ";",
                                                "hasTrailingTrivia": true,
                                                "hasTrailingNewLine": true,
                                                "trailingTrivia": [
                                                    {
                                                        "kind": "WhitespaceTrivia",
                                                        "text": " "
                                                    },
                                                    {
                                                        "kind": "NewLineTrivia",
                                                        "text": "\n"
                                                    }
                                                ]
                                            }
                                        }
                                    ],
                                    "closeBraceToken": {
                                        "kind": "CloseBraceToken",
                                        "fullStart": 891,
                                        "fullEnd": 895,
                                        "start": 893,
                                        "end": 894,
                                        "fullWidth": 4,
                                        "width": 1,
                                        "text": "}",
                                        "value": "}",
                                        "valueText": "}",
                                        "hasLeadingTrivia": true,
                                        "hasTrailingTrivia": true,
                                        "hasTrailingNewLine": true,
                                        "leadingTrivia": [
                                            {
                                                "kind": "WhitespaceTrivia",
                                                "text": "  "
                                            }
                                        ],
                                        "trailingTrivia": [
                                            {
                                                "kind": "NewLineTrivia",
                                                "text": "\n"
                                            }
                                        ]
                                    }
                                }
                            }
                        ],
                        "closeBraceToken": {
                            "kind": "CloseBraceToken",
                            "fullStart": 895,
                            "fullEnd": 897,
                            "start": 895,
                            "end": 896,
                            "fullWidth": 2,
                            "width": 1,
                            "text": "}",
                            "value": "}",
                            "valueText": "}",
                            "hasTrailingTrivia": true,
                            "hasTrailingNewLine": true,
                            "trailingTrivia": [
                                {
                                    "kind": "NewLineTrivia",
                                    "text": "\n"
                                }
                            ]
                        }
                    }
                }
            }
        ],
        "endOfFileToken": {
            "kind": "EndOfFileToken",
            "fullStart": 897,
            "fullEnd": 980,
            "start": 980,
            "end": 980,
            "fullWidth": 83,
            "width": 0,
            "text": "",
            "hasLeadingTrivia": true,
            "hasLeadingComment": true,
            "hasLeadingNewLine": true,
            "leadingTrivia": [
                {
                    "kind": "SingleLineCommentTrivia",
                    "text": "//"
                },
                {
                    "kind": "NewLineTrivia",
                    "text": "\n"
                },
                {
                    "kind": "SingleLineCommentTrivia",
                    "text": "//////////////////////////////////////////////////////////////////////////////"
                },
                {
                    "kind": "NewLineTrivia",
                    "text": "\n"
                },
                {
                    "kind": "NewLineTrivia",
                    "text": "\n"
                }
            ]
        }
    },
    "lineMap": {
        "lineStarts": [
            0,
            61,
            132,
            133,
            137,
            243,
            246,
            297,
            376,
            380,
            381,
            393,
            408,
            453,
            488,
            490,
            491,
            570,
            580,
            586,
            612,
            772,
            786,
            814,
            891,
            895,
            897,
            900,
            979,
            980
        ],
        "length": 980
    }
}<|MERGE_RESOLUTION|>--- conflicted
+++ resolved
@@ -742,12 +742,8 @@
                                         "start": 592,
                                         "end": 610,
                                         "fullWidth": 18,
-<<<<<<< HEAD
                                         "width": 18,
-                                        "identifier": {
-=======
                                         "propertyName": {
->>>>>>> 85e84683
                                             "kind": "IdentifierName",
                                             "fullStart": 592,
                                             "fullEnd": 594,
