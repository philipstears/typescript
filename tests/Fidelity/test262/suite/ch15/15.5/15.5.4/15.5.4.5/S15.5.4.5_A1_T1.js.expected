{
    "isDeclaration": false,
    "languageVersion": "EcmaScript5",
    "parseOptions": {
        "allowAutomaticSemicolonInsertion": true
    },
    "sourceUnit": {
        "kind": "SourceUnit",
        "fullStart": 0,
        "fullEnd": 957,
        "start": 297,
        "end": 957,
        "fullWidth": 957,
        "width": 660,
        "moduleElements": [
            {
                "kind": "VariableStatement",
                "fullStart": 0,
                "fullEnd": 330,
                "start": 297,
                "end": 329,
                "fullWidth": 330,
                "width": 32,
                "modifiers": [],
                "variableDeclaration": {
                    "kind": "VariableDeclaration",
                    "fullStart": 0,
                    "fullEnd": 328,
                    "start": 297,
                    "end": 328,
                    "fullWidth": 328,
                    "width": 31,
                    "varKeyword": {
                        "kind": "VarKeyword",
                        "fullStart": 0,
                        "fullEnd": 301,
                        "start": 297,
                        "end": 300,
                        "fullWidth": 301,
                        "width": 3,
                        "text": "var",
                        "value": "var",
                        "valueText": "var",
                        "hasLeadingTrivia": true,
                        "hasLeadingComment": true,
                        "hasLeadingNewLine": true,
                        "hasTrailingTrivia": true,
                        "leadingTrivia": [
                            {
                                "kind": "SingleLineCommentTrivia",
                                "text": "// Copyright 2009 the Sputnik authors.  All rights reserved."
                            },
                            {
                                "kind": "NewLineTrivia",
                                "text": "\n"
                            },
                            {
                                "kind": "SingleLineCommentTrivia",
                                "text": "// This code is governed by the BSD license found in the LICENSE file."
                            },
                            {
                                "kind": "NewLineTrivia",
                                "text": "\n"
                            },
                            {
                                "kind": "NewLineTrivia",
                                "text": "\n"
                            },
                            {
                                "kind": "MultiLineCommentTrivia",
                                "text": "/**\n * String.prototype.charCodeAt(pos)\n *\n * @path ch15/15.5/15.5.4/15.5.4.5/S15.5.4.5_A1_T1.js\n * @description pos is false and true, and instance is object\n */"
                            },
                            {
                                "kind": "NewLineTrivia",
                                "text": "\n"
                            },
                            {
                                "kind": "NewLineTrivia",
                                "text": "\n"
                            }
                        ],
                        "trailingTrivia": [
                            {
                                "kind": "WhitespaceTrivia",
                                "text": " "
                            }
                        ]
                    },
                    "variableDeclarators": [
                        {
                            "kind": "VariableDeclarator",
                            "fullStart": 301,
                            "fullEnd": 328,
                            "start": 301,
                            "end": 328,
                            "fullWidth": 27,
<<<<<<< HEAD
                            "width": 27,
                            "identifier": {
=======
                            "propertyName": {
>>>>>>> 85e84683
                                "kind": "IdentifierName",
                                "fullStart": 301,
                                "fullEnd": 312,
                                "start": 301,
                                "end": 311,
                                "fullWidth": 11,
                                "width": 10,
                                "text": "__instance",
                                "value": "__instance",
                                "valueText": "__instance",
                                "hasTrailingTrivia": true,
                                "trailingTrivia": [
                                    {
                                        "kind": "WhitespaceTrivia",
                                        "text": " "
                                    }
                                ]
                            },
                            "equalsValueClause": {
                                "kind": "EqualsValueClause",
                                "fullStart": 312,
                                "fullEnd": 328,
                                "start": 312,
                                "end": 328,
                                "fullWidth": 16,
                                "width": 16,
                                "equalsToken": {
                                    "kind": "EqualsToken",
                                    "fullStart": 312,
                                    "fullEnd": 314,
                                    "start": 312,
                                    "end": 313,
                                    "fullWidth": 2,
                                    "width": 1,
                                    "text": "=",
                                    "value": "=",
                                    "valueText": "=",
                                    "hasTrailingTrivia": true,
                                    "trailingTrivia": [
                                        {
                                            "kind": "WhitespaceTrivia",
                                            "text": " "
                                        }
                                    ]
                                },
                                "value": {
                                    "kind": "ObjectCreationExpression",
                                    "fullStart": 314,
                                    "fullEnd": 328,
                                    "start": 314,
                                    "end": 328,
                                    "fullWidth": 14,
                                    "width": 14,
                                    "newKeyword": {
                                        "kind": "NewKeyword",
                                        "fullStart": 314,
                                        "fullEnd": 318,
                                        "start": 314,
                                        "end": 317,
                                        "fullWidth": 4,
                                        "width": 3,
                                        "text": "new",
                                        "value": "new",
                                        "valueText": "new",
                                        "hasTrailingTrivia": true,
                                        "trailingTrivia": [
                                            {
                                                "kind": "WhitespaceTrivia",
                                                "text": " "
                                            }
                                        ]
                                    },
                                    "expression": {
                                        "kind": "IdentifierName",
                                        "fullStart": 318,
                                        "fullEnd": 324,
                                        "start": 318,
                                        "end": 324,
                                        "fullWidth": 6,
                                        "width": 6,
                                        "text": "Object",
                                        "value": "Object",
                                        "valueText": "Object"
                                    },
                                    "argumentList": {
                                        "kind": "ArgumentList",
                                        "fullStart": 324,
                                        "fullEnd": 328,
                                        "start": 324,
                                        "end": 328,
                                        "fullWidth": 4,
                                        "width": 4,
                                        "openParenToken": {
                                            "kind": "OpenParenToken",
                                            "fullStart": 324,
                                            "fullEnd": 325,
                                            "start": 324,
                                            "end": 325,
                                            "fullWidth": 1,
                                            "width": 1,
                                            "text": "(",
                                            "value": "(",
                                            "valueText": "("
                                        },
                                        "arguments": [
                                            {
                                                "kind": "NumericLiteral",
                                                "fullStart": 325,
                                                "fullEnd": 327,
                                                "start": 325,
                                                "end": 327,
                                                "fullWidth": 2,
                                                "width": 2,
                                                "text": "42",
                                                "value": 42,
                                                "valueText": "42"
                                            }
                                        ],
                                        "closeParenToken": {
                                            "kind": "CloseParenToken",
                                            "fullStart": 327,
                                            "fullEnd": 328,
                                            "start": 327,
                                            "end": 328,
                                            "fullWidth": 1,
                                            "width": 1,
                                            "text": ")",
                                            "value": ")",
                                            "valueText": ")"
                                        }
                                    }
                                }
                            }
                        }
                    ]
                },
                "semicolonToken": {
                    "kind": "SemicolonToken",
                    "fullStart": 328,
                    "fullEnd": 330,
                    "start": 328,
                    "end": 329,
                    "fullWidth": 2,
                    "width": 1,
                    "text": ";",
                    "value": ";",
                    "valueText": ";",
                    "hasTrailingTrivia": true,
                    "hasTrailingNewLine": true,
                    "trailingTrivia": [
                        {
                            "kind": "NewLineTrivia",
                            "text": "\n"
                        }
                    ]
                }
            },
            {
                "kind": "ExpressionStatement",
                "fullStart": 330,
                "fullEnd": 384,
                "start": 331,
                "end": 383,
                "fullWidth": 54,
                "width": 52,
                "expression": {
                    "kind": "AssignmentExpression",
                    "fullStart": 330,
                    "fullEnd": 382,
                    "start": 331,
                    "end": 382,
                    "fullWidth": 52,
                    "width": 51,
                    "left": {
                        "kind": "MemberAccessExpression",
                        "fullStart": 330,
                        "fullEnd": 353,
                        "start": 331,
                        "end": 352,
                        "fullWidth": 23,
                        "width": 21,
                        "expression": {
                            "kind": "IdentifierName",
                            "fullStart": 330,
                            "fullEnd": 341,
                            "start": 331,
                            "end": 341,
                            "fullWidth": 11,
                            "width": 10,
                            "text": "__instance",
                            "value": "__instance",
                            "valueText": "__instance",
                            "hasLeadingTrivia": true,
                            "hasLeadingNewLine": true,
                            "leadingTrivia": [
                                {
                                    "kind": "NewLineTrivia",
                                    "text": "\n"
                                }
                            ]
                        },
                        "dotToken": {
                            "kind": "DotToken",
                            "fullStart": 341,
                            "fullEnd": 342,
                            "start": 341,
                            "end": 342,
                            "fullWidth": 1,
                            "width": 1,
                            "text": ".",
                            "value": ".",
                            "valueText": "."
                        },
                        "name": {
                            "kind": "IdentifierName",
                            "fullStart": 342,
                            "fullEnd": 353,
                            "start": 342,
                            "end": 352,
                            "fullWidth": 11,
                            "width": 10,
                            "text": "charCodeAt",
                            "value": "charCodeAt",
                            "valueText": "charCodeAt",
                            "hasTrailingTrivia": true,
                            "trailingTrivia": [
                                {
                                    "kind": "WhitespaceTrivia",
                                    "text": " "
                                }
                            ]
                        }
                    },
                    "operatorToken": {
                        "kind": "EqualsToken",
                        "fullStart": 353,
                        "fullEnd": 355,
                        "start": 353,
                        "end": 354,
                        "fullWidth": 2,
                        "width": 1,
                        "text": "=",
                        "value": "=",
                        "valueText": "=",
                        "hasTrailingTrivia": true,
                        "trailingTrivia": [
                            {
                                "kind": "WhitespaceTrivia",
                                "text": " "
                            }
                        ]
                    },
                    "right": {
                        "kind": "MemberAccessExpression",
                        "fullStart": 355,
                        "fullEnd": 382,
                        "start": 355,
                        "end": 382,
                        "fullWidth": 27,
                        "width": 27,
                        "expression": {
                            "kind": "MemberAccessExpression",
                            "fullStart": 355,
                            "fullEnd": 371,
                            "start": 355,
                            "end": 371,
                            "fullWidth": 16,
                            "width": 16,
                            "expression": {
                                "kind": "IdentifierName",
                                "fullStart": 355,
                                "fullEnd": 361,
                                "start": 355,
                                "end": 361,
                                "fullWidth": 6,
                                "width": 6,
                                "text": "String",
                                "value": "String",
                                "valueText": "String"
                            },
                            "dotToken": {
                                "kind": "DotToken",
                                "fullStart": 361,
                                "fullEnd": 362,
                                "start": 361,
                                "end": 362,
                                "fullWidth": 1,
                                "width": 1,
                                "text": ".",
                                "value": ".",
                                "valueText": "."
                            },
                            "name": {
                                "kind": "IdentifierName",
                                "fullStart": 362,
                                "fullEnd": 371,
                                "start": 362,
                                "end": 371,
                                "fullWidth": 9,
                                "width": 9,
                                "text": "prototype",
                                "value": "prototype",
                                "valueText": "prototype"
                            }
                        },
                        "dotToken": {
                            "kind": "DotToken",
                            "fullStart": 371,
                            "fullEnd": 372,
                            "start": 371,
                            "end": 372,
                            "fullWidth": 1,
                            "width": 1,
                            "text": ".",
                            "value": ".",
                            "valueText": "."
                        },
                        "name": {
                            "kind": "IdentifierName",
                            "fullStart": 372,
                            "fullEnd": 382,
                            "start": 372,
                            "end": 382,
                            "fullWidth": 10,
                            "width": 10,
                            "text": "charCodeAt",
                            "value": "charCodeAt",
                            "valueText": "charCodeAt"
                        }
                    }
                },
                "semicolonToken": {
                    "kind": "SemicolonToken",
                    "fullStart": 382,
                    "fullEnd": 384,
                    "start": 382,
                    "end": 383,
                    "fullWidth": 2,
                    "width": 1,
                    "text": ";",
                    "value": ";",
                    "valueText": ";",
                    "hasTrailingTrivia": true,
                    "hasTrailingNewLine": true,
                    "trailingTrivia": [
                        {
                            "kind": "NewLineTrivia",
                            "text": "\n"
                        }
                    ]
                }
            },
            {
                "kind": "IfStatement",
                "fullStart": 384,
                "fullEnd": 874,
                "start": 474,
                "end": 873,
                "fullWidth": 490,
                "width": 399,
                "ifKeyword": {
                    "kind": "IfKeyword",
                    "fullStart": 384,
                    "fullEnd": 477,
                    "start": 474,
                    "end": 476,
                    "fullWidth": 93,
                    "width": 2,
                    "text": "if",
                    "value": "if",
                    "valueText": "if",
                    "hasLeadingTrivia": true,
                    "hasLeadingComment": true,
                    "hasLeadingNewLine": true,
                    "hasTrailingTrivia": true,
                    "leadingTrivia": [
                        {
                            "kind": "NewLineTrivia",
                            "text": "\n"
                        },
                        {
                            "kind": "SingleLineCommentTrivia",
                            "text": "//////////////////////////////////////////////////////////////////////////////"
                        },
                        {
                            "kind": "NewLineTrivia",
                            "text": "\n"
                        },
                        {
                            "kind": "SingleLineCommentTrivia",
                            "text": "//CHECK#1"
                        },
                        {
                            "kind": "NewLineTrivia",
                            "text": "\n"
                        }
                    ],
                    "trailingTrivia": [
                        {
                            "kind": "WhitespaceTrivia",
                            "text": " "
                        }
                    ]
                },
                "openParenToken": {
                    "kind": "OpenParenToken",
                    "fullStart": 477,
                    "fullEnd": 478,
                    "start": 477,
                    "end": 478,
                    "fullWidth": 1,
                    "width": 1,
                    "text": "(",
                    "value": "(",
                    "valueText": "("
                },
                "condition": {
                    "kind": "LogicalOrExpression",
                    "fullStart": 478,
                    "fullEnd": 553,
                    "start": 478,
                    "end": 553,
                    "fullWidth": 75,
                    "width": 75,
                    "left": {
                        "kind": "ParenthesizedExpression",
                        "fullStart": 478,
                        "fullEnd": 515,
                        "start": 478,
                        "end": 515,
                        "fullWidth": 37,
                        "width": 37,
                        "openParenToken": {
                            "kind": "OpenParenToken",
                            "fullStart": 478,
                            "fullEnd": 479,
                            "start": 478,
                            "end": 479,
                            "fullWidth": 1,
                            "width": 1,
                            "text": "(",
                            "value": "(",
                            "valueText": "("
                        },
                        "expression": {
                            "kind": "NotEqualsExpression",
                            "fullStart": 479,
                            "fullEnd": 514,
                            "start": 479,
                            "end": 514,
                            "fullWidth": 35,
                            "width": 35,
                            "left": {
                                "kind": "InvocationExpression",
                                "fullStart": 479,
                                "fullEnd": 508,
                                "start": 479,
                                "end": 507,
                                "fullWidth": 29,
                                "width": 28,
                                "expression": {
                                    "kind": "MemberAccessExpression",
                                    "fullStart": 479,
                                    "fullEnd": 500,
                                    "start": 479,
                                    "end": 500,
                                    "fullWidth": 21,
                                    "width": 21,
                                    "expression": {
                                        "kind": "IdentifierName",
                                        "fullStart": 479,
                                        "fullEnd": 489,
                                        "start": 479,
                                        "end": 489,
                                        "fullWidth": 10,
                                        "width": 10,
                                        "text": "__instance",
                                        "value": "__instance",
                                        "valueText": "__instance"
                                    },
                                    "dotToken": {
                                        "kind": "DotToken",
                                        "fullStart": 489,
                                        "fullEnd": 490,
                                        "start": 489,
                                        "end": 490,
                                        "fullWidth": 1,
                                        "width": 1,
                                        "text": ".",
                                        "value": ".",
                                        "valueText": "."
                                    },
                                    "name": {
                                        "kind": "IdentifierName",
                                        "fullStart": 490,
                                        "fullEnd": 500,
                                        "start": 490,
                                        "end": 500,
                                        "fullWidth": 10,
                                        "width": 10,
                                        "text": "charCodeAt",
                                        "value": "charCodeAt",
                                        "valueText": "charCodeAt"
                                    }
                                },
                                "argumentList": {
                                    "kind": "ArgumentList",
                                    "fullStart": 500,
                                    "fullEnd": 508,
                                    "start": 500,
                                    "end": 507,
                                    "fullWidth": 8,
                                    "width": 7,
                                    "openParenToken": {
                                        "kind": "OpenParenToken",
                                        "fullStart": 500,
                                        "fullEnd": 501,
                                        "start": 500,
                                        "end": 501,
                                        "fullWidth": 1,
                                        "width": 1,
                                        "text": "(",
                                        "value": "(",
                                        "valueText": "("
                                    },
                                    "arguments": [
                                        {
                                            "kind": "FalseKeyword",
                                            "fullStart": 501,
                                            "fullEnd": 506,
                                            "start": 501,
                                            "end": 506,
                                            "fullWidth": 5,
                                            "width": 5,
                                            "text": "false",
                                            "value": false,
                                            "valueText": "false"
                                        }
                                    ],
                                    "closeParenToken": {
                                        "kind": "CloseParenToken",
                                        "fullStart": 506,
                                        "fullEnd": 508,
                                        "start": 506,
                                        "end": 507,
                                        "fullWidth": 2,
                                        "width": 1,
                                        "text": ")",
                                        "value": ")",
                                        "valueText": ")",
                                        "hasTrailingTrivia": true,
                                        "trailingTrivia": [
                                            {
                                                "kind": "WhitespaceTrivia",
                                                "text": " "
                                            }
                                        ]
                                    }
                                }
                            },
                            "operatorToken": {
                                "kind": "ExclamationEqualsEqualsToken",
                                "fullStart": 508,
                                "fullEnd": 512,
                                "start": 508,
                                "end": 511,
                                "fullWidth": 4,
                                "width": 3,
                                "text": "!==",
                                "value": "!==",
                                "valueText": "!==",
                                "hasTrailingTrivia": true,
                                "trailingTrivia": [
                                    {
                                        "kind": "WhitespaceTrivia",
                                        "text": " "
                                    }
                                ]
                            },
                            "right": {
                                "kind": "NumericLiteral",
                                "fullStart": 512,
                                "fullEnd": 514,
                                "start": 512,
                                "end": 514,
                                "fullWidth": 2,
                                "width": 2,
                                "text": "52",
                                "value": 52,
                                "valueText": "52"
                            }
                        },
                        "closeParenToken": {
                            "kind": "CloseParenToken",
                            "fullStart": 514,
                            "fullEnd": 515,
                            "start": 514,
                            "end": 515,
                            "fullWidth": 1,
                            "width": 1,
                            "text": ")",
                            "value": ")",
                            "valueText": ")"
                        }
                    },
                    "operatorToken": {
                        "kind": "BarBarToken",
                        "fullStart": 515,
                        "fullEnd": 517,
                        "start": 515,
                        "end": 517,
                        "fullWidth": 2,
                        "width": 2,
                        "text": "||",
                        "value": "||",
                        "valueText": "||"
                    },
                    "right": {
                        "kind": "ParenthesizedExpression",
                        "fullStart": 517,
                        "fullEnd": 553,
                        "start": 517,
                        "end": 553,
                        "fullWidth": 36,
                        "width": 36,
                        "openParenToken": {
                            "kind": "OpenParenToken",
                            "fullStart": 517,
                            "fullEnd": 518,
                            "start": 517,
                            "end": 518,
                            "fullWidth": 1,
                            "width": 1,
                            "text": "(",
                            "value": "(",
                            "valueText": "("
                        },
                        "expression": {
                            "kind": "NotEqualsExpression",
                            "fullStart": 518,
                            "fullEnd": 552,
                            "start": 518,
                            "end": 552,
                            "fullWidth": 34,
                            "width": 34,
                            "left": {
                                "kind": "InvocationExpression",
                                "fullStart": 518,
                                "fullEnd": 546,
                                "start": 518,
                                "end": 545,
                                "fullWidth": 28,
                                "width": 27,
                                "expression": {
                                    "kind": "MemberAccessExpression",
                                    "fullStart": 518,
                                    "fullEnd": 539,
                                    "start": 518,
                                    "end": 539,
                                    "fullWidth": 21,
                                    "width": 21,
                                    "expression": {
                                        "kind": "IdentifierName",
                                        "fullStart": 518,
                                        "fullEnd": 528,
                                        "start": 518,
                                        "end": 528,
                                        "fullWidth": 10,
                                        "width": 10,
                                        "text": "__instance",
                                        "value": "__instance",
                                        "valueText": "__instance"
                                    },
                                    "dotToken": {
                                        "kind": "DotToken",
                                        "fullStart": 528,
                                        "fullEnd": 529,
                                        "start": 528,
                                        "end": 529,
                                        "fullWidth": 1,
                                        "width": 1,
                                        "text": ".",
                                        "value": ".",
                                        "valueText": "."
                                    },
                                    "name": {
                                        "kind": "IdentifierName",
                                        "fullStart": 529,
                                        "fullEnd": 539,
                                        "start": 529,
                                        "end": 539,
                                        "fullWidth": 10,
                                        "width": 10,
                                        "text": "charCodeAt",
                                        "value": "charCodeAt",
                                        "valueText": "charCodeAt"
                                    }
                                },
                                "argumentList": {
                                    "kind": "ArgumentList",
                                    "fullStart": 539,
                                    "fullEnd": 546,
                                    "start": 539,
                                    "end": 545,
                                    "fullWidth": 7,
                                    "width": 6,
                                    "openParenToken": {
                                        "kind": "OpenParenToken",
                                        "fullStart": 539,
                                        "fullEnd": 540,
                                        "start": 539,
                                        "end": 540,
                                        "fullWidth": 1,
                                        "width": 1,
                                        "text": "(",
                                        "value": "(",
                                        "valueText": "("
                                    },
                                    "arguments": [
                                        {
                                            "kind": "TrueKeyword",
                                            "fullStart": 540,
                                            "fullEnd": 544,
                                            "start": 540,
                                            "end": 544,
                                            "fullWidth": 4,
                                            "width": 4,
                                            "text": "true",
                                            "value": true,
                                            "valueText": "true"
                                        }
                                    ],
                                    "closeParenToken": {
                                        "kind": "CloseParenToken",
                                        "fullStart": 544,
                                        "fullEnd": 546,
                                        "start": 544,
                                        "end": 545,
                                        "fullWidth": 2,
                                        "width": 1,
                                        "text": ")",
                                        "value": ")",
                                        "valueText": ")",
                                        "hasTrailingTrivia": true,
                                        "trailingTrivia": [
                                            {
                                                "kind": "WhitespaceTrivia",
                                                "text": " "
                                            }
                                        ]
                                    }
                                }
                            },
                            "operatorToken": {
                                "kind": "ExclamationEqualsEqualsToken",
                                "fullStart": 546,
                                "fullEnd": 550,
                                "start": 546,
                                "end": 549,
                                "fullWidth": 4,
                                "width": 3,
                                "text": "!==",
                                "value": "!==",
                                "valueText": "!==",
                                "hasTrailingTrivia": true,
                                "trailingTrivia": [
                                    {
                                        "kind": "WhitespaceTrivia",
                                        "text": " "
                                    }
                                ]
                            },
                            "right": {
                                "kind": "NumericLiteral",
                                "fullStart": 550,
                                "fullEnd": 552,
                                "start": 550,
                                "end": 552,
                                "fullWidth": 2,
                                "width": 2,
                                "text": "50",
                                "value": 50,
                                "valueText": "50"
                            }
                        },
                        "closeParenToken": {
                            "kind": "CloseParenToken",
                            "fullStart": 552,
                            "fullEnd": 553,
                            "start": 552,
                            "end": 553,
                            "fullWidth": 1,
                            "width": 1,
                            "text": ")",
                            "value": ")",
                            "valueText": ")"
                        }
                    }
                },
                "closeParenToken": {
                    "kind": "CloseParenToken",
                    "fullStart": 553,
                    "fullEnd": 555,
                    "start": 553,
                    "end": 554,
                    "fullWidth": 2,
                    "width": 1,
                    "text": ")",
                    "value": ")",
                    "valueText": ")",
                    "hasTrailingTrivia": true,
                    "trailingTrivia": [
                        {
                            "kind": "WhitespaceTrivia",
                            "text": " "
                        }
                    ]
                },
                "statement": {
                    "kind": "Block",
                    "fullStart": 555,
                    "fullEnd": 874,
                    "start": 555,
                    "end": 873,
                    "fullWidth": 319,
                    "width": 318,
                    "openBraceToken": {
                        "kind": "OpenBraceToken",
                        "fullStart": 555,
                        "fullEnd": 557,
                        "start": 555,
                        "end": 556,
                        "fullWidth": 2,
                        "width": 1,
                        "text": "{",
                        "value": "{",
                        "valueText": "{",
                        "hasTrailingTrivia": true,
                        "hasTrailingNewLine": true,
                        "trailingTrivia": [
                            {
                                "kind": "NewLineTrivia",
                                "text": "\n"
                            }
                        ]
                    },
                    "statements": [
                        {
                            "kind": "ExpressionStatement",
                            "fullStart": 557,
                            "fullEnd": 872,
                            "start": 559,
                            "end": 870,
                            "fullWidth": 315,
                            "width": 311,
                            "expression": {
                                "kind": "InvocationExpression",
                                "fullStart": 557,
                                "fullEnd": 869,
                                "start": 559,
                                "end": 869,
                                "fullWidth": 312,
                                "width": 310,
                                "expression": {
                                    "kind": "IdentifierName",
                                    "fullStart": 557,
                                    "fullEnd": 565,
                                    "start": 559,
                                    "end": 565,
                                    "fullWidth": 8,
                                    "width": 6,
                                    "text": "$ERROR",
                                    "value": "$ERROR",
                                    "valueText": "$ERROR",
                                    "hasLeadingTrivia": true,
                                    "leadingTrivia": [
                                        {
                                            "kind": "WhitespaceTrivia",
                                            "text": "  "
                                        }
                                    ]
                                },
                                "argumentList": {
                                    "kind": "ArgumentList",
                                    "fullStart": 565,
                                    "fullEnd": 869,
                                    "start": 565,
                                    "end": 869,
                                    "fullWidth": 304,
                                    "width": 304,
                                    "openParenToken": {
                                        "kind": "OpenParenToken",
                                        "fullStart": 565,
                                        "fullEnd": 566,
                                        "start": 565,
                                        "end": 566,
                                        "fullWidth": 1,
                                        "width": 1,
                                        "text": "(",
                                        "value": "(",
                                        "valueText": "("
                                    },
                                    "arguments": [
                                        {
                                            "kind": "AddExpression",
                                            "fullStart": 566,
                                            "fullEnd": 868,
                                            "start": 566,
                                            "end": 867,
                                            "fullWidth": 302,
                                            "width": 301,
                                            "left": {
                                                "kind": "AddExpression",
                                                "fullStart": 566,
                                                "fullEnd": 839,
                                                "start": 566,
                                                "end": 839,
                                                "fullWidth": 273,
                                                "width": 273,
                                                "left": {
                                                    "kind": "AddExpression",
                                                    "fullStart": 566,
                                                    "fullEnd": 800,
                                                    "start": 566,
                                                    "end": 800,
                                                    "fullWidth": 234,
                                                    "width": 234,
                                                    "left": {
                                                        "kind": "StringLiteral",
                                                        "fullStart": 566,
                                                        "fullEnd": 771,
                                                        "start": 566,
                                                        "end": 771,
                                                        "fullWidth": 205,
                                                        "width": 205,
                                                        "text": "'#1: __instance = new Object(42); __instance.charCodeAt = String.prototype.charCodeAt;  __instance.charCodeAt(false) === 52 and __instance.charCodeAt(true) === 50. Actual: __instance.charCodeAt(false) ==='",
                                                        "value": "#1: __instance = new Object(42); __instance.charCodeAt = String.prototype.charCodeAt;  __instance.charCodeAt(false) === 52 and __instance.charCodeAt(true) === 50. Actual: __instance.charCodeAt(false) ===",
                                                        "valueText": "#1: __instance = new Object(42); __instance.charCodeAt = String.prototype.charCodeAt;  __instance.charCodeAt(false) === 52 and __instance.charCodeAt(true) === 50. Actual: __instance.charCodeAt(false) ==="
                                                    },
                                                    "operatorToken": {
                                                        "kind": "PlusToken",
                                                        "fullStart": 771,
                                                        "fullEnd": 772,
                                                        "start": 771,
                                                        "end": 772,
                                                        "fullWidth": 1,
                                                        "width": 1,
                                                        "text": "+",
                                                        "value": "+",
                                                        "valueText": "+"
                                                    },
                                                    "right": {
                                                        "kind": "InvocationExpression",
                                                        "fullStart": 772,
                                                        "fullEnd": 800,
                                                        "start": 772,
                                                        "end": 800,
                                                        "fullWidth": 28,
                                                        "width": 28,
                                                        "expression": {
                                                            "kind": "MemberAccessExpression",
                                                            "fullStart": 772,
                                                            "fullEnd": 793,
                                                            "start": 772,
                                                            "end": 793,
                                                            "fullWidth": 21,
                                                            "width": 21,
                                                            "expression": {
                                                                "kind": "IdentifierName",
                                                                "fullStart": 772,
                                                                "fullEnd": 782,
                                                                "start": 772,
                                                                "end": 782,
                                                                "fullWidth": 10,
                                                                "width": 10,
                                                                "text": "__instance",
                                                                "value": "__instance",
                                                                "valueText": "__instance"
                                                            },
                                                            "dotToken": {
                                                                "kind": "DotToken",
                                                                "fullStart": 782,
                                                                "fullEnd": 783,
                                                                "start": 782,
                                                                "end": 783,
                                                                "fullWidth": 1,
                                                                "width": 1,
                                                                "text": ".",
                                                                "value": ".",
                                                                "valueText": "."
                                                            },
                                                            "name": {
                                                                "kind": "IdentifierName",
                                                                "fullStart": 783,
                                                                "fullEnd": 793,
                                                                "start": 783,
                                                                "end": 793,
                                                                "fullWidth": 10,
                                                                "width": 10,
                                                                "text": "charCodeAt",
                                                                "value": "charCodeAt",
                                                                "valueText": "charCodeAt"
                                                            }
                                                        },
                                                        "argumentList": {
                                                            "kind": "ArgumentList",
                                                            "fullStart": 793,
                                                            "fullEnd": 800,
                                                            "start": 793,
                                                            "end": 800,
                                                            "fullWidth": 7,
                                                            "width": 7,
                                                            "openParenToken": {
                                                                "kind": "OpenParenToken",
                                                                "fullStart": 793,
                                                                "fullEnd": 794,
                                                                "start": 793,
                                                                "end": 794,
                                                                "fullWidth": 1,
                                                                "width": 1,
                                                                "text": "(",
                                                                "value": "(",
                                                                "valueText": "("
                                                            },
                                                            "arguments": [
                                                                {
                                                                    "kind": "FalseKeyword",
                                                                    "fullStart": 794,
                                                                    "fullEnd": 799,
                                                                    "start": 794,
                                                                    "end": 799,
                                                                    "fullWidth": 5,
                                                                    "width": 5,
                                                                    "text": "false",
                                                                    "value": false,
                                                                    "valueText": "false"
                                                                }
                                                            ],
                                                            "closeParenToken": {
                                                                "kind": "CloseParenToken",
                                                                "fullStart": 799,
                                                                "fullEnd": 800,
                                                                "start": 799,
                                                                "end": 800,
                                                                "fullWidth": 1,
                                                                "width": 1,
                                                                "text": ")",
                                                                "value": ")",
                                                                "valueText": ")"
                                                            }
                                                        }
                                                    }
                                                },
                                                "operatorToken": {
                                                    "kind": "PlusToken",
                                                    "fullStart": 800,
                                                    "fullEnd": 801,
                                                    "start": 800,
                                                    "end": 801,
                                                    "fullWidth": 1,
                                                    "width": 1,
                                                    "text": "+",
                                                    "value": "+",
                                                    "valueText": "+"
                                                },
                                                "right": {
                                                    "kind": "StringLiteral",
                                                    "fullStart": 801,
                                                    "fullEnd": 839,
                                                    "start": 801,
                                                    "end": 839,
                                                    "fullWidth": 38,
                                                    "width": 38,
                                                    "text": "' and __instance.charCodeAt(true) ==='",
                                                    "value": " and __instance.charCodeAt(true) ===",
                                                    "valueText": " and __instance.charCodeAt(true) ==="
                                                }
                                            },
                                            "operatorToken": {
                                                "kind": "PlusToken",
                                                "fullStart": 839,
                                                "fullEnd": 840,
                                                "start": 839,
                                                "end": 840,
                                                "fullWidth": 1,
                                                "width": 1,
                                                "text": "+",
                                                "value": "+",
                                                "valueText": "+"
                                            },
                                            "right": {
                                                "kind": "InvocationExpression",
                                                "fullStart": 840,
                                                "fullEnd": 868,
                                                "start": 840,
                                                "end": 867,
                                                "fullWidth": 28,
                                                "width": 27,
                                                "expression": {
                                                    "kind": "MemberAccessExpression",
                                                    "fullStart": 840,
                                                    "fullEnd": 861,
                                                    "start": 840,
                                                    "end": 861,
                                                    "fullWidth": 21,
                                                    "width": 21,
                                                    "expression": {
                                                        "kind": "IdentifierName",
                                                        "fullStart": 840,
                                                        "fullEnd": 850,
                                                        "start": 840,
                                                        "end": 850,
                                                        "fullWidth": 10,
                                                        "width": 10,
                                                        "text": "__instance",
                                                        "value": "__instance",
                                                        "valueText": "__instance"
                                                    },
                                                    "dotToken": {
                                                        "kind": "DotToken",
                                                        "fullStart": 850,
                                                        "fullEnd": 851,
                                                        "start": 850,
                                                        "end": 851,
                                                        "fullWidth": 1,
                                                        "width": 1,
                                                        "text": ".",
                                                        "value": ".",
                                                        "valueText": "."
                                                    },
                                                    "name": {
                                                        "kind": "IdentifierName",
                                                        "fullStart": 851,
                                                        "fullEnd": 861,
                                                        "start": 851,
                                                        "end": 861,
                                                        "fullWidth": 10,
                                                        "width": 10,
                                                        "text": "charCodeAt",
                                                        "value": "charCodeAt",
                                                        "valueText": "charCodeAt"
                                                    }
                                                },
                                                "argumentList": {
                                                    "kind": "ArgumentList",
                                                    "fullStart": 861,
                                                    "fullEnd": 868,
                                                    "start": 861,
                                                    "end": 867,
                                                    "fullWidth": 7,
                                                    "width": 6,
                                                    "openParenToken": {
                                                        "kind": "OpenParenToken",
                                                        "fullStart": 861,
                                                        "fullEnd": 862,
                                                        "start": 861,
                                                        "end": 862,
                                                        "fullWidth": 1,
                                                        "width": 1,
                                                        "text": "(",
                                                        "value": "(",
                                                        "valueText": "("
                                                    },
                                                    "arguments": [
                                                        {
                                                            "kind": "TrueKeyword",
                                                            "fullStart": 862,
                                                            "fullEnd": 866,
                                                            "start": 862,
                                                            "end": 866,
                                                            "fullWidth": 4,
                                                            "width": 4,
                                                            "text": "true",
                                                            "value": true,
                                                            "valueText": "true"
                                                        }
                                                    ],
                                                    "closeParenToken": {
                                                        "kind": "CloseParenToken",
                                                        "fullStart": 866,
                                                        "fullEnd": 868,
                                                        "start": 866,
                                                        "end": 867,
                                                        "fullWidth": 2,
                                                        "width": 1,
                                                        "text": ")",
                                                        "value": ")",
                                                        "valueText": ")",
                                                        "hasTrailingTrivia": true,
                                                        "trailingTrivia": [
                                                            {
                                                                "kind": "WhitespaceTrivia",
                                                                "text": " "
                                                            }
                                                        ]
                                                    }
                                                }
                                            }
                                        }
                                    ],
                                    "closeParenToken": {
                                        "kind": "CloseParenToken",
                                        "fullStart": 868,
                                        "fullEnd": 869,
                                        "start": 868,
                                        "end": 869,
                                        "fullWidth": 1,
                                        "width": 1,
                                        "text": ")",
                                        "value": ")",
                                        "valueText": ")"
                                    }
                                }
                            },
                            "semicolonToken": {
                                "kind": "SemicolonToken",
                                "fullStart": 869,
                                "fullEnd": 872,
                                "start": 869,
                                "end": 870,
                                "fullWidth": 3,
                                "width": 1,
                                "text": ";",
                                "value": ";",
                                "valueText": ";",
                                "hasTrailingTrivia": true,
                                "hasTrailingNewLine": true,
                                "trailingTrivia": [
                                    {
                                        "kind": "WhitespaceTrivia",
                                        "text": " "
                                    },
                                    {
                                        "kind": "NewLineTrivia",
                                        "text": "\n"
                                    }
                                ]
                            }
                        }
                    ],
                    "closeBraceToken": {
                        "kind": "CloseBraceToken",
                        "fullStart": 872,
                        "fullEnd": 874,
                        "start": 872,
                        "end": 873,
                        "fullWidth": 2,
                        "width": 1,
                        "text": "}",
                        "value": "}",
                        "valueText": "}",
                        "hasTrailingTrivia": true,
                        "hasTrailingNewLine": true,
                        "trailingTrivia": [
                            {
                                "kind": "NewLineTrivia",
                                "text": "\n"
                            }
                        ]
                    }
                }
            }
        ],
        "endOfFileToken": {
            "kind": "EndOfFileToken",
            "fullStart": 874,
            "fullEnd": 957,
            "start": 957,
            "end": 957,
            "fullWidth": 83,
            "width": 0,
            "text": "",
            "hasLeadingTrivia": true,
            "hasLeadingComment": true,
            "hasLeadingNewLine": true,
            "leadingTrivia": [
                {
                    "kind": "SingleLineCommentTrivia",
                    "text": "//"
                },
                {
                    "kind": "NewLineTrivia",
                    "text": "\n"
                },
                {
                    "kind": "SingleLineCommentTrivia",
                    "text": "//////////////////////////////////////////////////////////////////////////////"
                },
                {
                    "kind": "NewLineTrivia",
                    "text": "\n"
                },
                {
                    "kind": "NewLineTrivia",
                    "text": "\n"
                }
            ]
        }
    },
    "lineMap": {
        "lineStarts": [
            0,
            61,
            132,
            133,
            137,
            173,
            176,
            230,
            292,
            296,
            297,
            330,
            331,
            384,
            385,
            464,
            474,
            557,
            872,
            874,
            877,
            956,
            957
        ],
        "length": 957
    }
}<|MERGE_RESOLUTION|>--- conflicted
+++ resolved
@@ -94,12 +94,8 @@
                             "start": 301,
                             "end": 328,
                             "fullWidth": 27,
-<<<<<<< HEAD
                             "width": 27,
-                            "identifier": {
-=======
                             "propertyName": {
->>>>>>> 85e84683
                                 "kind": "IdentifierName",
                                 "fullStart": 301,
                                 "fullEnd": 312,
