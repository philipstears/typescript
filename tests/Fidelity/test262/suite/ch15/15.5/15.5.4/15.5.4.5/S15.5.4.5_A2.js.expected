--- conflicted
+++ resolved
@@ -477,12 +477,8 @@
                             "start": 436,
                             "end": 462,
                             "fullWidth": 26,
-<<<<<<< HEAD
                             "width": 26,
-                            "identifier": {
-=======
                             "propertyName": {
->>>>>>> 85e84683
                                 "kind": "IdentifierName",
                                 "fullStart": 436,
                                 "fullEnd": 447,
