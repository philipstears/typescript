{
    "isDeclaration": false,
    "languageVersion": "EcmaScript5",
    "parseOptions": {
        "allowAutomaticSemicolonInsertion": true
    },
    "sourceUnit": {
        "kind": "SourceUnit",
        "fullStart": 0,
        "fullEnd": 911,
        "start": 296,
        "end": 911,
        "fullWidth": 911,
        "width": 615,
        "moduleElements": [
            {
                "kind": "FunctionDeclaration",
                "fullStart": 0,
                "fullEnd": 364,
                "start": 296,
                "end": 364,
                "fullWidth": 364,
                "width": 68,
                "modifiers": [],
                "functionKeyword": {
                    "kind": "FunctionKeyword",
                    "fullStart": 0,
                    "fullEnd": 305,
                    "start": 296,
                    "end": 304,
                    "fullWidth": 305,
                    "width": 8,
                    "text": "function",
                    "value": "function",
                    "valueText": "function",
                    "hasLeadingTrivia": true,
                    "hasLeadingComment": true,
                    "hasLeadingNewLine": true,
                    "hasTrailingTrivia": true,
                    "leadingTrivia": [
                        {
                            "kind": "SingleLineCommentTrivia",
                            "text": "// Copyright 2009 the Sputnik authors.  All rights reserved."
                        },
                        {
                            "kind": "NewLineTrivia",
                            "text": "\n"
                        },
                        {
                            "kind": "SingleLineCommentTrivia",
                            "text": "// This code is governed by the BSD license found in the LICENSE file."
                        },
                        {
                            "kind": "NewLineTrivia",
                            "text": "\n"
                        },
                        {
                            "kind": "NewLineTrivia",
                            "text": "\n"
                        },
                        {
                            "kind": "MultiLineCommentTrivia",
                            "text": "/**\n * String.prototype.charCodeAt() can accept many arguments\n *\n * @path ch15/15.5/15.5.4/15.5.4.5/S15.5.4.5_A1.1.js\n * @description Checking by using eval\n */"
                        },
                        {
                            "kind": "NewLineTrivia",
                            "text": "\n"
                        },
                        {
                            "kind": "NewLineTrivia",
                            "text": "\n"
                        }
                    ],
                    "trailingTrivia": [
                        {
                            "kind": "WhitespaceTrivia",
                            "text": " "
                        }
                    ]
                },
                "identifier": {
                    "kind": "IdentifierName",
                    "fullStart": 305,
                    "fullEnd": 314,
                    "start": 305,
                    "end": 314,
                    "fullWidth": 9,
                    "width": 9,
                    "text": "__FACTORY",
                    "value": "__FACTORY",
                    "valueText": "__FACTORY"
                },
                "callSignature": {
                    "kind": "CallSignature",
                    "fullStart": 314,
                    "fullEnd": 316,
                    "start": 314,
                    "end": 316,
                    "fullWidth": 2,
                    "width": 2,
                    "parameterList": {
                        "kind": "ParameterList",
                        "fullStart": 314,
                        "fullEnd": 316,
                        "start": 314,
                        "end": 316,
                        "fullWidth": 2,
                        "width": 2,
                        "openParenToken": {
                            "kind": "OpenParenToken",
                            "fullStart": 314,
                            "fullEnd": 315,
                            "start": 314,
                            "end": 315,
                            "fullWidth": 1,
                            "width": 1,
                            "text": "(",
                            "value": "(",
                            "valueText": "("
                        },
                        "parameters": [],
                        "closeParenToken": {
                            "kind": "CloseParenToken",
                            "fullStart": 315,
                            "fullEnd": 316,
                            "start": 315,
                            "end": 316,
                            "fullWidth": 1,
                            "width": 1,
                            "text": ")",
                            "value": ")",
                            "valueText": ")"
                        }
                    }
                },
                "block": {
                    "kind": "Block",
                    "fullStart": 316,
                    "fullEnd": 364,
                    "start": 316,
                    "end": 364,
                    "fullWidth": 48,
                    "width": 48,
                    "openBraceToken": {
                        "kind": "OpenBraceToken",
                        "fullStart": 316,
                        "fullEnd": 317,
                        "start": 316,
                        "end": 317,
                        "fullWidth": 1,
                        "width": 1,
                        "text": "{",
                        "value": "{",
                        "valueText": "{"
                    },
                    "statements": [
                        {
                            "kind": "ExpressionStatement",
                            "fullStart": 317,
                            "fullEnd": 363,
                            "start": 317,
                            "end": 363,
                            "fullWidth": 46,
                            "width": 46,
                            "expression": {
                                "kind": "AssignmentExpression",
                                "fullStart": 317,
                                "fullEnd": 362,
                                "start": 317,
                                "end": 362,
                                "fullWidth": 45,
                                "width": 45,
                                "left": {
                                    "kind": "MemberAccessExpression",
                                    "fullStart": 317,
                                    "fullEnd": 331,
                                    "start": 317,
                                    "end": 330,
                                    "fullWidth": 14,
                                    "width": 13,
                                    "expression": {
                                        "kind": "ThisKeyword",
                                        "fullStart": 317,
                                        "fullEnd": 321,
                                        "start": 317,
                                        "end": 321,
                                        "fullWidth": 4,
                                        "width": 4,
                                        "text": "this",
                                        "value": "this",
                                        "valueText": "this"
                                    },
                                    "dotToken": {
                                        "kind": "DotToken",
                                        "fullStart": 321,
                                        "fullEnd": 322,
                                        "start": 321,
                                        "end": 322,
                                        "fullWidth": 1,
                                        "width": 1,
                                        "text": ".",
                                        "value": ".",
                                        "valueText": "."
                                    },
                                    "name": {
                                        "kind": "IdentifierName",
                                        "fullStart": 322,
                                        "fullEnd": 331,
                                        "start": 322,
                                        "end": 330,
                                        "fullWidth": 9,
                                        "width": 8,
                                        "text": "toString",
                                        "value": "toString",
                                        "valueText": "toString",
                                        "hasTrailingTrivia": true,
                                        "trailingTrivia": [
                                            {
                                                "kind": "WhitespaceTrivia",
                                                "text": " "
                                            }
                                        ]
                                    }
                                },
                                "operatorToken": {
                                    "kind": "EqualsToken",
                                    "fullStart": 331,
                                    "fullEnd": 333,
                                    "start": 331,
                                    "end": 332,
                                    "fullWidth": 2,
                                    "width": 1,
                                    "text": "=",
                                    "value": "=",
                                    "valueText": "=",
                                    "hasTrailingTrivia": true,
                                    "trailingTrivia": [
                                        {
                                            "kind": "WhitespaceTrivia",
                                            "text": " "
                                        }
                                    ]
                                },
                                "right": {
                                    "kind": "FunctionExpression",
                                    "fullStart": 333,
                                    "fullEnd": 362,
                                    "start": 333,
                                    "end": 362,
                                    "fullWidth": 29,
                                    "width": 29,
                                    "functionKeyword": {
                                        "kind": "FunctionKeyword",
                                        "fullStart": 333,
                                        "fullEnd": 341,
                                        "start": 333,
                                        "end": 341,
                                        "fullWidth": 8,
                                        "width": 8,
                                        "text": "function",
                                        "value": "function",
                                        "valueText": "function"
                                    },
                                    "callSignature": {
                                        "kind": "CallSignature",
                                        "fullStart": 341,
                                        "fullEnd": 343,
                                        "start": 341,
                                        "end": 343,
                                        "fullWidth": 2,
                                        "width": 2,
                                        "parameterList": {
                                            "kind": "ParameterList",
                                            "fullStart": 341,
                                            "fullEnd": 343,
                                            "start": 341,
                                            "end": 343,
                                            "fullWidth": 2,
                                            "width": 2,
                                            "openParenToken": {
                                                "kind": "OpenParenToken",
                                                "fullStart": 341,
                                                "fullEnd": 342,
                                                "start": 341,
                                                "end": 342,
                                                "fullWidth": 1,
                                                "width": 1,
                                                "text": "(",
                                                "value": "(",
                                                "valueText": "("
                                            },
                                            "parameters": [],
                                            "closeParenToken": {
                                                "kind": "CloseParenToken",
                                                "fullStart": 342,
                                                "fullEnd": 343,
                                                "start": 342,
                                                "end": 343,
                                                "fullWidth": 1,
                                                "width": 1,
                                                "text": ")",
                                                "value": ")",
                                                "valueText": ")"
                                            }
                                        }
                                    },
                                    "block": {
                                        "kind": "Block",
                                        "fullStart": 343,
                                        "fullEnd": 362,
                                        "start": 343,
                                        "end": 362,
                                        "fullWidth": 19,
                                        "width": 19,
                                        "openBraceToken": {
                                            "kind": "OpenBraceToken",
                                            "fullStart": 343,
                                            "fullEnd": 345,
                                            "start": 343,
                                            "end": 344,
                                            "fullWidth": 2,
                                            "width": 1,
                                            "text": "{",
                                            "value": "{",
                                            "valueText": "{",
                                            "hasTrailingTrivia": true,
                                            "trailingTrivia": [
                                                {
                                                    "kind": "WhitespaceTrivia",
                                                    "text": " "
                                                }
                                            ]
                                        },
                                        "statements": [
                                            {
                                                "kind": "ReturnStatement",
                                                "fullStart": 345,
                                                "fullEnd": 361,
                                                "start": 345,
                                                "end": 361,
                                                "fullWidth": 16,
                                                "width": 16,
                                                "returnKeyword": {
                                                    "kind": "ReturnKeyword",
                                                    "fullStart": 345,
                                                    "fullEnd": 352,
                                                    "start": 345,
                                                    "end": 351,
                                                    "fullWidth": 7,
                                                    "width": 6,
                                                    "text": "return",
                                                    "value": "return",
                                                    "valueText": "return",
                                                    "hasTrailingTrivia": true,
                                                    "trailingTrivia": [
                                                        {
                                                            "kind": "WhitespaceTrivia",
                                                            "text": " "
                                                        }
                                                    ]
                                                },
                                                "expression": {
                                                    "kind": "StringLiteral",
                                                    "fullStart": 352,
                                                    "fullEnd": 360,
                                                    "start": 352,
                                                    "end": 360,
                                                    "fullWidth": 8,
                                                    "width": 8,
                                                    "text": "\"wizard\"",
                                                    "value": "wizard",
                                                    "valueText": "wizard"
                                                },
                                                "semicolonToken": {
                                                    "kind": "SemicolonToken",
                                                    "fullStart": 360,
                                                    "fullEnd": 361,
                                                    "start": 360,
                                                    "end": 361,
                                                    "fullWidth": 1,
                                                    "width": 1,
                                                    "text": ";",
                                                    "value": ";",
                                                    "valueText": ";"
                                                }
                                            }
                                        ],
                                        "closeBraceToken": {
                                            "kind": "CloseBraceToken",
                                            "fullStart": 361,
                                            "fullEnd": 362,
                                            "start": 361,
                                            "end": 362,
                                            "fullWidth": 1,
                                            "width": 1,
                                            "text": "}",
                                            "value": "}",
                                            "valueText": "}"
                                        }
                                    }
                                }
                            },
                            "semicolonToken": {
                                "kind": "SemicolonToken",
                                "fullStart": 362,
                                "fullEnd": 363,
                                "start": 362,
                                "end": 363,
                                "fullWidth": 1,
                                "width": 1,
                                "text": ";",
                                "value": ";",
                                "valueText": ";"
                            }
                        }
                    ],
                    "closeBraceToken": {
                        "kind": "CloseBraceToken",
                        "fullStart": 363,
                        "fullEnd": 364,
                        "start": 363,
                        "end": 364,
                        "fullWidth": 1,
                        "width": 1,
                        "text": "}",
                        "value": "}",
                        "valueText": "}"
                    }
                }
            },
            {
                "kind": "EmptyStatement",
                "fullStart": 364,
                "fullEnd": 366,
                "start": 364,
                "end": 365,
                "fullWidth": 2,
                "width": 1,
                "semicolonToken": {
                    "kind": "SemicolonToken",
                    "fullStart": 364,
                    "fullEnd": 366,
                    "start": 364,
                    "end": 365,
                    "fullWidth": 2,
                    "width": 1,
                    "text": ";",
                    "value": ";",
                    "valueText": ";",
                    "hasTrailingTrivia": true,
                    "hasTrailingNewLine": true,
                    "trailingTrivia": [
                        {
                            "kind": "NewLineTrivia",
                            "text": "\n"
                        }
                    ]
                }
            },
            {
                "kind": "ExpressionStatement",
                "fullStart": 366,
                "fullEnd": 429,
                "start": 367,
                "end": 428,
                "fullWidth": 63,
                "width": 61,
                "expression": {
                    "kind": "AssignmentExpression",
                    "fullStart": 366,
                    "fullEnd": 427,
                    "start": 367,
                    "end": 427,
                    "fullWidth": 61,
                    "width": 60,
                    "left": {
                        "kind": "MemberAccessExpression",
                        "fullStart": 366,
                        "fullEnd": 398,
                        "start": 367,
                        "end": 397,
                        "fullWidth": 32,
                        "width": 30,
                        "expression": {
                            "kind": "MemberAccessExpression",
                            "fullStart": 366,
                            "fullEnd": 386,
                            "start": 367,
                            "end": 386,
                            "fullWidth": 20,
                            "width": 19,
                            "expression": {
                                "kind": "IdentifierName",
                                "fullStart": 366,
                                "fullEnd": 376,
                                "start": 367,
                                "end": 376,
                                "fullWidth": 10,
                                "width": 9,
                                "text": "__FACTORY",
                                "value": "__FACTORY",
                                "valueText": "__FACTORY",
                                "hasLeadingTrivia": true,
                                "hasLeadingNewLine": true,
                                "leadingTrivia": [
                                    {
                                        "kind": "NewLineTrivia",
                                        "text": "\n"
                                    }
                                ]
                            },
                            "dotToken": {
                                "kind": "DotToken",
                                "fullStart": 376,
                                "fullEnd": 377,
                                "start": 376,
                                "end": 377,
                                "fullWidth": 1,
                                "width": 1,
                                "text": ".",
                                "value": ".",
                                "valueText": "."
                            },
                            "name": {
                                "kind": "IdentifierName",
                                "fullStart": 377,
                                "fullEnd": 386,
                                "start": 377,
                                "end": 386,
                                "fullWidth": 9,
                                "width": 9,
                                "text": "prototype",
                                "value": "prototype",
                                "valueText": "prototype"
                            }
                        },
                        "dotToken": {
                            "kind": "DotToken",
                            "fullStart": 386,
                            "fullEnd": 387,
                            "start": 386,
                            "end": 387,
                            "fullWidth": 1,
                            "width": 1,
                            "text": ".",
                            "value": ".",
                            "valueText": "."
                        },
                        "name": {
                            "kind": "IdentifierName",
                            "fullStart": 387,
                            "fullEnd": 398,
                            "start": 387,
                            "end": 397,
                            "fullWidth": 11,
                            "width": 10,
                            "text": "charCodeAt",
                            "value": "charCodeAt",
                            "valueText": "charCodeAt",
                            "hasTrailingTrivia": true,
                            "trailingTrivia": [
                                {
                                    "kind": "WhitespaceTrivia",
                                    "text": " "
                                }
                            ]
                        }
                    },
                    "operatorToken": {
                        "kind": "EqualsToken",
                        "fullStart": 398,
                        "fullEnd": 400,
                        "start": 398,
                        "end": 399,
                        "fullWidth": 2,
                        "width": 1,
                        "text": "=",
                        "value": "=",
                        "valueText": "=",
                        "hasTrailingTrivia": true,
                        "trailingTrivia": [
                            {
                                "kind": "WhitespaceTrivia",
                                "text": " "
                            }
                        ]
                    },
                    "right": {
                        "kind": "MemberAccessExpression",
                        "fullStart": 400,
                        "fullEnd": 427,
                        "start": 400,
                        "end": 427,
                        "fullWidth": 27,
                        "width": 27,
                        "expression": {
                            "kind": "MemberAccessExpression",
                            "fullStart": 400,
                            "fullEnd": 416,
                            "start": 400,
                            "end": 416,
                            "fullWidth": 16,
                            "width": 16,
                            "expression": {
                                "kind": "IdentifierName",
                                "fullStart": 400,
                                "fullEnd": 406,
                                "start": 400,
                                "end": 406,
                                "fullWidth": 6,
                                "width": 6,
                                "text": "String",
                                "value": "String",
                                "valueText": "String"
                            },
                            "dotToken": {
                                "kind": "DotToken",
                                "fullStart": 406,
                                "fullEnd": 407,
                                "start": 406,
                                "end": 407,
                                "fullWidth": 1,
                                "width": 1,
                                "text": ".",
                                "value": ".",
                                "valueText": "."
                            },
                            "name": {
                                "kind": "IdentifierName",
                                "fullStart": 407,
                                "fullEnd": 416,
                                "start": 407,
                                "end": 416,
                                "fullWidth": 9,
                                "width": 9,
                                "text": "prototype",
                                "value": "prototype",
                                "valueText": "prototype"
                            }
                        },
                        "dotToken": {
                            "kind": "DotToken",
                            "fullStart": 416,
                            "fullEnd": 417,
                            "start": 416,
                            "end": 417,
                            "fullWidth": 1,
                            "width": 1,
                            "text": ".",
                            "value": ".",
                            "valueText": "."
                        },
                        "name": {
                            "kind": "IdentifierName",
                            "fullStart": 417,
                            "fullEnd": 427,
                            "start": 417,
                            "end": 427,
                            "fullWidth": 10,
                            "width": 10,
                            "text": "charCodeAt",
                            "value": "charCodeAt",
                            "valueText": "charCodeAt"
                        }
                    }
                },
                "semicolonToken": {
                    "kind": "SemicolonToken",
                    "fullStart": 427,
                    "fullEnd": 429,
                    "start": 427,
                    "end": 428,
                    "fullWidth": 2,
                    "width": 1,
                    "text": ";",
                    "value": ";",
                    "valueText": ";",
                    "hasTrailingTrivia": true,
                    "hasTrailingNewLine": true,
                    "trailingTrivia": [
                        {
                            "kind": "NewLineTrivia",
                            "text": "\n"
                        }
                    ]
                }
            },
            {
                "kind": "VariableStatement",
                "fullStart": 429,
                "fullEnd": 462,
                "start": 430,
                "end": 461,
                "fullWidth": 33,
                "width": 31,
                "modifiers": [],
                "variableDeclaration": {
                    "kind": "VariableDeclaration",
                    "fullStart": 429,
                    "fullEnd": 460,
                    "start": 430,
                    "end": 460,
                    "fullWidth": 31,
                    "width": 30,
                    "varKeyword": {
                        "kind": "VarKeyword",
                        "fullStart": 429,
                        "fullEnd": 434,
                        "start": 430,
                        "end": 433,
                        "fullWidth": 5,
                        "width": 3,
                        "text": "var",
                        "value": "var",
                        "valueText": "var",
                        "hasLeadingTrivia": true,
                        "hasLeadingNewLine": true,
                        "hasTrailingTrivia": true,
                        "leadingTrivia": [
                            {
                                "kind": "NewLineTrivia",
                                "text": "\n"
                            }
                        ],
                        "trailingTrivia": [
                            {
                                "kind": "WhitespaceTrivia",
                                "text": " "
                            }
                        ]
                    },
                    "variableDeclarators": [
                        {
                            "kind": "VariableDeclarator",
                            "fullStart": 434,
                            "fullEnd": 460,
                            "start": 434,
                            "end": 460,
                            "fullWidth": 26,
<<<<<<< HEAD
                            "width": 26,
                            "identifier": {
=======
                            "propertyName": {
>>>>>>> 85e84683
                                "kind": "IdentifierName",
                                "fullStart": 434,
                                "fullEnd": 445,
                                "start": 434,
                                "end": 444,
                                "fullWidth": 11,
                                "width": 10,
                                "text": "__instance",
                                "value": "__instance",
                                "valueText": "__instance",
                                "hasTrailingTrivia": true,
                                "trailingTrivia": [
                                    {
                                        "kind": "WhitespaceTrivia",
                                        "text": " "
                                    }
                                ]
                            },
                            "equalsValueClause": {
                                "kind": "EqualsValueClause",
                                "fullStart": 445,
                                "fullEnd": 460,
                                "start": 445,
                                "end": 460,
                                "fullWidth": 15,
                                "width": 15,
                                "equalsToken": {
                                    "kind": "EqualsToken",
                                    "fullStart": 445,
                                    "fullEnd": 447,
                                    "start": 445,
                                    "end": 446,
                                    "fullWidth": 2,
                                    "width": 1,
                                    "text": "=",
                                    "value": "=",
                                    "valueText": "=",
                                    "hasTrailingTrivia": true,
                                    "trailingTrivia": [
                                        {
                                            "kind": "WhitespaceTrivia",
                                            "text": " "
                                        }
                                    ]
                                },
                                "value": {
                                    "kind": "ObjectCreationExpression",
                                    "fullStart": 447,
                                    "fullEnd": 460,
                                    "start": 447,
                                    "end": 460,
                                    "fullWidth": 13,
                                    "width": 13,
                                    "newKeyword": {
                                        "kind": "NewKeyword",
                                        "fullStart": 447,
                                        "fullEnd": 451,
                                        "start": 447,
                                        "end": 450,
                                        "fullWidth": 4,
                                        "width": 3,
                                        "text": "new",
                                        "value": "new",
                                        "valueText": "new",
                                        "hasTrailingTrivia": true,
                                        "trailingTrivia": [
                                            {
                                                "kind": "WhitespaceTrivia",
                                                "text": " "
                                            }
                                        ]
                                    },
                                    "expression": {
                                        "kind": "IdentifierName",
                                        "fullStart": 451,
                                        "fullEnd": 460,
                                        "start": 451,
                                        "end": 460,
                                        "fullWidth": 9,
                                        "width": 9,
                                        "text": "__FACTORY",
                                        "value": "__FACTORY",
                                        "valueText": "__FACTORY"
                                    }
                                }
                            }
                        }
                    ]
                },
                "semicolonToken": {
                    "kind": "SemicolonToken",
                    "fullStart": 460,
                    "fullEnd": 462,
                    "start": 460,
                    "end": 461,
                    "fullWidth": 2,
                    "width": 1,
                    "text": ";",
                    "value": ";",
                    "valueText": ";",
                    "hasTrailingTrivia": true,
                    "hasTrailingNewLine": true,
                    "trailingTrivia": [
                        {
                            "kind": "NewLineTrivia",
                            "text": "\n"
                        }
                    ]
                }
            },
            {
                "kind": "WithStatement",
                "fullStart": 462,
                "fullEnd": 827,
                "start": 552,
                "end": 826,
                "fullWidth": 365,
                "width": 274,
                "withKeyword": {
                    "kind": "WithKeyword",
                    "fullStart": 462,
                    "fullEnd": 556,
                    "start": 552,
                    "end": 556,
                    "fullWidth": 94,
                    "width": 4,
                    "text": "with",
                    "value": "with",
                    "valueText": "with",
                    "hasLeadingTrivia": true,
                    "hasLeadingComment": true,
                    "hasLeadingNewLine": true,
                    "leadingTrivia": [
                        {
                            "kind": "NewLineTrivia",
                            "text": "\n"
                        },
                        {
                            "kind": "SingleLineCommentTrivia",
                            "text": "//////////////////////////////////////////////////////////////////////////////"
                        },
                        {
                            "kind": "NewLineTrivia",
                            "text": "\n"
                        },
                        {
                            "kind": "SingleLineCommentTrivia",
                            "text": "//CHECK#1"
                        },
                        {
                            "kind": "NewLineTrivia",
                            "text": "\n"
                        }
                    ]
                },
                "openParenToken": {
                    "kind": "OpenParenToken",
                    "fullStart": 556,
                    "fullEnd": 557,
                    "start": 556,
                    "end": 557,
                    "fullWidth": 1,
                    "width": 1,
                    "text": "(",
                    "value": "(",
                    "valueText": "("
                },
                "condition": {
                    "kind": "IdentifierName",
                    "fullStart": 557,
                    "fullEnd": 567,
                    "start": 557,
                    "end": 567,
                    "fullWidth": 10,
                    "width": 10,
                    "text": "__instance",
                    "value": "__instance",
                    "valueText": "__instance"
                },
                "closeParenToken": {
                    "kind": "CloseParenToken",
                    "fullStart": 567,
                    "fullEnd": 568,
                    "start": 567,
                    "end": 568,
                    "fullWidth": 1,
                    "width": 1,
                    "text": ")",
                    "value": ")",
                    "valueText": ")"
                },
                "statement": {
                    "kind": "Block",
                    "fullStart": 568,
                    "fullEnd": 827,
                    "start": 568,
                    "end": 826,
                    "fullWidth": 259,
                    "width": 258,
                    "openBraceToken": {
                        "kind": "OpenBraceToken",
                        "fullStart": 568,
                        "fullEnd": 570,
                        "start": 568,
                        "end": 569,
                        "fullWidth": 2,
                        "width": 1,
                        "text": "{",
                        "value": "{",
                        "valueText": "{",
                        "hasTrailingTrivia": true,
                        "hasTrailingNewLine": true,
                        "trailingTrivia": [
                            {
                                "kind": "NewLineTrivia",
                                "text": "\n"
                            }
                        ]
                    },
                    "statements": [
                        {
                            "kind": "IfStatement",
                            "fullStart": 570,
                            "fullEnd": 825,
                            "start": 578,
                            "end": 824,
                            "fullWidth": 255,
                            "width": 246,
                            "ifKeyword": {
                                "kind": "IfKeyword",
                                "fullStart": 570,
                                "fullEnd": 581,
                                "start": 578,
                                "end": 580,
                                "fullWidth": 11,
                                "width": 2,
                                "text": "if",
                                "value": "if",
                                "valueText": "if",
                                "hasLeadingTrivia": true,
                                "hasLeadingNewLine": true,
                                "hasTrailingTrivia": true,
                                "leadingTrivia": [
                                    {
                                        "kind": "WhitespaceTrivia",
                                        "text": "   "
                                    },
                                    {
                                        "kind": "NewLineTrivia",
                                        "text": "\n"
                                    },
                                    {
                                        "kind": "WhitespaceTrivia",
                                        "text": "    "
                                    }
                                ],
                                "trailingTrivia": [
                                    {
                                        "kind": "WhitespaceTrivia",
                                        "text": " "
                                    }
                                ]
                            },
                            "openParenToken": {
                                "kind": "OpenParenToken",
                                "fullStart": 581,
                                "fullEnd": 582,
                                "start": 581,
                                "end": 582,
                                "fullWidth": 1,
                                "width": 1,
                                "text": "(",
                                "value": "(",
                                "valueText": "("
                            },
                            "condition": {
                                "kind": "NotEqualsExpression",
                                "fullStart": 582,
                                "fullEnd": 635,
                                "start": 582,
                                "end": 635,
                                "fullWidth": 53,
                                "width": 53,
                                "left": {
                                    "kind": "InvocationExpression",
                                    "fullStart": 582,
                                    "fullEnd": 627,
                                    "start": 582,
                                    "end": 627,
                                    "fullWidth": 45,
                                    "width": 45,
                                    "expression": {
                                        "kind": "MemberAccessExpression",
                                        "fullStart": 582,
                                        "fullEnd": 603,
                                        "start": 582,
                                        "end": 603,
                                        "fullWidth": 21,
                                        "width": 21,
                                        "expression": {
                                            "kind": "IdentifierName",
                                            "fullStart": 582,
                                            "fullEnd": 592,
                                            "start": 582,
                                            "end": 592,
                                            "fullWidth": 10,
                                            "width": 10,
                                            "text": "__instance",
                                            "value": "__instance",
                                            "valueText": "__instance"
                                        },
                                        "dotToken": {
                                            "kind": "DotToken",
                                            "fullStart": 592,
                                            "fullEnd": 593,
                                            "start": 592,
                                            "end": 593,
                                            "fullWidth": 1,
                                            "width": 1,
                                            "text": ".",
                                            "value": ".",
                                            "valueText": "."
                                        },
                                        "name": {
                                            "kind": "IdentifierName",
                                            "fullStart": 593,
                                            "fullEnd": 603,
                                            "start": 593,
                                            "end": 603,
                                            "fullWidth": 10,
                                            "width": 10,
                                            "text": "charCodeAt",
                                            "value": "charCodeAt",
                                            "valueText": "charCodeAt"
                                        }
                                    },
                                    "argumentList": {
                                        "kind": "ArgumentList",
                                        "fullStart": 603,
                                        "fullEnd": 627,
                                        "start": 603,
                                        "end": 627,
                                        "fullWidth": 24,
                                        "width": 24,
                                        "openParenToken": {
                                            "kind": "OpenParenToken",
                                            "fullStart": 603,
                                            "fullEnd": 604,
                                            "start": 603,
                                            "end": 604,
                                            "fullWidth": 1,
                                            "width": 1,
                                            "text": "(",
                                            "value": "(",
                                            "valueText": "("
                                        },
                                        "arguments": [
                                            {
                                                "kind": "InvocationExpression",
                                                "fullStart": 604,
                                                "fullEnd": 613,
                                                "start": 604,
                                                "end": 613,
                                                "fullWidth": 9,
                                                "width": 9,
                                                "expression": {
                                                    "kind": "IdentifierName",
                                                    "fullStart": 604,
                                                    "fullEnd": 608,
                                                    "start": 604,
                                                    "end": 608,
                                                    "fullWidth": 4,
                                                    "width": 4,
                                                    "text": "eval",
                                                    "value": "eval",
                                                    "valueText": "eval"
                                                },
                                                "argumentList": {
                                                    "kind": "ArgumentList",
                                                    "fullStart": 608,
                                                    "fullEnd": 613,
                                                    "start": 608,
                                                    "end": 613,
                                                    "fullWidth": 5,
                                                    "width": 5,
                                                    "openParenToken": {
                                                        "kind": "OpenParenToken",
                                                        "fullStart": 608,
                                                        "fullEnd": 609,
                                                        "start": 608,
                                                        "end": 609,
                                                        "fullWidth": 1,
                                                        "width": 1,
                                                        "text": "(",
                                                        "value": "(",
                                                        "valueText": "("
                                                    },
                                                    "arguments": [
                                                        {
                                                            "kind": "StringLiteral",
                                                            "fullStart": 609,
                                                            "fullEnd": 612,
                                                            "start": 609,
                                                            "end": 612,
                                                            "fullWidth": 3,
                                                            "width": 3,
                                                            "text": "\"1\"",
                                                            "value": "1",
                                                            "valueText": "1"
                                                        }
                                                    ],
                                                    "closeParenToken": {
                                                        "kind": "CloseParenToken",
                                                        "fullStart": 612,
                                                        "fullEnd": 613,
                                                        "start": 612,
                                                        "end": 613,
                                                        "fullWidth": 1,
                                                        "width": 1,
                                                        "text": ")",
                                                        "value": ")",
                                                        "valueText": ")"
                                                    }
                                                }
                                            },
                                            {
                                                "kind": "CommaToken",
                                                "fullStart": 613,
                                                "fullEnd": 614,
                                                "start": 613,
                                                "end": 614,
                                                "fullWidth": 1,
                                                "width": 1,
                                                "text": ",",
                                                "value": ",",
                                                "valueText": ","
                                            },
                                            {
                                                "kind": "TrueKeyword",
                                                "fullStart": 614,
                                                "fullEnd": 618,
                                                "start": 614,
                                                "end": 618,
                                                "fullWidth": 4,
                                                "width": 4,
                                                "text": "true",
                                                "value": true,
                                                "valueText": "true"
                                            },
                                            {
                                                "kind": "CommaToken",
                                                "fullStart": 618,
                                                "fullEnd": 619,
                                                "start": 618,
                                                "end": 619,
                                                "fullWidth": 1,
                                                "width": 1,
                                                "text": ",",
                                                "value": ",",
                                                "valueText": ","
                                            },
                                            {
                                                "kind": "NullKeyword",
                                                "fullStart": 619,
                                                "fullEnd": 623,
                                                "start": 619,
                                                "end": 623,
                                                "fullWidth": 4,
                                                "width": 4,
                                                "text": "null"
                                            },
                                            {
                                                "kind": "CommaToken",
                                                "fullStart": 623,
                                                "fullEnd": 624,
                                                "start": 623,
                                                "end": 624,
                                                "fullWidth": 1,
                                                "width": 1,
                                                "text": ",",
                                                "value": ",",
                                                "valueText": ","
                                            },
                                            {
                                                "kind": "ObjectLiteralExpression",
                                                "fullStart": 624,
                                                "fullEnd": 626,
                                                "start": 624,
                                                "end": 626,
                                                "fullWidth": 2,
                                                "width": 2,
                                                "openBraceToken": {
                                                    "kind": "OpenBraceToken",
                                                    "fullStart": 624,
                                                    "fullEnd": 625,
                                                    "start": 624,
                                                    "end": 625,
                                                    "fullWidth": 1,
                                                    "width": 1,
                                                    "text": "{",
                                                    "value": "{",
                                                    "valueText": "{"
                                                },
                                                "propertyAssignments": [],
                                                "closeBraceToken": {
                                                    "kind": "CloseBraceToken",
                                                    "fullStart": 625,
                                                    "fullEnd": 626,
                                                    "start": 625,
                                                    "end": 626,
                                                    "fullWidth": 1,
                                                    "width": 1,
                                                    "text": "}",
                                                    "value": "}",
                                                    "valueText": "}"
                                                }
                                            }
                                        ],
                                        "closeParenToken": {
                                            "kind": "CloseParenToken",
                                            "fullStart": 626,
                                            "fullEnd": 627,
                                            "start": 626,
                                            "end": 627,
                                            "fullWidth": 1,
                                            "width": 1,
                                            "text": ")",
                                            "value": ")",
                                            "valueText": ")"
                                        }
                                    }
                                },
                                "operatorToken": {
                                    "kind": "ExclamationEqualsEqualsToken",
                                    "fullStart": 627,
                                    "fullEnd": 631,
                                    "start": 627,
                                    "end": 630,
                                    "fullWidth": 4,
                                    "width": 3,
                                    "text": "!==",
                                    "value": "!==",
                                    "valueText": "!==",
                                    "hasTrailingTrivia": true,
                                    "trailingTrivia": [
                                        {
                                            "kind": "WhitespaceTrivia",
                                            "text": " "
                                        }
                                    ]
                                },
                                "right": {
                                    "kind": "NumericLiteral",
                                    "fullStart": 631,
                                    "fullEnd": 635,
                                    "start": 631,
                                    "end": 635,
                                    "fullWidth": 4,
                                    "width": 4,
                                    "text": "0x69",
                                    "value": 105,
                                    "valueText": "105"
                                }
                            },
                            "closeParenToken": {
                                "kind": "CloseParenToken",
                                "fullStart": 635,
                                "fullEnd": 637,
                                "start": 635,
                                "end": 636,
                                "fullWidth": 2,
                                "width": 1,
                                "text": ")",
                                "value": ")",
                                "valueText": ")",
                                "hasTrailingTrivia": true,
                                "trailingTrivia": [
                                    {
                                        "kind": "WhitespaceTrivia",
                                        "text": " "
                                    }
                                ]
                            },
                            "statement": {
                                "kind": "Block",
                                "fullStart": 637,
                                "fullEnd": 825,
                                "start": 637,
                                "end": 824,
                                "fullWidth": 188,
                                "width": 187,
                                "openBraceToken": {
                                    "kind": "OpenBraceToken",
                                    "fullStart": 637,
                                    "fullEnd": 639,
                                    "start": 637,
                                    "end": 638,
                                    "fullWidth": 2,
                                    "width": 1,
                                    "text": "{",
                                    "value": "{",
                                    "valueText": "{",
                                    "hasTrailingTrivia": true,
                                    "hasTrailingNewLine": true,
                                    "trailingTrivia": [
                                        {
                                            "kind": "NewLineTrivia",
                                            "text": "\n"
                                        }
                                    ]
                                },
                                "statements": [
                                    {
                                        "kind": "ExpressionStatement",
                                        "fullStart": 639,
                                        "fullEnd": 819,
                                        "start": 645,
                                        "end": 817,
                                        "fullWidth": 180,
                                        "width": 172,
                                        "expression": {
                                            "kind": "InvocationExpression",
                                            "fullStart": 639,
                                            "fullEnd": 816,
                                            "start": 645,
                                            "end": 816,
                                            "fullWidth": 177,
                                            "width": 171,
                                            "expression": {
                                                "kind": "IdentifierName",
                                                "fullStart": 639,
                                                "fullEnd": 651,
                                                "start": 645,
                                                "end": 651,
                                                "fullWidth": 12,
                                                "width": 6,
                                                "text": "$ERROR",
                                                "value": "$ERROR",
                                                "valueText": "$ERROR",
                                                "hasLeadingTrivia": true,
                                                "leadingTrivia": [
                                                    {
                                                        "kind": "WhitespaceTrivia",
                                                        "text": "      "
                                                    }
                                                ]
                                            },
                                            "argumentList": {
                                                "kind": "ArgumentList",
                                                "fullStart": 651,
                                                "fullEnd": 816,
                                                "start": 651,
                                                "end": 816,
                                                "fullWidth": 165,
                                                "width": 165,
                                                "openParenToken": {
                                                    "kind": "OpenParenToken",
                                                    "fullStart": 651,
                                                    "fullEnd": 652,
                                                    "start": 651,
                                                    "end": 652,
                                                    "fullWidth": 1,
                                                    "width": 1,
                                                    "text": "(",
                                                    "value": "(",
                                                    "valueText": "("
                                                },
                                                "arguments": [
                                                    {
                                                        "kind": "AddExpression",
                                                        "fullStart": 652,
                                                        "fullEnd": 815,
                                                        "start": 652,
                                                        "end": 815,
                                                        "fullWidth": 163,
                                                        "width": 163,
                                                        "left": {
                                                            "kind": "StringLiteral",
                                                            "fullStart": 652,
                                                            "fullEnd": 769,
                                                            "start": 652,
                                                            "end": 769,
                                                            "fullWidth": 117,
                                                            "width": 117,
                                                            "text": "'#1: __instance.charCodeAt(eval(\"1\"),true,null,{})=== 0x69. Actual: __instance.charCodeAt(eval(\"1\"),true,null,{})==='",
                                                            "value": "#1: __instance.charCodeAt(eval(\"1\"),true,null,{})=== 0x69. Actual: __instance.charCodeAt(eval(\"1\"),true,null,{})===",
                                                            "valueText": "#1: __instance.charCodeAt(eval(\"1\"),true,null,{})=== 0x69. Actual: __instance.charCodeAt(eval(\"1\"),true,null,{})==="
                                                        },
                                                        "operatorToken": {
                                                            "kind": "PlusToken",
                                                            "fullStart": 769,
                                                            "fullEnd": 770,
                                                            "start": 769,
                                                            "end": 770,
                                                            "fullWidth": 1,
                                                            "width": 1,
                                                            "text": "+",
                                                            "value": "+",
                                                            "valueText": "+"
                                                        },
                                                        "right": {
                                                            "kind": "InvocationExpression",
                                                            "fullStart": 770,
                                                            "fullEnd": 815,
                                                            "start": 770,
                                                            "end": 815,
                                                            "fullWidth": 45,
                                                            "width": 45,
                                                            "expression": {
                                                                "kind": "MemberAccessExpression",
                                                                "fullStart": 770,
                                                                "fullEnd": 791,
                                                                "start": 770,
                                                                "end": 791,
                                                                "fullWidth": 21,
                                                                "width": 21,
                                                                "expression": {
                                                                    "kind": "IdentifierName",
                                                                    "fullStart": 770,
                                                                    "fullEnd": 780,
                                                                    "start": 770,
                                                                    "end": 780,
                                                                    "fullWidth": 10,
                                                                    "width": 10,
                                                                    "text": "__instance",
                                                                    "value": "__instance",
                                                                    "valueText": "__instance"
                                                                },
                                                                "dotToken": {
                                                                    "kind": "DotToken",
                                                                    "fullStart": 780,
                                                                    "fullEnd": 781,
                                                                    "start": 780,
                                                                    "end": 781,
                                                                    "fullWidth": 1,
                                                                    "width": 1,
                                                                    "text": ".",
                                                                    "value": ".",
                                                                    "valueText": "."
                                                                },
                                                                "name": {
                                                                    "kind": "IdentifierName",
                                                                    "fullStart": 781,
                                                                    "fullEnd": 791,
                                                                    "start": 781,
                                                                    "end": 791,
                                                                    "fullWidth": 10,
                                                                    "width": 10,
                                                                    "text": "charCodeAt",
                                                                    "value": "charCodeAt",
                                                                    "valueText": "charCodeAt"
                                                                }
                                                            },
                                                            "argumentList": {
                                                                "kind": "ArgumentList",
                                                                "fullStart": 791,
                                                                "fullEnd": 815,
                                                                "start": 791,
                                                                "end": 815,
                                                                "fullWidth": 24,
                                                                "width": 24,
                                                                "openParenToken": {
                                                                    "kind": "OpenParenToken",
                                                                    "fullStart": 791,
                                                                    "fullEnd": 792,
                                                                    "start": 791,
                                                                    "end": 792,
                                                                    "fullWidth": 1,
                                                                    "width": 1,
                                                                    "text": "(",
                                                                    "value": "(",
                                                                    "valueText": "("
                                                                },
                                                                "arguments": [
                                                                    {
                                                                        "kind": "InvocationExpression",
                                                                        "fullStart": 792,
                                                                        "fullEnd": 801,
                                                                        "start": 792,
                                                                        "end": 801,
                                                                        "fullWidth": 9,
                                                                        "width": 9,
                                                                        "expression": {
                                                                            "kind": "IdentifierName",
                                                                            "fullStart": 792,
                                                                            "fullEnd": 796,
                                                                            "start": 792,
                                                                            "end": 796,
                                                                            "fullWidth": 4,
                                                                            "width": 4,
                                                                            "text": "eval",
                                                                            "value": "eval",
                                                                            "valueText": "eval"
                                                                        },
                                                                        "argumentList": {
                                                                            "kind": "ArgumentList",
                                                                            "fullStart": 796,
                                                                            "fullEnd": 801,
                                                                            "start": 796,
                                                                            "end": 801,
                                                                            "fullWidth": 5,
                                                                            "width": 5,
                                                                            "openParenToken": {
                                                                                "kind": "OpenParenToken",
                                                                                "fullStart": 796,
                                                                                "fullEnd": 797,
                                                                                "start": 796,
                                                                                "end": 797,
                                                                                "fullWidth": 1,
                                                                                "width": 1,
                                                                                "text": "(",
                                                                                "value": "(",
                                                                                "valueText": "("
                                                                            },
                                                                            "arguments": [
                                                                                {
                                                                                    "kind": "StringLiteral",
                                                                                    "fullStart": 797,
                                                                                    "fullEnd": 800,
                                                                                    "start": 797,
                                                                                    "end": 800,
                                                                                    "fullWidth": 3,
                                                                                    "width": 3,
                                                                                    "text": "\"1\"",
                                                                                    "value": "1",
                                                                                    "valueText": "1"
                                                                                }
                                                                            ],
                                                                            "closeParenToken": {
                                                                                "kind": "CloseParenToken",
                                                                                "fullStart": 800,
                                                                                "fullEnd": 801,
                                                                                "start": 800,
                                                                                "end": 801,
                                                                                "fullWidth": 1,
                                                                                "width": 1,
                                                                                "text": ")",
                                                                                "value": ")",
                                                                                "valueText": ")"
                                                                            }
                                                                        }
                                                                    },
                                                                    {
                                                                        "kind": "CommaToken",
                                                                        "fullStart": 801,
                                                                        "fullEnd": 802,
                                                                        "start": 801,
                                                                        "end": 802,
                                                                        "fullWidth": 1,
                                                                        "width": 1,
                                                                        "text": ",",
                                                                        "value": ",",
                                                                        "valueText": ","
                                                                    },
                                                                    {
                                                                        "kind": "TrueKeyword",
                                                                        "fullStart": 802,
                                                                        "fullEnd": 806,
                                                                        "start": 802,
                                                                        "end": 806,
                                                                        "fullWidth": 4,
                                                                        "width": 4,
                                                                        "text": "true",
                                                                        "value": true,
                                                                        "valueText": "true"
                                                                    },
                                                                    {
                                                                        "kind": "CommaToken",
                                                                        "fullStart": 806,
                                                                        "fullEnd": 807,
                                                                        "start": 806,
                                                                        "end": 807,
                                                                        "fullWidth": 1,
                                                                        "width": 1,
                                                                        "text": ",",
                                                                        "value": ",",
                                                                        "valueText": ","
                                                                    },
                                                                    {
                                                                        "kind": "NullKeyword",
                                                                        "fullStart": 807,
                                                                        "fullEnd": 811,
                                                                        "start": 807,
                                                                        "end": 811,
                                                                        "fullWidth": 4,
                                                                        "width": 4,
                                                                        "text": "null"
                                                                    },
                                                                    {
                                                                        "kind": "CommaToken",
                                                                        "fullStart": 811,
                                                                        "fullEnd": 812,
                                                                        "start": 811,
                                                                        "end": 812,
                                                                        "fullWidth": 1,
                                                                        "width": 1,
                                                                        "text": ",",
                                                                        "value": ",",
                                                                        "valueText": ","
                                                                    },
                                                                    {
                                                                        "kind": "ObjectLiteralExpression",
                                                                        "fullStart": 812,
                                                                        "fullEnd": 814,
                                                                        "start": 812,
                                                                        "end": 814,
                                                                        "fullWidth": 2,
                                                                        "width": 2,
                                                                        "openBraceToken": {
                                                                            "kind": "OpenBraceToken",
                                                                            "fullStart": 812,
                                                                            "fullEnd": 813,
                                                                            "start": 812,
                                                                            "end": 813,
                                                                            "fullWidth": 1,
                                                                            "width": 1,
                                                                            "text": "{",
                                                                            "value": "{",
                                                                            "valueText": "{"
                                                                        },
                                                                        "propertyAssignments": [],
                                                                        "closeBraceToken": {
                                                                            "kind": "CloseBraceToken",
                                                                            "fullStart": 813,
                                                                            "fullEnd": 814,
                                                                            "start": 813,
                                                                            "end": 814,
                                                                            "fullWidth": 1,
                                                                            "width": 1,
                                                                            "text": "}",
                                                                            "value": "}",
                                                                            "valueText": "}"
                                                                        }
                                                                    }
                                                                ],
                                                                "closeParenToken": {
                                                                    "kind": "CloseParenToken",
                                                                    "fullStart": 814,
                                                                    "fullEnd": 815,
                                                                    "start": 814,
                                                                    "end": 815,
                                                                    "fullWidth": 1,
                                                                    "width": 1,
                                                                    "text": ")",
                                                                    "value": ")",
                                                                    "valueText": ")"
                                                                }
                                                            }
                                                        }
                                                    }
                                                ],
                                                "closeParenToken": {
                                                    "kind": "CloseParenToken",
                                                    "fullStart": 815,
                                                    "fullEnd": 816,
                                                    "start": 815,
                                                    "end": 816,
                                                    "fullWidth": 1,
                                                    "width": 1,
                                                    "text": ")",
                                                    "value": ")",
                                                    "valueText": ")"
                                                }
                                            }
                                        },
                                        "semicolonToken": {
                                            "kind": "SemicolonToken",
                                            "fullStart": 816,
                                            "fullEnd": 819,
                                            "start": 816,
                                            "end": 817,
                                            "fullWidth": 3,
                                            "width": 1,
                                            "text": ";",
                                            "value": ";",
                                            "valueText": ";",
                                            "hasTrailingTrivia": true,
                                            "hasTrailingNewLine": true,
                                            "trailingTrivia": [
                                                {
                                                    "kind": "WhitespaceTrivia",
                                                    "text": " "
                                                },
                                                {
                                                    "kind": "NewLineTrivia",
                                                    "text": "\n"
                                                }
                                            ]
                                        }
                                    }
                                ],
                                "closeBraceToken": {
                                    "kind": "CloseBraceToken",
                                    "fullStart": 819,
                                    "fullEnd": 825,
                                    "start": 823,
                                    "end": 824,
                                    "fullWidth": 6,
                                    "width": 1,
                                    "text": "}",
                                    "value": "}",
                                    "valueText": "}",
                                    "hasLeadingTrivia": true,
                                    "hasTrailingTrivia": true,
                                    "hasTrailingNewLine": true,
                                    "leadingTrivia": [
                                        {
                                            "kind": "WhitespaceTrivia",
                                            "text": "    "
                                        }
                                    ],
                                    "trailingTrivia": [
                                        {
                                            "kind": "NewLineTrivia",
                                            "text": "\n"
                                        }
                                    ]
                                }
                            }
                        }
                    ],
                    "closeBraceToken": {
                        "kind": "CloseBraceToken",
                        "fullStart": 825,
                        "fullEnd": 827,
                        "start": 825,
                        "end": 826,
                        "fullWidth": 2,
                        "width": 1,
                        "text": "}",
                        "value": "}",
                        "valueText": "}",
                        "hasTrailingTrivia": true,
                        "hasTrailingNewLine": true,
                        "trailingTrivia": [
                            {
                                "kind": "NewLineTrivia",
                                "text": "\n"
                            }
                        ]
                    }
                }
            }
        ],
        "endOfFileToken": {
            "kind": "EndOfFileToken",
            "fullStart": 827,
            "fullEnd": 911,
            "start": 911,
            "end": 911,
            "fullWidth": 84,
            "width": 0,
            "text": "",
            "hasLeadingTrivia": true,
            "hasLeadingComment": true,
            "hasLeadingNewLine": true,
            "leadingTrivia": [
                {
                    "kind": "SingleLineCommentTrivia",
                    "text": "//"
                },
                {
                    "kind": "NewLineTrivia",
                    "text": "\n"
                },
                {
                    "kind": "SingleLineCommentTrivia",
                    "text": "//////////////////////////////////////////////////////////////////////////////"
                },
                {
                    "kind": "NewLineTrivia",
                    "text": "\n"
                },
                {
                    "kind": "NewLineTrivia",
                    "text": "\n"
                },
                {
                    "kind": "NewLineTrivia",
                    "text": "\n"
                }
            ]
        }
    },
    "lineMap": {
        "lineStarts": [
            0,
            61,
            132,
            133,
            137,
            196,
            199,
            252,
            291,
            295,
            296,
            366,
            367,
            429,
            430,
            462,
            463,
            542,
            552,
            570,
            574,
            639,
            819,
            825,
            827,
            830,
            909,
            910,
            911
        ],
        "length": 911
    }
}<|MERGE_RESOLUTION|>--- conflicted
+++ resolved
@@ -737,12 +737,8 @@
                             "start": 434,
                             "end": 460,
                             "fullWidth": 26,
-<<<<<<< HEAD
                             "width": 26,
-                            "identifier": {
-=======
                             "propertyName": {
->>>>>>> 85e84683
                                 "kind": "IdentifierName",
                                 "fullStart": 434,
                                 "fullEnd": 445,
