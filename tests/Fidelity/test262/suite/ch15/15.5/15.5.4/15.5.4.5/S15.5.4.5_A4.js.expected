--- conflicted
+++ resolved
@@ -742,12 +742,8 @@
                                         "start": 608,
                                         "end": 630,
                                         "fullWidth": 22,
-<<<<<<< HEAD
                                         "width": 22,
-                                        "identifier": {
-=======
                                         "propertyName": {
->>>>>>> 85e84683
                                             "kind": "IdentifierName",
                                             "fullStart": 608,
                                             "fullEnd": 610,
