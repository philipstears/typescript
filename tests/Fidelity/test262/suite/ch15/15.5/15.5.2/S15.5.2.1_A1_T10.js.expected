{
    "isDeclaration": false,
    "languageVersion": "EcmaScript5",
    "parseOptions": {
        "allowAutomaticSemicolonInsertion": true
    },
    "sourceUnit": {
        "kind": "SourceUnit",
        "fullStart": 0,
        "fullEnd": 1667,
        "start": 584,
        "end": 1667,
        "fullWidth": 1667,
        "width": 1083,
        "isIncrementallyUnusable": true,
        "moduleElements": [
            {
                "kind": "FunctionDeclaration",
                "fullStart": 0,
                "fullEnd": 606,
                "start": 584,
                "end": 606,
                "fullWidth": 606,
                "width": 22,
                "modifiers": [],
                "functionKeyword": {
                    "kind": "FunctionKeyword",
                    "fullStart": 0,
                    "fullEnd": 593,
                    "start": 584,
                    "end": 592,
                    "fullWidth": 593,
                    "width": 8,
                    "text": "function",
                    "value": "function",
                    "valueText": "function",
                    "hasLeadingTrivia": true,
                    "hasLeadingComment": true,
                    "hasLeadingNewLine": true,
                    "hasTrailingTrivia": true,
                    "leadingTrivia": [
                        {
                            "kind": "SingleLineCommentTrivia",
                            "text": "// Copyright 2009 the Sputnik authors.  All rights reserved."
                        },
                        {
                            "kind": "NewLineTrivia",
                            "text": "\n"
                        },
                        {
                            "kind": "SingleLineCommentTrivia",
                            "text": "// This code is governed by the BSD license found in the LICENSE file."
                        },
                        {
                            "kind": "NewLineTrivia",
                            "text": "\n"
                        },
                        {
                            "kind": "NewLineTrivia",
                            "text": "\n"
                        },
                        {
                            "kind": "MultiLineCommentTrivia",
                            "text": "/**\n * When \"String\" is called as part of a new expression, it is a constructor: it initialises the newly created object and\n * The [[Value]] property of the newly constructed object is set to ToString(value), or to the empty string if value is not supplied\n *\n * @path ch15/15.5/15.5.2/S15.5.2.1_A1_T10.js\n * @description Creating string object with \"new String(function object)\" as the function object's prototype.toString property was changed\n */"
                        },
                        {
                            "kind": "NewLineTrivia",
                            "text": "\n"
                        },
                        {
                            "kind": "NewLineTrivia",
                            "text": "\n"
                        }
                    ],
                    "trailingTrivia": [
                        {
                            "kind": "WhitespaceTrivia",
                            "text": " "
                        }
                    ]
                },
                "identifier": {
                    "kind": "IdentifierName",
                    "fullStart": 593,
                    "fullEnd": 602,
                    "start": 593,
                    "end": 602,
                    "fullWidth": 9,
                    "width": 9,
                    "text": "__FACTORY",
                    "value": "__FACTORY",
                    "valueText": "__FACTORY"
                },
                "callSignature": {
                    "kind": "CallSignature",
                    "fullStart": 602,
                    "fullEnd": 604,
                    "start": 602,
                    "end": 604,
                    "fullWidth": 2,
                    "width": 2,
                    "parameterList": {
                        "kind": "ParameterList",
                        "fullStart": 602,
                        "fullEnd": 604,
                        "start": 602,
                        "end": 604,
                        "fullWidth": 2,
                        "width": 2,
                        "openParenToken": {
                            "kind": "OpenParenToken",
                            "fullStart": 602,
                            "fullEnd": 603,
                            "start": 602,
                            "end": 603,
                            "fullWidth": 1,
                            "width": 1,
                            "text": "(",
                            "value": "(",
                            "valueText": "("
                        },
                        "parameters": [],
                        "closeParenToken": {
                            "kind": "CloseParenToken",
                            "fullStart": 603,
                            "fullEnd": 604,
                            "start": 603,
                            "end": 604,
                            "fullWidth": 1,
                            "width": 1,
                            "text": ")",
                            "value": ")",
                            "valueText": ")"
                        }
                    }
                },
                "block": {
                    "kind": "Block",
                    "fullStart": 604,
                    "fullEnd": 606,
                    "start": 604,
                    "end": 606,
                    "fullWidth": 2,
                    "width": 2,
                    "openBraceToken": {
                        "kind": "OpenBraceToken",
                        "fullStart": 604,
                        "fullEnd": 605,
                        "start": 604,
                        "end": 605,
                        "fullWidth": 1,
                        "width": 1,
                        "text": "{",
                        "value": "{",
                        "valueText": "{"
                    },
                    "statements": [],
                    "closeBraceToken": {
                        "kind": "CloseBraceToken",
                        "fullStart": 605,
                        "fullEnd": 606,
                        "start": 605,
                        "end": 606,
                        "fullWidth": 1,
                        "width": 1,
                        "text": "}",
                        "value": "}",
                        "valueText": "}"
                    }
                }
            },
            {
                "kind": "EmptyStatement",
                "fullStart": 606,
                "fullEnd": 608,
                "start": 606,
                "end": 607,
                "fullWidth": 2,
                "width": 1,
                "semicolonToken": {
                    "kind": "SemicolonToken",
                    "fullStart": 606,
                    "fullEnd": 608,
                    "start": 606,
                    "end": 607,
                    "fullWidth": 2,
                    "width": 1,
                    "text": ";",
                    "value": ";",
                    "valueText": ";",
                    "hasTrailingTrivia": true,
                    "hasTrailingNewLine": true,
                    "trailingTrivia": [
                        {
                            "kind": "NewLineTrivia",
                            "text": "\n"
                        }
                    ]
                }
            },
            {
                "kind": "ExpressionStatement",
                "fullStart": 608,
                "fullEnd": 666,
                "start": 609,
                "end": 665,
                "fullWidth": 58,
                "width": 56,
                "isIncrementallyUnusable": true,
                "expression": {
                    "kind": "AssignmentExpression",
                    "fullStart": 608,
                    "fullEnd": 664,
                    "start": 609,
                    "end": 664,
                    "fullWidth": 56,
                    "width": 55,
                    "isIncrementallyUnusable": true,
                    "left": {
                        "kind": "MemberAccessExpression",
                        "fullStart": 608,
                        "fullEnd": 637,
                        "start": 609,
                        "end": 637,
                        "fullWidth": 29,
                        "width": 28,
                        "expression": {
                            "kind": "MemberAccessExpression",
                            "fullStart": 608,
                            "fullEnd": 628,
                            "start": 609,
                            "end": 628,
                            "fullWidth": 20,
                            "width": 19,
                            "expression": {
                                "kind": "IdentifierName",
                                "fullStart": 608,
                                "fullEnd": 618,
                                "start": 609,
                                "end": 618,
                                "fullWidth": 10,
                                "width": 9,
                                "text": "__FACTORY",
                                "value": "__FACTORY",
                                "valueText": "__FACTORY",
                                "hasLeadingTrivia": true,
                                "hasLeadingNewLine": true,
                                "leadingTrivia": [
                                    {
                                        "kind": "NewLineTrivia",
                                        "text": "\n"
                                    }
                                ]
                            },
                            "dotToken": {
                                "kind": "DotToken",
                                "fullStart": 618,
                                "fullEnd": 619,
                                "start": 618,
                                "end": 619,
                                "fullWidth": 1,
                                "width": 1,
                                "text": ".",
                                "value": ".",
                                "valueText": "."
                            },
                            "name": {
                                "kind": "IdentifierName",
                                "fullStart": 619,
                                "fullEnd": 628,
                                "start": 619,
                                "end": 628,
                                "fullWidth": 9,
                                "width": 9,
                                "text": "prototype",
                                "value": "prototype",
                                "valueText": "prototype"
                            }
                        },
                        "dotToken": {
                            "kind": "DotToken",
                            "fullStart": 628,
                            "fullEnd": 629,
                            "start": 628,
                            "end": 629,
                            "fullWidth": 1,
                            "width": 1,
                            "text": ".",
                            "value": ".",
                            "valueText": "."
                        },
                        "name": {
                            "kind": "IdentifierName",
                            "fullStart": 629,
                            "fullEnd": 637,
                            "start": 629,
                            "end": 637,
                            "fullWidth": 8,
                            "width": 8,
                            "text": "toString",
                            "value": "toString",
                            "valueText": "toString"
                        }
                    },
                    "operatorToken": {
                        "kind": "EqualsToken",
                        "fullStart": 637,
                        "fullEnd": 638,
                        "start": 637,
                        "end": 638,
                        "fullWidth": 1,
                        "width": 1,
                        "text": "=",
                        "value": "=",
                        "valueText": "="
                    },
                    "right": {
                        "kind": "FunctionExpression",
                        "fullStart": 638,
                        "fullEnd": 664,
                        "start": 638,
                        "end": 664,
                        "fullWidth": 26,
                        "width": 26,
                        "isIncrementallyUnusable": true,
                        "functionKeyword": {
                            "kind": "FunctionKeyword",
                            "fullStart": 638,
                            "fullEnd": 646,
                            "start": 638,
                            "end": 646,
                            "fullWidth": 8,
                            "width": 8,
                            "text": "function",
                            "value": "function",
                            "valueText": "function"
                        },
                        "callSignature": {
                            "kind": "CallSignature",
                            "fullStart": 646,
                            "fullEnd": 648,
                            "start": 646,
                            "end": 648,
                            "fullWidth": 2,
                            "width": 2,
                            "parameterList": {
                                "kind": "ParameterList",
                                "fullStart": 646,
                                "fullEnd": 648,
                                "start": 646,
                                "end": 648,
                                "fullWidth": 2,
                                "width": 2,
                                "openParenToken": {
                                    "kind": "OpenParenToken",
                                    "fullStart": 646,
                                    "fullEnd": 647,
                                    "start": 646,
                                    "end": 647,
                                    "fullWidth": 1,
                                    "width": 1,
                                    "text": "(",
                                    "value": "(",
                                    "valueText": "("
                                },
                                "parameters": [],
                                "closeParenToken": {
                                    "kind": "CloseParenToken",
                                    "fullStart": 647,
                                    "fullEnd": 648,
                                    "start": 647,
                                    "end": 648,
                                    "fullWidth": 1,
                                    "width": 1,
                                    "text": ")",
                                    "value": ")",
                                    "valueText": ")"
                                }
                            }
                        },
                        "block": {
                            "kind": "Block",
                            "fullStart": 648,
                            "fullEnd": 664,
                            "start": 648,
                            "end": 664,
                            "fullWidth": 16,
                            "width": 16,
                            "isIncrementallyUnusable": true,
                            "openBraceToken": {
                                "kind": "OpenBraceToken",
                                "fullStart": 648,
                                "fullEnd": 649,
                                "start": 648,
                                "end": 649,
                                "fullWidth": 1,
                                "width": 1,
                                "text": "{",
                                "value": "{",
                                "valueText": "{"
                            },
                            "statements": [
                                {
                                    "kind": "ReturnStatement",
                                    "fullStart": 649,
                                    "fullEnd": 663,
                                    "start": 649,
                                    "end": 663,
                                    "fullWidth": 14,
                                    "width": 14,
                                    "isIncrementallyUnusable": true,
                                    "returnKeyword": {
                                        "kind": "ReturnKeyword",
                                        "fullStart": 649,
                                        "fullEnd": 656,
                                        "start": 649,
                                        "end": 655,
                                        "fullWidth": 7,
                                        "width": 6,
                                        "text": "return",
                                        "value": "return",
                                        "valueText": "return",
                                        "hasTrailingTrivia": true,
                                        "trailingTrivia": [
                                            {
                                                "kind": "WhitespaceTrivia",
                                                "text": " "
                                            }
                                        ]
                                    },
                                    "expression": {
                                        "kind": "StringLiteral",
                                        "fullStart": 656,
                                        "fullEnd": 663,
                                        "start": 656,
                                        "end": 663,
                                        "fullWidth": 7,
                                        "width": 7,
                                        "text": "\"tostr\"",
                                        "value": "tostr",
                                        "valueText": "tostr"
                                    },
                                    "semicolonToken": {
                                        "kind": "SemicolonToken",
                                        "fullStart": -1,
                                        "fullEnd": -1,
                                        "start": -1,
                                        "end": -1,
                                        "fullWidth": 0,
                                        "width": 0,
                                        "text": ""
                                    }
                                }
                            ],
                            "closeBraceToken": {
                                "kind": "CloseBraceToken",
                                "fullStart": 663,
                                "fullEnd": 664,
                                "start": 663,
                                "end": 664,
                                "fullWidth": 1,
                                "width": 1,
                                "text": "}",
                                "value": "}",
                                "valueText": "}"
                            }
                        }
                    }
                },
                "semicolonToken": {
                    "kind": "SemicolonToken",
                    "fullStart": 664,
                    "fullEnd": 666,
                    "start": 664,
                    "end": 665,
                    "fullWidth": 2,
                    "width": 1,
                    "text": ";",
                    "value": ";",
                    "valueText": ";",
                    "hasTrailingTrivia": true,
                    "hasTrailingNewLine": true,
                    "trailingTrivia": [
                        {
                            "kind": "NewLineTrivia",
                            "text": "\n"
                        }
                    ]
                }
            },
            {
                "kind": "VariableStatement",
                "fullStart": 666,
                "fullEnd": 694,
                "start": 667,
                "end": 693,
                "fullWidth": 28,
                "width": 26,
                "modifiers": [],
                "variableDeclaration": {
                    "kind": "VariableDeclaration",
                    "fullStart": 666,
                    "fullEnd": 692,
                    "start": 667,
                    "end": 692,
                    "fullWidth": 26,
                    "width": 25,
                    "varKeyword": {
                        "kind": "VarKeyword",
                        "fullStart": 666,
                        "fullEnd": 671,
                        "start": 667,
                        "end": 670,
                        "fullWidth": 5,
                        "width": 3,
                        "text": "var",
                        "value": "var",
                        "valueText": "var",
                        "hasLeadingTrivia": true,
                        "hasLeadingNewLine": true,
                        "hasTrailingTrivia": true,
                        "leadingTrivia": [
                            {
                                "kind": "NewLineTrivia",
                                "text": "\n"
                            }
                        ],
                        "trailingTrivia": [
                            {
                                "kind": "WhitespaceTrivia",
                                "text": " "
                            }
                        ]
                    },
                    "variableDeclarators": [
                        {
                            "kind": "VariableDeclarator",
                            "fullStart": 671,
                            "fullEnd": 692,
                            "start": 671,
                            "end": 692,
                            "fullWidth": 21,
<<<<<<< HEAD
                            "width": 21,
                            "identifier": {
=======
                            "propertyName": {
>>>>>>> 85e84683
                                "kind": "IdentifierName",
                                "fullStart": 671,
                                "fullEnd": 677,
                                "start": 671,
                                "end": 676,
                                "fullWidth": 6,
                                "width": 5,
                                "text": "__obj",
                                "value": "__obj",
                                "valueText": "__obj",
                                "hasTrailingTrivia": true,
                                "trailingTrivia": [
                                    {
                                        "kind": "WhitespaceTrivia",
                                        "text": " "
                                    }
                                ]
                            },
                            "equalsValueClause": {
                                "kind": "EqualsValueClause",
                                "fullStart": 677,
                                "fullEnd": 692,
                                "start": 677,
                                "end": 692,
                                "fullWidth": 15,
                                "width": 15,
                                "equalsToken": {
                                    "kind": "EqualsToken",
                                    "fullStart": 677,
                                    "fullEnd": 679,
                                    "start": 677,
                                    "end": 678,
                                    "fullWidth": 2,
                                    "width": 1,
                                    "text": "=",
                                    "value": "=",
                                    "valueText": "=",
                                    "hasTrailingTrivia": true,
                                    "trailingTrivia": [
                                        {
                                            "kind": "WhitespaceTrivia",
                                            "text": " "
                                        }
                                    ]
                                },
                                "value": {
                                    "kind": "ObjectCreationExpression",
                                    "fullStart": 679,
                                    "fullEnd": 692,
                                    "start": 679,
                                    "end": 692,
                                    "fullWidth": 13,
                                    "width": 13,
                                    "newKeyword": {
                                        "kind": "NewKeyword",
                                        "fullStart": 679,
                                        "fullEnd": 683,
                                        "start": 679,
                                        "end": 682,
                                        "fullWidth": 4,
                                        "width": 3,
                                        "text": "new",
                                        "value": "new",
                                        "valueText": "new",
                                        "hasTrailingTrivia": true,
                                        "trailingTrivia": [
                                            {
                                                "kind": "WhitespaceTrivia",
                                                "text": " "
                                            }
                                        ]
                                    },
                                    "expression": {
                                        "kind": "IdentifierName",
                                        "fullStart": 683,
                                        "fullEnd": 692,
                                        "start": 683,
                                        "end": 692,
                                        "fullWidth": 9,
                                        "width": 9,
                                        "text": "__FACTORY",
                                        "value": "__FACTORY",
                                        "valueText": "__FACTORY"
                                    }
                                }
                            }
                        }
                    ]
                },
                "semicolonToken": {
                    "kind": "SemicolonToken",
                    "fullStart": 692,
                    "fullEnd": 694,
                    "start": 692,
                    "end": 693,
                    "fullWidth": 2,
                    "width": 1,
                    "text": ";",
                    "value": ";",
                    "valueText": ";",
                    "hasTrailingTrivia": true,
                    "hasTrailingNewLine": true,
                    "trailingTrivia": [
                        {
                            "kind": "NewLineTrivia",
                            "text": "\n"
                        }
                    ]
                }
            },
            {
                "kind": "VariableStatement",
                "fullStart": 694,
                "fullEnd": 726,
                "start": 695,
                "end": 725,
                "fullWidth": 32,
                "width": 30,
                "modifiers": [],
                "variableDeclaration": {
                    "kind": "VariableDeclaration",
                    "fullStart": 694,
                    "fullEnd": 724,
                    "start": 695,
                    "end": 724,
                    "fullWidth": 30,
                    "width": 29,
                    "varKeyword": {
                        "kind": "VarKeyword",
                        "fullStart": 694,
                        "fullEnd": 699,
                        "start": 695,
                        "end": 698,
                        "fullWidth": 5,
                        "width": 3,
                        "text": "var",
                        "value": "var",
                        "valueText": "var",
                        "hasLeadingTrivia": true,
                        "hasLeadingNewLine": true,
                        "hasTrailingTrivia": true,
                        "leadingTrivia": [
                            {
                                "kind": "NewLineTrivia",
                                "text": "\n"
                            }
                        ],
                        "trailingTrivia": [
                            {
                                "kind": "WhitespaceTrivia",
                                "text": " "
                            }
                        ]
                    },
                    "variableDeclarators": [
                        {
                            "kind": "VariableDeclarator",
                            "fullStart": 699,
                            "fullEnd": 724,
                            "start": 699,
                            "end": 724,
                            "fullWidth": 25,
<<<<<<< HEAD
                            "width": 25,
                            "identifier": {
=======
                            "propertyName": {
>>>>>>> 85e84683
                                "kind": "IdentifierName",
                                "fullStart": 699,
                                "fullEnd": 705,
                                "start": 699,
                                "end": 704,
                                "fullWidth": 6,
                                "width": 5,
                                "text": "__str",
                                "value": "__str",
                                "valueText": "__str",
                                "hasTrailingTrivia": true,
                                "trailingTrivia": [
                                    {
                                        "kind": "WhitespaceTrivia",
                                        "text": " "
                                    }
                                ]
                            },
                            "equalsValueClause": {
                                "kind": "EqualsValueClause",
                                "fullStart": 705,
                                "fullEnd": 724,
                                "start": 705,
                                "end": 724,
                                "fullWidth": 19,
                                "width": 19,
                                "equalsToken": {
                                    "kind": "EqualsToken",
                                    "fullStart": 705,
                                    "fullEnd": 707,
                                    "start": 705,
                                    "end": 706,
                                    "fullWidth": 2,
                                    "width": 1,
                                    "text": "=",
                                    "value": "=",
                                    "valueText": "=",
                                    "hasTrailingTrivia": true,
                                    "trailingTrivia": [
                                        {
                                            "kind": "WhitespaceTrivia",
                                            "text": " "
                                        }
                                    ]
                                },
                                "value": {
                                    "kind": "ObjectCreationExpression",
                                    "fullStart": 707,
                                    "fullEnd": 724,
                                    "start": 707,
                                    "end": 724,
                                    "fullWidth": 17,
                                    "width": 17,
                                    "newKeyword": {
                                        "kind": "NewKeyword",
                                        "fullStart": 707,
                                        "fullEnd": 711,
                                        "start": 707,
                                        "end": 710,
                                        "fullWidth": 4,
                                        "width": 3,
                                        "text": "new",
                                        "value": "new",
                                        "valueText": "new",
                                        "hasTrailingTrivia": true,
                                        "trailingTrivia": [
                                            {
                                                "kind": "WhitespaceTrivia",
                                                "text": " "
                                            }
                                        ]
                                    },
                                    "expression": {
                                        "kind": "IdentifierName",
                                        "fullStart": 711,
                                        "fullEnd": 717,
                                        "start": 711,
                                        "end": 717,
                                        "fullWidth": 6,
                                        "width": 6,
                                        "text": "String",
                                        "value": "String",
                                        "valueText": "String"
                                    },
                                    "argumentList": {
                                        "kind": "ArgumentList",
                                        "fullStart": 717,
                                        "fullEnd": 724,
                                        "start": 717,
                                        "end": 724,
                                        "fullWidth": 7,
                                        "width": 7,
                                        "openParenToken": {
                                            "kind": "OpenParenToken",
                                            "fullStart": 717,
                                            "fullEnd": 718,
                                            "start": 717,
                                            "end": 718,
                                            "fullWidth": 1,
                                            "width": 1,
                                            "text": "(",
                                            "value": "(",
                                            "valueText": "("
                                        },
                                        "arguments": [
                                            {
                                                "kind": "IdentifierName",
                                                "fullStart": 718,
                                                "fullEnd": 723,
                                                "start": 718,
                                                "end": 723,
                                                "fullWidth": 5,
                                                "width": 5,
                                                "text": "__obj",
                                                "value": "__obj",
                                                "valueText": "__obj"
                                            }
                                        ],
                                        "closeParenToken": {
                                            "kind": "CloseParenToken",
                                            "fullStart": 723,
                                            "fullEnd": 724,
                                            "start": 723,
                                            "end": 724,
                                            "fullWidth": 1,
                                            "width": 1,
                                            "text": ")",
                                            "value": ")",
                                            "valueText": ")"
                                        }
                                    }
                                }
                            }
                        }
                    ]
                },
                "semicolonToken": {
                    "kind": "SemicolonToken",
                    "fullStart": 724,
                    "fullEnd": 726,
                    "start": 724,
                    "end": 725,
                    "fullWidth": 2,
                    "width": 1,
                    "text": ";",
                    "value": ";",
                    "valueText": ";",
                    "hasTrailingTrivia": true,
                    "hasTrailingNewLine": true,
                    "trailingTrivia": [
                        {
                            "kind": "NewLineTrivia",
                            "text": "\n"
                        }
                    ]
                }
            },
            {
                "kind": "IfStatement",
                "fullStart": 726,
                "fullEnd": 962,
                "start": 816,
                "end": 961,
                "fullWidth": 236,
                "width": 145,
                "ifKeyword": {
                    "kind": "IfKeyword",
                    "fullStart": 726,
                    "fullEnd": 819,
                    "start": 816,
                    "end": 818,
                    "fullWidth": 93,
                    "width": 2,
                    "text": "if",
                    "value": "if",
                    "valueText": "if",
                    "hasLeadingTrivia": true,
                    "hasLeadingComment": true,
                    "hasLeadingNewLine": true,
                    "hasTrailingTrivia": true,
                    "leadingTrivia": [
                        {
                            "kind": "NewLineTrivia",
                            "text": "\n"
                        },
                        {
                            "kind": "SingleLineCommentTrivia",
                            "text": "//////////////////////////////////////////////////////////////////////////////"
                        },
                        {
                            "kind": "NewLineTrivia",
                            "text": "\n"
                        },
                        {
                            "kind": "SingleLineCommentTrivia",
                            "text": "//CHECK#1"
                        },
                        {
                            "kind": "NewLineTrivia",
                            "text": "\n"
                        }
                    ],
                    "trailingTrivia": [
                        {
                            "kind": "WhitespaceTrivia",
                            "text": " "
                        }
                    ]
                },
                "openParenToken": {
                    "kind": "OpenParenToken",
                    "fullStart": 819,
                    "fullEnd": 820,
                    "start": 819,
                    "end": 820,
                    "fullWidth": 1,
                    "width": 1,
                    "text": "(",
                    "value": "(",
                    "valueText": "("
                },
                "condition": {
                    "kind": "NotEqualsExpression",
                    "fullStart": 820,
                    "fullEnd": 845,
                    "start": 820,
                    "end": 845,
                    "fullWidth": 25,
                    "width": 25,
                    "left": {
                        "kind": "TypeOfExpression",
                        "fullStart": 820,
                        "fullEnd": 833,
                        "start": 820,
                        "end": 832,
                        "fullWidth": 13,
                        "width": 12,
                        "typeOfKeyword": {
                            "kind": "TypeOfKeyword",
                            "fullStart": 820,
                            "fullEnd": 827,
                            "start": 820,
                            "end": 826,
                            "fullWidth": 7,
                            "width": 6,
                            "text": "typeof",
                            "value": "typeof",
                            "valueText": "typeof",
                            "hasTrailingTrivia": true,
                            "trailingTrivia": [
                                {
                                    "kind": "WhitespaceTrivia",
                                    "text": " "
                                }
                            ]
                        },
                        "expression": {
                            "kind": "IdentifierName",
                            "fullStart": 827,
                            "fullEnd": 833,
                            "start": 827,
                            "end": 832,
                            "fullWidth": 6,
                            "width": 5,
                            "text": "__str",
                            "value": "__str",
                            "valueText": "__str",
                            "hasTrailingTrivia": true,
                            "trailingTrivia": [
                                {
                                    "kind": "WhitespaceTrivia",
                                    "text": " "
                                }
                            ]
                        }
                    },
                    "operatorToken": {
                        "kind": "ExclamationEqualsEqualsToken",
                        "fullStart": 833,
                        "fullEnd": 837,
                        "start": 833,
                        "end": 836,
                        "fullWidth": 4,
                        "width": 3,
                        "text": "!==",
                        "value": "!==",
                        "valueText": "!==",
                        "hasTrailingTrivia": true,
                        "trailingTrivia": [
                            {
                                "kind": "WhitespaceTrivia",
                                "text": " "
                            }
                        ]
                    },
                    "right": {
                        "kind": "StringLiteral",
                        "fullStart": 837,
                        "fullEnd": 845,
                        "start": 837,
                        "end": 845,
                        "fullWidth": 8,
                        "width": 8,
                        "text": "\"object\"",
                        "value": "object",
                        "valueText": "object"
                    }
                },
                "closeParenToken": {
                    "kind": "CloseParenToken",
                    "fullStart": 845,
                    "fullEnd": 847,
                    "start": 845,
                    "end": 846,
                    "fullWidth": 2,
                    "width": 1,
                    "text": ")",
                    "value": ")",
                    "valueText": ")",
                    "hasTrailingTrivia": true,
                    "trailingTrivia": [
                        {
                            "kind": "WhitespaceTrivia",
                            "text": " "
                        }
                    ]
                },
                "statement": {
                    "kind": "Block",
                    "fullStart": 847,
                    "fullEnd": 962,
                    "start": 847,
                    "end": 961,
                    "fullWidth": 115,
                    "width": 114,
                    "openBraceToken": {
                        "kind": "OpenBraceToken",
                        "fullStart": 847,
                        "fullEnd": 849,
                        "start": 847,
                        "end": 848,
                        "fullWidth": 2,
                        "width": 1,
                        "text": "{",
                        "value": "{",
                        "valueText": "{",
                        "hasTrailingTrivia": true,
                        "hasTrailingNewLine": true,
                        "trailingTrivia": [
                            {
                                "kind": "NewLineTrivia",
                                "text": "\n"
                            }
                        ]
                    },
                    "statements": [
                        {
                            "kind": "ExpressionStatement",
                            "fullStart": 849,
                            "fullEnd": 960,
                            "start": 851,
                            "end": 958,
                            "fullWidth": 111,
                            "width": 107,
                            "expression": {
                                "kind": "InvocationExpression",
                                "fullStart": 849,
                                "fullEnd": 957,
                                "start": 851,
                                "end": 957,
                                "fullWidth": 108,
                                "width": 106,
                                "expression": {
                                    "kind": "IdentifierName",
                                    "fullStart": 849,
                                    "fullEnd": 857,
                                    "start": 851,
                                    "end": 857,
                                    "fullWidth": 8,
                                    "width": 6,
                                    "text": "$ERROR",
                                    "value": "$ERROR",
                                    "valueText": "$ERROR",
                                    "hasLeadingTrivia": true,
                                    "leadingTrivia": [
                                        {
                                            "kind": "WhitespaceTrivia",
                                            "text": "  "
                                        }
                                    ]
                                },
                                "argumentList": {
                                    "kind": "ArgumentList",
                                    "fullStart": 857,
                                    "fullEnd": 957,
                                    "start": 857,
                                    "end": 957,
                                    "fullWidth": 100,
                                    "width": 100,
                                    "openParenToken": {
                                        "kind": "OpenParenToken",
                                        "fullStart": 857,
                                        "fullEnd": 858,
                                        "start": 857,
                                        "end": 858,
                                        "fullWidth": 1,
                                        "width": 1,
                                        "text": "(",
                                        "value": "(",
                                        "valueText": "("
                                    },
                                    "arguments": [
                                        {
                                            "kind": "AddExpression",
                                            "fullStart": 858,
                                            "fullEnd": 956,
                                            "start": 858,
                                            "end": 955,
                                            "fullWidth": 98,
                                            "width": 97,
                                            "left": {
                                                "kind": "StringLiteral",
                                                "fullStart": 858,
                                                "fullEnd": 942,
                                                "start": 858,
                                                "end": 942,
                                                "fullWidth": 84,
                                                "width": 84,
                                                "text": "'#1: __str = new String(__obj); typeof __str === \"object\". Actual: typeof __str ==='",
                                                "value": "#1: __str = new String(__obj); typeof __str === \"object\". Actual: typeof __str ===",
                                                "valueText": "#1: __str = new String(__obj); typeof __str === \"object\". Actual: typeof __str ==="
                                            },
                                            "operatorToken": {
                                                "kind": "PlusToken",
                                                "fullStart": 942,
                                                "fullEnd": 943,
                                                "start": 942,
                                                "end": 943,
                                                "fullWidth": 1,
                                                "width": 1,
                                                "text": "+",
                                                "value": "+",
                                                "valueText": "+"
                                            },
                                            "right": {
                                                "kind": "TypeOfExpression",
                                                "fullStart": 943,
                                                "fullEnd": 956,
                                                "start": 943,
                                                "end": 955,
                                                "fullWidth": 13,
                                                "width": 12,
                                                "typeOfKeyword": {
                                                    "kind": "TypeOfKeyword",
                                                    "fullStart": 943,
                                                    "fullEnd": 950,
                                                    "start": 943,
                                                    "end": 949,
                                                    "fullWidth": 7,
                                                    "width": 6,
                                                    "text": "typeof",
                                                    "value": "typeof",
                                                    "valueText": "typeof",
                                                    "hasTrailingTrivia": true,
                                                    "trailingTrivia": [
                                                        {
                                                            "kind": "WhitespaceTrivia",
                                                            "text": " "
                                                        }
                                                    ]
                                                },
                                                "expression": {
                                                    "kind": "IdentifierName",
                                                    "fullStart": 950,
                                                    "fullEnd": 956,
                                                    "start": 950,
                                                    "end": 955,
                                                    "fullWidth": 6,
                                                    "width": 5,
                                                    "text": "__str",
                                                    "value": "__str",
                                                    "valueText": "__str",
                                                    "hasTrailingTrivia": true,
                                                    "trailingTrivia": [
                                                        {
                                                            "kind": "WhitespaceTrivia",
                                                            "text": " "
                                                        }
                                                    ]
                                                }
                                            }
                                        }
                                    ],
                                    "closeParenToken": {
                                        "kind": "CloseParenToken",
                                        "fullStart": 956,
                                        "fullEnd": 957,
                                        "start": 956,
                                        "end": 957,
                                        "fullWidth": 1,
                                        "width": 1,
                                        "text": ")",
                                        "value": ")",
                                        "valueText": ")"
                                    }
                                }
                            },
                            "semicolonToken": {
                                "kind": "SemicolonToken",
                                "fullStart": 957,
                                "fullEnd": 960,
                                "start": 957,
                                "end": 958,
                                "fullWidth": 3,
                                "width": 1,
                                "text": ";",
                                "value": ";",
                                "valueText": ";",
                                "hasTrailingTrivia": true,
                                "hasTrailingNewLine": true,
                                "trailingTrivia": [
                                    {
                                        "kind": "WhitespaceTrivia",
                                        "text": " "
                                    },
                                    {
                                        "kind": "NewLineTrivia",
                                        "text": "\n"
                                    }
                                ]
                            }
                        }
                    ],
                    "closeBraceToken": {
                        "kind": "CloseBraceToken",
                        "fullStart": 960,
                        "fullEnd": 962,
                        "start": 960,
                        "end": 961,
                        "fullWidth": 2,
                        "width": 1,
                        "text": "}",
                        "value": "}",
                        "valueText": "}",
                        "hasTrailingTrivia": true,
                        "hasTrailingNewLine": true,
                        "trailingTrivia": [
                            {
                                "kind": "NewLineTrivia",
                                "text": "\n"
                            }
                        ]
                    }
                }
            },
            {
                "kind": "IfStatement",
                "fullStart": 962,
                "fullEnd": 1300,
                "start": 1136,
                "end": 1299,
                "fullWidth": 338,
                "width": 163,
                "isIncrementallyUnusable": true,
                "ifKeyword": {
                    "kind": "IfKeyword",
                    "fullStart": 962,
                    "fullEnd": 1139,
                    "start": 1136,
                    "end": 1138,
                    "fullWidth": 177,
                    "width": 2,
                    "text": "if",
                    "value": "if",
                    "valueText": "if",
                    "hasLeadingTrivia": true,
                    "hasLeadingComment": true,
                    "hasLeadingNewLine": true,
                    "hasTrailingTrivia": true,
                    "leadingTrivia": [
                        {
                            "kind": "SingleLineCommentTrivia",
                            "text": "//"
                        },
                        {
                            "kind": "NewLineTrivia",
                            "text": "\n"
                        },
                        {
                            "kind": "SingleLineCommentTrivia",
                            "text": "//////////////////////////////////////////////////////////////////////////////"
                        },
                        {
                            "kind": "NewLineTrivia",
                            "text": "\n"
                        },
                        {
                            "kind": "NewLineTrivia",
                            "text": "\n"
                        },
                        {
                            "kind": "SingleLineCommentTrivia",
                            "text": "//////////////////////////////////////////////////////////////////////////////"
                        },
                        {
                            "kind": "NewLineTrivia",
                            "text": "\n"
                        },
                        {
                            "kind": "SingleLineCommentTrivia",
                            "text": "//CHECK#1.5"
                        },
                        {
                            "kind": "NewLineTrivia",
                            "text": "\n"
                        }
                    ],
                    "trailingTrivia": [
                        {
                            "kind": "WhitespaceTrivia",
                            "text": " "
                        }
                    ]
                },
                "openParenToken": {
                    "kind": "OpenParenToken",
                    "fullStart": 1139,
                    "fullEnd": 1140,
                    "start": 1139,
                    "end": 1140,
                    "fullWidth": 1,
                    "width": 1,
                    "text": "(",
                    "value": "(",
                    "valueText": "("
                },
                "condition": {
                    "kind": "NotEqualsExpression",
                    "fullStart": 1140,
                    "fullEnd": 1168,
                    "start": 1140,
                    "end": 1168,
                    "fullWidth": 28,
                    "width": 28,
                    "isIncrementallyUnusable": true,
                    "left": {
                        "kind": "MemberAccessExpression",
                        "fullStart": 1140,
                        "fullEnd": 1158,
                        "start": 1140,
                        "end": 1157,
                        "fullWidth": 18,
                        "width": 17,
                        "isIncrementallyUnusable": true,
                        "expression": {
                            "kind": "IdentifierName",
                            "fullStart": 1140,
                            "fullEnd": 1145,
                            "start": 1140,
                            "end": 1145,
                            "fullWidth": 5,
                            "width": 5,
                            "text": "__str",
                            "value": "__str",
                            "valueText": "__str"
                        },
                        "dotToken": {
                            "kind": "DotToken",
                            "fullStart": 1145,
                            "fullEnd": 1146,
                            "start": 1145,
                            "end": 1146,
                            "fullWidth": 1,
                            "width": 1,
                            "text": ".",
                            "value": ".",
                            "valueText": "."
                        },
                        "name": {
                            "kind": "IdentifierName",
                            "fullStart": 1146,
                            "fullEnd": 1158,
                            "start": 1146,
                            "end": 1157,
                            "fullWidth": 12,
                            "width": 11,
                            "text": "constructor",
                            "value": "constructor",
                            "valueText": "constructor",
                            "hasTrailingTrivia": true,
                            "trailingTrivia": [
                                {
                                    "kind": "WhitespaceTrivia",
                                    "text": " "
                                }
                            ]
                        }
                    },
                    "operatorToken": {
                        "kind": "ExclamationEqualsEqualsToken",
                        "fullStart": 1158,
                        "fullEnd": 1162,
                        "start": 1158,
                        "end": 1161,
                        "fullWidth": 4,
                        "width": 3,
                        "text": "!==",
                        "value": "!==",
                        "valueText": "!==",
                        "hasTrailingTrivia": true,
                        "trailingTrivia": [
                            {
                                "kind": "WhitespaceTrivia",
                                "text": " "
                            }
                        ]
                    },
                    "right": {
                        "kind": "IdentifierName",
                        "fullStart": 1162,
                        "fullEnd": 1168,
                        "start": 1162,
                        "end": 1168,
                        "fullWidth": 6,
                        "width": 6,
                        "text": "String",
                        "value": "String",
                        "valueText": "String"
                    }
                },
                "closeParenToken": {
                    "kind": "CloseParenToken",
                    "fullStart": 1168,
                    "fullEnd": 1170,
                    "start": 1168,
                    "end": 1169,
                    "fullWidth": 2,
                    "width": 1,
                    "text": ")",
                    "value": ")",
                    "valueText": ")",
                    "hasTrailingTrivia": true,
                    "trailingTrivia": [
                        {
                            "kind": "WhitespaceTrivia",
                            "text": " "
                        }
                    ]
                },
                "statement": {
                    "kind": "Block",
                    "fullStart": 1170,
                    "fullEnd": 1300,
                    "start": 1170,
                    "end": 1299,
                    "fullWidth": 130,
                    "width": 129,
                    "isIncrementallyUnusable": true,
                    "openBraceToken": {
                        "kind": "OpenBraceToken",
                        "fullStart": 1170,
                        "fullEnd": 1172,
                        "start": 1170,
                        "end": 1171,
                        "fullWidth": 2,
                        "width": 1,
                        "text": "{",
                        "value": "{",
                        "valueText": "{",
                        "hasTrailingTrivia": true,
                        "hasTrailingNewLine": true,
                        "trailingTrivia": [
                            {
                                "kind": "NewLineTrivia",
                                "text": "\n"
                            }
                        ]
                    },
                    "statements": [
                        {
                            "kind": "ExpressionStatement",
                            "fullStart": 1172,
                            "fullEnd": 1298,
                            "start": 1174,
                            "end": 1296,
                            "fullWidth": 126,
                            "width": 122,
                            "isIncrementallyUnusable": true,
                            "expression": {
                                "kind": "InvocationExpression",
                                "fullStart": 1172,
                                "fullEnd": 1295,
                                "start": 1174,
                                "end": 1295,
                                "fullWidth": 123,
                                "width": 121,
                                "isIncrementallyUnusable": true,
                                "expression": {
                                    "kind": "IdentifierName",
                                    "fullStart": 1172,
                                    "fullEnd": 1180,
                                    "start": 1174,
                                    "end": 1180,
                                    "fullWidth": 8,
                                    "width": 6,
                                    "text": "$ERROR",
                                    "value": "$ERROR",
                                    "valueText": "$ERROR",
                                    "hasLeadingTrivia": true,
                                    "leadingTrivia": [
                                        {
                                            "kind": "WhitespaceTrivia",
                                            "text": "  "
                                        }
                                    ]
                                },
                                "argumentList": {
                                    "kind": "ArgumentList",
                                    "fullStart": 1180,
                                    "fullEnd": 1295,
                                    "start": 1180,
                                    "end": 1295,
                                    "fullWidth": 115,
                                    "width": 115,
                                    "isIncrementallyUnusable": true,
                                    "openParenToken": {
                                        "kind": "OpenParenToken",
                                        "fullStart": 1180,
                                        "fullEnd": 1181,
                                        "start": 1180,
                                        "end": 1181,
                                        "fullWidth": 1,
                                        "width": 1,
                                        "text": "(",
                                        "value": "(",
                                        "valueText": "("
                                    },
                                    "arguments": [
                                        {
                                            "kind": "AddExpression",
                                            "fullStart": 1181,
                                            "fullEnd": 1294,
                                            "start": 1181,
                                            "end": 1293,
                                            "fullWidth": 113,
                                            "width": 112,
                                            "isIncrementallyUnusable": true,
                                            "left": {
                                                "kind": "StringLiteral",
                                                "fullStart": 1181,
                                                "fullEnd": 1275,
                                                "start": 1181,
                                                "end": 1275,
                                                "fullWidth": 94,
                                                "width": 94,
                                                "text": "'#1.5: __str = new String(__obj); __str.constructor === String. Actual: __str.constructor ==='",
                                                "value": "#1.5: __str = new String(__obj); __str.constructor === String. Actual: __str.constructor ===",
                                                "valueText": "#1.5: __str = new String(__obj); __str.constructor === String. Actual: __str.constructor ==="
                                            },
                                            "operatorToken": {
                                                "kind": "PlusToken",
                                                "fullStart": 1275,
                                                "fullEnd": 1276,
                                                "start": 1275,
                                                "end": 1276,
                                                "fullWidth": 1,
                                                "width": 1,
                                                "text": "+",
                                                "value": "+",
                                                "valueText": "+"
                                            },
                                            "right": {
                                                "kind": "MemberAccessExpression",
                                                "fullStart": 1276,
                                                "fullEnd": 1294,
                                                "start": 1276,
                                                "end": 1293,
                                                "fullWidth": 18,
                                                "width": 17,
                                                "isIncrementallyUnusable": true,
                                                "expression": {
                                                    "kind": "IdentifierName",
                                                    "fullStart": 1276,
                                                    "fullEnd": 1281,
                                                    "start": 1276,
                                                    "end": 1281,
                                                    "fullWidth": 5,
                                                    "width": 5,
                                                    "text": "__str",
                                                    "value": "__str",
                                                    "valueText": "__str"
                                                },
                                                "dotToken": {
                                                    "kind": "DotToken",
                                                    "fullStart": 1281,
                                                    "fullEnd": 1282,
                                                    "start": 1281,
                                                    "end": 1282,
                                                    "fullWidth": 1,
                                                    "width": 1,
                                                    "text": ".",
                                                    "value": ".",
                                                    "valueText": "."
                                                },
                                                "name": {
                                                    "kind": "IdentifierName",
                                                    "fullStart": 1282,
                                                    "fullEnd": 1294,
                                                    "start": 1282,
                                                    "end": 1293,
                                                    "fullWidth": 12,
                                                    "width": 11,
                                                    "text": "constructor",
                                                    "value": "constructor",
                                                    "valueText": "constructor",
                                                    "hasTrailingTrivia": true,
                                                    "trailingTrivia": [
                                                        {
                                                            "kind": "WhitespaceTrivia",
                                                            "text": " "
                                                        }
                                                    ]
                                                }
                                            }
                                        }
                                    ],
                                    "closeParenToken": {
                                        "kind": "CloseParenToken",
                                        "fullStart": 1294,
                                        "fullEnd": 1295,
                                        "start": 1294,
                                        "end": 1295,
                                        "fullWidth": 1,
                                        "width": 1,
                                        "text": ")",
                                        "value": ")",
                                        "valueText": ")"
                                    }
                                }
                            },
                            "semicolonToken": {
                                "kind": "SemicolonToken",
                                "fullStart": 1295,
                                "fullEnd": 1298,
                                "start": 1295,
                                "end": 1296,
                                "fullWidth": 3,
                                "width": 1,
                                "text": ";",
                                "value": ";",
                                "valueText": ";",
                                "hasTrailingTrivia": true,
                                "hasTrailingNewLine": true,
                                "trailingTrivia": [
                                    {
                                        "kind": "WhitespaceTrivia",
                                        "text": " "
                                    },
                                    {
                                        "kind": "NewLineTrivia",
                                        "text": "\n"
                                    }
                                ]
                            }
                        }
                    ],
                    "closeBraceToken": {
                        "kind": "CloseBraceToken",
                        "fullStart": 1298,
                        "fullEnd": 1300,
                        "start": 1298,
                        "end": 1299,
                        "fullWidth": 2,
                        "width": 1,
                        "text": "}",
                        "value": "}",
                        "valueText": "}",
                        "hasTrailingTrivia": true,
                        "hasTrailingNewLine": true,
                        "trailingTrivia": [
                            {
                                "kind": "NewLineTrivia",
                                "text": "\n"
                            }
                        ]
                    }
                }
            },
            {
                "kind": "IfStatement",
                "fullStart": 1300,
                "fullEnd": 1584,
                "start": 1472,
                "end": 1583,
                "fullWidth": 284,
                "width": 111,
                "ifKeyword": {
                    "kind": "IfKeyword",
                    "fullStart": 1300,
                    "fullEnd": 1475,
                    "start": 1472,
                    "end": 1474,
                    "fullWidth": 175,
                    "width": 2,
                    "text": "if",
                    "value": "if",
                    "valueText": "if",
                    "hasLeadingTrivia": true,
                    "hasLeadingComment": true,
                    "hasLeadingNewLine": true,
                    "hasTrailingTrivia": true,
                    "leadingTrivia": [
                        {
                            "kind": "SingleLineCommentTrivia",
                            "text": "//"
                        },
                        {
                            "kind": "NewLineTrivia",
                            "text": "\n"
                        },
                        {
                            "kind": "SingleLineCommentTrivia",
                            "text": "//////////////////////////////////////////////////////////////////////////////"
                        },
                        {
                            "kind": "NewLineTrivia",
                            "text": "\n"
                        },
                        {
                            "kind": "NewLineTrivia",
                            "text": "\n"
                        },
                        {
                            "kind": "SingleLineCommentTrivia",
                            "text": "//////////////////////////////////////////////////////////////////////////////"
                        },
                        {
                            "kind": "NewLineTrivia",
                            "text": "\n"
                        },
                        {
                            "kind": "SingleLineCommentTrivia",
                            "text": "//CHECK#2"
                        },
                        {
                            "kind": "NewLineTrivia",
                            "text": "\n"
                        }
                    ],
                    "trailingTrivia": [
                        {
                            "kind": "WhitespaceTrivia",
                            "text": " "
                        }
                    ]
                },
                "openParenToken": {
                    "kind": "OpenParenToken",
                    "fullStart": 1475,
                    "fullEnd": 1476,
                    "start": 1475,
                    "end": 1476,
                    "fullWidth": 1,
                    "width": 1,
                    "text": "(",
                    "value": "(",
                    "valueText": "("
                },
                "condition": {
                    "kind": "NotEqualsWithTypeConversionExpression",
                    "fullStart": 1476,
                    "fullEnd": 1492,
                    "start": 1476,
                    "end": 1492,
                    "fullWidth": 16,
                    "width": 16,
                    "left": {
                        "kind": "IdentifierName",
                        "fullStart": 1476,
                        "fullEnd": 1482,
                        "start": 1476,
                        "end": 1481,
                        "fullWidth": 6,
                        "width": 5,
                        "text": "__str",
                        "value": "__str",
                        "valueText": "__str",
                        "hasTrailingTrivia": true,
                        "trailingTrivia": [
                            {
                                "kind": "WhitespaceTrivia",
                                "text": " "
                            }
                        ]
                    },
                    "operatorToken": {
                        "kind": "ExclamationEqualsToken",
                        "fullStart": 1482,
                        "fullEnd": 1485,
                        "start": 1482,
                        "end": 1484,
                        "fullWidth": 3,
                        "width": 2,
                        "text": "!=",
                        "value": "!=",
                        "valueText": "!=",
                        "hasTrailingTrivia": true,
                        "trailingTrivia": [
                            {
                                "kind": "WhitespaceTrivia",
                                "text": " "
                            }
                        ]
                    },
                    "right": {
                        "kind": "StringLiteral",
                        "fullStart": 1485,
                        "fullEnd": 1492,
                        "start": 1485,
                        "end": 1492,
                        "fullWidth": 7,
                        "width": 7,
                        "text": "\"tostr\"",
                        "value": "tostr",
                        "valueText": "tostr"
                    }
                },
                "closeParenToken": {
                    "kind": "CloseParenToken",
                    "fullStart": 1492,
                    "fullEnd": 1494,
                    "start": 1492,
                    "end": 1493,
                    "fullWidth": 2,
                    "width": 1,
                    "text": ")",
                    "value": ")",
                    "valueText": ")",
                    "hasTrailingTrivia": true,
                    "trailingTrivia": [
                        {
                            "kind": "WhitespaceTrivia",
                            "text": " "
                        }
                    ]
                },
                "statement": {
                    "kind": "Block",
                    "fullStart": 1494,
                    "fullEnd": 1584,
                    "start": 1494,
                    "end": 1583,
                    "fullWidth": 90,
                    "width": 89,
                    "openBraceToken": {
                        "kind": "OpenBraceToken",
                        "fullStart": 1494,
                        "fullEnd": 1496,
                        "start": 1494,
                        "end": 1495,
                        "fullWidth": 2,
                        "width": 1,
                        "text": "{",
                        "value": "{",
                        "valueText": "{",
                        "hasTrailingTrivia": true,
                        "hasTrailingNewLine": true,
                        "trailingTrivia": [
                            {
                                "kind": "NewLineTrivia",
                                "text": "\n"
                            }
                        ]
                    },
                    "statements": [
                        {
                            "kind": "ExpressionStatement",
                            "fullStart": 1496,
                            "fullEnd": 1582,
                            "start": 1498,
                            "end": 1580,
                            "fullWidth": 86,
                            "width": 82,
                            "expression": {
                                "kind": "InvocationExpression",
                                "fullStart": 1496,
                                "fullEnd": 1579,
                                "start": 1498,
                                "end": 1579,
                                "fullWidth": 83,
                                "width": 81,
                                "expression": {
                                    "kind": "IdentifierName",
                                    "fullStart": 1496,
                                    "fullEnd": 1504,
                                    "start": 1498,
                                    "end": 1504,
                                    "fullWidth": 8,
                                    "width": 6,
                                    "text": "$ERROR",
                                    "value": "$ERROR",
                                    "valueText": "$ERROR",
                                    "hasLeadingTrivia": true,
                                    "leadingTrivia": [
                                        {
                                            "kind": "WhitespaceTrivia",
                                            "text": "  "
                                        }
                                    ]
                                },
                                "argumentList": {
                                    "kind": "ArgumentList",
                                    "fullStart": 1504,
                                    "fullEnd": 1579,
                                    "start": 1504,
                                    "end": 1579,
                                    "fullWidth": 75,
                                    "width": 75,
                                    "openParenToken": {
                                        "kind": "OpenParenToken",
                                        "fullStart": 1504,
                                        "fullEnd": 1505,
                                        "start": 1504,
                                        "end": 1505,
                                        "fullWidth": 1,
                                        "width": 1,
                                        "text": "(",
                                        "value": "(",
                                        "valueText": "("
                                    },
                                    "arguments": [
                                        {
                                            "kind": "AddExpression",
                                            "fullStart": 1505,
                                            "fullEnd": 1578,
                                            "start": 1505,
                                            "end": 1577,
                                            "fullWidth": 73,
                                            "width": 72,
                                            "left": {
                                                "kind": "StringLiteral",
                                                "fullStart": 1505,
                                                "fullEnd": 1571,
                                                "start": 1505,
                                                "end": 1571,
                                                "fullWidth": 66,
                                                "width": 66,
                                                "text": "'#2: __str = new String(__obj); __str ==\"tostr\". Actual: __str =='",
                                                "value": "#2: __str = new String(__obj); __str ==\"tostr\". Actual: __str ==",
                                                "valueText": "#2: __str = new String(__obj); __str ==\"tostr\". Actual: __str =="
                                            },
                                            "operatorToken": {
                                                "kind": "PlusToken",
                                                "fullStart": 1571,
                                                "fullEnd": 1572,
                                                "start": 1571,
                                                "end": 1572,
                                                "fullWidth": 1,
                                                "width": 1,
                                                "text": "+",
                                                "value": "+",
                                                "valueText": "+"
                                            },
                                            "right": {
                                                "kind": "IdentifierName",
                                                "fullStart": 1572,
                                                "fullEnd": 1578,
                                                "start": 1572,
                                                "end": 1577,
                                                "fullWidth": 6,
                                                "width": 5,
                                                "text": "__str",
                                                "value": "__str",
                                                "valueText": "__str",
                                                "hasTrailingTrivia": true,
                                                "trailingTrivia": [
                                                    {
                                                        "kind": "WhitespaceTrivia",
                                                        "text": " "
                                                    }
                                                ]
                                            }
                                        }
                                    ],
                                    "closeParenToken": {
                                        "kind": "CloseParenToken",
                                        "fullStart": 1578,
                                        "fullEnd": 1579,
                                        "start": 1578,
                                        "end": 1579,
                                        "fullWidth": 1,
                                        "width": 1,
                                        "text": ")",
                                        "value": ")",
                                        "valueText": ")"
                                    }
                                }
                            },
                            "semicolonToken": {
                                "kind": "SemicolonToken",
                                "fullStart": 1579,
                                "fullEnd": 1582,
                                "start": 1579,
                                "end": 1580,
                                "fullWidth": 3,
                                "width": 1,
                                "text": ";",
                                "value": ";",
                                "valueText": ";",
                                "hasTrailingTrivia": true,
                                "hasTrailingNewLine": true,
                                "trailingTrivia": [
                                    {
                                        "kind": "WhitespaceTrivia",
                                        "text": " "
                                    },
                                    {
                                        "kind": "NewLineTrivia",
                                        "text": "\n"
                                    }
                                ]
                            }
                        }
                    ],
                    "closeBraceToken": {
                        "kind": "CloseBraceToken",
                        "fullStart": 1582,
                        "fullEnd": 1584,
                        "start": 1582,
                        "end": 1583,
                        "fullWidth": 2,
                        "width": 1,
                        "text": "}",
                        "value": "}",
                        "valueText": "}",
                        "hasTrailingTrivia": true,
                        "hasTrailingNewLine": true,
                        "trailingTrivia": [
                            {
                                "kind": "NewLineTrivia",
                                "text": "\n"
                            }
                        ]
                    }
                }
            }
        ],
        "endOfFileToken": {
            "kind": "EndOfFileToken",
            "fullStart": 1584,
            "fullEnd": 1667,
            "start": 1667,
            "end": 1667,
            "fullWidth": 83,
            "width": 0,
            "text": "",
            "hasLeadingTrivia": true,
            "hasLeadingComment": true,
            "hasLeadingNewLine": true,
            "leadingTrivia": [
                {
                    "kind": "SingleLineCommentTrivia",
                    "text": "//"
                },
                {
                    "kind": "NewLineTrivia",
                    "text": "\n"
                },
                {
                    "kind": "SingleLineCommentTrivia",
                    "text": "//////////////////////////////////////////////////////////////////////////////"
                },
                {
                    "kind": "NewLineTrivia",
                    "text": "\n"
                },
                {
                    "kind": "NewLineTrivia",
                    "text": "\n"
                }
            ]
        }
    },
    "lineMap": {
        "lineStarts": [
            0,
            61,
            132,
            133,
            137,
            258,
            391,
            394,
            440,
            579,
            583,
            584,
            608,
            609,
            666,
            667,
            694,
            695,
            726,
            727,
            806,
            816,
            849,
            960,
            962,
            965,
            1044,
            1045,
            1124,
            1136,
            1172,
            1298,
            1300,
            1303,
            1382,
            1383,
            1462,
            1472,
            1496,
            1582,
            1584,
            1587,
            1666,
            1667
        ],
        "length": 1667
    }
}<|MERGE_RESOLUTION|>--- conflicted
+++ resolved
@@ -540,12 +540,8 @@
                             "start": 671,
                             "end": 692,
                             "fullWidth": 21,
-<<<<<<< HEAD
                             "width": 21,
-                            "identifier": {
-=======
                             "propertyName": {
->>>>>>> 85e84683
                                 "kind": "IdentifierName",
                                 "fullStart": 671,
                                 "fullEnd": 677,
@@ -708,12 +704,8 @@
                             "start": 699,
                             "end": 724,
                             "fullWidth": 25,
-<<<<<<< HEAD
                             "width": 25,
-                            "identifier": {
-=======
                             "propertyName": {
->>>>>>> 85e84683
                                 "kind": "IdentifierName",
                                 "fullStart": 699,
                                 "fullEnd": 705,
