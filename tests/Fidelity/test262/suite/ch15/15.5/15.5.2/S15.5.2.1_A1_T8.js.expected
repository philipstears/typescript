{
    "isDeclaration": false,
    "languageVersion": "EcmaScript5",
    "parseOptions": {
        "allowAutomaticSemicolonInsertion": true
    },
    "sourceUnit": {
        "kind": "SourceUnit",
        "fullStart": 0,
        "fullEnd": 1783,
        "start": 515,
        "end": 1783,
        "fullWidth": 1783,
        "width": 1268,
        "isIncrementallyUnusable": true,
        "moduleElements": [
            {
                "kind": "VariableStatement",
                "fullStart": 0,
                "fullEnd": 590,
                "start": 515,
                "end": 589,
                "fullWidth": 590,
                "width": 74,
                "modifiers": [],
                "variableDeclaration": {
                    "kind": "VariableDeclaration",
                    "fullStart": 0,
                    "fullEnd": 588,
                    "start": 515,
                    "end": 588,
                    "fullWidth": 588,
                    "width": 73,
                    "varKeyword": {
                        "kind": "VarKeyword",
                        "fullStart": 0,
                        "fullEnd": 519,
                        "start": 515,
                        "end": 518,
                        "fullWidth": 519,
                        "width": 3,
                        "text": "var",
                        "value": "var",
                        "valueText": "var",
                        "hasLeadingTrivia": true,
                        "hasLeadingComment": true,
                        "hasLeadingNewLine": true,
                        "hasTrailingTrivia": true,
                        "leadingTrivia": [
                            {
                                "kind": "SingleLineCommentTrivia",
                                "text": "// Copyright 2009 the Sputnik authors.  All rights reserved."
                            },
                            {
                                "kind": "NewLineTrivia",
                                "text": "\n"
                            },
                            {
                                "kind": "SingleLineCommentTrivia",
                                "text": "// This code is governed by the BSD license found in the LICENSE file."
                            },
                            {
                                "kind": "NewLineTrivia",
                                "text": "\n"
                            },
                            {
                                "kind": "NewLineTrivia",
                                "text": "\n"
                            },
                            {
                                "kind": "MultiLineCommentTrivia",
                                "text": "/**\n * When \"String\" is called as part of a new expression, it is a constructor: it initialises the newly created object and\n * The [[Value]] property of the newly constructed object is set to ToString(value), or to the empty string if value is not supplied\n *\n * @path ch15/15.5/15.5.2/S15.5.2.1_A1_T8.js\n * @description Creating string object with \"new String(function(){})\"\n */"
                            },
                            {
                                "kind": "NewLineTrivia",
                                "text": "\n"
                            },
                            {
                                "kind": "NewLineTrivia",
                                "text": "\n"
                            }
                        ],
                        "trailingTrivia": [
                            {
                                "kind": "WhitespaceTrivia",
                                "text": " "
                            }
                        ]
                    },
                    "variableDeclarators": [
                        {
                            "kind": "VariableDeclarator",
                            "fullStart": 519,
                            "fullEnd": 588,
                            "start": 519,
                            "end": 588,
                            "fullWidth": 69,
<<<<<<< HEAD
                            "width": 69,
                            "identifier": {
=======
                            "propertyName": {
>>>>>>> 85e84683
                                "kind": "IdentifierName",
                                "fullStart": 519,
                                "fullEnd": 559,
                                "start": 519,
                                "end": 558,
                                "fullWidth": 40,
                                "width": 39,
                                "text": "__stored__Function__prototype__toString",
                                "value": "__stored__Function__prototype__toString",
                                "valueText": "__stored__Function__prototype__toString",
                                "hasTrailingTrivia": true,
                                "trailingTrivia": [
                                    {
                                        "kind": "WhitespaceTrivia",
                                        "text": " "
                                    }
                                ]
                            },
                            "equalsValueClause": {
                                "kind": "EqualsValueClause",
                                "fullStart": 559,
                                "fullEnd": 588,
                                "start": 559,
                                "end": 588,
                                "fullWidth": 29,
                                "width": 29,
                                "equalsToken": {
                                    "kind": "EqualsToken",
                                    "fullStart": 559,
                                    "fullEnd": 561,
                                    "start": 559,
                                    "end": 560,
                                    "fullWidth": 2,
                                    "width": 1,
                                    "text": "=",
                                    "value": "=",
                                    "valueText": "=",
                                    "hasTrailingTrivia": true,
                                    "trailingTrivia": [
                                        {
                                            "kind": "WhitespaceTrivia",
                                            "text": " "
                                        }
                                    ]
                                },
                                "value": {
                                    "kind": "MemberAccessExpression",
                                    "fullStart": 561,
                                    "fullEnd": 588,
                                    "start": 561,
                                    "end": 588,
                                    "fullWidth": 27,
                                    "width": 27,
                                    "expression": {
                                        "kind": "MemberAccessExpression",
                                        "fullStart": 561,
                                        "fullEnd": 579,
                                        "start": 561,
                                        "end": 579,
                                        "fullWidth": 18,
                                        "width": 18,
                                        "expression": {
                                            "kind": "IdentifierName",
                                            "fullStart": 561,
                                            "fullEnd": 569,
                                            "start": 561,
                                            "end": 569,
                                            "fullWidth": 8,
                                            "width": 8,
                                            "text": "Function",
                                            "value": "Function",
                                            "valueText": "Function"
                                        },
                                        "dotToken": {
                                            "kind": "DotToken",
                                            "fullStart": 569,
                                            "fullEnd": 570,
                                            "start": 569,
                                            "end": 570,
                                            "fullWidth": 1,
                                            "width": 1,
                                            "text": ".",
                                            "value": ".",
                                            "valueText": "."
                                        },
                                        "name": {
                                            "kind": "IdentifierName",
                                            "fullStart": 570,
                                            "fullEnd": 579,
                                            "start": 570,
                                            "end": 579,
                                            "fullWidth": 9,
                                            "width": 9,
                                            "text": "prototype",
                                            "value": "prototype",
                                            "valueText": "prototype"
                                        }
                                    },
                                    "dotToken": {
                                        "kind": "DotToken",
                                        "fullStart": 579,
                                        "fullEnd": 580,
                                        "start": 579,
                                        "end": 580,
                                        "fullWidth": 1,
                                        "width": 1,
                                        "text": ".",
                                        "value": ".",
                                        "valueText": "."
                                    },
                                    "name": {
                                        "kind": "IdentifierName",
                                        "fullStart": 580,
                                        "fullEnd": 588,
                                        "start": 580,
                                        "end": 588,
                                        "fullWidth": 8,
                                        "width": 8,
                                        "text": "toString",
                                        "value": "toString",
                                        "valueText": "toString"
                                    }
                                }
                            }
                        }
                    ]
                },
                "semicolonToken": {
                    "kind": "SemicolonToken",
                    "fullStart": 588,
                    "fullEnd": 590,
                    "start": 588,
                    "end": 589,
                    "fullWidth": 2,
                    "width": 1,
                    "text": ";",
                    "value": ";",
                    "valueText": ";",
                    "hasTrailingTrivia": true,
                    "hasTrailingNewLine": true,
                    "trailingTrivia": [
                        {
                            "kind": "NewLineTrivia",
                            "text": "\n"
                        }
                    ]
                }
            },
            {
                "kind": "ExpressionStatement",
                "fullStart": 590,
                "fullEnd": 649,
                "start": 591,
                "end": 648,
                "fullWidth": 59,
                "width": 57,
                "isIncrementallyUnusable": true,
                "expression": {
                    "kind": "AssignmentExpression",
                    "fullStart": 590,
                    "fullEnd": 647,
                    "start": 591,
                    "end": 647,
                    "fullWidth": 57,
                    "width": 56,
                    "isIncrementallyUnusable": true,
                    "left": {
                        "kind": "MemberAccessExpression",
                        "fullStart": 590,
                        "fullEnd": 618,
                        "start": 591,
                        "end": 618,
                        "fullWidth": 28,
                        "width": 27,
                        "expression": {
                            "kind": "MemberAccessExpression",
                            "fullStart": 590,
                            "fullEnd": 609,
                            "start": 591,
                            "end": 609,
                            "fullWidth": 19,
                            "width": 18,
                            "expression": {
                                "kind": "IdentifierName",
                                "fullStart": 590,
                                "fullEnd": 599,
                                "start": 591,
                                "end": 599,
                                "fullWidth": 9,
                                "width": 8,
                                "text": "Function",
                                "value": "Function",
                                "valueText": "Function",
                                "hasLeadingTrivia": true,
                                "hasLeadingNewLine": true,
                                "leadingTrivia": [
                                    {
                                        "kind": "NewLineTrivia",
                                        "text": "\n"
                                    }
                                ]
                            },
                            "dotToken": {
                                "kind": "DotToken",
                                "fullStart": 599,
                                "fullEnd": 600,
                                "start": 599,
                                "end": 600,
                                "fullWidth": 1,
                                "width": 1,
                                "text": ".",
                                "value": ".",
                                "valueText": "."
                            },
                            "name": {
                                "kind": "IdentifierName",
                                "fullStart": 600,
                                "fullEnd": 609,
                                "start": 600,
                                "end": 609,
                                "fullWidth": 9,
                                "width": 9,
                                "text": "prototype",
                                "value": "prototype",
                                "valueText": "prototype"
                            }
                        },
                        "dotToken": {
                            "kind": "DotToken",
                            "fullStart": 609,
                            "fullEnd": 610,
                            "start": 609,
                            "end": 610,
                            "fullWidth": 1,
                            "width": 1,
                            "text": ".",
                            "value": ".",
                            "valueText": "."
                        },
                        "name": {
                            "kind": "IdentifierName",
                            "fullStart": 610,
                            "fullEnd": 618,
                            "start": 610,
                            "end": 618,
                            "fullWidth": 8,
                            "width": 8,
                            "text": "toString",
                            "value": "toString",
                            "valueText": "toString"
                        }
                    },
                    "operatorToken": {
                        "kind": "EqualsToken",
                        "fullStart": 618,
                        "fullEnd": 619,
                        "start": 618,
                        "end": 619,
                        "fullWidth": 1,
                        "width": 1,
                        "text": "=",
                        "value": "=",
                        "valueText": "="
                    },
                    "right": {
                        "kind": "FunctionExpression",
                        "fullStart": 619,
                        "fullEnd": 647,
                        "start": 619,
                        "end": 647,
                        "fullWidth": 28,
                        "width": 28,
                        "isIncrementallyUnusable": true,
                        "functionKeyword": {
                            "kind": "FunctionKeyword",
                            "fullStart": 619,
                            "fullEnd": 627,
                            "start": 619,
                            "end": 627,
                            "fullWidth": 8,
                            "width": 8,
                            "text": "function",
                            "value": "function",
                            "valueText": "function"
                        },
                        "callSignature": {
                            "kind": "CallSignature",
                            "fullStart": 627,
                            "fullEnd": 629,
                            "start": 627,
                            "end": 629,
                            "fullWidth": 2,
                            "width": 2,
                            "parameterList": {
                                "kind": "ParameterList",
                                "fullStart": 627,
                                "fullEnd": 629,
                                "start": 627,
                                "end": 629,
                                "fullWidth": 2,
                                "width": 2,
                                "openParenToken": {
                                    "kind": "OpenParenToken",
                                    "fullStart": 627,
                                    "fullEnd": 628,
                                    "start": 627,
                                    "end": 628,
                                    "fullWidth": 1,
                                    "width": 1,
                                    "text": "(",
                                    "value": "(",
                                    "valueText": "("
                                },
                                "parameters": [],
                                "closeParenToken": {
                                    "kind": "CloseParenToken",
                                    "fullStart": 628,
                                    "fullEnd": 629,
                                    "start": 628,
                                    "end": 629,
                                    "fullWidth": 1,
                                    "width": 1,
                                    "text": ")",
                                    "value": ")",
                                    "valueText": ")"
                                }
                            }
                        },
                        "block": {
                            "kind": "Block",
                            "fullStart": 629,
                            "fullEnd": 647,
                            "start": 629,
                            "end": 647,
                            "fullWidth": 18,
                            "width": 18,
                            "isIncrementallyUnusable": true,
                            "openBraceToken": {
                                "kind": "OpenBraceToken",
                                "fullStart": 629,
                                "fullEnd": 630,
                                "start": 629,
                                "end": 630,
                                "fullWidth": 1,
                                "width": 1,
                                "text": "{",
                                "value": "{",
                                "valueText": "{"
                            },
                            "statements": [
                                {
                                    "kind": "ReturnStatement",
                                    "fullStart": 630,
                                    "fullEnd": 646,
                                    "start": 630,
                                    "end": 646,
                                    "fullWidth": 16,
                                    "width": 16,
                                    "isIncrementallyUnusable": true,
                                    "returnKeyword": {
                                        "kind": "ReturnKeyword",
                                        "fullStart": 630,
                                        "fullEnd": 637,
                                        "start": 630,
                                        "end": 636,
                                        "fullWidth": 7,
                                        "width": 6,
                                        "text": "return",
                                        "value": "return",
                                        "valueText": "return",
                                        "hasTrailingTrivia": true,
                                        "trailingTrivia": [
                                            {
                                                "kind": "WhitespaceTrivia",
                                                "text": " "
                                            }
                                        ]
                                    },
                                    "expression": {
                                        "kind": "StringLiteral",
                                        "fullStart": 637,
                                        "fullEnd": 646,
                                        "start": 637,
                                        "end": 646,
                                        "fullWidth": 9,
                                        "width": 9,
                                        "text": "\"SHIFTED\"",
                                        "value": "SHIFTED",
                                        "valueText": "SHIFTED"
                                    },
                                    "semicolonToken": {
                                        "kind": "SemicolonToken",
                                        "fullStart": -1,
                                        "fullEnd": -1,
                                        "start": -1,
                                        "end": -1,
                                        "fullWidth": 0,
                                        "width": 0,
                                        "text": ""
                                    }
                                }
                            ],
                            "closeBraceToken": {
                                "kind": "CloseBraceToken",
                                "fullStart": 646,
                                "fullEnd": 647,
                                "start": 646,
                                "end": 647,
                                "fullWidth": 1,
                                "width": 1,
                                "text": "}",
                                "value": "}",
                                "valueText": "}"
                            }
                        }
                    }
                },
                "semicolonToken": {
                    "kind": "SemicolonToken",
                    "fullStart": 647,
                    "fullEnd": 649,
                    "start": 647,
                    "end": 648,
                    "fullWidth": 2,
                    "width": 1,
                    "text": ";",
                    "value": ";",
                    "valueText": ";",
                    "hasTrailingTrivia": true,
                    "hasTrailingNewLine": true,
                    "trailingTrivia": [
                        {
                            "kind": "NewLineTrivia",
                            "text": "\n"
                        }
                    ]
                }
            },
            {
                "kind": "VariableStatement",
                "fullStart": 649,
                "fullEnd": 688,
                "start": 650,
                "end": 687,
                "fullWidth": 39,
                "width": 37,
                "modifiers": [],
                "variableDeclaration": {
                    "kind": "VariableDeclaration",
                    "fullStart": 649,
                    "fullEnd": 686,
                    "start": 650,
                    "end": 686,
                    "fullWidth": 37,
                    "width": 36,
                    "varKeyword": {
                        "kind": "VarKeyword",
                        "fullStart": 649,
                        "fullEnd": 654,
                        "start": 650,
                        "end": 653,
                        "fullWidth": 5,
                        "width": 3,
                        "text": "var",
                        "value": "var",
                        "valueText": "var",
                        "hasLeadingTrivia": true,
                        "hasLeadingNewLine": true,
                        "hasTrailingTrivia": true,
                        "leadingTrivia": [
                            {
                                "kind": "NewLineTrivia",
                                "text": "\n"
                            }
                        ],
                        "trailingTrivia": [
                            {
                                "kind": "WhitespaceTrivia",
                                "text": " "
                            }
                        ]
                    },
                    "variableDeclarators": [
                        {
                            "kind": "VariableDeclarator",
                            "fullStart": 654,
                            "fullEnd": 686,
                            "start": 654,
                            "end": 686,
                            "fullWidth": 32,
<<<<<<< HEAD
                            "width": 32,
                            "identifier": {
=======
                            "propertyName": {
>>>>>>> 85e84683
                                "kind": "IdentifierName",
                                "fullStart": 654,
                                "fullEnd": 660,
                                "start": 654,
                                "end": 659,
                                "fullWidth": 6,
                                "width": 5,
                                "text": "__str",
                                "value": "__str",
                                "valueText": "__str",
                                "hasTrailingTrivia": true,
                                "trailingTrivia": [
                                    {
                                        "kind": "WhitespaceTrivia",
                                        "text": " "
                                    }
                                ]
                            },
                            "equalsValueClause": {
                                "kind": "EqualsValueClause",
                                "fullStart": 660,
                                "fullEnd": 686,
                                "start": 660,
                                "end": 686,
                                "fullWidth": 26,
                                "width": 26,
                                "equalsToken": {
                                    "kind": "EqualsToken",
                                    "fullStart": 660,
                                    "fullEnd": 662,
                                    "start": 660,
                                    "end": 661,
                                    "fullWidth": 2,
                                    "width": 1,
                                    "text": "=",
                                    "value": "=",
                                    "valueText": "=",
                                    "hasTrailingTrivia": true,
                                    "trailingTrivia": [
                                        {
                                            "kind": "WhitespaceTrivia",
                                            "text": " "
                                        }
                                    ]
                                },
                                "value": {
                                    "kind": "ObjectCreationExpression",
                                    "fullStart": 662,
                                    "fullEnd": 686,
                                    "start": 662,
                                    "end": 686,
                                    "fullWidth": 24,
                                    "width": 24,
                                    "newKeyword": {
                                        "kind": "NewKeyword",
                                        "fullStart": 662,
                                        "fullEnd": 666,
                                        "start": 662,
                                        "end": 665,
                                        "fullWidth": 4,
                                        "width": 3,
                                        "text": "new",
                                        "value": "new",
                                        "valueText": "new",
                                        "hasTrailingTrivia": true,
                                        "trailingTrivia": [
                                            {
                                                "kind": "WhitespaceTrivia",
                                                "text": " "
                                            }
                                        ]
                                    },
                                    "expression": {
                                        "kind": "IdentifierName",
                                        "fullStart": 666,
                                        "fullEnd": 672,
                                        "start": 666,
                                        "end": 672,
                                        "fullWidth": 6,
                                        "width": 6,
                                        "text": "String",
                                        "value": "String",
                                        "valueText": "String"
                                    },
                                    "argumentList": {
                                        "kind": "ArgumentList",
                                        "fullStart": 672,
                                        "fullEnd": 686,
                                        "start": 672,
                                        "end": 686,
                                        "fullWidth": 14,
                                        "width": 14,
                                        "openParenToken": {
                                            "kind": "OpenParenToken",
                                            "fullStart": 672,
                                            "fullEnd": 673,
                                            "start": 672,
                                            "end": 673,
                                            "fullWidth": 1,
                                            "width": 1,
                                            "text": "(",
                                            "value": "(",
                                            "valueText": "("
                                        },
                                        "arguments": [
                                            {
                                                "kind": "FunctionExpression",
                                                "fullStart": 673,
                                                "fullEnd": 685,
                                                "start": 673,
                                                "end": 685,
                                                "fullWidth": 12,
                                                "width": 12,
                                                "functionKeyword": {
                                                    "kind": "FunctionKeyword",
                                                    "fullStart": 673,
                                                    "fullEnd": 681,
                                                    "start": 673,
                                                    "end": 681,
                                                    "fullWidth": 8,
                                                    "width": 8,
                                                    "text": "function",
                                                    "value": "function",
                                                    "valueText": "function"
                                                },
                                                "callSignature": {
                                                    "kind": "CallSignature",
                                                    "fullStart": 681,
                                                    "fullEnd": 683,
                                                    "start": 681,
                                                    "end": 683,
                                                    "fullWidth": 2,
                                                    "width": 2,
                                                    "parameterList": {
                                                        "kind": "ParameterList",
                                                        "fullStart": 681,
                                                        "fullEnd": 683,
                                                        "start": 681,
                                                        "end": 683,
                                                        "fullWidth": 2,
                                                        "width": 2,
                                                        "openParenToken": {
                                                            "kind": "OpenParenToken",
                                                            "fullStart": 681,
                                                            "fullEnd": 682,
                                                            "start": 681,
                                                            "end": 682,
                                                            "fullWidth": 1,
                                                            "width": 1,
                                                            "text": "(",
                                                            "value": "(",
                                                            "valueText": "("
                                                        },
                                                        "parameters": [],
                                                        "closeParenToken": {
                                                            "kind": "CloseParenToken",
                                                            "fullStart": 682,
                                                            "fullEnd": 683,
                                                            "start": 682,
                                                            "end": 683,
                                                            "fullWidth": 1,
                                                            "width": 1,
                                                            "text": ")",
                                                            "value": ")",
                                                            "valueText": ")"
                                                        }
                                                    }
                                                },
                                                "block": {
                                                    "kind": "Block",
                                                    "fullStart": 683,
                                                    "fullEnd": 685,
                                                    "start": 683,
                                                    "end": 685,
                                                    "fullWidth": 2,
                                                    "width": 2,
                                                    "openBraceToken": {
                                                        "kind": "OpenBraceToken",
                                                        "fullStart": 683,
                                                        "fullEnd": 684,
                                                        "start": 683,
                                                        "end": 684,
                                                        "fullWidth": 1,
                                                        "width": 1,
                                                        "text": "{",
                                                        "value": "{",
                                                        "valueText": "{"
                                                    },
                                                    "statements": [],
                                                    "closeBraceToken": {
                                                        "kind": "CloseBraceToken",
                                                        "fullStart": 684,
                                                        "fullEnd": 685,
                                                        "start": 684,
                                                        "end": 685,
                                                        "fullWidth": 1,
                                                        "width": 1,
                                                        "text": "}",
                                                        "value": "}",
                                                        "valueText": "}"
                                                    }
                                                }
                                            }
                                        ],
                                        "closeParenToken": {
                                            "kind": "CloseParenToken",
                                            "fullStart": 685,
                                            "fullEnd": 686,
                                            "start": 685,
                                            "end": 686,
                                            "fullWidth": 1,
                                            "width": 1,
                                            "text": ")",
                                            "value": ")",
                                            "valueText": ")"
                                        }
                                    }
                                }
                            }
                        }
                    ]
                },
                "semicolonToken": {
                    "kind": "SemicolonToken",
                    "fullStart": 686,
                    "fullEnd": 688,
                    "start": 686,
                    "end": 687,
                    "fullWidth": 2,
                    "width": 1,
                    "text": ";",
                    "value": ";",
                    "valueText": ";",
                    "hasTrailingTrivia": true,
                    "hasTrailingNewLine": true,
                    "trailingTrivia": [
                        {
                            "kind": "NewLineTrivia",
                            "text": "\n"
                        }
                    ]
                }
            },
            {
                "kind": "ExpressionStatement",
                "fullStart": 688,
                "fullEnd": 760,
                "start": 689,
                "end": 759,
                "fullWidth": 72,
                "width": 70,
                "expression": {
                    "kind": "AssignmentExpression",
                    "fullStart": 688,
                    "fullEnd": 758,
                    "start": 689,
                    "end": 758,
                    "fullWidth": 70,
                    "width": 69,
                    "left": {
                        "kind": "MemberAccessExpression",
                        "fullStart": 688,
                        "fullEnd": 717,
                        "start": 689,
                        "end": 716,
                        "fullWidth": 29,
                        "width": 27,
                        "expression": {
                            "kind": "MemberAccessExpression",
                            "fullStart": 688,
                            "fullEnd": 707,
                            "start": 689,
                            "end": 707,
                            "fullWidth": 19,
                            "width": 18,
                            "expression": {
                                "kind": "IdentifierName",
                                "fullStart": 688,
                                "fullEnd": 697,
                                "start": 689,
                                "end": 697,
                                "fullWidth": 9,
                                "width": 8,
                                "text": "Function",
                                "value": "Function",
                                "valueText": "Function",
                                "hasLeadingTrivia": true,
                                "hasLeadingNewLine": true,
                                "leadingTrivia": [
                                    {
                                        "kind": "NewLineTrivia",
                                        "text": "\n"
                                    }
                                ]
                            },
                            "dotToken": {
                                "kind": "DotToken",
                                "fullStart": 697,
                                "fullEnd": 698,
                                "start": 697,
                                "end": 698,
                                "fullWidth": 1,
                                "width": 1,
                                "text": ".",
                                "value": ".",
                                "valueText": "."
                            },
                            "name": {
                                "kind": "IdentifierName",
                                "fullStart": 698,
                                "fullEnd": 707,
                                "start": 698,
                                "end": 707,
                                "fullWidth": 9,
                                "width": 9,
                                "text": "prototype",
                                "value": "prototype",
                                "valueText": "prototype"
                            }
                        },
                        "dotToken": {
                            "kind": "DotToken",
                            "fullStart": 707,
                            "fullEnd": 708,
                            "start": 707,
                            "end": 708,
                            "fullWidth": 1,
                            "width": 1,
                            "text": ".",
                            "value": ".",
                            "valueText": "."
                        },
                        "name": {
                            "kind": "IdentifierName",
                            "fullStart": 708,
                            "fullEnd": 717,
                            "start": 708,
                            "end": 716,
                            "fullWidth": 9,
                            "width": 8,
                            "text": "toString",
                            "value": "toString",
                            "valueText": "toString",
                            "hasTrailingTrivia": true,
                            "trailingTrivia": [
                                {
                                    "kind": "WhitespaceTrivia",
                                    "text": " "
                                }
                            ]
                        }
                    },
                    "operatorToken": {
                        "kind": "EqualsToken",
                        "fullStart": 717,
                        "fullEnd": 719,
                        "start": 717,
                        "end": 718,
                        "fullWidth": 2,
                        "width": 1,
                        "text": "=",
                        "value": "=",
                        "valueText": "=",
                        "hasTrailingTrivia": true,
                        "trailingTrivia": [
                            {
                                "kind": "WhitespaceTrivia",
                                "text": " "
                            }
                        ]
                    },
                    "right": {
                        "kind": "IdentifierName",
                        "fullStart": 719,
                        "fullEnd": 758,
                        "start": 719,
                        "end": 758,
                        "fullWidth": 39,
                        "width": 39,
                        "text": "__stored__Function__prototype__toString",
                        "value": "__stored__Function__prototype__toString",
                        "valueText": "__stored__Function__prototype__toString"
                    }
                },
                "semicolonToken": {
                    "kind": "SemicolonToken",
                    "fullStart": 758,
                    "fullEnd": 760,
                    "start": 758,
                    "end": 759,
                    "fullWidth": 2,
                    "width": 1,
                    "text": ";",
                    "value": ";",
                    "valueText": ";",
                    "hasTrailingTrivia": true,
                    "hasTrailingNewLine": true,
                    "trailingTrivia": [
                        {
                            "kind": "NewLineTrivia",
                            "text": "\n"
                        }
                    ]
                }
            },
            {
                "kind": "IfStatement",
                "fullStart": 760,
                "fullEnd": 1003,
                "start": 850,
                "end": 1002,
                "fullWidth": 243,
                "width": 152,
                "ifKeyword": {
                    "kind": "IfKeyword",
                    "fullStart": 760,
                    "fullEnd": 853,
                    "start": 850,
                    "end": 852,
                    "fullWidth": 93,
                    "width": 2,
                    "text": "if",
                    "value": "if",
                    "valueText": "if",
                    "hasLeadingTrivia": true,
                    "hasLeadingComment": true,
                    "hasLeadingNewLine": true,
                    "hasTrailingTrivia": true,
                    "leadingTrivia": [
                        {
                            "kind": "NewLineTrivia",
                            "text": "\n"
                        },
                        {
                            "kind": "SingleLineCommentTrivia",
                            "text": "//////////////////////////////////////////////////////////////////////////////"
                        },
                        {
                            "kind": "NewLineTrivia",
                            "text": "\n"
                        },
                        {
                            "kind": "SingleLineCommentTrivia",
                            "text": "//CHECK#1"
                        },
                        {
                            "kind": "NewLineTrivia",
                            "text": "\n"
                        }
                    ],
                    "trailingTrivia": [
                        {
                            "kind": "WhitespaceTrivia",
                            "text": " "
                        }
                    ]
                },
                "openParenToken": {
                    "kind": "OpenParenToken",
                    "fullStart": 853,
                    "fullEnd": 854,
                    "start": 853,
                    "end": 854,
                    "fullWidth": 1,
                    "width": 1,
                    "text": "(",
                    "value": "(",
                    "valueText": "("
                },
                "condition": {
                    "kind": "NotEqualsExpression",
                    "fullStart": 854,
                    "fullEnd": 879,
                    "start": 854,
                    "end": 879,
                    "fullWidth": 25,
                    "width": 25,
                    "left": {
                        "kind": "TypeOfExpression",
                        "fullStart": 854,
                        "fullEnd": 867,
                        "start": 854,
                        "end": 866,
                        "fullWidth": 13,
                        "width": 12,
                        "typeOfKeyword": {
                            "kind": "TypeOfKeyword",
                            "fullStart": 854,
                            "fullEnd": 861,
                            "start": 854,
                            "end": 860,
                            "fullWidth": 7,
                            "width": 6,
                            "text": "typeof",
                            "value": "typeof",
                            "valueText": "typeof",
                            "hasTrailingTrivia": true,
                            "trailingTrivia": [
                                {
                                    "kind": "WhitespaceTrivia",
                                    "text": " "
                                }
                            ]
                        },
                        "expression": {
                            "kind": "IdentifierName",
                            "fullStart": 861,
                            "fullEnd": 867,
                            "start": 861,
                            "end": 866,
                            "fullWidth": 6,
                            "width": 5,
                            "text": "__str",
                            "value": "__str",
                            "valueText": "__str",
                            "hasTrailingTrivia": true,
                            "trailingTrivia": [
                                {
                                    "kind": "WhitespaceTrivia",
                                    "text": " "
                                }
                            ]
                        }
                    },
                    "operatorToken": {
                        "kind": "ExclamationEqualsEqualsToken",
                        "fullStart": 867,
                        "fullEnd": 871,
                        "start": 867,
                        "end": 870,
                        "fullWidth": 4,
                        "width": 3,
                        "text": "!==",
                        "value": "!==",
                        "valueText": "!==",
                        "hasTrailingTrivia": true,
                        "trailingTrivia": [
                            {
                                "kind": "WhitespaceTrivia",
                                "text": " "
                            }
                        ]
                    },
                    "right": {
                        "kind": "StringLiteral",
                        "fullStart": 871,
                        "fullEnd": 879,
                        "start": 871,
                        "end": 879,
                        "fullWidth": 8,
                        "width": 8,
                        "text": "\"object\"",
                        "value": "object",
                        "valueText": "object"
                    }
                },
                "closeParenToken": {
                    "kind": "CloseParenToken",
                    "fullStart": 879,
                    "fullEnd": 881,
                    "start": 879,
                    "end": 880,
                    "fullWidth": 2,
                    "width": 1,
                    "text": ")",
                    "value": ")",
                    "valueText": ")",
                    "hasTrailingTrivia": true,
                    "trailingTrivia": [
                        {
                            "kind": "WhitespaceTrivia",
                            "text": " "
                        }
                    ]
                },
                "statement": {
                    "kind": "Block",
                    "fullStart": 881,
                    "fullEnd": 1003,
                    "start": 881,
                    "end": 1002,
                    "fullWidth": 122,
                    "width": 121,
                    "openBraceToken": {
                        "kind": "OpenBraceToken",
                        "fullStart": 881,
                        "fullEnd": 883,
                        "start": 881,
                        "end": 882,
                        "fullWidth": 2,
                        "width": 1,
                        "text": "{",
                        "value": "{",
                        "valueText": "{",
                        "hasTrailingTrivia": true,
                        "hasTrailingNewLine": true,
                        "trailingTrivia": [
                            {
                                "kind": "NewLineTrivia",
                                "text": "\n"
                            }
                        ]
                    },
                    "statements": [
                        {
                            "kind": "ExpressionStatement",
                            "fullStart": 883,
                            "fullEnd": 1001,
                            "start": 885,
                            "end": 999,
                            "fullWidth": 118,
                            "width": 114,
                            "expression": {
                                "kind": "InvocationExpression",
                                "fullStart": 883,
                                "fullEnd": 998,
                                "start": 885,
                                "end": 998,
                                "fullWidth": 115,
                                "width": 113,
                                "expression": {
                                    "kind": "IdentifierName",
                                    "fullStart": 883,
                                    "fullEnd": 891,
                                    "start": 885,
                                    "end": 891,
                                    "fullWidth": 8,
                                    "width": 6,
                                    "text": "$ERROR",
                                    "value": "$ERROR",
                                    "valueText": "$ERROR",
                                    "hasLeadingTrivia": true,
                                    "leadingTrivia": [
                                        {
                                            "kind": "WhitespaceTrivia",
                                            "text": "  "
                                        }
                                    ]
                                },
                                "argumentList": {
                                    "kind": "ArgumentList",
                                    "fullStart": 891,
                                    "fullEnd": 998,
                                    "start": 891,
                                    "end": 998,
                                    "fullWidth": 107,
                                    "width": 107,
                                    "openParenToken": {
                                        "kind": "OpenParenToken",
                                        "fullStart": 891,
                                        "fullEnd": 892,
                                        "start": 891,
                                        "end": 892,
                                        "fullWidth": 1,
                                        "width": 1,
                                        "text": "(",
                                        "value": "(",
                                        "valueText": "("
                                    },
                                    "arguments": [
                                        {
                                            "kind": "AddExpression",
                                            "fullStart": 892,
                                            "fullEnd": 997,
                                            "start": 892,
                                            "end": 996,
                                            "fullWidth": 105,
                                            "width": 104,
                                            "left": {
                                                "kind": "StringLiteral",
                                                "fullStart": 892,
                                                "fullEnd": 983,
                                                "start": 892,
                                                "end": 983,
                                                "fullWidth": 91,
                                                "width": 91,
                                                "text": "'#1: __str = new String(function(){}); typeof __str === \"object\". Actual: typeof __str ==='",
                                                "value": "#1: __str = new String(function(){}); typeof __str === \"object\". Actual: typeof __str ===",
                                                "valueText": "#1: __str = new String(function(){}); typeof __str === \"object\". Actual: typeof __str ==="
                                            },
                                            "operatorToken": {
                                                "kind": "PlusToken",
                                                "fullStart": 983,
                                                "fullEnd": 984,
                                                "start": 983,
                                                "end": 984,
                                                "fullWidth": 1,
                                                "width": 1,
                                                "text": "+",
                                                "value": "+",
                                                "valueText": "+"
                                            },
                                            "right": {
                                                "kind": "TypeOfExpression",
                                                "fullStart": 984,
                                                "fullEnd": 997,
                                                "start": 984,
                                                "end": 996,
                                                "fullWidth": 13,
                                                "width": 12,
                                                "typeOfKeyword": {
                                                    "kind": "TypeOfKeyword",
                                                    "fullStart": 984,
                                                    "fullEnd": 991,
                                                    "start": 984,
                                                    "end": 990,
                                                    "fullWidth": 7,
                                                    "width": 6,
                                                    "text": "typeof",
                                                    "value": "typeof",
                                                    "valueText": "typeof",
                                                    "hasTrailingTrivia": true,
                                                    "trailingTrivia": [
                                                        {
                                                            "kind": "WhitespaceTrivia",
                                                            "text": " "
                                                        }
                                                    ]
                                                },
                                                "expression": {
                                                    "kind": "IdentifierName",
                                                    "fullStart": 991,
                                                    "fullEnd": 997,
                                                    "start": 991,
                                                    "end": 996,
                                                    "fullWidth": 6,
                                                    "width": 5,
                                                    "text": "__str",
                                                    "value": "__str",
                                                    "valueText": "__str",
                                                    "hasTrailingTrivia": true,
                                                    "trailingTrivia": [
                                                        {
                                                            "kind": "WhitespaceTrivia",
                                                            "text": " "
                                                        }
                                                    ]
                                                }
                                            }
                                        }
                                    ],
                                    "closeParenToken": {
                                        "kind": "CloseParenToken",
                                        "fullStart": 997,
                                        "fullEnd": 998,
                                        "start": 997,
                                        "end": 998,
                                        "fullWidth": 1,
                                        "width": 1,
                                        "text": ")",
                                        "value": ")",
                                        "valueText": ")"
                                    }
                                }
                            },
                            "semicolonToken": {
                                "kind": "SemicolonToken",
                                "fullStart": 998,
                                "fullEnd": 1001,
                                "start": 998,
                                "end": 999,
                                "fullWidth": 3,
                                "width": 1,
                                "text": ";",
                                "value": ";",
                                "valueText": ";",
                                "hasTrailingTrivia": true,
                                "hasTrailingNewLine": true,
                                "trailingTrivia": [
                                    {
                                        "kind": "WhitespaceTrivia",
                                        "text": " "
                                    },
                                    {
                                        "kind": "NewLineTrivia",
                                        "text": "\n"
                                    }
                                ]
                            }
                        }
                    ],
                    "closeBraceToken": {
                        "kind": "CloseBraceToken",
                        "fullStart": 1001,
                        "fullEnd": 1003,
                        "start": 1001,
                        "end": 1002,
                        "fullWidth": 2,
                        "width": 1,
                        "text": "}",
                        "value": "}",
                        "valueText": "}",
                        "hasTrailingTrivia": true,
                        "hasTrailingNewLine": true,
                        "trailingTrivia": [
                            {
                                "kind": "NewLineTrivia",
                                "text": "\n"
                            }
                        ]
                    }
                }
            },
            {
                "kind": "IfStatement",
                "fullStart": 1003,
                "fullEnd": 1348,
                "start": 1177,
                "end": 1347,
                "fullWidth": 345,
                "width": 170,
                "isIncrementallyUnusable": true,
                "ifKeyword": {
                    "kind": "IfKeyword",
                    "fullStart": 1003,
                    "fullEnd": 1180,
                    "start": 1177,
                    "end": 1179,
                    "fullWidth": 177,
                    "width": 2,
                    "text": "if",
                    "value": "if",
                    "valueText": "if",
                    "hasLeadingTrivia": true,
                    "hasLeadingComment": true,
                    "hasLeadingNewLine": true,
                    "hasTrailingTrivia": true,
                    "leadingTrivia": [
                        {
                            "kind": "SingleLineCommentTrivia",
                            "text": "//"
                        },
                        {
                            "kind": "NewLineTrivia",
                            "text": "\n"
                        },
                        {
                            "kind": "SingleLineCommentTrivia",
                            "text": "//////////////////////////////////////////////////////////////////////////////"
                        },
                        {
                            "kind": "NewLineTrivia",
                            "text": "\n"
                        },
                        {
                            "kind": "NewLineTrivia",
                            "text": "\n"
                        },
                        {
                            "kind": "SingleLineCommentTrivia",
                            "text": "//////////////////////////////////////////////////////////////////////////////"
                        },
                        {
                            "kind": "NewLineTrivia",
                            "text": "\n"
                        },
                        {
                            "kind": "SingleLineCommentTrivia",
                            "text": "//CHECK#1.5"
                        },
                        {
                            "kind": "NewLineTrivia",
                            "text": "\n"
                        }
                    ],
                    "trailingTrivia": [
                        {
                            "kind": "WhitespaceTrivia",
                            "text": " "
                        }
                    ]
                },
                "openParenToken": {
                    "kind": "OpenParenToken",
                    "fullStart": 1180,
                    "fullEnd": 1181,
                    "start": 1180,
                    "end": 1181,
                    "fullWidth": 1,
                    "width": 1,
                    "text": "(",
                    "value": "(",
                    "valueText": "("
                },
                "condition": {
                    "kind": "NotEqualsExpression",
                    "fullStart": 1181,
                    "fullEnd": 1209,
                    "start": 1181,
                    "end": 1209,
                    "fullWidth": 28,
                    "width": 28,
                    "isIncrementallyUnusable": true,
                    "left": {
                        "kind": "MemberAccessExpression",
                        "fullStart": 1181,
                        "fullEnd": 1199,
                        "start": 1181,
                        "end": 1198,
                        "fullWidth": 18,
                        "width": 17,
                        "isIncrementallyUnusable": true,
                        "expression": {
                            "kind": "IdentifierName",
                            "fullStart": 1181,
                            "fullEnd": 1186,
                            "start": 1181,
                            "end": 1186,
                            "fullWidth": 5,
                            "width": 5,
                            "text": "__str",
                            "value": "__str",
                            "valueText": "__str"
                        },
                        "dotToken": {
                            "kind": "DotToken",
                            "fullStart": 1186,
                            "fullEnd": 1187,
                            "start": 1186,
                            "end": 1187,
                            "fullWidth": 1,
                            "width": 1,
                            "text": ".",
                            "value": ".",
                            "valueText": "."
                        },
                        "name": {
                            "kind": "IdentifierName",
                            "fullStart": 1187,
                            "fullEnd": 1199,
                            "start": 1187,
                            "end": 1198,
                            "fullWidth": 12,
                            "width": 11,
                            "text": "constructor",
                            "value": "constructor",
                            "valueText": "constructor",
                            "hasTrailingTrivia": true,
                            "trailingTrivia": [
                                {
                                    "kind": "WhitespaceTrivia",
                                    "text": " "
                                }
                            ]
                        }
                    },
                    "operatorToken": {
                        "kind": "ExclamationEqualsEqualsToken",
                        "fullStart": 1199,
                        "fullEnd": 1203,
                        "start": 1199,
                        "end": 1202,
                        "fullWidth": 4,
                        "width": 3,
                        "text": "!==",
                        "value": "!==",
                        "valueText": "!==",
                        "hasTrailingTrivia": true,
                        "trailingTrivia": [
                            {
                                "kind": "WhitespaceTrivia",
                                "text": " "
                            }
                        ]
                    },
                    "right": {
                        "kind": "IdentifierName",
                        "fullStart": 1203,
                        "fullEnd": 1209,
                        "start": 1203,
                        "end": 1209,
                        "fullWidth": 6,
                        "width": 6,
                        "text": "String",
                        "value": "String",
                        "valueText": "String"
                    }
                },
                "closeParenToken": {
                    "kind": "CloseParenToken",
                    "fullStart": 1209,
                    "fullEnd": 1211,
                    "start": 1209,
                    "end": 1210,
                    "fullWidth": 2,
                    "width": 1,
                    "text": ")",
                    "value": ")",
                    "valueText": ")",
                    "hasTrailingTrivia": true,
                    "trailingTrivia": [
                        {
                            "kind": "WhitespaceTrivia",
                            "text": " "
                        }
                    ]
                },
                "statement": {
                    "kind": "Block",
                    "fullStart": 1211,
                    "fullEnd": 1348,
                    "start": 1211,
                    "end": 1347,
                    "fullWidth": 137,
                    "width": 136,
                    "isIncrementallyUnusable": true,
                    "openBraceToken": {
                        "kind": "OpenBraceToken",
                        "fullStart": 1211,
                        "fullEnd": 1213,
                        "start": 1211,
                        "end": 1212,
                        "fullWidth": 2,
                        "width": 1,
                        "text": "{",
                        "value": "{",
                        "valueText": "{",
                        "hasTrailingTrivia": true,
                        "hasTrailingNewLine": true,
                        "trailingTrivia": [
                            {
                                "kind": "NewLineTrivia",
                                "text": "\n"
                            }
                        ]
                    },
                    "statements": [
                        {
                            "kind": "ExpressionStatement",
                            "fullStart": 1213,
                            "fullEnd": 1346,
                            "start": 1215,
                            "end": 1344,
                            "fullWidth": 133,
                            "width": 129,
                            "isIncrementallyUnusable": true,
                            "expression": {
                                "kind": "InvocationExpression",
                                "fullStart": 1213,
                                "fullEnd": 1343,
                                "start": 1215,
                                "end": 1343,
                                "fullWidth": 130,
                                "width": 128,
                                "isIncrementallyUnusable": true,
                                "expression": {
                                    "kind": "IdentifierName",
                                    "fullStart": 1213,
                                    "fullEnd": 1221,
                                    "start": 1215,
                                    "end": 1221,
                                    "fullWidth": 8,
                                    "width": 6,
                                    "text": "$ERROR",
                                    "value": "$ERROR",
                                    "valueText": "$ERROR",
                                    "hasLeadingTrivia": true,
                                    "leadingTrivia": [
                                        {
                                            "kind": "WhitespaceTrivia",
                                            "text": "  "
                                        }
                                    ]
                                },
                                "argumentList": {
                                    "kind": "ArgumentList",
                                    "fullStart": 1221,
                                    "fullEnd": 1343,
                                    "start": 1221,
                                    "end": 1343,
                                    "fullWidth": 122,
                                    "width": 122,
                                    "isIncrementallyUnusable": true,
                                    "openParenToken": {
                                        "kind": "OpenParenToken",
                                        "fullStart": 1221,
                                        "fullEnd": 1222,
                                        "start": 1221,
                                        "end": 1222,
                                        "fullWidth": 1,
                                        "width": 1,
                                        "text": "(",
                                        "value": "(",
                                        "valueText": "("
                                    },
                                    "arguments": [
                                        {
                                            "kind": "AddExpression",
                                            "fullStart": 1222,
                                            "fullEnd": 1342,
                                            "start": 1222,
                                            "end": 1341,
                                            "fullWidth": 120,
                                            "width": 119,
                                            "isIncrementallyUnusable": true,
                                            "left": {
                                                "kind": "StringLiteral",
                                                "fullStart": 1222,
                                                "fullEnd": 1323,
                                                "start": 1222,
                                                "end": 1323,
                                                "fullWidth": 101,
                                                "width": 101,
                                                "text": "'#1.5: __str = new String(function(){}); __str.constructor === String. Actual: __str.constructor ==='",
                                                "value": "#1.5: __str = new String(function(){}); __str.constructor === String. Actual: __str.constructor ===",
                                                "valueText": "#1.5: __str = new String(function(){}); __str.constructor === String. Actual: __str.constructor ==="
                                            },
                                            "operatorToken": {
                                                "kind": "PlusToken",
                                                "fullStart": 1323,
                                                "fullEnd": 1324,
                                                "start": 1323,
                                                "end": 1324,
                                                "fullWidth": 1,
                                                "width": 1,
                                                "text": "+",
                                                "value": "+",
                                                "valueText": "+"
                                            },
                                            "right": {
                                                "kind": "MemberAccessExpression",
                                                "fullStart": 1324,
                                                "fullEnd": 1342,
                                                "start": 1324,
                                                "end": 1341,
                                                "fullWidth": 18,
                                                "width": 17,
                                                "isIncrementallyUnusable": true,
                                                "expression": {
                                                    "kind": "IdentifierName",
                                                    "fullStart": 1324,
                                                    "fullEnd": 1329,
                                                    "start": 1324,
                                                    "end": 1329,
                                                    "fullWidth": 5,
                                                    "width": 5,
                                                    "text": "__str",
                                                    "value": "__str",
                                                    "valueText": "__str"
                                                },
                                                "dotToken": {
                                                    "kind": "DotToken",
                                                    "fullStart": 1329,
                                                    "fullEnd": 1330,
                                                    "start": 1329,
                                                    "end": 1330,
                                                    "fullWidth": 1,
                                                    "width": 1,
                                                    "text": ".",
                                                    "value": ".",
                                                    "valueText": "."
                                                },
                                                "name": {
                                                    "kind": "IdentifierName",
                                                    "fullStart": 1330,
                                                    "fullEnd": 1342,
                                                    "start": 1330,
                                                    "end": 1341,
                                                    "fullWidth": 12,
                                                    "width": 11,
                                                    "text": "constructor",
                                                    "value": "constructor",
                                                    "valueText": "constructor",
                                                    "hasTrailingTrivia": true,
                                                    "trailingTrivia": [
                                                        {
                                                            "kind": "WhitespaceTrivia",
                                                            "text": " "
                                                        }
                                                    ]
                                                }
                                            }
                                        }
                                    ],
                                    "closeParenToken": {
                                        "kind": "CloseParenToken",
                                        "fullStart": 1342,
                                        "fullEnd": 1343,
                                        "start": 1342,
                                        "end": 1343,
                                        "fullWidth": 1,
                                        "width": 1,
                                        "text": ")",
                                        "value": ")",
                                        "valueText": ")"
                                    }
                                }
                            },
                            "semicolonToken": {
                                "kind": "SemicolonToken",
                                "fullStart": 1343,
                                "fullEnd": 1346,
                                "start": 1343,
                                "end": 1344,
                                "fullWidth": 3,
                                "width": 1,
                                "text": ";",
                                "value": ";",
                                "valueText": ";",
                                "hasTrailingTrivia": true,
                                "hasTrailingNewLine": true,
                                "trailingTrivia": [
                                    {
                                        "kind": "WhitespaceTrivia",
                                        "text": " "
                                    },
                                    {
                                        "kind": "NewLineTrivia",
                                        "text": "\n"
                                    }
                                ]
                            }
                        }
                    ],
                    "closeBraceToken": {
                        "kind": "CloseBraceToken",
                        "fullStart": 1346,
                        "fullEnd": 1348,
                        "start": 1346,
                        "end": 1347,
                        "fullWidth": 2,
                        "width": 1,
                        "text": "}",
                        "value": "}",
                        "valueText": "}",
                        "hasTrailingTrivia": true,
                        "hasTrailingNewLine": true,
                        "trailingTrivia": [
                            {
                                "kind": "NewLineTrivia",
                                "text": "\n"
                            }
                        ]
                    }
                }
            },
            {
                "kind": "IfStatement",
                "fullStart": 1348,
                "fullEnd": 1700,
                "start": 1520,
                "end": 1699,
                "fullWidth": 352,
                "width": 179,
                "ifKeyword": {
                    "kind": "IfKeyword",
                    "fullStart": 1348,
                    "fullEnd": 1523,
                    "start": 1520,
                    "end": 1522,
                    "fullWidth": 175,
                    "width": 2,
                    "text": "if",
                    "value": "if",
                    "valueText": "if",
                    "hasLeadingTrivia": true,
                    "hasLeadingComment": true,
                    "hasLeadingNewLine": true,
                    "hasTrailingTrivia": true,
                    "leadingTrivia": [
                        {
                            "kind": "SingleLineCommentTrivia",
                            "text": "//"
                        },
                        {
                            "kind": "NewLineTrivia",
                            "text": "\n"
                        },
                        {
                            "kind": "SingleLineCommentTrivia",
                            "text": "//////////////////////////////////////////////////////////////////////////////"
                        },
                        {
                            "kind": "NewLineTrivia",
                            "text": "\n"
                        },
                        {
                            "kind": "NewLineTrivia",
                            "text": "\n"
                        },
                        {
                            "kind": "SingleLineCommentTrivia",
                            "text": "//////////////////////////////////////////////////////////////////////////////"
                        },
                        {
                            "kind": "NewLineTrivia",
                            "text": "\n"
                        },
                        {
                            "kind": "SingleLineCommentTrivia",
                            "text": "//CHECK#2"
                        },
                        {
                            "kind": "NewLineTrivia",
                            "text": "\n"
                        }
                    ],
                    "trailingTrivia": [
                        {
                            "kind": "WhitespaceTrivia",
                            "text": " "
                        }
                    ]
                },
                "openParenToken": {
                    "kind": "OpenParenToken",
                    "fullStart": 1523,
                    "fullEnd": 1524,
                    "start": 1523,
                    "end": 1524,
                    "fullWidth": 1,
                    "width": 1,
                    "text": "(",
                    "value": "(",
                    "valueText": "("
                },
                "condition": {
                    "kind": "NotEqualsWithTypeConversionExpression",
                    "fullStart": 1524,
                    "fullEnd": 1541,
                    "start": 1524,
                    "end": 1541,
                    "fullWidth": 17,
                    "width": 17,
                    "left": {
                        "kind": "IdentifierName",
                        "fullStart": 1524,
                        "fullEnd": 1530,
                        "start": 1524,
                        "end": 1529,
                        "fullWidth": 6,
                        "width": 5,
                        "text": "__str",
                        "value": "__str",
                        "valueText": "__str",
                        "hasTrailingTrivia": true,
                        "trailingTrivia": [
                            {
                                "kind": "WhitespaceTrivia",
                                "text": " "
                            }
                        ]
                    },
                    "operatorToken": {
                        "kind": "ExclamationEqualsToken",
                        "fullStart": 1530,
                        "fullEnd": 1532,
                        "start": 1530,
                        "end": 1532,
                        "fullWidth": 2,
                        "width": 2,
                        "text": "!=",
                        "value": "!=",
                        "valueText": "!="
                    },
                    "right": {
                        "kind": "StringLiteral",
                        "fullStart": 1532,
                        "fullEnd": 1541,
                        "start": 1532,
                        "end": 1541,
                        "fullWidth": 9,
                        "width": 9,
                        "text": "\"SHIFTED\"",
                        "value": "SHIFTED",
                        "valueText": "SHIFTED"
                    }
                },
                "closeParenToken": {
                    "kind": "CloseParenToken",
                    "fullStart": 1541,
                    "fullEnd": 1543,
                    "start": 1541,
                    "end": 1542,
                    "fullWidth": 2,
                    "width": 1,
                    "text": ")",
                    "value": ")",
                    "valueText": ")",
                    "hasTrailingTrivia": true,
                    "trailingTrivia": [
                        {
                            "kind": "WhitespaceTrivia",
                            "text": " "
                        }
                    ]
                },
                "statement": {
                    "kind": "Block",
                    "fullStart": 1543,
                    "fullEnd": 1700,
                    "start": 1543,
                    "end": 1699,
                    "fullWidth": 157,
                    "width": 156,
                    "openBraceToken": {
                        "kind": "OpenBraceToken",
                        "fullStart": 1543,
                        "fullEnd": 1545,
                        "start": 1543,
                        "end": 1544,
                        "fullWidth": 2,
                        "width": 1,
                        "text": "{",
                        "value": "{",
                        "valueText": "{",
                        "hasTrailingTrivia": true,
                        "hasTrailingNewLine": true,
                        "trailingTrivia": [
                            {
                                "kind": "NewLineTrivia",
                                "text": "\n"
                            }
                        ]
                    },
                    "statements": [
                        {
                            "kind": "ExpressionStatement",
                            "fullStart": 1545,
                            "fullEnd": 1698,
                            "start": 1547,
                            "end": 1696,
                            "fullWidth": 153,
                            "width": 149,
                            "expression": {
                                "kind": "InvocationExpression",
                                "fullStart": 1545,
                                "fullEnd": 1695,
                                "start": 1547,
                                "end": 1695,
                                "fullWidth": 150,
                                "width": 148,
                                "expression": {
                                    "kind": "IdentifierName",
                                    "fullStart": 1545,
                                    "fullEnd": 1553,
                                    "start": 1547,
                                    "end": 1553,
                                    "fullWidth": 8,
                                    "width": 6,
                                    "text": "$ERROR",
                                    "value": "$ERROR",
                                    "valueText": "$ERROR",
                                    "hasLeadingTrivia": true,
                                    "leadingTrivia": [
                                        {
                                            "kind": "WhitespaceTrivia",
                                            "text": "  "
                                        }
                                    ]
                                },
                                "argumentList": {
                                    "kind": "ArgumentList",
                                    "fullStart": 1553,
                                    "fullEnd": 1695,
                                    "start": 1553,
                                    "end": 1695,
                                    "fullWidth": 142,
                                    "width": 142,
                                    "openParenToken": {
                                        "kind": "OpenParenToken",
                                        "fullStart": 1553,
                                        "fullEnd": 1554,
                                        "start": 1553,
                                        "end": 1554,
                                        "fullWidth": 1,
                                        "width": 1,
                                        "text": "(",
                                        "value": "(",
                                        "valueText": "("
                                    },
                                    "arguments": [
                                        {
                                            "kind": "AddExpression",
                                            "fullStart": 1554,
                                            "fullEnd": 1694,
                                            "start": 1554,
                                            "end": 1693,
                                            "fullWidth": 140,
                                            "width": 139,
                                            "left": {
                                                "kind": "StringLiteral",
                                                "fullStart": 1554,
                                                "fullEnd": 1687,
                                                "start": 1554,
                                                "end": 1687,
                                                "fullWidth": 133,
                                                "width": 133,
                                                "text": "'#2: Function.prototype.toString=function(){return \"SHIFTED\"}; __str = new String(function(){}); __str ==\"SHIFTED\". Actual: __str =='",
                                                "value": "#2: Function.prototype.toString=function(){return \"SHIFTED\"}; __str = new String(function(){}); __str ==\"SHIFTED\". Actual: __str ==",
                                                "valueText": "#2: Function.prototype.toString=function(){return \"SHIFTED\"}; __str = new String(function(){}); __str ==\"SHIFTED\". Actual: __str =="
                                            },
                                            "operatorToken": {
                                                "kind": "PlusToken",
                                                "fullStart": 1687,
                                                "fullEnd": 1688,
                                                "start": 1687,
                                                "end": 1688,
                                                "fullWidth": 1,
                                                "width": 1,
                                                "text": "+",
                                                "value": "+",
                                                "valueText": "+"
                                            },
                                            "right": {
                                                "kind": "IdentifierName",
                                                "fullStart": 1688,
                                                "fullEnd": 1694,
                                                "start": 1688,
                                                "end": 1693,
                                                "fullWidth": 6,
                                                "width": 5,
                                                "text": "__str",
                                                "value": "__str",
                                                "valueText": "__str",
                                                "hasTrailingTrivia": true,
                                                "trailingTrivia": [
                                                    {
                                                        "kind": "WhitespaceTrivia",
                                                        "text": " "
                                                    }
                                                ]
                                            }
                                        }
                                    ],
                                    "closeParenToken": {
                                        "kind": "CloseParenToken",
                                        "fullStart": 1694,
                                        "fullEnd": 1695,
                                        "start": 1694,
                                        "end": 1695,
                                        "fullWidth": 1,
                                        "width": 1,
                                        "text": ")",
                                        "value": ")",
                                        "valueText": ")"
                                    }
                                }
                            },
                            "semicolonToken": {
                                "kind": "SemicolonToken",
                                "fullStart": 1695,
                                "fullEnd": 1698,
                                "start": 1695,
                                "end": 1696,
                                "fullWidth": 3,
                                "width": 1,
                                "text": ";",
                                "value": ";",
                                "valueText": ";",
                                "hasTrailingTrivia": true,
                                "hasTrailingNewLine": true,
                                "trailingTrivia": [
                                    {
                                        "kind": "WhitespaceTrivia",
                                        "text": " "
                                    },
                                    {
                                        "kind": "NewLineTrivia",
                                        "text": "\n"
                                    }
                                ]
                            }
                        }
                    ],
                    "closeBraceToken": {
                        "kind": "CloseBraceToken",
                        "fullStart": 1698,
                        "fullEnd": 1700,
                        "start": 1698,
                        "end": 1699,
                        "fullWidth": 2,
                        "width": 1,
                        "text": "}",
                        "value": "}",
                        "valueText": "}",
                        "hasTrailingTrivia": true,
                        "hasTrailingNewLine": true,
                        "trailingTrivia": [
                            {
                                "kind": "NewLineTrivia",
                                "text": "\n"
                            }
                        ]
                    }
                }
            }
        ],
        "endOfFileToken": {
            "kind": "EndOfFileToken",
            "fullStart": 1700,
            "fullEnd": 1783,
            "start": 1783,
            "end": 1783,
            "fullWidth": 83,
            "width": 0,
            "text": "",
            "hasLeadingTrivia": true,
            "hasLeadingComment": true,
            "hasLeadingNewLine": true,
            "leadingTrivia": [
                {
                    "kind": "SingleLineCommentTrivia",
                    "text": "//"
                },
                {
                    "kind": "NewLineTrivia",
                    "text": "\n"
                },
                {
                    "kind": "SingleLineCommentTrivia",
                    "text": "//////////////////////////////////////////////////////////////////////////////"
                },
                {
                    "kind": "NewLineTrivia",
                    "text": "\n"
                },
                {
                    "kind": "NewLineTrivia",
                    "text": "\n"
                }
            ]
        }
    },
    "lineMap": {
        "lineStarts": [
            0,
            61,
            132,
            133,
            137,
            258,
            391,
            394,
            439,
            510,
            514,
            515,
            590,
            591,
            649,
            650,
            688,
            689,
            760,
            761,
            840,
            850,
            883,
            1001,
            1003,
            1006,
            1085,
            1086,
            1165,
            1177,
            1213,
            1346,
            1348,
            1351,
            1430,
            1431,
            1510,
            1520,
            1545,
            1698,
            1700,
            1703,
            1782,
            1783
        ],
        "length": 1783
    }
}<|MERGE_RESOLUTION|>--- conflicted
+++ resolved
@@ -95,12 +95,8 @@
                             "start": 519,
                             "end": 588,
                             "fullWidth": 69,
-<<<<<<< HEAD
                             "width": 69,
-                            "identifier": {
-=======
                             "propertyName": {
->>>>>>> 85e84683
                                 "kind": "IdentifierName",
                                 "fullStart": 519,
                                 "fullEnd": 559,
@@ -591,12 +587,8 @@
                             "start": 654,
                             "end": 686,
                             "fullWidth": 32,
-<<<<<<< HEAD
                             "width": 32,
-                            "identifier": {
-=======
                             "propertyName": {
->>>>>>> 85e84683
                                 "kind": "IdentifierName",
                                 "fullStart": 654,
                                 "fullEnd": 660,
