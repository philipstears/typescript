--- conflicted
+++ resolved
@@ -780,12 +780,8 @@
                             "start": 690,
                             "end": 715,
                             "fullWidth": 25,
-<<<<<<< HEAD
                             "width": 25,
-                            "identifier": {
-=======
                             "propertyName": {
->>>>>>> 85e84683
                                 "kind": "IdentifierName",
                                 "fullStart": 690,
                                 "fullEnd": 696,
