--- conflicted
+++ resolved
@@ -2256,12 +2256,8 @@
                             "start": 1318,
                             "end": 1319,
                             "fullWidth": 1,
-<<<<<<< HEAD
                             "width": 1,
-                            "identifier": {
-=======
                             "propertyName": {
->>>>>>> 85e84683
                                 "kind": "IdentifierName",
                                 "fullStart": 1318,
                                 "fullEnd": 1319,
