{
    "isDeclaration": false,
    "languageVersion": "EcmaScript5",
    "parseOptions": {
        "allowAutomaticSemicolonInsertion": true
    },
    "sourceUnit": {
        "kind": "SourceUnit",
        "fullStart": 0,
        "fullEnd": 737,
        "start": 524,
        "end": 737,
        "fullWidth": 737,
        "width": 213,
        "isIncrementallyUnusable": true,
        "moduleElements": [
            {
                "kind": "FunctionDeclaration",
                "fullStart": 0,
                "fullEnd": 713,
                "start": 524,
                "end": 711,
                "fullWidth": 713,
                "width": 187,
                "modifiers": [],
                "functionKeyword": {
                    "kind": "FunctionKeyword",
                    "fullStart": 0,
                    "fullEnd": 533,
                    "start": 524,
                    "end": 532,
                    "fullWidth": 533,
                    "width": 8,
                    "text": "function",
                    "value": "function",
                    "valueText": "function",
                    "hasLeadingTrivia": true,
                    "hasLeadingComment": true,
                    "hasLeadingNewLine": true,
                    "hasTrailingTrivia": true,
                    "leadingTrivia": [
                        {
                            "kind": "SingleLineCommentTrivia",
                            "text": "/// Copyright (c) 2012 Ecma International.  All rights reserved. "
                        },
                        {
                            "kind": "NewLineTrivia",
                            "text": "\r\n"
                        },
                        {
                            "kind": "SingleLineCommentTrivia",
                            "text": "/// Ecma International makes this code available under the terms and conditions set"
                        },
                        {
                            "kind": "NewLineTrivia",
                            "text": "\r\n"
                        },
                        {
                            "kind": "SingleLineCommentTrivia",
                            "text": "/// forth on http://hg.ecmascript.org/tests/test262/raw-file/tip/LICENSE (the "
                        },
                        {
                            "kind": "NewLineTrivia",
                            "text": "\r\n"
                        },
                        {
                            "kind": "SingleLineCommentTrivia",
                            "text": "/// \"Use Terms\").   Any redistribution of this code must retain the above "
                        },
                        {
                            "kind": "NewLineTrivia",
                            "text": "\r\n"
                        },
                        {
                            "kind": "SingleLineCommentTrivia",
                            "text": "/// copyright and this notice and otherwise comply with the Use Terms."
                        },
                        {
                            "kind": "NewLineTrivia",
                            "text": "\r\n"
                        },
                        {
                            "kind": "MultiLineCommentTrivia",
                            "text": "/**\r\n * @path ch15/15.10/15.10.4/15.10.4.1/15.10.4.1-4.js\r\n * @description RegExp - the SyntaxError is not thrown when flags is 'gim'\r\n */"
                        },
                        {
                            "kind": "NewLineTrivia",
                            "text": "\r\n"
                        },
                        {
                            "kind": "NewLineTrivia",
                            "text": "\r\n"
                        },
                        {
                            "kind": "NewLineTrivia",
                            "text": "\r\n"
                        }
                    ],
                    "trailingTrivia": [
                        {
                            "kind": "WhitespaceTrivia",
                            "text": " "
                        }
                    ]
                },
                "identifier": {
                    "kind": "IdentifierName",
                    "fullStart": 533,
                    "fullEnd": 541,
                    "start": 533,
                    "end": 541,
                    "fullWidth": 8,
                    "width": 8,
                    "text": "testcase",
                    "value": "testcase",
                    "valueText": "testcase"
                },
                "callSignature": {
                    "kind": "CallSignature",
                    "fullStart": 541,
                    "fullEnd": 544,
                    "start": 541,
                    "end": 543,
                    "fullWidth": 3,
                    "width": 2,
                    "parameterList": {
                        "kind": "ParameterList",
                        "fullStart": 541,
                        "fullEnd": 544,
                        "start": 541,
                        "end": 543,
                        "fullWidth": 3,
                        "width": 2,
                        "openParenToken": {
                            "kind": "OpenParenToken",
                            "fullStart": 541,
                            "fullEnd": 542,
                            "start": 541,
                            "end": 542,
                            "fullWidth": 1,
                            "width": 1,
                            "text": "(",
                            "value": "(",
                            "valueText": "("
                        },
                        "parameters": [],
                        "closeParenToken": {
                            "kind": "CloseParenToken",
                            "fullStart": 542,
                            "fullEnd": 544,
                            "start": 542,
                            "end": 543,
                            "fullWidth": 2,
                            "width": 1,
                            "text": ")",
                            "value": ")",
                            "valueText": ")",
                            "hasTrailingTrivia": true,
                            "trailingTrivia": [
                                {
                                    "kind": "WhitespaceTrivia",
                                    "text": " "
                                }
                            ]
                        }
                    }
                },
                "block": {
                    "kind": "Block",
                    "fullStart": 544,
                    "fullEnd": 713,
                    "start": 544,
                    "end": 711,
                    "fullWidth": 169,
                    "width": 167,
                    "openBraceToken": {
                        "kind": "OpenBraceToken",
                        "fullStart": 544,
                        "fullEnd": 547,
                        "start": 544,
                        "end": 545,
                        "fullWidth": 3,
                        "width": 1,
                        "text": "{",
                        "value": "{",
                        "valueText": "{",
                        "hasTrailingTrivia": true,
                        "hasTrailingNewLine": true,
                        "trailingTrivia": [
                            {
                                "kind": "NewLineTrivia",
                                "text": "\r\n"
                            }
                        ]
                    },
                    "statements": [
                        {
                            "kind": "TryStatement",
                            "fullStart": 547,
                            "fullEnd": 706,
                            "start": 555,
                            "end": 704,
                            "fullWidth": 159,
                            "width": 149,
                            "tryKeyword": {
                                "kind": "TryKeyword",
                                "fullStart": 547,
                                "fullEnd": 559,
                                "start": 555,
                                "end": 558,
                                "fullWidth": 12,
                                "width": 3,
                                "text": "try",
                                "value": "try",
                                "valueText": "try",
                                "hasLeadingTrivia": true,
                                "hasTrailingTrivia": true,
                                "leadingTrivia": [
                                    {
                                        "kind": "WhitespaceTrivia",
                                        "text": "        "
                                    }
                                ],
                                "trailingTrivia": [
                                    {
                                        "kind": "WhitespaceTrivia",
                                        "text": " "
                                    }
                                ]
                            },
                            "block": {
                                "kind": "Block",
                                "fullStart": 559,
                                "fullEnd": 655,
                                "start": 559,
                                "end": 654,
                                "fullWidth": 96,
                                "width": 95,
                                "openBraceToken": {
                                    "kind": "OpenBraceToken",
                                    "fullStart": 559,
                                    "fullEnd": 562,
                                    "start": 559,
                                    "end": 560,
                                    "fullWidth": 3,
                                    "width": 1,
                                    "text": "{",
                                    "value": "{",
                                    "valueText": "{",
                                    "hasTrailingTrivia": true,
                                    "hasTrailingNewLine": true,
                                    "trailingTrivia": [
                                        {
                                            "kind": "NewLineTrivia",
                                            "text": "\r\n"
                                        }
                                    ]
                                },
                                "statements": [
                                    {
                                        "kind": "VariableStatement",
                                        "fullStart": 562,
                                        "fullEnd": 617,
                                        "start": 574,
                                        "end": 615,
                                        "fullWidth": 55,
                                        "width": 41,
                                        "modifiers": [],
                                        "variableDeclaration": {
                                            "kind": "VariableDeclaration",
                                            "fullStart": 562,
                                            "fullEnd": 614,
                                            "start": 574,
                                            "end": 614,
                                            "fullWidth": 52,
                                            "width": 40,
                                            "varKeyword": {
                                                "kind": "VarKeyword",
                                                "fullStart": 562,
                                                "fullEnd": 578,
                                                "start": 574,
                                                "end": 577,
                                                "fullWidth": 16,
                                                "width": 3,
                                                "text": "var",
                                                "value": "var",
                                                "valueText": "var",
                                                "hasLeadingTrivia": true,
                                                "hasTrailingTrivia": true,
                                                "leadingTrivia": [
                                                    {
                                                        "kind": "WhitespaceTrivia",
                                                        "text": "            "
                                                    }
                                                ],
                                                "trailingTrivia": [
                                                    {
                                                        "kind": "WhitespaceTrivia",
                                                        "text": " "
                                                    }
                                                ]
                                            },
                                            "variableDeclarators": [
                                                {
                                                    "kind": "VariableDeclarator",
                                                    "fullStart": 578,
                                                    "fullEnd": 614,
                                                    "start": 578,
                                                    "end": 614,
                                                    "fullWidth": 36,
<<<<<<< HEAD
                                                    "width": 36,
                                                    "identifier": {
=======
                                                    "propertyName": {
>>>>>>> 85e84683
                                                        "kind": "IdentifierName",
                                                        "fullStart": 578,
                                                        "fullEnd": 588,
                                                        "start": 578,
                                                        "end": 587,
                                                        "fullWidth": 10,
                                                        "width": 9,
                                                        "text": "regExpObj",
                                                        "value": "regExpObj",
                                                        "valueText": "regExpObj",
                                                        "hasTrailingTrivia": true,
                                                        "trailingTrivia": [
                                                            {
                                                                "kind": "WhitespaceTrivia",
                                                                "text": " "
                                                            }
                                                        ]
                                                    },
                                                    "equalsValueClause": {
                                                        "kind": "EqualsValueClause",
                                                        "fullStart": 588,
                                                        "fullEnd": 614,
                                                        "start": 588,
                                                        "end": 614,
                                                        "fullWidth": 26,
                                                        "width": 26,
                                                        "equalsToken": {
                                                            "kind": "EqualsToken",
                                                            "fullStart": 588,
                                                            "fullEnd": 590,
                                                            "start": 588,
                                                            "end": 589,
                                                            "fullWidth": 2,
                                                            "width": 1,
                                                            "text": "=",
                                                            "value": "=",
                                                            "valueText": "=",
                                                            "hasTrailingTrivia": true,
                                                            "trailingTrivia": [
                                                                {
                                                                    "kind": "WhitespaceTrivia",
                                                                    "text": " "
                                                                }
                                                            ]
                                                        },
                                                        "value": {
                                                            "kind": "ObjectCreationExpression",
                                                            "fullStart": 590,
                                                            "fullEnd": 614,
                                                            "start": 590,
                                                            "end": 614,
                                                            "fullWidth": 24,
                                                            "width": 24,
                                                            "newKeyword": {
                                                                "kind": "NewKeyword",
                                                                "fullStart": 590,
                                                                "fullEnd": 594,
                                                                "start": 590,
                                                                "end": 593,
                                                                "fullWidth": 4,
                                                                "width": 3,
                                                                "text": "new",
                                                                "value": "new",
                                                                "valueText": "new",
                                                                "hasTrailingTrivia": true,
                                                                "trailingTrivia": [
                                                                    {
                                                                        "kind": "WhitespaceTrivia",
                                                                        "text": " "
                                                                    }
                                                                ]
                                                            },
                                                            "expression": {
                                                                "kind": "IdentifierName",
                                                                "fullStart": 594,
                                                                "fullEnd": 600,
                                                                "start": 594,
                                                                "end": 600,
                                                                "fullWidth": 6,
                                                                "width": 6,
                                                                "text": "RegExp",
                                                                "value": "RegExp",
                                                                "valueText": "RegExp"
                                                            },
                                                            "argumentList": {
                                                                "kind": "ArgumentList",
                                                                "fullStart": 600,
                                                                "fullEnd": 614,
                                                                "start": 600,
                                                                "end": 614,
                                                                "fullWidth": 14,
                                                                "width": 14,
                                                                "openParenToken": {
                                                                    "kind": "OpenParenToken",
                                                                    "fullStart": 600,
                                                                    "fullEnd": 601,
                                                                    "start": 600,
                                                                    "end": 601,
                                                                    "fullWidth": 1,
                                                                    "width": 1,
                                                                    "text": "(",
                                                                    "value": "(",
                                                                    "valueText": "("
                                                                },
                                                                "arguments": [
                                                                    {
                                                                        "kind": "StringLiteral",
                                                                        "fullStart": 601,
                                                                        "fullEnd": 606,
                                                                        "start": 601,
                                                                        "end": 606,
                                                                        "fullWidth": 5,
                                                                        "width": 5,
                                                                        "text": "'abc'",
                                                                        "value": "abc",
                                                                        "valueText": "abc"
                                                                    },
                                                                    {
                                                                        "kind": "CommaToken",
                                                                        "fullStart": 606,
                                                                        "fullEnd": 608,
                                                                        "start": 606,
                                                                        "end": 607,
                                                                        "fullWidth": 2,
                                                                        "width": 1,
                                                                        "text": ",",
                                                                        "value": ",",
                                                                        "valueText": ",",
                                                                        "hasTrailingTrivia": true,
                                                                        "trailingTrivia": [
                                                                            {
                                                                                "kind": "WhitespaceTrivia",
                                                                                "text": " "
                                                                            }
                                                                        ]
                                                                    },
                                                                    {
                                                                        "kind": "StringLiteral",
                                                                        "fullStart": 608,
                                                                        "fullEnd": 613,
                                                                        "start": 608,
                                                                        "end": 613,
                                                                        "fullWidth": 5,
                                                                        "width": 5,
                                                                        "text": "'gim'",
                                                                        "value": "gim",
                                                                        "valueText": "gim"
                                                                    }
                                                                ],
                                                                "closeParenToken": {
                                                                    "kind": "CloseParenToken",
                                                                    "fullStart": 613,
                                                                    "fullEnd": 614,
                                                                    "start": 613,
                                                                    "end": 614,
                                                                    "fullWidth": 1,
                                                                    "width": 1,
                                                                    "text": ")",
                                                                    "value": ")",
                                                                    "valueText": ")"
                                                                }
                                                            }
                                                        }
                                                    }
                                                }
                                            ]
                                        },
                                        "semicolonToken": {
                                            "kind": "SemicolonToken",
                                            "fullStart": 614,
                                            "fullEnd": 617,
                                            "start": 614,
                                            "end": 615,
                                            "fullWidth": 3,
                                            "width": 1,
                                            "text": ";",
                                            "value": ";",
                                            "valueText": ";",
                                            "hasTrailingTrivia": true,
                                            "hasTrailingNewLine": true,
                                            "trailingTrivia": [
                                                {
                                                    "kind": "NewLineTrivia",
                                                    "text": "\r\n"
                                                }
                                            ]
                                        }
                                    },
                                    {
                                        "kind": "ReturnStatement",
                                        "fullStart": 617,
                                        "fullEnd": 645,
                                        "start": 631,
                                        "end": 643,
                                        "fullWidth": 28,
                                        "width": 12,
                                        "returnKeyword": {
                                            "kind": "ReturnKeyword",
                                            "fullStart": 617,
                                            "fullEnd": 638,
                                            "start": 631,
                                            "end": 637,
                                            "fullWidth": 21,
                                            "width": 6,
                                            "text": "return",
                                            "value": "return",
                                            "valueText": "return",
                                            "hasLeadingTrivia": true,
                                            "hasLeadingNewLine": true,
                                            "hasTrailingTrivia": true,
                                            "leadingTrivia": [
                                                {
                                                    "kind": "NewLineTrivia",
                                                    "text": "\r\n"
                                                },
                                                {
                                                    "kind": "WhitespaceTrivia",
                                                    "text": "            "
                                                }
                                            ],
                                            "trailingTrivia": [
                                                {
                                                    "kind": "WhitespaceTrivia",
                                                    "text": " "
                                                }
                                            ]
                                        },
                                        "expression": {
                                            "kind": "TrueKeyword",
                                            "fullStart": 638,
                                            "fullEnd": 642,
                                            "start": 638,
                                            "end": 642,
                                            "fullWidth": 4,
                                            "width": 4,
                                            "text": "true",
                                            "value": true,
                                            "valueText": "true"
                                        },
                                        "semicolonToken": {
                                            "kind": "SemicolonToken",
                                            "fullStart": 642,
                                            "fullEnd": 645,
                                            "start": 642,
                                            "end": 643,
                                            "fullWidth": 3,
                                            "width": 1,
                                            "text": ";",
                                            "value": ";",
                                            "valueText": ";",
                                            "hasTrailingTrivia": true,
                                            "hasTrailingNewLine": true,
                                            "trailingTrivia": [
                                                {
                                                    "kind": "NewLineTrivia",
                                                    "text": "\r\n"
                                                }
                                            ]
                                        }
                                    }
                                ],
                                "closeBraceToken": {
                                    "kind": "CloseBraceToken",
                                    "fullStart": 645,
                                    "fullEnd": 655,
                                    "start": 653,
                                    "end": 654,
                                    "fullWidth": 10,
                                    "width": 1,
                                    "text": "}",
                                    "value": "}",
                                    "valueText": "}",
                                    "hasLeadingTrivia": true,
                                    "hasTrailingTrivia": true,
                                    "leadingTrivia": [
                                        {
                                            "kind": "WhitespaceTrivia",
                                            "text": "        "
                                        }
                                    ],
                                    "trailingTrivia": [
                                        {
                                            "kind": "WhitespaceTrivia",
                                            "text": " "
                                        }
                                    ]
                                }
                            },
                            "catchClause": {
                                "kind": "CatchClause",
                                "fullStart": 655,
                                "fullEnd": 706,
                                "start": 655,
                                "end": 704,
                                "fullWidth": 51,
                                "width": 49,
                                "catchKeyword": {
                                    "kind": "CatchKeyword",
                                    "fullStart": 655,
                                    "fullEnd": 661,
                                    "start": 655,
                                    "end": 660,
                                    "fullWidth": 6,
                                    "width": 5,
                                    "text": "catch",
                                    "value": "catch",
                                    "valueText": "catch",
                                    "hasTrailingTrivia": true,
                                    "trailingTrivia": [
                                        {
                                            "kind": "WhitespaceTrivia",
                                            "text": " "
                                        }
                                    ]
                                },
                                "openParenToken": {
                                    "kind": "OpenParenToken",
                                    "fullStart": 661,
                                    "fullEnd": 662,
                                    "start": 661,
                                    "end": 662,
                                    "fullWidth": 1,
                                    "width": 1,
                                    "text": "(",
                                    "value": "(",
                                    "valueText": "("
                                },
                                "identifier": {
                                    "kind": "IdentifierName",
                                    "fullStart": 662,
                                    "fullEnd": 663,
                                    "start": 662,
                                    "end": 663,
                                    "fullWidth": 1,
                                    "width": 1,
                                    "text": "e",
                                    "value": "e",
                                    "valueText": "e"
                                },
                                "closeParenToken": {
                                    "kind": "CloseParenToken",
                                    "fullStart": 663,
                                    "fullEnd": 665,
                                    "start": 663,
                                    "end": 664,
                                    "fullWidth": 2,
                                    "width": 1,
                                    "text": ")",
                                    "value": ")",
                                    "valueText": ")",
                                    "hasTrailingTrivia": true,
                                    "trailingTrivia": [
                                        {
                                            "kind": "WhitespaceTrivia",
                                            "text": " "
                                        }
                                    ]
                                },
                                "block": {
                                    "kind": "Block",
                                    "fullStart": 665,
                                    "fullEnd": 706,
                                    "start": 665,
                                    "end": 704,
                                    "fullWidth": 41,
                                    "width": 39,
                                    "openBraceToken": {
                                        "kind": "OpenBraceToken",
                                        "fullStart": 665,
                                        "fullEnd": 668,
                                        "start": 665,
                                        "end": 666,
                                        "fullWidth": 3,
                                        "width": 1,
                                        "text": "{",
                                        "value": "{",
                                        "valueText": "{",
                                        "hasTrailingTrivia": true,
                                        "hasTrailingNewLine": true,
                                        "trailingTrivia": [
                                            {
                                                "kind": "NewLineTrivia",
                                                "text": "\r\n"
                                            }
                                        ]
                                    },
                                    "statements": [
                                        {
                                            "kind": "ReturnStatement",
                                            "fullStart": 668,
                                            "fullEnd": 695,
                                            "start": 680,
                                            "end": 693,
                                            "fullWidth": 27,
                                            "width": 13,
                                            "returnKeyword": {
                                                "kind": "ReturnKeyword",
                                                "fullStart": 668,
                                                "fullEnd": 687,
                                                "start": 680,
                                                "end": 686,
                                                "fullWidth": 19,
                                                "width": 6,
                                                "text": "return",
                                                "value": "return",
                                                "valueText": "return",
                                                "hasLeadingTrivia": true,
                                                "hasTrailingTrivia": true,
                                                "leadingTrivia": [
                                                    {
                                                        "kind": "WhitespaceTrivia",
                                                        "text": "            "
                                                    }
                                                ],
                                                "trailingTrivia": [
                                                    {
                                                        "kind": "WhitespaceTrivia",
                                                        "text": " "
                                                    }
                                                ]
                                            },
                                            "expression": {
                                                "kind": "FalseKeyword",
                                                "fullStart": 687,
                                                "fullEnd": 692,
                                                "start": 687,
                                                "end": 692,
                                                "fullWidth": 5,
                                                "width": 5,
                                                "text": "false",
                                                "value": false,
                                                "valueText": "false"
                                            },
                                            "semicolonToken": {
                                                "kind": "SemicolonToken",
                                                "fullStart": 692,
                                                "fullEnd": 695,
                                                "start": 692,
                                                "end": 693,
                                                "fullWidth": 3,
                                                "width": 1,
                                                "text": ";",
                                                "value": ";",
                                                "valueText": ";",
                                                "hasTrailingTrivia": true,
                                                "hasTrailingNewLine": true,
                                                "trailingTrivia": [
                                                    {
                                                        "kind": "NewLineTrivia",
                                                        "text": "\r\n"
                                                    }
                                                ]
                                            }
                                        }
                                    ],
                                    "closeBraceToken": {
                                        "kind": "CloseBraceToken",
                                        "fullStart": 695,
                                        "fullEnd": 706,
                                        "start": 703,
                                        "end": 704,
                                        "fullWidth": 11,
                                        "width": 1,
                                        "text": "}",
                                        "value": "}",
                                        "valueText": "}",
                                        "hasLeadingTrivia": true,
                                        "hasTrailingTrivia": true,
                                        "hasTrailingNewLine": true,
                                        "leadingTrivia": [
                                            {
                                                "kind": "WhitespaceTrivia",
                                                "text": "        "
                                            }
                                        ],
                                        "trailingTrivia": [
                                            {
                                                "kind": "NewLineTrivia",
                                                "text": "\r\n"
                                            }
                                        ]
                                    }
                                }
                            }
                        }
                    ],
                    "closeBraceToken": {
                        "kind": "CloseBraceToken",
                        "fullStart": 706,
                        "fullEnd": 713,
                        "start": 710,
                        "end": 711,
                        "fullWidth": 7,
                        "width": 1,
                        "text": "}",
                        "value": "}",
                        "valueText": "}",
                        "hasLeadingTrivia": true,
                        "hasTrailingTrivia": true,
                        "hasTrailingNewLine": true,
                        "leadingTrivia": [
                            {
                                "kind": "WhitespaceTrivia",
                                "text": "    "
                            }
                        ],
                        "trailingTrivia": [
                            {
                                "kind": "NewLineTrivia",
                                "text": "\r\n"
                            }
                        ]
                    }
                }
            },
            {
                "kind": "ExpressionStatement",
                "fullStart": 713,
                "fullEnd": 737,
                "start": 713,
                "end": 735,
                "fullWidth": 24,
                "width": 22,
                "expression": {
                    "kind": "InvocationExpression",
                    "fullStart": 713,
                    "fullEnd": 734,
                    "start": 713,
                    "end": 734,
                    "fullWidth": 21,
                    "width": 21,
                    "expression": {
                        "kind": "IdentifierName",
                        "fullStart": 713,
                        "fullEnd": 724,
                        "start": 713,
                        "end": 724,
                        "fullWidth": 11,
                        "width": 11,
                        "text": "runTestCase",
                        "value": "runTestCase",
                        "valueText": "runTestCase"
                    },
                    "argumentList": {
                        "kind": "ArgumentList",
                        "fullStart": 724,
                        "fullEnd": 734,
                        "start": 724,
                        "end": 734,
                        "fullWidth": 10,
                        "width": 10,
                        "openParenToken": {
                            "kind": "OpenParenToken",
                            "fullStart": 724,
                            "fullEnd": 725,
                            "start": 724,
                            "end": 725,
                            "fullWidth": 1,
                            "width": 1,
                            "text": "(",
                            "value": "(",
                            "valueText": "("
                        },
                        "arguments": [
                            {
                                "kind": "IdentifierName",
                                "fullStart": 725,
                                "fullEnd": 733,
                                "start": 725,
                                "end": 733,
                                "fullWidth": 8,
                                "width": 8,
                                "text": "testcase",
                                "value": "testcase",
                                "valueText": "testcase"
                            }
                        ],
                        "closeParenToken": {
                            "kind": "CloseParenToken",
                            "fullStart": 733,
                            "fullEnd": 734,
                            "start": 733,
                            "end": 734,
                            "fullWidth": 1,
                            "width": 1,
                            "text": ")",
                            "value": ")",
                            "valueText": ")"
                        }
                    }
                },
                "semicolonToken": {
                    "kind": "SemicolonToken",
                    "fullStart": 734,
                    "fullEnd": 737,
                    "start": 734,
                    "end": 735,
                    "fullWidth": 3,
                    "width": 1,
                    "text": ";",
                    "value": ";",
                    "valueText": ";",
                    "hasTrailingTrivia": true,
                    "hasTrailingNewLine": true,
                    "trailingTrivia": [
                        {
                            "kind": "NewLineTrivia",
                            "text": "\r\n"
                        }
                    ]
                }
            }
        ],
        "endOfFileToken": {
            "kind": "EndOfFileToken",
            "fullStart": 737,
            "fullEnd": 737,
            "start": 737,
            "end": 737,
            "fullWidth": 0,
            "width": 0,
            "text": ""
        }
    },
    "lineMap": {
        "lineStarts": [
            0,
            67,
            152,
            232,
            308,
            380,
            385,
            439,
            515,
            520,
            522,
            524,
            547,
            562,
            617,
            619,
            645,
            668,
            695,
            706,
            713,
            737
        ],
        "length": 737
    }
}<|MERGE_RESOLUTION|>--- conflicted
+++ resolved
@@ -308,12 +308,8 @@
                                                     "start": 578,
                                                     "end": 614,
                                                     "fullWidth": 36,
-<<<<<<< HEAD
                                                     "width": 36,
-                                                    "identifier": {
-=======
                                                     "propertyName": {
->>>>>>> 85e84683
                                                         "kind": "IdentifierName",
                                                         "fullStart": 578,
                                                         "fullEnd": 588,
