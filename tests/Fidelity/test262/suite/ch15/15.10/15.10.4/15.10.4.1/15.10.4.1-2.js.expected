{
    "isDeclaration": false,
    "languageVersion": "EcmaScript5",
    "parseOptions": {
        "allowAutomaticSemicolonInsertion": true
    },
    "sourceUnit": {
        "kind": "SourceUnit",
        "fullStart": 0,
        "fullEnd": 820,
        "start": 595,
        "end": 820,
        "fullWidth": 820,
        "width": 225,
        "isIncrementallyUnusable": true,
        "moduleElements": [
            {
                "kind": "FunctionDeclaration",
                "fullStart": 0,
                "fullEnd": 796,
                "start": 595,
                "end": 794,
                "fullWidth": 796,
                "width": 199,
                "modifiers": [],
                "functionKeyword": {
                    "kind": "FunctionKeyword",
                    "fullStart": 0,
                    "fullEnd": 604,
                    "start": 595,
                    "end": 603,
                    "fullWidth": 604,
                    "width": 8,
                    "text": "function",
                    "value": "function",
                    "valueText": "function",
                    "hasLeadingTrivia": true,
                    "hasLeadingComment": true,
                    "hasLeadingNewLine": true,
                    "hasTrailingTrivia": true,
                    "leadingTrivia": [
                        {
                            "kind": "SingleLineCommentTrivia",
                            "text": "/// Copyright (c) 2012 Ecma International.  All rights reserved. "
                        },
                        {
                            "kind": "NewLineTrivia",
                            "text": "\r\n"
                        },
                        {
                            "kind": "SingleLineCommentTrivia",
                            "text": "/// Ecma International makes this code available under the terms and conditions set"
                        },
                        {
                            "kind": "NewLineTrivia",
                            "text": "\r\n"
                        },
                        {
                            "kind": "SingleLineCommentTrivia",
                            "text": "/// forth on http://hg.ecmascript.org/tests/test262/raw-file/tip/LICENSE (the "
                        },
                        {
                            "kind": "NewLineTrivia",
                            "text": "\r\n"
                        },
                        {
                            "kind": "SingleLineCommentTrivia",
                            "text": "/// \"Use Terms\").   Any redistribution of this code must retain the above "
                        },
                        {
                            "kind": "NewLineTrivia",
                            "text": "\r\n"
                        },
                        {
                            "kind": "SingleLineCommentTrivia",
                            "text": "/// copyright and this notice and otherwise comply with the Use Terms."
                        },
                        {
                            "kind": "NewLineTrivia",
                            "text": "\r\n"
                        },
                        {
                            "kind": "MultiLineCommentTrivia",
                            "text": "/**\r\n * @path ch15/15.10/15.10.4/15.10.4.1/15.10.4.1-2.js\r\n * @description RegExp - the thrown error is SyntaxError instead of RegExpError when the characters of 'P' do not have the syntactic form Pattern\r\n */"
                        },
                        {
                            "kind": "NewLineTrivia",
                            "text": "\r\n"
                        },
                        {
                            "kind": "NewLineTrivia",
                            "text": "\r\n"
                        },
                        {
                            "kind": "NewLineTrivia",
                            "text": "\r\n"
                        }
                    ],
                    "trailingTrivia": [
                        {
                            "kind": "WhitespaceTrivia",
                            "text": " "
                        }
                    ]
                },
                "identifier": {
                    "kind": "IdentifierName",
                    "fullStart": 604,
                    "fullEnd": 612,
                    "start": 604,
                    "end": 612,
                    "fullWidth": 8,
                    "width": 8,
                    "text": "testcase",
                    "value": "testcase",
                    "valueText": "testcase"
                },
                "callSignature": {
                    "kind": "CallSignature",
                    "fullStart": 612,
                    "fullEnd": 615,
                    "start": 612,
                    "end": 614,
                    "fullWidth": 3,
                    "width": 2,
                    "parameterList": {
                        "kind": "ParameterList",
                        "fullStart": 612,
                        "fullEnd": 615,
                        "start": 612,
                        "end": 614,
                        "fullWidth": 3,
                        "width": 2,
                        "openParenToken": {
                            "kind": "OpenParenToken",
                            "fullStart": 612,
                            "fullEnd": 613,
                            "start": 612,
                            "end": 613,
                            "fullWidth": 1,
                            "width": 1,
                            "text": "(",
                            "value": "(",
                            "valueText": "("
                        },
                        "parameters": [],
                        "closeParenToken": {
                            "kind": "CloseParenToken",
                            "fullStart": 613,
                            "fullEnd": 615,
                            "start": 613,
                            "end": 614,
                            "fullWidth": 2,
                            "width": 1,
                            "text": ")",
                            "value": ")",
                            "valueText": ")",
                            "hasTrailingTrivia": true,
                            "trailingTrivia": [
                                {
                                    "kind": "WhitespaceTrivia",
                                    "text": " "
                                }
                            ]
                        }
                    }
                },
                "block": {
                    "kind": "Block",
                    "fullStart": 615,
                    "fullEnd": 796,
                    "start": 615,
                    "end": 794,
                    "fullWidth": 181,
                    "width": 179,
                    "openBraceToken": {
                        "kind": "OpenBraceToken",
                        "fullStart": 615,
                        "fullEnd": 618,
                        "start": 615,
                        "end": 616,
                        "fullWidth": 3,
                        "width": 1,
                        "text": "{",
                        "value": "{",
                        "valueText": "{",
                        "hasTrailingTrivia": true,
                        "hasTrailingNewLine": true,
                        "trailingTrivia": [
                            {
                                "kind": "NewLineTrivia",
                                "text": "\r\n"
                            }
                        ]
                    },
                    "statements": [
                        {
                            "kind": "TryStatement",
                            "fullStart": 618,
                            "fullEnd": 789,
                            "start": 626,
                            "end": 787,
                            "fullWidth": 171,
                            "width": 161,
                            "tryKeyword": {
                                "kind": "TryKeyword",
                                "fullStart": 618,
                                "fullEnd": 630,
                                "start": 626,
                                "end": 629,
                                "fullWidth": 12,
                                "width": 3,
                                "text": "try",
                                "value": "try",
                                "valueText": "try",
                                "hasLeadingTrivia": true,
                                "hasTrailingTrivia": true,
                                "leadingTrivia": [
                                    {
                                        "kind": "WhitespaceTrivia",
                                        "text": "        "
                                    }
                                ],
                                "trailingTrivia": [
                                    {
                                        "kind": "WhitespaceTrivia",
                                        "text": " "
                                    }
                                ]
                            },
                            "block": {
                                "kind": "Block",
                                "fullStart": 630,
                                "fullEnd": 719,
                                "start": 630,
                                "end": 718,
                                "fullWidth": 89,
                                "width": 88,
                                "openBraceToken": {
                                    "kind": "OpenBraceToken",
                                    "fullStart": 630,
                                    "fullEnd": 633,
                                    "start": 630,
                                    "end": 631,
                                    "fullWidth": 3,
                                    "width": 1,
                                    "text": "{",
                                    "value": "{",
                                    "valueText": "{",
                                    "hasTrailingTrivia": true,
                                    "hasTrailingNewLine": true,
                                    "trailingTrivia": [
                                        {
                                            "kind": "NewLineTrivia",
                                            "text": "\r\n"
                                        }
                                    ]
                                },
                                "statements": [
                                    {
                                        "kind": "VariableStatement",
                                        "fullStart": 633,
                                        "fullEnd": 680,
                                        "start": 645,
                                        "end": 678,
                                        "fullWidth": 47,
                                        "width": 33,
                                        "modifiers": [],
                                        "variableDeclaration": {
                                            "kind": "VariableDeclaration",
                                            "fullStart": 633,
                                            "fullEnd": 677,
                                            "start": 645,
                                            "end": 677,
                                            "fullWidth": 44,
                                            "width": 32,
                                            "varKeyword": {
                                                "kind": "VarKeyword",
                                                "fullStart": 633,
                                                "fullEnd": 649,
                                                "start": 645,
                                                "end": 648,
                                                "fullWidth": 16,
                                                "width": 3,
                                                "text": "var",
                                                "value": "var",
                                                "valueText": "var",
                                                "hasLeadingTrivia": true,
                                                "hasTrailingTrivia": true,
                                                "leadingTrivia": [
                                                    {
                                                        "kind": "WhitespaceTrivia",
                                                        "text": "            "
                                                    }
                                                ],
                                                "trailingTrivia": [
                                                    {
                                                        "kind": "WhitespaceTrivia",
                                                        "text": " "
                                                    }
                                                ]
                                            },
                                            "variableDeclarators": [
                                                {
                                                    "kind": "VariableDeclarator",
                                                    "fullStart": 649,
                                                    "fullEnd": 677,
                                                    "start": 649,
                                                    "end": 677,
                                                    "fullWidth": 28,
<<<<<<< HEAD
                                                    "width": 28,
                                                    "identifier": {
=======
                                                    "propertyName": {
>>>>>>> 85e84683
                                                        "kind": "IdentifierName",
                                                        "fullStart": 649,
                                                        "fullEnd": 659,
                                                        "start": 649,
                                                        "end": 658,
                                                        "fullWidth": 10,
                                                        "width": 9,
                                                        "text": "regExpObj",
                                                        "value": "regExpObj",
                                                        "valueText": "regExpObj",
                                                        "hasTrailingTrivia": true,
                                                        "trailingTrivia": [
                                                            {
                                                                "kind": "WhitespaceTrivia",
                                                                "text": " "
                                                            }
                                                        ]
                                                    },
                                                    "equalsValueClause": {
                                                        "kind": "EqualsValueClause",
                                                        "fullStart": 659,
                                                        "fullEnd": 677,
                                                        "start": 659,
                                                        "end": 677,
                                                        "fullWidth": 18,
                                                        "width": 18,
                                                        "equalsToken": {
                                                            "kind": "EqualsToken",
                                                            "fullStart": 659,
                                                            "fullEnd": 661,
                                                            "start": 659,
                                                            "end": 660,
                                                            "fullWidth": 2,
                                                            "width": 1,
                                                            "text": "=",
                                                            "value": "=",
                                                            "valueText": "=",
                                                            "hasTrailingTrivia": true,
                                                            "trailingTrivia": [
                                                                {
                                                                    "kind": "WhitespaceTrivia",
                                                                    "text": " "
                                                                }
                                                            ]
                                                        },
                                                        "value": {
                                                            "kind": "ObjectCreationExpression",
                                                            "fullStart": 661,
                                                            "fullEnd": 677,
                                                            "start": 661,
                                                            "end": 677,
                                                            "fullWidth": 16,
                                                            "width": 16,
                                                            "newKeyword": {
                                                                "kind": "NewKeyword",
                                                                "fullStart": 661,
                                                                "fullEnd": 665,
                                                                "start": 661,
                                                                "end": 664,
                                                                "fullWidth": 4,
                                                                "width": 3,
                                                                "text": "new",
                                                                "value": "new",
                                                                "valueText": "new",
                                                                "hasTrailingTrivia": true,
                                                                "trailingTrivia": [
                                                                    {
                                                                        "kind": "WhitespaceTrivia",
                                                                        "text": " "
                                                                    }
                                                                ]
                                                            },
                                                            "expression": {
                                                                "kind": "IdentifierName",
                                                                "fullStart": 665,
                                                                "fullEnd": 671,
                                                                "start": 665,
                                                                "end": 671,
                                                                "fullWidth": 6,
                                                                "width": 6,
                                                                "text": "RegExp",
                                                                "value": "RegExp",
                                                                "valueText": "RegExp"
                                                            },
                                                            "argumentList": {
                                                                "kind": "ArgumentList",
                                                                "fullStart": 671,
                                                                "fullEnd": 677,
                                                                "start": 671,
                                                                "end": 677,
                                                                "fullWidth": 6,
                                                                "width": 6,
                                                                "openParenToken": {
                                                                    "kind": "OpenParenToken",
                                                                    "fullStart": 671,
                                                                    "fullEnd": 672,
                                                                    "start": 671,
                                                                    "end": 672,
                                                                    "fullWidth": 1,
                                                                    "width": 1,
                                                                    "text": "(",
                                                                    "value": "(",
                                                                    "valueText": "("
                                                                },
                                                                "arguments": [
                                                                    {
                                                                        "kind": "StringLiteral",
                                                                        "fullStart": 672,
                                                                        "fullEnd": 676,
                                                                        "start": 672,
                                                                        "end": 676,
                                                                        "fullWidth": 4,
                                                                        "width": 4,
                                                                        "text": "'\\\\'",
                                                                        "value": "\\",
                                                                        "valueText": "\\"
                                                                    }
                                                                ],
                                                                "closeParenToken": {
                                                                    "kind": "CloseParenToken",
                                                                    "fullStart": 676,
                                                                    "fullEnd": 677,
                                                                    "start": 676,
                                                                    "end": 677,
                                                                    "fullWidth": 1,
                                                                    "width": 1,
                                                                    "text": ")",
                                                                    "value": ")",
                                                                    "valueText": ")"
                                                                }
                                                            }
                                                        }
                                                    }
                                                }
                                            ]
                                        },
                                        "semicolonToken": {
                                            "kind": "SemicolonToken",
                                            "fullStart": 677,
                                            "fullEnd": 680,
                                            "start": 677,
                                            "end": 678,
                                            "fullWidth": 3,
                                            "width": 1,
                                            "text": ";",
                                            "value": ";",
                                            "valueText": ";",
                                            "hasTrailingTrivia": true,
                                            "hasTrailingNewLine": true,
                                            "trailingTrivia": [
                                                {
                                                    "kind": "NewLineTrivia",
                                                    "text": "\r\n"
                                                }
                                            ]
                                        }
                                    },
                                    {
                                        "kind": "ReturnStatement",
                                        "fullStart": 680,
                                        "fullEnd": 709,
                                        "start": 694,
                                        "end": 707,
                                        "fullWidth": 29,
                                        "width": 13,
                                        "returnKeyword": {
                                            "kind": "ReturnKeyword",
                                            "fullStart": 680,
                                            "fullEnd": 701,
                                            "start": 694,
                                            "end": 700,
                                            "fullWidth": 21,
                                            "width": 6,
                                            "text": "return",
                                            "value": "return",
                                            "valueText": "return",
                                            "hasLeadingTrivia": true,
                                            "hasLeadingNewLine": true,
                                            "hasTrailingTrivia": true,
                                            "leadingTrivia": [
                                                {
                                                    "kind": "NewLineTrivia",
                                                    "text": "\r\n"
                                                },
                                                {
                                                    "kind": "WhitespaceTrivia",
                                                    "text": "            "
                                                }
                                            ],
                                            "trailingTrivia": [
                                                {
                                                    "kind": "WhitespaceTrivia",
                                                    "text": " "
                                                }
                                            ]
                                        },
                                        "expression": {
                                            "kind": "FalseKeyword",
                                            "fullStart": 701,
                                            "fullEnd": 706,
                                            "start": 701,
                                            "end": 706,
                                            "fullWidth": 5,
                                            "width": 5,
                                            "text": "false",
                                            "value": false,
                                            "valueText": "false"
                                        },
                                        "semicolonToken": {
                                            "kind": "SemicolonToken",
                                            "fullStart": 706,
                                            "fullEnd": 709,
                                            "start": 706,
                                            "end": 707,
                                            "fullWidth": 3,
                                            "width": 1,
                                            "text": ";",
                                            "value": ";",
                                            "valueText": ";",
                                            "hasTrailingTrivia": true,
                                            "hasTrailingNewLine": true,
                                            "trailingTrivia": [
                                                {
                                                    "kind": "NewLineTrivia",
                                                    "text": "\r\n"
                                                }
                                            ]
                                        }
                                    }
                                ],
                                "closeBraceToken": {
                                    "kind": "CloseBraceToken",
                                    "fullStart": 709,
                                    "fullEnd": 719,
                                    "start": 717,
                                    "end": 718,
                                    "fullWidth": 10,
                                    "width": 1,
                                    "text": "}",
                                    "value": "}",
                                    "valueText": "}",
                                    "hasLeadingTrivia": true,
                                    "hasTrailingTrivia": true,
                                    "leadingTrivia": [
                                        {
                                            "kind": "WhitespaceTrivia",
                                            "text": "        "
                                        }
                                    ],
                                    "trailingTrivia": [
                                        {
                                            "kind": "WhitespaceTrivia",
                                            "text": " "
                                        }
                                    ]
                                }
                            },
                            "catchClause": {
                                "kind": "CatchClause",
                                "fullStart": 719,
                                "fullEnd": 789,
                                "start": 719,
                                "end": 787,
                                "fullWidth": 70,
                                "width": 68,
                                "catchKeyword": {
                                    "kind": "CatchKeyword",
                                    "fullStart": 719,
                                    "fullEnd": 725,
                                    "start": 719,
                                    "end": 724,
                                    "fullWidth": 6,
                                    "width": 5,
                                    "text": "catch",
                                    "value": "catch",
                                    "valueText": "catch",
                                    "hasTrailingTrivia": true,
                                    "trailingTrivia": [
                                        {
                                            "kind": "WhitespaceTrivia",
                                            "text": " "
                                        }
                                    ]
                                },
                                "openParenToken": {
                                    "kind": "OpenParenToken",
                                    "fullStart": 725,
                                    "fullEnd": 726,
                                    "start": 725,
                                    "end": 726,
                                    "fullWidth": 1,
                                    "width": 1,
                                    "text": "(",
                                    "value": "(",
                                    "valueText": "("
                                },
                                "identifier": {
                                    "kind": "IdentifierName",
                                    "fullStart": 726,
                                    "fullEnd": 727,
                                    "start": 726,
                                    "end": 727,
                                    "fullWidth": 1,
                                    "width": 1,
                                    "text": "e",
                                    "value": "e",
                                    "valueText": "e"
                                },
                                "closeParenToken": {
                                    "kind": "CloseParenToken",
                                    "fullStart": 727,
                                    "fullEnd": 729,
                                    "start": 727,
                                    "end": 728,
                                    "fullWidth": 2,
                                    "width": 1,
                                    "text": ")",
                                    "value": ")",
                                    "valueText": ")",
                                    "hasTrailingTrivia": true,
                                    "trailingTrivia": [
                                        {
                                            "kind": "WhitespaceTrivia",
                                            "text": " "
                                        }
                                    ]
                                },
                                "block": {
                                    "kind": "Block",
                                    "fullStart": 729,
                                    "fullEnd": 789,
                                    "start": 729,
                                    "end": 787,
                                    "fullWidth": 60,
                                    "width": 58,
                                    "openBraceToken": {
                                        "kind": "OpenBraceToken",
                                        "fullStart": 729,
                                        "fullEnd": 732,
                                        "start": 729,
                                        "end": 730,
                                        "fullWidth": 3,
                                        "width": 1,
                                        "text": "{",
                                        "value": "{",
                                        "valueText": "{",
                                        "hasTrailingTrivia": true,
                                        "hasTrailingNewLine": true,
                                        "trailingTrivia": [
                                            {
                                                "kind": "NewLineTrivia",
                                                "text": "\r\n"
                                            }
                                        ]
                                    },
                                    "statements": [
                                        {
                                            "kind": "ReturnStatement",
                                            "fullStart": 732,
                                            "fullEnd": 778,
                                            "start": 744,
                                            "end": 776,
                                            "fullWidth": 46,
                                            "width": 32,
                                            "returnKeyword": {
                                                "kind": "ReturnKeyword",
                                                "fullStart": 732,
                                                "fullEnd": 751,
                                                "start": 744,
                                                "end": 750,
                                                "fullWidth": 19,
                                                "width": 6,
                                                "text": "return",
                                                "value": "return",
                                                "valueText": "return",
                                                "hasLeadingTrivia": true,
                                                "hasTrailingTrivia": true,
                                                "leadingTrivia": [
                                                    {
                                                        "kind": "WhitespaceTrivia",
                                                        "text": "            "
                                                    }
                                                ],
                                                "trailingTrivia": [
                                                    {
                                                        "kind": "WhitespaceTrivia",
                                                        "text": " "
                                                    }
                                                ]
                                            },
                                            "expression": {
                                                "kind": "InstanceOfExpression",
                                                "fullStart": 751,
                                                "fullEnd": 775,
                                                "start": 751,
                                                "end": 775,
                                                "fullWidth": 24,
                                                "width": 24,
                                                "left": {
                                                    "kind": "IdentifierName",
                                                    "fullStart": 751,
                                                    "fullEnd": 753,
                                                    "start": 751,
                                                    "end": 752,
                                                    "fullWidth": 2,
                                                    "width": 1,
                                                    "text": "e",
                                                    "value": "e",
                                                    "valueText": "e",
                                                    "hasTrailingTrivia": true,
                                                    "trailingTrivia": [
                                                        {
                                                            "kind": "WhitespaceTrivia",
                                                            "text": " "
                                                        }
                                                    ]
                                                },
                                                "operatorToken": {
                                                    "kind": "InstanceOfKeyword",
                                                    "fullStart": 753,
                                                    "fullEnd": 764,
                                                    "start": 753,
                                                    "end": 763,
                                                    "fullWidth": 11,
                                                    "width": 10,
                                                    "text": "instanceof",
                                                    "value": "instanceof",
                                                    "valueText": "instanceof",
                                                    "hasTrailingTrivia": true,
                                                    "trailingTrivia": [
                                                        {
                                                            "kind": "WhitespaceTrivia",
                                                            "text": " "
                                                        }
                                                    ]
                                                },
                                                "right": {
                                                    "kind": "IdentifierName",
                                                    "fullStart": 764,
                                                    "fullEnd": 775,
                                                    "start": 764,
                                                    "end": 775,
                                                    "fullWidth": 11,
                                                    "width": 11,
                                                    "text": "SyntaxError",
                                                    "value": "SyntaxError",
                                                    "valueText": "SyntaxError"
                                                }
                                            },
                                            "semicolonToken": {
                                                "kind": "SemicolonToken",
                                                "fullStart": 775,
                                                "fullEnd": 778,
                                                "start": 775,
                                                "end": 776,
                                                "fullWidth": 3,
                                                "width": 1,
                                                "text": ";",
                                                "value": ";",
                                                "valueText": ";",
                                                "hasTrailingTrivia": true,
                                                "hasTrailingNewLine": true,
                                                "trailingTrivia": [
                                                    {
                                                        "kind": "NewLineTrivia",
                                                        "text": "\r\n"
                                                    }
                                                ]
                                            }
                                        }
                                    ],
                                    "closeBraceToken": {
                                        "kind": "CloseBraceToken",
                                        "fullStart": 778,
                                        "fullEnd": 789,
                                        "start": 786,
                                        "end": 787,
                                        "fullWidth": 11,
                                        "width": 1,
                                        "text": "}",
                                        "value": "}",
                                        "valueText": "}",
                                        "hasLeadingTrivia": true,
                                        "hasTrailingTrivia": true,
                                        "hasTrailingNewLine": true,
                                        "leadingTrivia": [
                                            {
                                                "kind": "WhitespaceTrivia",
                                                "text": "        "
                                            }
                                        ],
                                        "trailingTrivia": [
                                            {
                                                "kind": "NewLineTrivia",
                                                "text": "\r\n"
                                            }
                                        ]
                                    }
                                }
                            }
                        }
                    ],
                    "closeBraceToken": {
                        "kind": "CloseBraceToken",
                        "fullStart": 789,
                        "fullEnd": 796,
                        "start": 793,
                        "end": 794,
                        "fullWidth": 7,
                        "width": 1,
                        "text": "}",
                        "value": "}",
                        "valueText": "}",
                        "hasLeadingTrivia": true,
                        "hasTrailingTrivia": true,
                        "hasTrailingNewLine": true,
                        "leadingTrivia": [
                            {
                                "kind": "WhitespaceTrivia",
                                "text": "    "
                            }
                        ],
                        "trailingTrivia": [
                            {
                                "kind": "NewLineTrivia",
                                "text": "\r\n"
                            }
                        ]
                    }
                }
            },
            {
                "kind": "ExpressionStatement",
                "fullStart": 796,
                "fullEnd": 820,
                "start": 796,
                "end": 818,
                "fullWidth": 24,
                "width": 22,
                "expression": {
                    "kind": "InvocationExpression",
                    "fullStart": 796,
                    "fullEnd": 817,
                    "start": 796,
                    "end": 817,
                    "fullWidth": 21,
                    "width": 21,
                    "expression": {
                        "kind": "IdentifierName",
                        "fullStart": 796,
                        "fullEnd": 807,
                        "start": 796,
                        "end": 807,
                        "fullWidth": 11,
                        "width": 11,
                        "text": "runTestCase",
                        "value": "runTestCase",
                        "valueText": "runTestCase"
                    },
                    "argumentList": {
                        "kind": "ArgumentList",
                        "fullStart": 807,
                        "fullEnd": 817,
                        "start": 807,
                        "end": 817,
                        "fullWidth": 10,
                        "width": 10,
                        "openParenToken": {
                            "kind": "OpenParenToken",
                            "fullStart": 807,
                            "fullEnd": 808,
                            "start": 807,
                            "end": 808,
                            "fullWidth": 1,
                            "width": 1,
                            "text": "(",
                            "value": "(",
                            "valueText": "("
                        },
                        "arguments": [
                            {
                                "kind": "IdentifierName",
                                "fullStart": 808,
                                "fullEnd": 816,
                                "start": 808,
                                "end": 816,
                                "fullWidth": 8,
                                "width": 8,
                                "text": "testcase",
                                "value": "testcase",
                                "valueText": "testcase"
                            }
                        ],
                        "closeParenToken": {
                            "kind": "CloseParenToken",
                            "fullStart": 816,
                            "fullEnd": 817,
                            "start": 816,
                            "end": 817,
                            "fullWidth": 1,
                            "width": 1,
                            "text": ")",
                            "value": ")",
                            "valueText": ")"
                        }
                    }
                },
                "semicolonToken": {
                    "kind": "SemicolonToken",
                    "fullStart": 817,
                    "fullEnd": 820,
                    "start": 817,
                    "end": 818,
                    "fullWidth": 3,
                    "width": 1,
                    "text": ";",
                    "value": ";",
                    "valueText": ";",
                    "hasTrailingTrivia": true,
                    "hasTrailingNewLine": true,
                    "trailingTrivia": [
                        {
                            "kind": "NewLineTrivia",
                            "text": "\r\n"
                        }
                    ]
                }
            }
        ],
        "endOfFileToken": {
            "kind": "EndOfFileToken",
            "fullStart": 820,
            "fullEnd": 820,
            "start": 820,
            "end": 820,
            "fullWidth": 0,
            "width": 0,
            "text": ""
        }
    },
    "lineMap": {
        "lineStarts": [
            0,
            67,
            152,
            232,
            308,
            380,
            385,
            439,
            586,
            591,
            593,
            595,
            618,
            633,
            680,
            682,
            709,
            732,
            778,
            789,
            796,
            820
        ],
        "length": 820
    }
}<|MERGE_RESOLUTION|>--- conflicted
+++ resolved
@@ -308,12 +308,8 @@
                                                     "start": 649,
                                                     "end": 677,
                                                     "fullWidth": 28,
-<<<<<<< HEAD
                                                     "width": 28,
-                                                    "identifier": {
-=======
                                                     "propertyName": {
->>>>>>> 85e84683
                                                         "kind": "IdentifierName",
                                                         "fullStart": 649,
                                                         "fullEnd": 659,
