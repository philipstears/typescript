{
    "isDeclaration": false,
    "languageVersion": "EcmaScript5",
    "parseOptions": {
        "allowAutomaticSemicolonInsertion": true
    },
    "sourceUnit": {
        "kind": "SourceUnit",
        "fullStart": 0,
        "fullEnd": 1475,
        "start": 445,
        "end": 1475,
        "fullWidth": 1475,
        "width": 1030,
        "isIncrementallyUnusable": true,
        "moduleElements": [
            {
                "kind": "ExpressionStatement",
                "fullStart": 0,
                "fullEnd": 498,
                "start": 445,
                "end": 497,
                "fullWidth": 498,
                "width": 52,
                "isIncrementallyUnusable": true,
                "expression": {
                    "kind": "AssignmentExpression",
                    "fullStart": 0,
                    "fullEnd": 496,
                    "start": 445,
                    "end": 496,
                    "fullWidth": 496,
                    "width": 51,
                    "isIncrementallyUnusable": true,
                    "left": {
                        "kind": "IdentifierName",
                        "fullStart": 0,
                        "fullEnd": 456,
                        "start": 445,
                        "end": 455,
                        "fullWidth": 456,
                        "width": 10,
                        "text": "__executed",
                        "value": "__executed",
                        "valueText": "__executed",
                        "hasLeadingTrivia": true,
                        "hasLeadingComment": true,
                        "hasLeadingNewLine": true,
                        "hasTrailingTrivia": true,
                        "leadingTrivia": [
                            {
                                "kind": "SingleLineCommentTrivia",
                                "text": "// Copyright 2009 the Sputnik authors.  All rights reserved."
                            },
                            {
                                "kind": "NewLineTrivia",
                                "text": "\n"
                            },
                            {
                                "kind": "SingleLineCommentTrivia",
                                "text": "// This code is governed by the BSD license found in the LICENSE file."
                            },
                            {
                                "kind": "NewLineTrivia",
                                "text": "\n"
                            },
                            {
                                "kind": "NewLineTrivia",
                                "text": "\n"
                            },
                            {
                                "kind": "MultiLineCommentTrivia",
                                "text": "/**\n * The production QuantifierPrefix :: { DecimalDigits , }evaluates as follows:\n * i) Let i be the MV of DecimalDigits\n * ii) Return the two results i and \\infty\n *\n * @path ch15/15.10/15.10.2/15.10.2.7/S15.10.2.7_A6_T1.js\n * @description Execute /b{2,}c/.exec(\"aaabbbbcccddeeeefffff\") and check results\n */"
                            },
                            {
                                "kind": "NewLineTrivia",
                                "text": "\n"
                            },
                            {
                                "kind": "NewLineTrivia",
                                "text": "\n"
                            }
                        ],
                        "trailingTrivia": [
                            {
                                "kind": "WhitespaceTrivia",
                                "text": " "
                            }
                        ]
                    },
                    "operatorToken": {
                        "kind": "EqualsToken",
                        "fullStart": 456,
                        "fullEnd": 458,
                        "start": 456,
                        "end": 457,
                        "fullWidth": 2,
                        "width": 1,
                        "text": "=",
                        "value": "=",
                        "valueText": "=",
                        "hasTrailingTrivia": true,
                        "trailingTrivia": [
                            {
                                "kind": "WhitespaceTrivia",
                                "text": " "
                            }
                        ]
                    },
                    "right": {
                        "kind": "InvocationExpression",
                        "fullStart": 458,
                        "fullEnd": 496,
                        "start": 458,
                        "end": 496,
                        "fullWidth": 38,
                        "width": 38,
                        "isIncrementallyUnusable": true,
                        "expression": {
                            "kind": "MemberAccessExpression",
                            "fullStart": 458,
                            "fullEnd": 471,
                            "start": 458,
                            "end": 471,
                            "fullWidth": 13,
                            "width": 13,
                            "isIncrementallyUnusable": true,
                            "expression": {
                                "kind": "RegularExpressionLiteral",
                                "fullStart": 458,
                                "fullEnd": 466,
                                "start": 458,
                                "end": 466,
                                "fullWidth": 8,
                                "width": 8,
                                "text": "/b{2,}c/",
                                "value": {},
                                "valueText": "/b{2,}c/"
                            },
                            "dotToken": {
                                "kind": "DotToken",
                                "fullStart": 466,
                                "fullEnd": 467,
                                "start": 466,
                                "end": 467,
                                "fullWidth": 1,
                                "width": 1,
                                "text": ".",
                                "value": ".",
                                "valueText": "."
                            },
                            "name": {
                                "kind": "IdentifierName",
                                "fullStart": 467,
                                "fullEnd": 471,
                                "start": 467,
                                "end": 471,
                                "fullWidth": 4,
                                "width": 4,
                                "text": "exec",
                                "value": "exec",
                                "valueText": "exec"
                            }
                        },
                        "argumentList": {
                            "kind": "ArgumentList",
                            "fullStart": 471,
                            "fullEnd": 496,
                            "start": 471,
                            "end": 496,
                            "fullWidth": 25,
                            "width": 25,
                            "openParenToken": {
                                "kind": "OpenParenToken",
                                "fullStart": 471,
                                "fullEnd": 472,
                                "start": 471,
                                "end": 472,
                                "fullWidth": 1,
                                "width": 1,
                                "text": "(",
                                "value": "(",
                                "valueText": "("
                            },
                            "arguments": [
                                {
                                    "kind": "StringLiteral",
                                    "fullStart": 472,
                                    "fullEnd": 495,
                                    "start": 472,
                                    "end": 495,
                                    "fullWidth": 23,
                                    "width": 23,
                                    "text": "\"aaabbbbcccddeeeefffff\"",
                                    "value": "aaabbbbcccddeeeefffff",
                                    "valueText": "aaabbbbcccddeeeefffff"
                                }
                            ],
                            "closeParenToken": {
                                "kind": "CloseParenToken",
                                "fullStart": 495,
                                "fullEnd": 496,
                                "start": 495,
                                "end": 496,
                                "fullWidth": 1,
                                "width": 1,
                                "text": ")",
                                "value": ")",
                                "valueText": ")"
                            }
                        }
                    }
                },
                "semicolonToken": {
                    "kind": "SemicolonToken",
                    "fullStart": 496,
                    "fullEnd": 498,
                    "start": 496,
                    "end": 497,
                    "fullWidth": 2,
                    "width": 1,
                    "text": ";",
                    "value": ";",
                    "valueText": ";",
                    "hasTrailingTrivia": true,
                    "hasTrailingNewLine": true,
                    "trailingTrivia": [
                        {
                            "kind": "NewLineTrivia",
                            "text": "\n"
                        }
                    ]
                }
            },
            {
                "kind": "ExpressionStatement",
                "fullStart": 498,
                "fullEnd": 523,
                "start": 499,
                "end": 522,
                "fullWidth": 25,
                "width": 23,
                "expression": {
                    "kind": "AssignmentExpression",
                    "fullStart": 498,
                    "fullEnd": 521,
                    "start": 499,
                    "end": 521,
                    "fullWidth": 23,
                    "width": 22,
                    "left": {
                        "kind": "IdentifierName",
                        "fullStart": 498,
                        "fullEnd": 510,
                        "start": 499,
                        "end": 509,
                        "fullWidth": 12,
                        "width": 10,
                        "text": "__expected",
                        "value": "__expected",
                        "valueText": "__expected",
                        "hasLeadingTrivia": true,
                        "hasLeadingNewLine": true,
                        "hasTrailingTrivia": true,
                        "leadingTrivia": [
                            {
                                "kind": "NewLineTrivia",
                                "text": "\n"
                            }
                        ],
                        "trailingTrivia": [
                            {
                                "kind": "WhitespaceTrivia",
                                "text": " "
                            }
                        ]
                    },
                    "operatorToken": {
                        "kind": "EqualsToken",
                        "fullStart": 510,
                        "fullEnd": 512,
                        "start": 510,
                        "end": 511,
                        "fullWidth": 2,
                        "width": 1,
                        "text": "=",
                        "value": "=",
                        "valueText": "=",
                        "hasTrailingTrivia": true,
                        "trailingTrivia": [
                            {
                                "kind": "WhitespaceTrivia",
                                "text": " "
                            }
                        ]
                    },
                    "right": {
                        "kind": "ArrayLiteralExpression",
                        "fullStart": 512,
                        "fullEnd": 521,
                        "start": 512,
                        "end": 521,
                        "fullWidth": 9,
                        "width": 9,
                        "openBracketToken": {
                            "kind": "OpenBracketToken",
                            "fullStart": 512,
                            "fullEnd": 513,
                            "start": 512,
                            "end": 513,
                            "fullWidth": 1,
                            "width": 1,
                            "text": "[",
                            "value": "[",
                            "valueText": "["
                        },
                        "expressions": [
                            {
                                "kind": "StringLiteral",
                                "fullStart": 513,
                                "fullEnd": 520,
                                "start": 513,
                                "end": 520,
                                "fullWidth": 7,
                                "width": 7,
                                "text": "\"bbbbc\"",
                                "value": "bbbbc",
                                "valueText": "bbbbc"
                            }
                        ],
                        "closeBracketToken": {
                            "kind": "CloseBracketToken",
                            "fullStart": 520,
                            "fullEnd": 521,
                            "start": 520,
                            "end": 521,
                            "fullWidth": 1,
                            "width": 1,
                            "text": "]",
                            "value": "]",
                            "valueText": "]"
                        }
                    }
                },
                "semicolonToken": {
                    "kind": "SemicolonToken",
                    "fullStart": 521,
                    "fullEnd": 523,
                    "start": 521,
                    "end": 522,
                    "fullWidth": 2,
                    "width": 1,
                    "text": ";",
                    "value": ";",
                    "valueText": ";",
                    "hasTrailingTrivia": true,
                    "hasTrailingNewLine": true,
                    "trailingTrivia": [
                        {
                            "kind": "NewLineTrivia",
                            "text": "\n"
                        }
                    ]
                }
            },
            {
                "kind": "ExpressionStatement",
                "fullStart": 523,
                "fullEnd": 545,
                "start": 523,
                "end": 544,
                "fullWidth": 22,
                "width": 21,
                "expression": {
                    "kind": "AssignmentExpression",
                    "fullStart": 523,
                    "fullEnd": 543,
                    "start": 523,
                    "end": 543,
                    "fullWidth": 20,
                    "width": 20,
                    "left": {
                        "kind": "MemberAccessExpression",
                        "fullStart": 523,
                        "fullEnd": 540,
                        "start": 523,
                        "end": 539,
                        "fullWidth": 17,
                        "width": 16,
                        "expression": {
                            "kind": "IdentifierName",
                            "fullStart": 523,
                            "fullEnd": 533,
                            "start": 523,
                            "end": 533,
                            "fullWidth": 10,
                            "width": 10,
                            "text": "__expected",
                            "value": "__expected",
                            "valueText": "__expected"
                        },
                        "dotToken": {
                            "kind": "DotToken",
                            "fullStart": 533,
                            "fullEnd": 534,
                            "start": 533,
                            "end": 534,
                            "fullWidth": 1,
                            "width": 1,
                            "text": ".",
                            "value": ".",
                            "valueText": "."
                        },
                        "name": {
                            "kind": "IdentifierName",
                            "fullStart": 534,
                            "fullEnd": 540,
                            "start": 534,
                            "end": 539,
                            "fullWidth": 6,
                            "width": 5,
                            "text": "index",
                            "value": "index",
                            "valueText": "index",
                            "hasTrailingTrivia": true,
                            "trailingTrivia": [
                                {
                                    "kind": "WhitespaceTrivia",
                                    "text": " "
                                }
                            ]
                        }
                    },
                    "operatorToken": {
                        "kind": "EqualsToken",
                        "fullStart": 540,
                        "fullEnd": 542,
                        "start": 540,
                        "end": 541,
                        "fullWidth": 2,
                        "width": 1,
                        "text": "=",
                        "value": "=",
                        "valueText": "=",
                        "hasTrailingTrivia": true,
                        "trailingTrivia": [
                            {
                                "kind": "WhitespaceTrivia",
                                "text": " "
                            }
                        ]
                    },
                    "right": {
                        "kind": "NumericLiteral",
                        "fullStart": 542,
                        "fullEnd": 543,
                        "start": 542,
                        "end": 543,
                        "fullWidth": 1,
                        "width": 1,
                        "text": "3",
                        "value": 3,
                        "valueText": "3"
                    }
                },
                "semicolonToken": {
                    "kind": "SemicolonToken",
                    "fullStart": 543,
                    "fullEnd": 545,
                    "start": 543,
                    "end": 544,
                    "fullWidth": 2,
                    "width": 1,
                    "text": ";",
                    "value": ";",
                    "valueText": ";",
                    "hasTrailingTrivia": true,
                    "hasTrailingNewLine": true,
                    "trailingTrivia": [
                        {
                            "kind": "NewLineTrivia",
                            "text": "\n"
                        }
                    ]
                }
            },
            {
                "kind": "ExpressionStatement",
                "fullStart": 545,
                "fullEnd": 589,
                "start": 545,
                "end": 588,
                "fullWidth": 44,
                "width": 43,
                "expression": {
                    "kind": "AssignmentExpression",
                    "fullStart": 545,
                    "fullEnd": 587,
                    "start": 545,
                    "end": 587,
                    "fullWidth": 42,
                    "width": 42,
                    "left": {
                        "kind": "MemberAccessExpression",
                        "fullStart": 545,
                        "fullEnd": 562,
                        "start": 545,
                        "end": 561,
                        "fullWidth": 17,
                        "width": 16,
                        "expression": {
                            "kind": "IdentifierName",
                            "fullStart": 545,
                            "fullEnd": 555,
                            "start": 545,
                            "end": 555,
                            "fullWidth": 10,
                            "width": 10,
                            "text": "__expected",
                            "value": "__expected",
                            "valueText": "__expected"
                        },
                        "dotToken": {
                            "kind": "DotToken",
                            "fullStart": 555,
                            "fullEnd": 556,
                            "start": 555,
                            "end": 556,
                            "fullWidth": 1,
                            "width": 1,
                            "text": ".",
                            "value": ".",
                            "valueText": "."
                        },
                        "name": {
                            "kind": "IdentifierName",
                            "fullStart": 556,
                            "fullEnd": 562,
                            "start": 556,
                            "end": 561,
                            "fullWidth": 6,
                            "width": 5,
                            "text": "input",
                            "value": "input",
                            "valueText": "input",
                            "hasTrailingTrivia": true,
                            "trailingTrivia": [
                                {
                                    "kind": "WhitespaceTrivia",
                                    "text": " "
                                }
                            ]
                        }
                    },
                    "operatorToken": {
                        "kind": "EqualsToken",
                        "fullStart": 562,
                        "fullEnd": 564,
                        "start": 562,
                        "end": 563,
                        "fullWidth": 2,
                        "width": 1,
                        "text": "=",
                        "value": "=",
                        "valueText": "=",
                        "hasTrailingTrivia": true,
                        "trailingTrivia": [
                            {
                                "kind": "WhitespaceTrivia",
                                "text": " "
                            }
                        ]
                    },
                    "right": {
                        "kind": "StringLiteral",
                        "fullStart": 564,
                        "fullEnd": 587,
                        "start": 564,
                        "end": 587,
                        "fullWidth": 23,
                        "width": 23,
                        "text": "\"aaabbbbcccddeeeefffff\"",
                        "value": "aaabbbbcccddeeeefffff",
                        "valueText": "aaabbbbcccddeeeefffff"
                    }
                },
                "semicolonToken": {
                    "kind": "SemicolonToken",
                    "fullStart": 587,
                    "fullEnd": 589,
                    "start": 587,
                    "end": 588,
                    "fullWidth": 2,
                    "width": 1,
                    "text": ";",
                    "value": ";",
                    "valueText": ";",
                    "hasTrailingTrivia": true,
                    "hasTrailingNewLine": true,
                    "trailingTrivia": [
                        {
                            "kind": "NewLineTrivia",
                            "text": "\n"
                        }
                    ]
                }
            },
            {
                "kind": "IfStatement",
                "fullStart": 589,
                "fullEnd": 796,
                "start": 600,
                "end": 795,
                "fullWidth": 207,
                "width": 195,
                "ifKeyword": {
                    "kind": "IfKeyword",
                    "fullStart": 589,
                    "fullEnd": 603,
                    "start": 600,
                    "end": 602,
                    "fullWidth": 14,
                    "width": 2,
                    "text": "if",
                    "value": "if",
                    "valueText": "if",
                    "hasLeadingTrivia": true,
                    "hasLeadingComment": true,
                    "hasLeadingNewLine": true,
                    "hasTrailingTrivia": true,
                    "leadingTrivia": [
                        {
                            "kind": "NewLineTrivia",
                            "text": "\n"
                        },
                        {
                            "kind": "SingleLineCommentTrivia",
                            "text": "//CHECK#1"
                        },
                        {
                            "kind": "NewLineTrivia",
                            "text": "\n"
                        }
                    ],
                    "trailingTrivia": [
                        {
                            "kind": "WhitespaceTrivia",
                            "text": " "
                        }
                    ]
                },
                "openParenToken": {
                    "kind": "OpenParenToken",
                    "fullStart": 603,
                    "fullEnd": 604,
                    "start": 603,
                    "end": 604,
                    "fullWidth": 1,
                    "width": 1,
                    "text": "(",
                    "value": "(",
                    "valueText": "("
                },
                "condition": {
                    "kind": "NotEqualsExpression",
                    "fullStart": 604,
                    "fullEnd": 643,
                    "start": 604,
                    "end": 643,
                    "fullWidth": 39,
                    "width": 39,
                    "left": {
                        "kind": "MemberAccessExpression",
                        "fullStart": 604,
                        "fullEnd": 622,
                        "start": 604,
                        "end": 621,
                        "fullWidth": 18,
                        "width": 17,
                        "expression": {
                            "kind": "IdentifierName",
                            "fullStart": 604,
                            "fullEnd": 614,
                            "start": 604,
                            "end": 614,
                            "fullWidth": 10,
                            "width": 10,
                            "text": "__executed",
                            "value": "__executed",
                            "valueText": "__executed"
                        },
                        "dotToken": {
                            "kind": "DotToken",
                            "fullStart": 614,
                            "fullEnd": 615,
                            "start": 614,
                            "end": 615,
                            "fullWidth": 1,
                            "width": 1,
                            "text": ".",
                            "value": ".",
                            "valueText": "."
                        },
                        "name": {
                            "kind": "IdentifierName",
                            "fullStart": 615,
                            "fullEnd": 622,
                            "start": 615,
                            "end": 621,
                            "fullWidth": 7,
                            "width": 6,
                            "text": "length",
                            "value": "length",
                            "valueText": "length",
                            "hasTrailingTrivia": true,
                            "trailingTrivia": [
                                {
                                    "kind": "WhitespaceTrivia",
                                    "text": " "
                                }
                            ]
                        }
                    },
                    "operatorToken": {
                        "kind": "ExclamationEqualsEqualsToken",
                        "fullStart": 622,
                        "fullEnd": 626,
                        "start": 622,
                        "end": 625,
                        "fullWidth": 4,
                        "width": 3,
                        "text": "!==",
                        "value": "!==",
                        "valueText": "!==",
                        "hasTrailingTrivia": true,
                        "trailingTrivia": [
                            {
                                "kind": "WhitespaceTrivia",
                                "text": " "
                            }
                        ]
                    },
                    "right": {
                        "kind": "MemberAccessExpression",
                        "fullStart": 626,
                        "fullEnd": 643,
                        "start": 626,
                        "end": 643,
                        "fullWidth": 17,
                        "width": 17,
                        "expression": {
                            "kind": "IdentifierName",
                            "fullStart": 626,
                            "fullEnd": 636,
                            "start": 626,
                            "end": 636,
                            "fullWidth": 10,
                            "width": 10,
                            "text": "__expected",
                            "value": "__expected",
                            "valueText": "__expected"
                        },
                        "dotToken": {
                            "kind": "DotToken",
                            "fullStart": 636,
                            "fullEnd": 637,
                            "start": 636,
                            "end": 637,
                            "fullWidth": 1,
                            "width": 1,
                            "text": ".",
                            "value": ".",
                            "valueText": "."
                        },
                        "name": {
                            "kind": "IdentifierName",
                            "fullStart": 637,
                            "fullEnd": 643,
                            "start": 637,
                            "end": 643,
                            "fullWidth": 6,
                            "width": 6,
                            "text": "length",
                            "value": "length",
                            "valueText": "length"
                        }
                    }
                },
                "closeParenToken": {
                    "kind": "CloseParenToken",
                    "fullStart": 643,
                    "fullEnd": 645,
                    "start": 643,
                    "end": 644,
                    "fullWidth": 2,
                    "width": 1,
                    "text": ")",
                    "value": ")",
                    "valueText": ")",
                    "hasTrailingTrivia": true,
                    "trailingTrivia": [
                        {
                            "kind": "WhitespaceTrivia",
                            "text": " "
                        }
                    ]
                },
                "statement": {
                    "kind": "Block",
                    "fullStart": 645,
                    "fullEnd": 796,
                    "start": 645,
                    "end": 795,
                    "fullWidth": 151,
                    "width": 150,
                    "openBraceToken": {
                        "kind": "OpenBraceToken",
                        "fullStart": 645,
                        "fullEnd": 647,
                        "start": 645,
                        "end": 646,
                        "fullWidth": 2,
                        "width": 1,
                        "text": "{",
                        "value": "{",
                        "valueText": "{",
                        "hasTrailingTrivia": true,
                        "hasTrailingNewLine": true,
                        "trailingTrivia": [
                            {
                                "kind": "NewLineTrivia",
                                "text": "\n"
                            }
                        ]
                    },
                    "statements": [
                        {
                            "kind": "ExpressionStatement",
                            "fullStart": 647,
                            "fullEnd": 794,
                            "start": 648,
                            "end": 793,
                            "fullWidth": 147,
                            "width": 145,
                            "expression": {
                                "kind": "InvocationExpression",
                                "fullStart": 647,
                                "fullEnd": 792,
                                "start": 648,
                                "end": 792,
                                "fullWidth": 145,
                                "width": 144,
                                "expression": {
                                    "kind": "IdentifierName",
                                    "fullStart": 647,
                                    "fullEnd": 654,
                                    "start": 648,
                                    "end": 654,
                                    "fullWidth": 7,
                                    "width": 6,
                                    "text": "$ERROR",
                                    "value": "$ERROR",
                                    "valueText": "$ERROR",
                                    "hasLeadingTrivia": true,
                                    "leadingTrivia": [
                                        {
                                            "kind": "WhitespaceTrivia",
                                            "text": "\t"
                                        }
                                    ]
                                },
                                "argumentList": {
                                    "kind": "ArgumentList",
                                    "fullStart": 654,
                                    "fullEnd": 792,
                                    "start": 654,
                                    "end": 792,
                                    "fullWidth": 138,
                                    "width": 138,
                                    "openParenToken": {
                                        "kind": "OpenParenToken",
                                        "fullStart": 654,
                                        "fullEnd": 655,
                                        "start": 654,
                                        "end": 655,
                                        "fullWidth": 1,
                                        "width": 1,
                                        "text": "(",
                                        "value": "(",
                                        "valueText": "("
                                    },
                                    "arguments": [
                                        {
                                            "kind": "AddExpression",
                                            "fullStart": 655,
                                            "fullEnd": 791,
                                            "start": 655,
                                            "end": 791,
                                            "fullWidth": 136,
                                            "width": 136,
                                            "left": {
                                                "kind": "AddExpression",
                                                "fullStart": 655,
                                                "fullEnd": 772,
                                                "start": 655,
                                                "end": 771,
                                                "fullWidth": 117,
                                                "width": 116,
                                                "left": {
                                                    "kind": "AddExpression",
                                                    "fullStart": 655,
                                                    "fullEnd": 757,
                                                    "start": 655,
                                                    "end": 756,
                                                    "fullWidth": 102,
                                                    "width": 101,
                                                    "left": {
                                                        "kind": "StringLiteral",
                                                        "fullStart": 655,
                                                        "fullEnd": 737,
                                                        "start": 655,
                                                        "end": 736,
                                                        "fullWidth": 82,
                                                        "width": 81,
                                                        "text": "'#1: __executed = /b{2,}c/.exec(\"aaabbbbcccddeeeefffff\"); __executed.length === '",
                                                        "value": "#1: __executed = /b{2,}c/.exec(\"aaabbbbcccddeeeefffff\"); __executed.length === ",
                                                        "valueText": "#1: __executed = /b{2,}c/.exec(\"aaabbbbcccddeeeefffff\"); __executed.length === ",
                                                        "hasTrailingTrivia": true,
                                                        "trailingTrivia": [
                                                            {
                                                                "kind": "WhitespaceTrivia",
                                                                "text": " "
                                                            }
                                                        ]
                                                    },
                                                    "operatorToken": {
                                                        "kind": "PlusToken",
                                                        "fullStart": 737,
                                                        "fullEnd": 739,
                                                        "start": 737,
                                                        "end": 738,
                                                        "fullWidth": 2,
                                                        "width": 1,
                                                        "text": "+",
                                                        "value": "+",
                                                        "valueText": "+",
                                                        "hasTrailingTrivia": true,
                                                        "trailingTrivia": [
                                                            {
                                                                "kind": "WhitespaceTrivia",
                                                                "text": " "
                                                            }
                                                        ]
                                                    },
                                                    "right": {
                                                        "kind": "MemberAccessExpression",
                                                        "fullStart": 739,
                                                        "fullEnd": 757,
                                                        "start": 739,
                                                        "end": 756,
                                                        "fullWidth": 18,
                                                        "width": 17,
                                                        "expression": {
                                                            "kind": "IdentifierName",
                                                            "fullStart": 739,
                                                            "fullEnd": 749,
                                                            "start": 739,
                                                            "end": 749,
                                                            "fullWidth": 10,
                                                            "width": 10,
                                                            "text": "__expected",
                                                            "value": "__expected",
                                                            "valueText": "__expected"
                                                        },
                                                        "dotToken": {
                                                            "kind": "DotToken",
                                                            "fullStart": 749,
                                                            "fullEnd": 750,
                                                            "start": 749,
                                                            "end": 750,
                                                            "fullWidth": 1,
                                                            "width": 1,
                                                            "text": ".",
                                                            "value": ".",
                                                            "valueText": "."
                                                        },
                                                        "name": {
                                                            "kind": "IdentifierName",
                                                            "fullStart": 750,
                                                            "fullEnd": 757,
                                                            "start": 750,
                                                            "end": 756,
                                                            "fullWidth": 7,
                                                            "width": 6,
                                                            "text": "length",
                                                            "value": "length",
                                                            "valueText": "length",
                                                            "hasTrailingTrivia": true,
                                                            "trailingTrivia": [
                                                                {
                                                                    "kind": "WhitespaceTrivia",
                                                                    "text": " "
                                                                }
                                                            ]
                                                        }
                                                    }
                                                },
                                                "operatorToken": {
                                                    "kind": "PlusToken",
                                                    "fullStart": 757,
                                                    "fullEnd": 759,
                                                    "start": 757,
                                                    "end": 758,
                                                    "fullWidth": 2,
                                                    "width": 1,
                                                    "text": "+",
                                                    "value": "+",
                                                    "valueText": "+",
                                                    "hasTrailingTrivia": true,
                                                    "trailingTrivia": [
                                                        {
                                                            "kind": "WhitespaceTrivia",
                                                            "text": " "
                                                        }
                                                    ]
                                                },
                                                "right": {
                                                    "kind": "StringLiteral",
                                                    "fullStart": 759,
                                                    "fullEnd": 772,
                                                    "start": 759,
                                                    "end": 771,
                                                    "fullWidth": 13,
                                                    "width": 12,
                                                    "text": "'. Actual: '",
                                                    "value": ". Actual: ",
                                                    "valueText": ". Actual: ",
                                                    "hasTrailingTrivia": true,
                                                    "trailingTrivia": [
                                                        {
                                                            "kind": "WhitespaceTrivia",
                                                            "text": " "
                                                        }
                                                    ]
                                                }
                                            },
                                            "operatorToken": {
                                                "kind": "PlusToken",
                                                "fullStart": 772,
                                                "fullEnd": 774,
                                                "start": 772,
                                                "end": 773,
                                                "fullWidth": 2,
                                                "width": 1,
                                                "text": "+",
                                                "value": "+",
                                                "valueText": "+",
                                                "hasTrailingTrivia": true,
                                                "trailingTrivia": [
                                                    {
                                                        "kind": "WhitespaceTrivia",
                                                        "text": " "
                                                    }
                                                ]
                                            },
                                            "right": {
                                                "kind": "MemberAccessExpression",
                                                "fullStart": 774,
                                                "fullEnd": 791,
                                                "start": 774,
                                                "end": 791,
                                                "fullWidth": 17,
                                                "width": 17,
                                                "expression": {
                                                    "kind": "IdentifierName",
                                                    "fullStart": 774,
                                                    "fullEnd": 784,
                                                    "start": 774,
                                                    "end": 784,
                                                    "fullWidth": 10,
                                                    "width": 10,
                                                    "text": "__executed",
                                                    "value": "__executed",
                                                    "valueText": "__executed"
                                                },
                                                "dotToken": {
                                                    "kind": "DotToken",
                                                    "fullStart": 784,
                                                    "fullEnd": 785,
                                                    "start": 784,
                                                    "end": 785,
                                                    "fullWidth": 1,
                                                    "width": 1,
                                                    "text": ".",
                                                    "value": ".",
                                                    "valueText": "."
                                                },
                                                "name": {
                                                    "kind": "IdentifierName",
                                                    "fullStart": 785,
                                                    "fullEnd": 791,
                                                    "start": 785,
                                                    "end": 791,
                                                    "fullWidth": 6,
                                                    "width": 6,
                                                    "text": "length",
                                                    "value": "length",
                                                    "valueText": "length"
                                                }
                                            }
                                        }
                                    ],
                                    "closeParenToken": {
                                        "kind": "CloseParenToken",
                                        "fullStart": 791,
                                        "fullEnd": 792,
                                        "start": 791,
                                        "end": 792,
                                        "fullWidth": 1,
                                        "width": 1,
                                        "text": ")",
                                        "value": ")",
                                        "valueText": ")"
                                    }
                                }
                            },
                            "semicolonToken": {
                                "kind": "SemicolonToken",
                                "fullStart": 792,
                                "fullEnd": 794,
                                "start": 792,
                                "end": 793,
                                "fullWidth": 2,
                                "width": 1,
                                "text": ";",
                                "value": ";",
                                "valueText": ";",
                                "hasTrailingTrivia": true,
                                "hasTrailingNewLine": true,
                                "trailingTrivia": [
                                    {
                                        "kind": "NewLineTrivia",
                                        "text": "\n"
                                    }
                                ]
                            }
                        }
                    ],
                    "closeBraceToken": {
                        "kind": "CloseBraceToken",
                        "fullStart": 794,
                        "fullEnd": 796,
                        "start": 794,
                        "end": 795,
                        "fullWidth": 2,
                        "width": 1,
                        "text": "}",
                        "value": "}",
                        "valueText": "}",
                        "hasTrailingTrivia": true,
                        "hasTrailingNewLine": true,
                        "trailingTrivia": [
                            {
                                "kind": "NewLineTrivia",
                                "text": "\n"
                            }
                        ]
                    }
                }
            },
            {
                "kind": "IfStatement",
                "fullStart": 796,
                "fullEnd": 998,
                "start": 807,
                "end": 997,
                "fullWidth": 202,
                "width": 190,
                "ifKeyword": {
                    "kind": "IfKeyword",
                    "fullStart": 796,
                    "fullEnd": 810,
                    "start": 807,
                    "end": 809,
                    "fullWidth": 14,
                    "width": 2,
                    "text": "if",
                    "value": "if",
                    "valueText": "if",
                    "hasLeadingTrivia": true,
                    "hasLeadingComment": true,
                    "hasLeadingNewLine": true,
                    "hasTrailingTrivia": true,
                    "leadingTrivia": [
                        {
                            "kind": "NewLineTrivia",
                            "text": "\n"
                        },
                        {
                            "kind": "SingleLineCommentTrivia",
                            "text": "//CHECK#2"
                        },
                        {
                            "kind": "NewLineTrivia",
                            "text": "\n"
                        }
                    ],
                    "trailingTrivia": [
                        {
                            "kind": "WhitespaceTrivia",
                            "text": " "
                        }
                    ]
                },
                "openParenToken": {
                    "kind": "OpenParenToken",
                    "fullStart": 810,
                    "fullEnd": 811,
                    "start": 810,
                    "end": 811,
                    "fullWidth": 1,
                    "width": 1,
                    "text": "(",
                    "value": "(",
                    "valueText": "("
                },
                "condition": {
                    "kind": "NotEqualsExpression",
                    "fullStart": 811,
                    "fullEnd": 848,
                    "start": 811,
                    "end": 848,
                    "fullWidth": 37,
                    "width": 37,
                    "left": {
                        "kind": "MemberAccessExpression",
                        "fullStart": 811,
                        "fullEnd": 828,
                        "start": 811,
                        "end": 827,
                        "fullWidth": 17,
                        "width": 16,
                        "expression": {
                            "kind": "IdentifierName",
                            "fullStart": 811,
                            "fullEnd": 821,
                            "start": 811,
                            "end": 821,
                            "fullWidth": 10,
                            "width": 10,
                            "text": "__executed",
                            "value": "__executed",
                            "valueText": "__executed"
                        },
                        "dotToken": {
                            "kind": "DotToken",
                            "fullStart": 821,
                            "fullEnd": 822,
                            "start": 821,
                            "end": 822,
                            "fullWidth": 1,
                            "width": 1,
                            "text": ".",
                            "value": ".",
                            "valueText": "."
                        },
                        "name": {
                            "kind": "IdentifierName",
                            "fullStart": 822,
                            "fullEnd": 828,
                            "start": 822,
                            "end": 827,
                            "fullWidth": 6,
                            "width": 5,
                            "text": "index",
                            "value": "index",
                            "valueText": "index",
                            "hasTrailingTrivia": true,
                            "trailingTrivia": [
                                {
                                    "kind": "WhitespaceTrivia",
                                    "text": " "
                                }
                            ]
                        }
                    },
                    "operatorToken": {
                        "kind": "ExclamationEqualsEqualsToken",
                        "fullStart": 828,
                        "fullEnd": 832,
                        "start": 828,
                        "end": 831,
                        "fullWidth": 4,
                        "width": 3,
                        "text": "!==",
                        "value": "!==",
                        "valueText": "!==",
                        "hasTrailingTrivia": true,
                        "trailingTrivia": [
                            {
                                "kind": "WhitespaceTrivia",
                                "text": " "
                            }
                        ]
                    },
                    "right": {
                        "kind": "MemberAccessExpression",
                        "fullStart": 832,
                        "fullEnd": 848,
                        "start": 832,
                        "end": 848,
                        "fullWidth": 16,
                        "width": 16,
                        "expression": {
                            "kind": "IdentifierName",
                            "fullStart": 832,
                            "fullEnd": 842,
                            "start": 832,
                            "end": 842,
                            "fullWidth": 10,
                            "width": 10,
                            "text": "__expected",
                            "value": "__expected",
                            "valueText": "__expected"
                        },
                        "dotToken": {
                            "kind": "DotToken",
                            "fullStart": 842,
                            "fullEnd": 843,
                            "start": 842,
                            "end": 843,
                            "fullWidth": 1,
                            "width": 1,
                            "text": ".",
                            "value": ".",
                            "valueText": "."
                        },
                        "name": {
                            "kind": "IdentifierName",
                            "fullStart": 843,
                            "fullEnd": 848,
                            "start": 843,
                            "end": 848,
                            "fullWidth": 5,
                            "width": 5,
                            "text": "index",
                            "value": "index",
                            "valueText": "index"
                        }
                    }
                },
                "closeParenToken": {
                    "kind": "CloseParenToken",
                    "fullStart": 848,
                    "fullEnd": 850,
                    "start": 848,
                    "end": 849,
                    "fullWidth": 2,
                    "width": 1,
                    "text": ")",
                    "value": ")",
                    "valueText": ")",
                    "hasTrailingTrivia": true,
                    "trailingTrivia": [
                        {
                            "kind": "WhitespaceTrivia",
                            "text": " "
                        }
                    ]
                },
                "statement": {
                    "kind": "Block",
                    "fullStart": 850,
                    "fullEnd": 998,
                    "start": 850,
                    "end": 997,
                    "fullWidth": 148,
                    "width": 147,
                    "openBraceToken": {
                        "kind": "OpenBraceToken",
                        "fullStart": 850,
                        "fullEnd": 852,
                        "start": 850,
                        "end": 851,
                        "fullWidth": 2,
                        "width": 1,
                        "text": "{",
                        "value": "{",
                        "valueText": "{",
                        "hasTrailingTrivia": true,
                        "hasTrailingNewLine": true,
                        "trailingTrivia": [
                            {
                                "kind": "NewLineTrivia",
                                "text": "\n"
                            }
                        ]
                    },
                    "statements": [
                        {
                            "kind": "ExpressionStatement",
                            "fullStart": 852,
                            "fullEnd": 996,
                            "start": 853,
                            "end": 995,
                            "fullWidth": 144,
                            "width": 142,
                            "expression": {
                                "kind": "InvocationExpression",
                                "fullStart": 852,
                                "fullEnd": 994,
                                "start": 853,
                                "end": 994,
                                "fullWidth": 142,
                                "width": 141,
                                "expression": {
                                    "kind": "IdentifierName",
                                    "fullStart": 852,
                                    "fullEnd": 859,
                                    "start": 853,
                                    "end": 859,
                                    "fullWidth": 7,
                                    "width": 6,
                                    "text": "$ERROR",
                                    "value": "$ERROR",
                                    "valueText": "$ERROR",
                                    "hasLeadingTrivia": true,
                                    "leadingTrivia": [
                                        {
                                            "kind": "WhitespaceTrivia",
                                            "text": "\t"
                                        }
                                    ]
                                },
                                "argumentList": {
                                    "kind": "ArgumentList",
                                    "fullStart": 859,
                                    "fullEnd": 994,
                                    "start": 859,
                                    "end": 994,
                                    "fullWidth": 135,
                                    "width": 135,
                                    "openParenToken": {
                                        "kind": "OpenParenToken",
                                        "fullStart": 859,
                                        "fullEnd": 860,
                                        "start": 859,
                                        "end": 860,
                                        "fullWidth": 1,
                                        "width": 1,
                                        "text": "(",
                                        "value": "(",
                                        "valueText": "("
                                    },
                                    "arguments": [
                                        {
                                            "kind": "AddExpression",
                                            "fullStart": 860,
                                            "fullEnd": 993,
                                            "start": 860,
                                            "end": 993,
                                            "fullWidth": 133,
                                            "width": 133,
                                            "left": {
                                                "kind": "AddExpression",
                                                "fullStart": 860,
                                                "fullEnd": 975,
                                                "start": 860,
                                                "end": 974,
                                                "fullWidth": 115,
                                                "width": 114,
                                                "left": {
                                                    "kind": "AddExpression",
                                                    "fullStart": 860,
                                                    "fullEnd": 960,
                                                    "start": 860,
                                                    "end": 959,
                                                    "fullWidth": 100,
                                                    "width": 99,
                                                    "left": {
                                                        "kind": "StringLiteral",
                                                        "fullStart": 860,
                                                        "fullEnd": 941,
                                                        "start": 860,
                                                        "end": 940,
                                                        "fullWidth": 81,
                                                        "width": 80,
                                                        "text": "'#2: __executed = /b{2,}c/.exec(\"aaabbbbcccddeeeefffff\"); __executed.index === '",
                                                        "value": "#2: __executed = /b{2,}c/.exec(\"aaabbbbcccddeeeefffff\"); __executed.index === ",
                                                        "valueText": "#2: __executed = /b{2,}c/.exec(\"aaabbbbcccddeeeefffff\"); __executed.index === ",
                                                        "hasTrailingTrivia": true,
                                                        "trailingTrivia": [
                                                            {
                                                                "kind": "WhitespaceTrivia",
                                                                "text": " "
                                                            }
                                                        ]
                                                    },
                                                    "operatorToken": {
                                                        "kind": "PlusToken",
                                                        "fullStart": 941,
                                                        "fullEnd": 943,
                                                        "start": 941,
                                                        "end": 942,
                                                        "fullWidth": 2,
                                                        "width": 1,
                                                        "text": "+",
                                                        "value": "+",
                                                        "valueText": "+",
                                                        "hasTrailingTrivia": true,
                                                        "trailingTrivia": [
                                                            {
                                                                "kind": "WhitespaceTrivia",
                                                                "text": " "
                                                            }
                                                        ]
                                                    },
                                                    "right": {
                                                        "kind": "MemberAccessExpression",
                                                        "fullStart": 943,
                                                        "fullEnd": 960,
                                                        "start": 943,
                                                        "end": 959,
                                                        "fullWidth": 17,
                                                        "width": 16,
                                                        "expression": {
                                                            "kind": "IdentifierName",
                                                            "fullStart": 943,
                                                            "fullEnd": 953,
                                                            "start": 943,
                                                            "end": 953,
                                                            "fullWidth": 10,
                                                            "width": 10,
                                                            "text": "__expected",
                                                            "value": "__expected",
                                                            "valueText": "__expected"
                                                        },
                                                        "dotToken": {
                                                            "kind": "DotToken",
                                                            "fullStart": 953,
                                                            "fullEnd": 954,
                                                            "start": 953,
                                                            "end": 954,
                                                            "fullWidth": 1,
                                                            "width": 1,
                                                            "text": ".",
                                                            "value": ".",
                                                            "valueText": "."
                                                        },
                                                        "name": {
                                                            "kind": "IdentifierName",
                                                            "fullStart": 954,
                                                            "fullEnd": 960,
                                                            "start": 954,
                                                            "end": 959,
                                                            "fullWidth": 6,
                                                            "width": 5,
                                                            "text": "index",
                                                            "value": "index",
                                                            "valueText": "index",
                                                            "hasTrailingTrivia": true,
                                                            "trailingTrivia": [
                                                                {
                                                                    "kind": "WhitespaceTrivia",
                                                                    "text": " "
                                                                }
                                                            ]
                                                        }
                                                    }
                                                },
                                                "operatorToken": {
                                                    "kind": "PlusToken",
                                                    "fullStart": 960,
                                                    "fullEnd": 962,
                                                    "start": 960,
                                                    "end": 961,
                                                    "fullWidth": 2,
                                                    "width": 1,
                                                    "text": "+",
                                                    "value": "+",
                                                    "valueText": "+",
                                                    "hasTrailingTrivia": true,
                                                    "trailingTrivia": [
                                                        {
                                                            "kind": "WhitespaceTrivia",
                                                            "text": " "
                                                        }
                                                    ]
                                                },
                                                "right": {
                                                    "kind": "StringLiteral",
                                                    "fullStart": 962,
                                                    "fullEnd": 975,
                                                    "start": 962,
                                                    "end": 974,
                                                    "fullWidth": 13,
                                                    "width": 12,
                                                    "text": "'. Actual: '",
                                                    "value": ". Actual: ",
                                                    "valueText": ". Actual: ",
                                                    "hasTrailingTrivia": true,
                                                    "trailingTrivia": [
                                                        {
                                                            "kind": "WhitespaceTrivia",
                                                            "text": " "
                                                        }
                                                    ]
                                                }
                                            },
                                            "operatorToken": {
                                                "kind": "PlusToken",
                                                "fullStart": 975,
                                                "fullEnd": 977,
                                                "start": 975,
                                                "end": 976,
                                                "fullWidth": 2,
                                                "width": 1,
                                                "text": "+",
                                                "value": "+",
                                                "valueText": "+",
                                                "hasTrailingTrivia": true,
                                                "trailingTrivia": [
                                                    {
                                                        "kind": "WhitespaceTrivia",
                                                        "text": " "
                                                    }
                                                ]
                                            },
                                            "right": {
                                                "kind": "MemberAccessExpression",
                                                "fullStart": 977,
                                                "fullEnd": 993,
                                                "start": 977,
                                                "end": 993,
                                                "fullWidth": 16,
                                                "width": 16,
                                                "expression": {
                                                    "kind": "IdentifierName",
                                                    "fullStart": 977,
                                                    "fullEnd": 987,
                                                    "start": 977,
                                                    "end": 987,
                                                    "fullWidth": 10,
                                                    "width": 10,
                                                    "text": "__executed",
                                                    "value": "__executed",
                                                    "valueText": "__executed"
                                                },
                                                "dotToken": {
                                                    "kind": "DotToken",
                                                    "fullStart": 987,
                                                    "fullEnd": 988,
                                                    "start": 987,
                                                    "end": 988,
                                                    "fullWidth": 1,
                                                    "width": 1,
                                                    "text": ".",
                                                    "value": ".",
                                                    "valueText": "."
                                                },
                                                "name": {
                                                    "kind": "IdentifierName",
                                                    "fullStart": 988,
                                                    "fullEnd": 993,
                                                    "start": 988,
                                                    "end": 993,
                                                    "fullWidth": 5,
                                                    "width": 5,
                                                    "text": "index",
                                                    "value": "index",
                                                    "valueText": "index"
                                                }
                                            }
                                        }
                                    ],
                                    "closeParenToken": {
                                        "kind": "CloseParenToken",
                                        "fullStart": 993,
                                        "fullEnd": 994,
                                        "start": 993,
                                        "end": 994,
                                        "fullWidth": 1,
                                        "width": 1,
                                        "text": ")",
                                        "value": ")",
                                        "valueText": ")"
                                    }
                                }
                            },
                            "semicolonToken": {
                                "kind": "SemicolonToken",
                                "fullStart": 994,
                                "fullEnd": 996,
                                "start": 994,
                                "end": 995,
                                "fullWidth": 2,
                                "width": 1,
                                "text": ";",
                                "value": ";",
                                "valueText": ";",
                                "hasTrailingTrivia": true,
                                "hasTrailingNewLine": true,
                                "trailingTrivia": [
                                    {
                                        "kind": "NewLineTrivia",
                                        "text": "\n"
                                    }
                                ]
                            }
                        }
                    ],
                    "closeBraceToken": {
                        "kind": "CloseBraceToken",
                        "fullStart": 996,
                        "fullEnd": 998,
                        "start": 996,
                        "end": 997,
                        "fullWidth": 2,
                        "width": 1,
                        "text": "}",
                        "value": "}",
                        "valueText": "}",
                        "hasTrailingTrivia": true,
                        "hasTrailingNewLine": true,
                        "trailingTrivia": [
                            {
                                "kind": "NewLineTrivia",
                                "text": "\n"
                            }
                        ]
                    }
                }
            },
            {
                "kind": "IfStatement",
                "fullStart": 998,
                "fullEnd": 1200,
                "start": 1009,
                "end": 1199,
                "fullWidth": 202,
                "width": 190,
                "ifKeyword": {
                    "kind": "IfKeyword",
                    "fullStart": 998,
                    "fullEnd": 1012,
                    "start": 1009,
                    "end": 1011,
                    "fullWidth": 14,
                    "width": 2,
                    "text": "if",
                    "value": "if",
                    "valueText": "if",
                    "hasLeadingTrivia": true,
                    "hasLeadingComment": true,
                    "hasLeadingNewLine": true,
                    "hasTrailingTrivia": true,
                    "leadingTrivia": [
                        {
                            "kind": "NewLineTrivia",
                            "text": "\n"
                        },
                        {
                            "kind": "SingleLineCommentTrivia",
                            "text": "//CHECK#3"
                        },
                        {
                            "kind": "NewLineTrivia",
                            "text": "\n"
                        }
                    ],
                    "trailingTrivia": [
                        {
                            "kind": "WhitespaceTrivia",
                            "text": " "
                        }
                    ]
                },
                "openParenToken": {
                    "kind": "OpenParenToken",
                    "fullStart": 1012,
                    "fullEnd": 1013,
                    "start": 1012,
                    "end": 1013,
                    "fullWidth": 1,
                    "width": 1,
                    "text": "(",
                    "value": "(",
                    "valueText": "("
                },
                "condition": {
                    "kind": "NotEqualsExpression",
                    "fullStart": 1013,
                    "fullEnd": 1050,
                    "start": 1013,
                    "end": 1050,
                    "fullWidth": 37,
                    "width": 37,
                    "left": {
                        "kind": "MemberAccessExpression",
                        "fullStart": 1013,
                        "fullEnd": 1030,
                        "start": 1013,
                        "end": 1029,
                        "fullWidth": 17,
                        "width": 16,
                        "expression": {
                            "kind": "IdentifierName",
                            "fullStart": 1013,
                            "fullEnd": 1023,
                            "start": 1013,
                            "end": 1023,
                            "fullWidth": 10,
                            "width": 10,
                            "text": "__executed",
                            "value": "__executed",
                            "valueText": "__executed"
                        },
                        "dotToken": {
                            "kind": "DotToken",
                            "fullStart": 1023,
                            "fullEnd": 1024,
                            "start": 1023,
                            "end": 1024,
                            "fullWidth": 1,
                            "width": 1,
                            "text": ".",
                            "value": ".",
                            "valueText": "."
                        },
                        "name": {
                            "kind": "IdentifierName",
                            "fullStart": 1024,
                            "fullEnd": 1030,
                            "start": 1024,
                            "end": 1029,
                            "fullWidth": 6,
                            "width": 5,
                            "text": "input",
                            "value": "input",
                            "valueText": "input",
                            "hasTrailingTrivia": true,
                            "trailingTrivia": [
                                {
                                    "kind": "WhitespaceTrivia",
                                    "text": " "
                                }
                            ]
                        }
                    },
                    "operatorToken": {
                        "kind": "ExclamationEqualsEqualsToken",
                        "fullStart": 1030,
                        "fullEnd": 1034,
                        "start": 1030,
                        "end": 1033,
                        "fullWidth": 4,
                        "width": 3,
                        "text": "!==",
                        "value": "!==",
                        "valueText": "!==",
                        "hasTrailingTrivia": true,
                        "trailingTrivia": [
                            {
                                "kind": "WhitespaceTrivia",
                                "text": " "
                            }
                        ]
                    },
                    "right": {
                        "kind": "MemberAccessExpression",
                        "fullStart": 1034,
                        "fullEnd": 1050,
                        "start": 1034,
                        "end": 1050,
                        "fullWidth": 16,
                        "width": 16,
                        "expression": {
                            "kind": "IdentifierName",
                            "fullStart": 1034,
                            "fullEnd": 1044,
                            "start": 1034,
                            "end": 1044,
                            "fullWidth": 10,
                            "width": 10,
                            "text": "__expected",
                            "value": "__expected",
                            "valueText": "__expected"
                        },
                        "dotToken": {
                            "kind": "DotToken",
                            "fullStart": 1044,
                            "fullEnd": 1045,
                            "start": 1044,
                            "end": 1045,
                            "fullWidth": 1,
                            "width": 1,
                            "text": ".",
                            "value": ".",
                            "valueText": "."
                        },
                        "name": {
                            "kind": "IdentifierName",
                            "fullStart": 1045,
                            "fullEnd": 1050,
                            "start": 1045,
                            "end": 1050,
                            "fullWidth": 5,
                            "width": 5,
                            "text": "input",
                            "value": "input",
                            "valueText": "input"
                        }
                    }
                },
                "closeParenToken": {
                    "kind": "CloseParenToken",
                    "fullStart": 1050,
                    "fullEnd": 1052,
                    "start": 1050,
                    "end": 1051,
                    "fullWidth": 2,
                    "width": 1,
                    "text": ")",
                    "value": ")",
                    "valueText": ")",
                    "hasTrailingTrivia": true,
                    "trailingTrivia": [
                        {
                            "kind": "WhitespaceTrivia",
                            "text": " "
                        }
                    ]
                },
                "statement": {
                    "kind": "Block",
                    "fullStart": 1052,
                    "fullEnd": 1200,
                    "start": 1052,
                    "end": 1199,
                    "fullWidth": 148,
                    "width": 147,
                    "openBraceToken": {
                        "kind": "OpenBraceToken",
                        "fullStart": 1052,
                        "fullEnd": 1054,
                        "start": 1052,
                        "end": 1053,
                        "fullWidth": 2,
                        "width": 1,
                        "text": "{",
                        "value": "{",
                        "valueText": "{",
                        "hasTrailingTrivia": true,
                        "hasTrailingNewLine": true,
                        "trailingTrivia": [
                            {
                                "kind": "NewLineTrivia",
                                "text": "\n"
                            }
                        ]
                    },
                    "statements": [
                        {
                            "kind": "ExpressionStatement",
                            "fullStart": 1054,
                            "fullEnd": 1198,
                            "start": 1055,
                            "end": 1197,
                            "fullWidth": 144,
                            "width": 142,
                            "expression": {
                                "kind": "InvocationExpression",
                                "fullStart": 1054,
                                "fullEnd": 1196,
                                "start": 1055,
                                "end": 1196,
                                "fullWidth": 142,
                                "width": 141,
                                "expression": {
                                    "kind": "IdentifierName",
                                    "fullStart": 1054,
                                    "fullEnd": 1061,
                                    "start": 1055,
                                    "end": 1061,
                                    "fullWidth": 7,
                                    "width": 6,
                                    "text": "$ERROR",
                                    "value": "$ERROR",
                                    "valueText": "$ERROR",
                                    "hasLeadingTrivia": true,
                                    "leadingTrivia": [
                                        {
                                            "kind": "WhitespaceTrivia",
                                            "text": "\t"
                                        }
                                    ]
                                },
                                "argumentList": {
                                    "kind": "ArgumentList",
                                    "fullStart": 1061,
                                    "fullEnd": 1196,
                                    "start": 1061,
                                    "end": 1196,
                                    "fullWidth": 135,
                                    "width": 135,
                                    "openParenToken": {
                                        "kind": "OpenParenToken",
                                        "fullStart": 1061,
                                        "fullEnd": 1062,
                                        "start": 1061,
                                        "end": 1062,
                                        "fullWidth": 1,
                                        "width": 1,
                                        "text": "(",
                                        "value": "(",
                                        "valueText": "("
                                    },
                                    "arguments": [
                                        {
                                            "kind": "AddExpression",
                                            "fullStart": 1062,
                                            "fullEnd": 1195,
                                            "start": 1062,
                                            "end": 1195,
                                            "fullWidth": 133,
                                            "width": 133,
                                            "left": {
                                                "kind": "AddExpression",
                                                "fullStart": 1062,
                                                "fullEnd": 1177,
                                                "start": 1062,
                                                "end": 1176,
                                                "fullWidth": 115,
                                                "width": 114,
                                                "left": {
                                                    "kind": "AddExpression",
                                                    "fullStart": 1062,
                                                    "fullEnd": 1162,
                                                    "start": 1062,
                                                    "end": 1161,
                                                    "fullWidth": 100,
                                                    "width": 99,
                                                    "left": {
                                                        "kind": "StringLiteral",
                                                        "fullStart": 1062,
                                                        "fullEnd": 1143,
                                                        "start": 1062,
                                                        "end": 1142,
                                                        "fullWidth": 81,
                                                        "width": 80,
                                                        "text": "'#3: __executed = /b{2,}c/.exec(\"aaabbbbcccddeeeefffff\"); __executed.input === '",
                                                        "value": "#3: __executed = /b{2,}c/.exec(\"aaabbbbcccddeeeefffff\"); __executed.input === ",
                                                        "valueText": "#3: __executed = /b{2,}c/.exec(\"aaabbbbcccddeeeefffff\"); __executed.input === ",
                                                        "hasTrailingTrivia": true,
                                                        "trailingTrivia": [
                                                            {
                                                                "kind": "WhitespaceTrivia",
                                                                "text": " "
                                                            }
                                                        ]
                                                    },
                                                    "operatorToken": {
                                                        "kind": "PlusToken",
                                                        "fullStart": 1143,
                                                        "fullEnd": 1145,
                                                        "start": 1143,
                                                        "end": 1144,
                                                        "fullWidth": 2,
                                                        "width": 1,
                                                        "text": "+",
                                                        "value": "+",
                                                        "valueText": "+",
                                                        "hasTrailingTrivia": true,
                                                        "trailingTrivia": [
                                                            {
                                                                "kind": "WhitespaceTrivia",
                                                                "text": " "
                                                            }
                                                        ]
                                                    },
                                                    "right": {
                                                        "kind": "MemberAccessExpression",
                                                        "fullStart": 1145,
                                                        "fullEnd": 1162,
                                                        "start": 1145,
                                                        "end": 1161,
                                                        "fullWidth": 17,
                                                        "width": 16,
                                                        "expression": {
                                                            "kind": "IdentifierName",
                                                            "fullStart": 1145,
                                                            "fullEnd": 1155,
                                                            "start": 1145,
                                                            "end": 1155,
                                                            "fullWidth": 10,
                                                            "width": 10,
                                                            "text": "__expected",
                                                            "value": "__expected",
                                                            "valueText": "__expected"
                                                        },
                                                        "dotToken": {
                                                            "kind": "DotToken",
                                                            "fullStart": 1155,
                                                            "fullEnd": 1156,
                                                            "start": 1155,
                                                            "end": 1156,
                                                            "fullWidth": 1,
                                                            "width": 1,
                                                            "text": ".",
                                                            "value": ".",
                                                            "valueText": "."
                                                        },
                                                        "name": {
                                                            "kind": "IdentifierName",
                                                            "fullStart": 1156,
                                                            "fullEnd": 1162,
                                                            "start": 1156,
                                                            "end": 1161,
                                                            "fullWidth": 6,
                                                            "width": 5,
                                                            "text": "input",
                                                            "value": "input",
                                                            "valueText": "input",
                                                            "hasTrailingTrivia": true,
                                                            "trailingTrivia": [
                                                                {
                                                                    "kind": "WhitespaceTrivia",
                                                                    "text": " "
                                                                }
                                                            ]
                                                        }
                                                    }
                                                },
                                                "operatorToken": {
                                                    "kind": "PlusToken",
                                                    "fullStart": 1162,
                                                    "fullEnd": 1164,
                                                    "start": 1162,
                                                    "end": 1163,
                                                    "fullWidth": 2,
                                                    "width": 1,
                                                    "text": "+",
                                                    "value": "+",
                                                    "valueText": "+",
                                                    "hasTrailingTrivia": true,
                                                    "trailingTrivia": [
                                                        {
                                                            "kind": "WhitespaceTrivia",
                                                            "text": " "
                                                        }
                                                    ]
                                                },
                                                "right": {
                                                    "kind": "StringLiteral",
                                                    "fullStart": 1164,
                                                    "fullEnd": 1177,
                                                    "start": 1164,
                                                    "end": 1176,
                                                    "fullWidth": 13,
                                                    "width": 12,
                                                    "text": "'. Actual: '",
                                                    "value": ". Actual: ",
                                                    "valueText": ". Actual: ",
                                                    "hasTrailingTrivia": true,
                                                    "trailingTrivia": [
                                                        {
                                                            "kind": "WhitespaceTrivia",
                                                            "text": " "
                                                        }
                                                    ]
                                                }
                                            },
                                            "operatorToken": {
                                                "kind": "PlusToken",
                                                "fullStart": 1177,
                                                "fullEnd": 1179,
                                                "start": 1177,
                                                "end": 1178,
                                                "fullWidth": 2,
                                                "width": 1,
                                                "text": "+",
                                                "value": "+",
                                                "valueText": "+",
                                                "hasTrailingTrivia": true,
                                                "trailingTrivia": [
                                                    {
                                                        "kind": "WhitespaceTrivia",
                                                        "text": " "
                                                    }
                                                ]
                                            },
                                            "right": {
                                                "kind": "MemberAccessExpression",
                                                "fullStart": 1179,
                                                "fullEnd": 1195,
                                                "start": 1179,
                                                "end": 1195,
                                                "fullWidth": 16,
                                                "width": 16,
                                                "expression": {
                                                    "kind": "IdentifierName",
                                                    "fullStart": 1179,
                                                    "fullEnd": 1189,
                                                    "start": 1179,
                                                    "end": 1189,
                                                    "fullWidth": 10,
                                                    "width": 10,
                                                    "text": "__executed",
                                                    "value": "__executed",
                                                    "valueText": "__executed"
                                                },
                                                "dotToken": {
                                                    "kind": "DotToken",
                                                    "fullStart": 1189,
                                                    "fullEnd": 1190,
                                                    "start": 1189,
                                                    "end": 1190,
                                                    "fullWidth": 1,
                                                    "width": 1,
                                                    "text": ".",
                                                    "value": ".",
                                                    "valueText": "."
                                                },
                                                "name": {
                                                    "kind": "IdentifierName",
                                                    "fullStart": 1190,
                                                    "fullEnd": 1195,
                                                    "start": 1190,
                                                    "end": 1195,
                                                    "fullWidth": 5,
                                                    "width": 5,
                                                    "text": "input",
                                                    "value": "input",
                                                    "valueText": "input"
                                                }
                                            }
                                        }
                                    ],
                                    "closeParenToken": {
                                        "kind": "CloseParenToken",
                                        "fullStart": 1195,
                                        "fullEnd": 1196,
                                        "start": 1195,
                                        "end": 1196,
                                        "fullWidth": 1,
                                        "width": 1,
                                        "text": ")",
                                        "value": ")",
                                        "valueText": ")"
                                    }
                                }
                            },
                            "semicolonToken": {
                                "kind": "SemicolonToken",
                                "fullStart": 1196,
                                "fullEnd": 1198,
                                "start": 1196,
                                "end": 1197,
                                "fullWidth": 2,
                                "width": 1,
                                "text": ";",
                                "value": ";",
                                "valueText": ";",
                                "hasTrailingTrivia": true,
                                "hasTrailingNewLine": true,
                                "trailingTrivia": [
                                    {
                                        "kind": "NewLineTrivia",
                                        "text": "\n"
                                    }
                                ]
                            }
                        }
                    ],
                    "closeBraceToken": {
                        "kind": "CloseBraceToken",
                        "fullStart": 1198,
                        "fullEnd": 1200,
                        "start": 1198,
                        "end": 1199,
                        "fullWidth": 2,
                        "width": 1,
                        "text": "}",
                        "value": "}",
                        "valueText": "}",
                        "hasTrailingTrivia": true,
                        "hasTrailingNewLine": true,
                        "trailingTrivia": [
                            {
                                "kind": "NewLineTrivia",
                                "text": "\n"
                            }
                        ]
                    }
                }
            },
            {
                "kind": "ForStatement",
                "fullStart": 1200,
                "fullEnd": 1473,
                "start": 1211,
                "end": 1472,
                "fullWidth": 273,
                "width": 261,
                "forKeyword": {
                    "kind": "ForKeyword",
                    "fullStart": 1200,
                    "fullEnd": 1214,
                    "start": 1211,
                    "end": 1214,
                    "fullWidth": 14,
                    "width": 3,
                    "text": "for",
                    "value": "for",
                    "valueText": "for",
                    "hasLeadingTrivia": true,
                    "hasLeadingComment": true,
                    "hasLeadingNewLine": true,
                    "leadingTrivia": [
                        {
                            "kind": "NewLineTrivia",
                            "text": "\n"
                        },
                        {
                            "kind": "SingleLineCommentTrivia",
                            "text": "//CHECK#4"
                        },
                        {
                            "kind": "NewLineTrivia",
                            "text": "\n"
                        }
                    ]
                },
                "openParenToken": {
                    "kind": "OpenParenToken",
                    "fullStart": 1214,
                    "fullEnd": 1215,
                    "start": 1214,
                    "end": 1215,
                    "fullWidth": 1,
                    "width": 1,
                    "text": "(",
                    "value": "(",
                    "valueText": "("
                },
                "variableDeclaration": {
                    "kind": "VariableDeclaration",
                    "fullStart": 1215,
                    "fullEnd": 1226,
                    "start": 1215,
                    "end": 1226,
                    "fullWidth": 11,
                    "width": 11,
                    "varKeyword": {
                        "kind": "VarKeyword",
                        "fullStart": 1215,
                        "fullEnd": 1219,
                        "start": 1215,
                        "end": 1218,
                        "fullWidth": 4,
                        "width": 3,
                        "text": "var",
                        "value": "var",
                        "valueText": "var",
                        "hasTrailingTrivia": true,
                        "trailingTrivia": [
                            {
                                "kind": "WhitespaceTrivia",
                                "text": " "
                            }
                        ]
                    },
                    "variableDeclarators": [
                        {
                            "kind": "VariableDeclarator",
                            "fullStart": 1219,
                            "fullEnd": 1226,
                            "start": 1219,
                            "end": 1226,
                            "fullWidth": 7,
<<<<<<< HEAD
                            "width": 7,
                            "identifier": {
=======
                            "propertyName": {
>>>>>>> 85e84683
                                "kind": "IdentifierName",
                                "fullStart": 1219,
                                "fullEnd": 1224,
                                "start": 1219,
                                "end": 1224,
                                "fullWidth": 5,
                                "width": 5,
                                "text": "index",
                                "value": "index",
                                "valueText": "index"
                            },
                            "equalsValueClause": {
                                "kind": "EqualsValueClause",
                                "fullStart": 1224,
                                "fullEnd": 1226,
                                "start": 1224,
                                "end": 1226,
                                "fullWidth": 2,
                                "width": 2,
                                "equalsToken": {
                                    "kind": "EqualsToken",
                                    "fullStart": 1224,
                                    "fullEnd": 1225,
                                    "start": 1224,
                                    "end": 1225,
                                    "fullWidth": 1,
                                    "width": 1,
                                    "text": "=",
                                    "value": "=",
                                    "valueText": "="
                                },
                                "value": {
                                    "kind": "NumericLiteral",
                                    "fullStart": 1225,
                                    "fullEnd": 1226,
                                    "start": 1225,
                                    "end": 1226,
                                    "fullWidth": 1,
                                    "width": 1,
                                    "text": "0",
                                    "value": 0,
                                    "valueText": "0"
                                }
                            }
                        }
                    ]
                },
                "firstSemicolonToken": {
                    "kind": "SemicolonToken",
                    "fullStart": 1226,
                    "fullEnd": 1228,
                    "start": 1226,
                    "end": 1227,
                    "fullWidth": 2,
                    "width": 1,
                    "text": ";",
                    "value": ";",
                    "valueText": ";",
                    "hasTrailingTrivia": true,
                    "trailingTrivia": [
                        {
                            "kind": "WhitespaceTrivia",
                            "text": " "
                        }
                    ]
                },
                "condition": {
                    "kind": "LessThanExpression",
                    "fullStart": 1228,
                    "fullEnd": 1251,
                    "start": 1228,
                    "end": 1251,
                    "fullWidth": 23,
                    "width": 23,
                    "left": {
                        "kind": "IdentifierName",
                        "fullStart": 1228,
                        "fullEnd": 1233,
                        "start": 1228,
                        "end": 1233,
                        "fullWidth": 5,
                        "width": 5,
                        "text": "index",
                        "value": "index",
                        "valueText": "index"
                    },
                    "operatorToken": {
                        "kind": "LessThanToken",
                        "fullStart": 1233,
                        "fullEnd": 1234,
                        "start": 1233,
                        "end": 1234,
                        "fullWidth": 1,
                        "width": 1,
                        "text": "<",
                        "value": "<",
                        "valueText": "<"
                    },
                    "right": {
                        "kind": "MemberAccessExpression",
                        "fullStart": 1234,
                        "fullEnd": 1251,
                        "start": 1234,
                        "end": 1251,
                        "fullWidth": 17,
                        "width": 17,
                        "expression": {
                            "kind": "IdentifierName",
                            "fullStart": 1234,
                            "fullEnd": 1244,
                            "start": 1234,
                            "end": 1244,
                            "fullWidth": 10,
                            "width": 10,
                            "text": "__expected",
                            "value": "__expected",
                            "valueText": "__expected"
                        },
                        "dotToken": {
                            "kind": "DotToken",
                            "fullStart": 1244,
                            "fullEnd": 1245,
                            "start": 1244,
                            "end": 1245,
                            "fullWidth": 1,
                            "width": 1,
                            "text": ".",
                            "value": ".",
                            "valueText": "."
                        },
                        "name": {
                            "kind": "IdentifierName",
                            "fullStart": 1245,
                            "fullEnd": 1251,
                            "start": 1245,
                            "end": 1251,
                            "fullWidth": 6,
                            "width": 6,
                            "text": "length",
                            "value": "length",
                            "valueText": "length"
                        }
                    }
                },
                "secondSemicolonToken": {
                    "kind": "SemicolonToken",
                    "fullStart": 1251,
                    "fullEnd": 1253,
                    "start": 1251,
                    "end": 1252,
                    "fullWidth": 2,
                    "width": 1,
                    "text": ";",
                    "value": ";",
                    "valueText": ";",
                    "hasTrailingTrivia": true,
                    "trailingTrivia": [
                        {
                            "kind": "WhitespaceTrivia",
                            "text": " "
                        }
                    ]
                },
                "incrementor": {
                    "kind": "PostIncrementExpression",
                    "fullStart": 1253,
                    "fullEnd": 1260,
                    "start": 1253,
                    "end": 1260,
                    "fullWidth": 7,
                    "width": 7,
                    "operand": {
                        "kind": "IdentifierName",
                        "fullStart": 1253,
                        "fullEnd": 1258,
                        "start": 1253,
                        "end": 1258,
                        "fullWidth": 5,
                        "width": 5,
                        "text": "index",
                        "value": "index",
                        "valueText": "index"
                    },
                    "operatorToken": {
                        "kind": "PlusPlusToken",
                        "fullStart": 1258,
                        "fullEnd": 1260,
                        "start": 1258,
                        "end": 1260,
                        "fullWidth": 2,
                        "width": 2,
                        "text": "++",
                        "value": "++",
                        "valueText": "++"
                    }
                },
                "closeParenToken": {
                    "kind": "CloseParenToken",
                    "fullStart": 1260,
                    "fullEnd": 1262,
                    "start": 1260,
                    "end": 1261,
                    "fullWidth": 2,
                    "width": 1,
                    "text": ")",
                    "value": ")",
                    "valueText": ")",
                    "hasTrailingTrivia": true,
                    "trailingTrivia": [
                        {
                            "kind": "WhitespaceTrivia",
                            "text": " "
                        }
                    ]
                },
                "statement": {
                    "kind": "Block",
                    "fullStart": 1262,
                    "fullEnd": 1473,
                    "start": 1262,
                    "end": 1472,
                    "fullWidth": 211,
                    "width": 210,
                    "openBraceToken": {
                        "kind": "OpenBraceToken",
                        "fullStart": 1262,
                        "fullEnd": 1264,
                        "start": 1262,
                        "end": 1263,
                        "fullWidth": 2,
                        "width": 1,
                        "text": "{",
                        "value": "{",
                        "valueText": "{",
                        "hasTrailingTrivia": true,
                        "hasTrailingNewLine": true,
                        "trailingTrivia": [
                            {
                                "kind": "NewLineTrivia",
                                "text": "\n"
                            }
                        ]
                    },
                    "statements": [
                        {
                            "kind": "IfStatement",
                            "fullStart": 1264,
                            "fullEnd": 1471,
                            "start": 1265,
                            "end": 1470,
                            "fullWidth": 207,
                            "width": 205,
                            "ifKeyword": {
                                "kind": "IfKeyword",
                                "fullStart": 1264,
                                "fullEnd": 1268,
                                "start": 1265,
                                "end": 1267,
                                "fullWidth": 4,
                                "width": 2,
                                "text": "if",
                                "value": "if",
                                "valueText": "if",
                                "hasLeadingTrivia": true,
                                "hasTrailingTrivia": true,
                                "leadingTrivia": [
                                    {
                                        "kind": "WhitespaceTrivia",
                                        "text": "\t"
                                    }
                                ],
                                "trailingTrivia": [
                                    {
                                        "kind": "WhitespaceTrivia",
                                        "text": " "
                                    }
                                ]
                            },
                            "openParenToken": {
                                "kind": "OpenParenToken",
                                "fullStart": 1268,
                                "fullEnd": 1269,
                                "start": 1268,
                                "end": 1269,
                                "fullWidth": 1,
                                "width": 1,
                                "text": "(",
                                "value": "(",
                                "valueText": "("
                            },
                            "condition": {
                                "kind": "NotEqualsExpression",
                                "fullStart": 1269,
                                "fullEnd": 1308,
                                "start": 1269,
                                "end": 1308,
                                "fullWidth": 39,
                                "width": 39,
                                "left": {
                                    "kind": "ElementAccessExpression",
                                    "fullStart": 1269,
                                    "fullEnd": 1287,
                                    "start": 1269,
                                    "end": 1286,
                                    "fullWidth": 18,
                                    "width": 17,
                                    "expression": {
                                        "kind": "IdentifierName",
                                        "fullStart": 1269,
                                        "fullEnd": 1279,
                                        "start": 1269,
                                        "end": 1279,
                                        "fullWidth": 10,
                                        "width": 10,
                                        "text": "__executed",
                                        "value": "__executed",
                                        "valueText": "__executed"
                                    },
                                    "openBracketToken": {
                                        "kind": "OpenBracketToken",
                                        "fullStart": 1279,
                                        "fullEnd": 1280,
                                        "start": 1279,
                                        "end": 1280,
                                        "fullWidth": 1,
                                        "width": 1,
                                        "text": "[",
                                        "value": "[",
                                        "valueText": "["
                                    },
                                    "argumentExpression": {
                                        "kind": "IdentifierName",
                                        "fullStart": 1280,
                                        "fullEnd": 1285,
                                        "start": 1280,
                                        "end": 1285,
                                        "fullWidth": 5,
                                        "width": 5,
                                        "text": "index",
                                        "value": "index",
                                        "valueText": "index"
                                    },
                                    "closeBracketToken": {
                                        "kind": "CloseBracketToken",
                                        "fullStart": 1285,
                                        "fullEnd": 1287,
                                        "start": 1285,
                                        "end": 1286,
                                        "fullWidth": 2,
                                        "width": 1,
                                        "text": "]",
                                        "value": "]",
                                        "valueText": "]",
                                        "hasTrailingTrivia": true,
                                        "trailingTrivia": [
                                            {
                                                "kind": "WhitespaceTrivia",
                                                "text": " "
                                            }
                                        ]
                                    }
                                },
                                "operatorToken": {
                                    "kind": "ExclamationEqualsEqualsToken",
                                    "fullStart": 1287,
                                    "fullEnd": 1291,
                                    "start": 1287,
                                    "end": 1290,
                                    "fullWidth": 4,
                                    "width": 3,
                                    "text": "!==",
                                    "value": "!==",
                                    "valueText": "!==",
                                    "hasTrailingTrivia": true,
                                    "trailingTrivia": [
                                        {
                                            "kind": "WhitespaceTrivia",
                                            "text": " "
                                        }
                                    ]
                                },
                                "right": {
                                    "kind": "ElementAccessExpression",
                                    "fullStart": 1291,
                                    "fullEnd": 1308,
                                    "start": 1291,
                                    "end": 1308,
                                    "fullWidth": 17,
                                    "width": 17,
                                    "expression": {
                                        "kind": "IdentifierName",
                                        "fullStart": 1291,
                                        "fullEnd": 1301,
                                        "start": 1291,
                                        "end": 1301,
                                        "fullWidth": 10,
                                        "width": 10,
                                        "text": "__expected",
                                        "value": "__expected",
                                        "valueText": "__expected"
                                    },
                                    "openBracketToken": {
                                        "kind": "OpenBracketToken",
                                        "fullStart": 1301,
                                        "fullEnd": 1302,
                                        "start": 1301,
                                        "end": 1302,
                                        "fullWidth": 1,
                                        "width": 1,
                                        "text": "[",
                                        "value": "[",
                                        "valueText": "["
                                    },
                                    "argumentExpression": {
                                        "kind": "IdentifierName",
                                        "fullStart": 1302,
                                        "fullEnd": 1307,
                                        "start": 1302,
                                        "end": 1307,
                                        "fullWidth": 5,
                                        "width": 5,
                                        "text": "index",
                                        "value": "index",
                                        "valueText": "index"
                                    },
                                    "closeBracketToken": {
                                        "kind": "CloseBracketToken",
                                        "fullStart": 1307,
                                        "fullEnd": 1308,
                                        "start": 1307,
                                        "end": 1308,
                                        "fullWidth": 1,
                                        "width": 1,
                                        "text": "]",
                                        "value": "]",
                                        "valueText": "]"
                                    }
                                }
                            },
                            "closeParenToken": {
                                "kind": "CloseParenToken",
                                "fullStart": 1308,
                                "fullEnd": 1310,
                                "start": 1308,
                                "end": 1309,
                                "fullWidth": 2,
                                "width": 1,
                                "text": ")",
                                "value": ")",
                                "valueText": ")",
                                "hasTrailingTrivia": true,
                                "trailingTrivia": [
                                    {
                                        "kind": "WhitespaceTrivia",
                                        "text": " "
                                    }
                                ]
                            },
                            "statement": {
                                "kind": "Block",
                                "fullStart": 1310,
                                "fullEnd": 1471,
                                "start": 1310,
                                "end": 1470,
                                "fullWidth": 161,
                                "width": 160,
                                "openBraceToken": {
                                    "kind": "OpenBraceToken",
                                    "fullStart": 1310,
                                    "fullEnd": 1312,
                                    "start": 1310,
                                    "end": 1311,
                                    "fullWidth": 2,
                                    "width": 1,
                                    "text": "{",
                                    "value": "{",
                                    "valueText": "{",
                                    "hasTrailingTrivia": true,
                                    "hasTrailingNewLine": true,
                                    "trailingTrivia": [
                                        {
                                            "kind": "NewLineTrivia",
                                            "text": "\n"
                                        }
                                    ]
                                },
                                "statements": [
                                    {
                                        "kind": "ExpressionStatement",
                                        "fullStart": 1312,
                                        "fullEnd": 1468,
                                        "start": 1314,
                                        "end": 1467,
                                        "fullWidth": 156,
                                        "width": 153,
                                        "expression": {
                                            "kind": "InvocationExpression",
                                            "fullStart": 1312,
                                            "fullEnd": 1466,
                                            "start": 1314,
                                            "end": 1466,
                                            "fullWidth": 154,
                                            "width": 152,
                                            "expression": {
                                                "kind": "IdentifierName",
                                                "fullStart": 1312,
                                                "fullEnd": 1320,
                                                "start": 1314,
                                                "end": 1320,
                                                "fullWidth": 8,
                                                "width": 6,
                                                "text": "$ERROR",
                                                "value": "$ERROR",
                                                "valueText": "$ERROR",
                                                "hasLeadingTrivia": true,
                                                "leadingTrivia": [
                                                    {
                                                        "kind": "WhitespaceTrivia",
                                                        "text": "\t\t"
                                                    }
                                                ]
                                            },
                                            "argumentList": {
                                                "kind": "ArgumentList",
                                                "fullStart": 1320,
                                                "fullEnd": 1466,
                                                "start": 1320,
                                                "end": 1466,
                                                "fullWidth": 146,
                                                "width": 146,
                                                "openParenToken": {
                                                    "kind": "OpenParenToken",
                                                    "fullStart": 1320,
                                                    "fullEnd": 1321,
                                                    "start": 1320,
                                                    "end": 1321,
                                                    "fullWidth": 1,
                                                    "width": 1,
                                                    "text": "(",
                                                    "value": "(",
                                                    "valueText": "("
                                                },
                                                "arguments": [
                                                    {
                                                        "kind": "AddExpression",
                                                        "fullStart": 1321,
                                                        "fullEnd": 1465,
                                                        "start": 1321,
                                                        "end": 1465,
                                                        "fullWidth": 144,
                                                        "width": 144,
                                                        "left": {
                                                            "kind": "AddExpression",
                                                            "fullStart": 1321,
                                                            "fullEnd": 1446,
                                                            "start": 1321,
                                                            "end": 1445,
                                                            "fullWidth": 125,
                                                            "width": 124,
                                                            "left": {
                                                                "kind": "AddExpression",
                                                                "fullStart": 1321,
                                                                "fullEnd": 1431,
                                                                "start": 1321,
                                                                "end": 1430,
                                                                "fullWidth": 110,
                                                                "width": 109,
                                                                "left": {
                                                                    "kind": "AddExpression",
                                                                    "fullStart": 1321,
                                                                    "fullEnd": 1411,
                                                                    "start": 1321,
                                                                    "end": 1410,
                                                                    "fullWidth": 90,
                                                                    "width": 89,
                                                                    "left": {
                                                                        "kind": "AddExpression",
                                                                        "fullStart": 1321,
                                                                        "fullEnd": 1400,
                                                                        "start": 1321,
                                                                        "end": 1399,
                                                                        "fullWidth": 79,
                                                                        "width": 78,
                                                                        "left": {
                                                                            "kind": "StringLiteral",
                                                                            "fullStart": 1321,
                                                                            "fullEnd": 1392,
                                                                            "start": 1321,
                                                                            "end": 1391,
                                                                            "fullWidth": 71,
                                                                            "width": 70,
                                                                            "text": "'#4: __executed = /b{2,}c/.exec(\"aaabbbbcccddeeeefffff\"); __executed['",
                                                                            "value": "#4: __executed = /b{2,}c/.exec(\"aaabbbbcccddeeeefffff\"); __executed[",
                                                                            "valueText": "#4: __executed = /b{2,}c/.exec(\"aaabbbbcccddeeeefffff\"); __executed[",
                                                                            "hasTrailingTrivia": true,
                                                                            "trailingTrivia": [
                                                                                {
                                                                                    "kind": "WhitespaceTrivia",
                                                                                    "text": " "
                                                                                }
                                                                            ]
                                                                        },
                                                                        "operatorToken": {
                                                                            "kind": "PlusToken",
                                                                            "fullStart": 1392,
                                                                            "fullEnd": 1394,
                                                                            "start": 1392,
                                                                            "end": 1393,
                                                                            "fullWidth": 2,
                                                                            "width": 1,
                                                                            "text": "+",
                                                                            "value": "+",
                                                                            "valueText": "+",
                                                                            "hasTrailingTrivia": true,
                                                                            "trailingTrivia": [
                                                                                {
                                                                                    "kind": "WhitespaceTrivia",
                                                                                    "text": " "
                                                                                }
                                                                            ]
                                                                        },
                                                                        "right": {
                                                                            "kind": "IdentifierName",
                                                                            "fullStart": 1394,
                                                                            "fullEnd": 1400,
                                                                            "start": 1394,
                                                                            "end": 1399,
                                                                            "fullWidth": 6,
                                                                            "width": 5,
                                                                            "text": "index",
                                                                            "value": "index",
                                                                            "valueText": "index",
                                                                            "hasTrailingTrivia": true,
                                                                            "trailingTrivia": [
                                                                                {
                                                                                    "kind": "WhitespaceTrivia",
                                                                                    "text": " "
                                                                                }
                                                                            ]
                                                                        }
                                                                    },
                                                                    "operatorToken": {
                                                                        "kind": "PlusToken",
                                                                        "fullStart": 1400,
                                                                        "fullEnd": 1402,
                                                                        "start": 1400,
                                                                        "end": 1401,
                                                                        "fullWidth": 2,
                                                                        "width": 1,
                                                                        "text": "+",
                                                                        "value": "+",
                                                                        "valueText": "+",
                                                                        "hasTrailingTrivia": true,
                                                                        "trailingTrivia": [
                                                                            {
                                                                                "kind": "WhitespaceTrivia",
                                                                                "text": " "
                                                                            }
                                                                        ]
                                                                    },
                                                                    "right": {
                                                                        "kind": "StringLiteral",
                                                                        "fullStart": 1402,
                                                                        "fullEnd": 1411,
                                                                        "start": 1402,
                                                                        "end": 1410,
                                                                        "fullWidth": 9,
                                                                        "width": 8,
                                                                        "text": "'] === '",
                                                                        "value": "] === ",
                                                                        "valueText": "] === ",
                                                                        "hasTrailingTrivia": true,
                                                                        "trailingTrivia": [
                                                                            {
                                                                                "kind": "WhitespaceTrivia",
                                                                                "text": " "
                                                                            }
                                                                        ]
                                                                    }
                                                                },
                                                                "operatorToken": {
                                                                    "kind": "PlusToken",
                                                                    "fullStart": 1411,
                                                                    "fullEnd": 1413,
                                                                    "start": 1411,
                                                                    "end": 1412,
                                                                    "fullWidth": 2,
                                                                    "width": 1,
                                                                    "text": "+",
                                                                    "value": "+",
                                                                    "valueText": "+",
                                                                    "hasTrailingTrivia": true,
                                                                    "trailingTrivia": [
                                                                        {
                                                                            "kind": "WhitespaceTrivia",
                                                                            "text": " "
                                                                        }
                                                                    ]
                                                                },
                                                                "right": {
                                                                    "kind": "ElementAccessExpression",
                                                                    "fullStart": 1413,
                                                                    "fullEnd": 1431,
                                                                    "start": 1413,
                                                                    "end": 1430,
                                                                    "fullWidth": 18,
                                                                    "width": 17,
                                                                    "expression": {
                                                                        "kind": "IdentifierName",
                                                                        "fullStart": 1413,
                                                                        "fullEnd": 1423,
                                                                        "start": 1413,
                                                                        "end": 1423,
                                                                        "fullWidth": 10,
                                                                        "width": 10,
                                                                        "text": "__expected",
                                                                        "value": "__expected",
                                                                        "valueText": "__expected"
                                                                    },
                                                                    "openBracketToken": {
                                                                        "kind": "OpenBracketToken",
                                                                        "fullStart": 1423,
                                                                        "fullEnd": 1424,
                                                                        "start": 1423,
                                                                        "end": 1424,
                                                                        "fullWidth": 1,
                                                                        "width": 1,
                                                                        "text": "[",
                                                                        "value": "[",
                                                                        "valueText": "["
                                                                    },
                                                                    "argumentExpression": {
                                                                        "kind": "IdentifierName",
                                                                        "fullStart": 1424,
                                                                        "fullEnd": 1429,
                                                                        "start": 1424,
                                                                        "end": 1429,
                                                                        "fullWidth": 5,
                                                                        "width": 5,
                                                                        "text": "index",
                                                                        "value": "index",
                                                                        "valueText": "index"
                                                                    },
                                                                    "closeBracketToken": {
                                                                        "kind": "CloseBracketToken",
                                                                        "fullStart": 1429,
                                                                        "fullEnd": 1431,
                                                                        "start": 1429,
                                                                        "end": 1430,
                                                                        "fullWidth": 2,
                                                                        "width": 1,
                                                                        "text": "]",
                                                                        "value": "]",
                                                                        "valueText": "]",
                                                                        "hasTrailingTrivia": true,
                                                                        "trailingTrivia": [
                                                                            {
                                                                                "kind": "WhitespaceTrivia",
                                                                                "text": " "
                                                                            }
                                                                        ]
                                                                    }
                                                                }
                                                            },
                                                            "operatorToken": {
                                                                "kind": "PlusToken",
                                                                "fullStart": 1431,
                                                                "fullEnd": 1433,
                                                                "start": 1431,
                                                                "end": 1432,
                                                                "fullWidth": 2,
                                                                "width": 1,
                                                                "text": "+",
                                                                "value": "+",
                                                                "valueText": "+",
                                                                "hasTrailingTrivia": true,
                                                                "trailingTrivia": [
                                                                    {
                                                                        "kind": "WhitespaceTrivia",
                                                                        "text": " "
                                                                    }
                                                                ]
                                                            },
                                                            "right": {
                                                                "kind": "StringLiteral",
                                                                "fullStart": 1433,
                                                                "fullEnd": 1446,
                                                                "start": 1433,
                                                                "end": 1445,
                                                                "fullWidth": 13,
                                                                "width": 12,
                                                                "text": "'. Actual: '",
                                                                "value": ". Actual: ",
                                                                "valueText": ". Actual: ",
                                                                "hasTrailingTrivia": true,
                                                                "trailingTrivia": [
                                                                    {
                                                                        "kind": "WhitespaceTrivia",
                                                                        "text": " "
                                                                    }
                                                                ]
                                                            }
                                                        },
                                                        "operatorToken": {
                                                            "kind": "PlusToken",
                                                            "fullStart": 1446,
                                                            "fullEnd": 1448,
                                                            "start": 1446,
                                                            "end": 1447,
                                                            "fullWidth": 2,
                                                            "width": 1,
                                                            "text": "+",
                                                            "value": "+",
                                                            "valueText": "+",
                                                            "hasTrailingTrivia": true,
                                                            "trailingTrivia": [
                                                                {
                                                                    "kind": "WhitespaceTrivia",
                                                                    "text": " "
                                                                }
                                                            ]
                                                        },
                                                        "right": {
                                                            "kind": "ElementAccessExpression",
                                                            "fullStart": 1448,
                                                            "fullEnd": 1465,
                                                            "start": 1448,
                                                            "end": 1465,
                                                            "fullWidth": 17,
                                                            "width": 17,
                                                            "expression": {
                                                                "kind": "IdentifierName",
                                                                "fullStart": 1448,
                                                                "fullEnd": 1458,
                                                                "start": 1448,
                                                                "end": 1458,
                                                                "fullWidth": 10,
                                                                "width": 10,
                                                                "text": "__executed",
                                                                "value": "__executed",
                                                                "valueText": "__executed"
                                                            },
                                                            "openBracketToken": {
                                                                "kind": "OpenBracketToken",
                                                                "fullStart": 1458,
                                                                "fullEnd": 1459,
                                                                "start": 1458,
                                                                "end": 1459,
                                                                "fullWidth": 1,
                                                                "width": 1,
                                                                "text": "[",
                                                                "value": "[",
                                                                "valueText": "["
                                                            },
                                                            "argumentExpression": {
                                                                "kind": "IdentifierName",
                                                                "fullStart": 1459,
                                                                "fullEnd": 1464,
                                                                "start": 1459,
                                                                "end": 1464,
                                                                "fullWidth": 5,
                                                                "width": 5,
                                                                "text": "index",
                                                                "value": "index",
                                                                "valueText": "index"
                                                            },
                                                            "closeBracketToken": {
                                                                "kind": "CloseBracketToken",
                                                                "fullStart": 1464,
                                                                "fullEnd": 1465,
                                                                "start": 1464,
                                                                "end": 1465,
                                                                "fullWidth": 1,
                                                                "width": 1,
                                                                "text": "]",
                                                                "value": "]",
                                                                "valueText": "]"
                                                            }
                                                        }
                                                    }
                                                ],
                                                "closeParenToken": {
                                                    "kind": "CloseParenToken",
                                                    "fullStart": 1465,
                                                    "fullEnd": 1466,
                                                    "start": 1465,
                                                    "end": 1466,
                                                    "fullWidth": 1,
                                                    "width": 1,
                                                    "text": ")",
                                                    "value": ")",
                                                    "valueText": ")"
                                                }
                                            }
                                        },
                                        "semicolonToken": {
                                            "kind": "SemicolonToken",
                                            "fullStart": 1466,
                                            "fullEnd": 1468,
                                            "start": 1466,
                                            "end": 1467,
                                            "fullWidth": 2,
                                            "width": 1,
                                            "text": ";",
                                            "value": ";",
                                            "valueText": ";",
                                            "hasTrailingTrivia": true,
                                            "hasTrailingNewLine": true,
                                            "trailingTrivia": [
                                                {
                                                    "kind": "NewLineTrivia",
                                                    "text": "\n"
                                                }
                                            ]
                                        }
                                    }
                                ],
                                "closeBraceToken": {
                                    "kind": "CloseBraceToken",
                                    "fullStart": 1468,
                                    "fullEnd": 1471,
                                    "start": 1469,
                                    "end": 1470,
                                    "fullWidth": 3,
                                    "width": 1,
                                    "text": "}",
                                    "value": "}",
                                    "valueText": "}",
                                    "hasLeadingTrivia": true,
                                    "hasTrailingTrivia": true,
                                    "hasTrailingNewLine": true,
                                    "leadingTrivia": [
                                        {
                                            "kind": "WhitespaceTrivia",
                                            "text": "\t"
                                        }
                                    ],
                                    "trailingTrivia": [
                                        {
                                            "kind": "NewLineTrivia",
                                            "text": "\n"
                                        }
                                    ]
                                }
                            }
                        }
                    ],
                    "closeBraceToken": {
                        "kind": "CloseBraceToken",
                        "fullStart": 1471,
                        "fullEnd": 1473,
                        "start": 1471,
                        "end": 1472,
                        "fullWidth": 2,
                        "width": 1,
                        "text": "}",
                        "value": "}",
                        "valueText": "}",
                        "hasTrailingTrivia": true,
                        "hasTrailingNewLine": true,
                        "trailingTrivia": [
                            {
                                "kind": "NewLineTrivia",
                                "text": "\n"
                            }
                        ]
                    }
                }
            }
        ],
        "endOfFileToken": {
            "kind": "EndOfFileToken",
            "fullStart": 1473,
            "fullEnd": 1475,
            "start": 1475,
            "end": 1475,
            "fullWidth": 2,
            "width": 0,
            "text": "",
            "hasLeadingTrivia": true,
            "hasLeadingNewLine": true,
            "leadingTrivia": [
                {
                    "kind": "NewLineTrivia",
                    "text": "\n"
                },
                {
                    "kind": "NewLineTrivia",
                    "text": "\n"
                }
            ]
        }
    },
    "lineMap": {
        "lineStarts": [
            0,
            61,
            132,
            133,
            137,
            216,
            255,
            298,
            301,
            359,
            440,
            444,
            445,
            498,
            499,
            523,
            545,
            589,
            590,
            600,
            647,
            794,
            796,
            797,
            807,
            852,
            996,
            998,
            999,
            1009,
            1054,
            1198,
            1200,
            1201,
            1211,
            1264,
            1312,
            1468,
            1471,
            1473,
            1474,
            1475
        ],
        "length": 1475
    }
}<|MERGE_RESOLUTION|>--- conflicted
+++ resolved
@@ -2378,12 +2378,8 @@
                             "start": 1219,
                             "end": 1226,
                             "fullWidth": 7,
-<<<<<<< HEAD
                             "width": 7,
-                            "identifier": {
-=======
                             "propertyName": {
->>>>>>> 85e84683
                                 "kind": "IdentifierName",
                                 "fullStart": 1219,
                                 "fullEnd": 1224,
