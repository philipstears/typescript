--- conflicted
+++ resolved
@@ -2378,12 +2378,8 @@
                             "start": 1277,
                             "end": 1284,
                             "fullWidth": 7,
-<<<<<<< HEAD
                             "width": 7,
-                            "identifier": {
-=======
                             "propertyName": {
->>>>>>> 85e84683
                                 "kind": "IdentifierName",
                                 "fullStart": 1277,
                                 "fullEnd": 1282,
