{
    "isDeclaration": false,
    "languageVersion": "EcmaScript5",
    "parseOptions": {
        "allowAutomaticSemicolonInsertion": true
    },
    "sourceUnit": {
        "kind": "SourceUnit",
        "fullStart": 0,
        "fullEnd": 1298,
        "start": 357,
        "end": 1298,
        "fullWidth": 1298,
        "width": 941,
        "isIncrementallyUnusable": true,
        "moduleElements": [
            {
                "kind": "ExpressionStatement",
                "fullStart": 0,
                "fullEnd": 396,
                "start": 357,
                "end": 395,
                "fullWidth": 396,
                "width": 38,
                "isIncrementallyUnusable": true,
                "expression": {
                    "kind": "AssignmentExpression",
                    "fullStart": 0,
                    "fullEnd": 394,
                    "start": 357,
                    "end": 394,
                    "fullWidth": 394,
                    "width": 37,
                    "isIncrementallyUnusable": true,
                    "left": {
                        "kind": "IdentifierName",
                        "fullStart": 0,
                        "fullEnd": 368,
                        "start": 357,
                        "end": 367,
                        "fullWidth": 368,
                        "width": 10,
                        "text": "__executed",
                        "value": "__executed",
                        "valueText": "__executed",
                        "hasLeadingTrivia": true,
                        "hasLeadingComment": true,
                        "hasLeadingNewLine": true,
                        "hasTrailingTrivia": true,
                        "leadingTrivia": [
                            {
                                "kind": "SingleLineCommentTrivia",
                                "text": "// Copyright 2009 the Sputnik authors.  All rights reserved."
                            },
                            {
                                "kind": "NewLineTrivia",
                                "text": "\n"
                            },
                            {
                                "kind": "SingleLineCommentTrivia",
                                "text": "// This code is governed by the BSD license found in the LICENSE file."
                            },
                            {
                                "kind": "NewLineTrivia",
                                "text": "\n"
                            },
                            {
                                "kind": "NewLineTrivia",
                                "text": "\n"
                            },
                            {
                                "kind": "MultiLineCommentTrivia",
                                "text": "/**\n * The production QuantifierPrefix :: ? evaluates by returning the two results 0 and 1\n *\n * @path ch15/15.10/15.10.2/15.10.2.7/S15.10.2.7_A5_T8.js\n * @description Execute /x?ay?bz?c/.exec(\"abcd\") and check results\n */"
                            },
                            {
                                "kind": "NewLineTrivia",
                                "text": "\n"
                            },
                            {
                                "kind": "NewLineTrivia",
                                "text": "\n"
                            }
                        ],
                        "trailingTrivia": [
                            {
                                "kind": "WhitespaceTrivia",
                                "text": " "
                            }
                        ]
                    },
                    "operatorToken": {
                        "kind": "EqualsToken",
                        "fullStart": 368,
                        "fullEnd": 370,
                        "start": 368,
                        "end": 369,
                        "fullWidth": 2,
                        "width": 1,
                        "text": "=",
                        "value": "=",
                        "valueText": "=",
                        "hasTrailingTrivia": true,
                        "trailingTrivia": [
                            {
                                "kind": "WhitespaceTrivia",
                                "text": " "
                            }
                        ]
                    },
                    "right": {
                        "kind": "InvocationExpression",
                        "fullStart": 370,
                        "fullEnd": 394,
                        "start": 370,
                        "end": 394,
                        "fullWidth": 24,
                        "width": 24,
                        "isIncrementallyUnusable": true,
                        "expression": {
                            "kind": "MemberAccessExpression",
                            "fullStart": 370,
                            "fullEnd": 386,
                            "start": 370,
                            "end": 386,
                            "fullWidth": 16,
                            "width": 16,
                            "isIncrementallyUnusable": true,
                            "expression": {
                                "kind": "RegularExpressionLiteral",
                                "fullStart": 370,
                                "fullEnd": 381,
                                "start": 370,
                                "end": 381,
                                "fullWidth": 11,
                                "width": 11,
                                "text": "/x?ay?bz?c/",
                                "value": {},
                                "valueText": "/x?ay?bz?c/"
                            },
                            "dotToken": {
                                "kind": "DotToken",
                                "fullStart": 381,
                                "fullEnd": 382,
                                "start": 381,
                                "end": 382,
                                "fullWidth": 1,
                                "width": 1,
                                "text": ".",
                                "value": ".",
                                "valueText": "."
                            },
                            "name": {
                                "kind": "IdentifierName",
                                "fullStart": 382,
                                "fullEnd": 386,
                                "start": 382,
                                "end": 386,
                                "fullWidth": 4,
                                "width": 4,
                                "text": "exec",
                                "value": "exec",
                                "valueText": "exec"
                            }
                        },
                        "argumentList": {
                            "kind": "ArgumentList",
                            "fullStart": 386,
                            "fullEnd": 394,
                            "start": 386,
                            "end": 394,
                            "fullWidth": 8,
                            "width": 8,
                            "openParenToken": {
                                "kind": "OpenParenToken",
                                "fullStart": 386,
                                "fullEnd": 387,
                                "start": 386,
                                "end": 387,
                                "fullWidth": 1,
                                "width": 1,
                                "text": "(",
                                "value": "(",
                                "valueText": "("
                            },
                            "arguments": [
                                {
                                    "kind": "StringLiteral",
                                    "fullStart": 387,
                                    "fullEnd": 393,
                                    "start": 387,
                                    "end": 393,
                                    "fullWidth": 6,
                                    "width": 6,
                                    "text": "\"abcd\"",
                                    "value": "abcd",
                                    "valueText": "abcd"
                                }
                            ],
                            "closeParenToken": {
                                "kind": "CloseParenToken",
                                "fullStart": 393,
                                "fullEnd": 394,
                                "start": 393,
                                "end": 394,
                                "fullWidth": 1,
                                "width": 1,
                                "text": ")",
                                "value": ")",
                                "valueText": ")"
                            }
                        }
                    }
                },
                "semicolonToken": {
                    "kind": "SemicolonToken",
                    "fullStart": 394,
                    "fullEnd": 396,
                    "start": 394,
                    "end": 395,
                    "fullWidth": 2,
                    "width": 1,
                    "text": ";",
                    "value": ";",
                    "valueText": ";",
                    "hasTrailingTrivia": true,
                    "hasTrailingNewLine": true,
                    "trailingTrivia": [
                        {
                            "kind": "NewLineTrivia",
                            "text": "\n"
                        }
                    ]
                }
            },
            {
                "kind": "ExpressionStatement",
                "fullStart": 396,
                "fullEnd": 419,
                "start": 397,
                "end": 418,
                "fullWidth": 23,
                "width": 21,
                "expression": {
                    "kind": "AssignmentExpression",
                    "fullStart": 396,
                    "fullEnd": 417,
                    "start": 397,
                    "end": 417,
                    "fullWidth": 21,
                    "width": 20,
                    "left": {
                        "kind": "IdentifierName",
                        "fullStart": 396,
                        "fullEnd": 408,
                        "start": 397,
                        "end": 407,
                        "fullWidth": 12,
                        "width": 10,
                        "text": "__expected",
                        "value": "__expected",
                        "valueText": "__expected",
                        "hasLeadingTrivia": true,
                        "hasLeadingNewLine": true,
                        "hasTrailingTrivia": true,
                        "leadingTrivia": [
                            {
                                "kind": "NewLineTrivia",
                                "text": "\n"
                            }
                        ],
                        "trailingTrivia": [
                            {
                                "kind": "WhitespaceTrivia",
                                "text": " "
                            }
                        ]
                    },
                    "operatorToken": {
                        "kind": "EqualsToken",
                        "fullStart": 408,
                        "fullEnd": 410,
                        "start": 408,
                        "end": 409,
                        "fullWidth": 2,
                        "width": 1,
                        "text": "=",
                        "value": "=",
                        "valueText": "=",
                        "hasTrailingTrivia": true,
                        "trailingTrivia": [
                            {
                                "kind": "WhitespaceTrivia",
                                "text": " "
                            }
                        ]
                    },
                    "right": {
                        "kind": "ArrayLiteralExpression",
                        "fullStart": 410,
                        "fullEnd": 417,
                        "start": 410,
                        "end": 417,
                        "fullWidth": 7,
                        "width": 7,
                        "openBracketToken": {
                            "kind": "OpenBracketToken",
                            "fullStart": 410,
                            "fullEnd": 411,
                            "start": 410,
                            "end": 411,
                            "fullWidth": 1,
                            "width": 1,
                            "text": "[",
                            "value": "[",
                            "valueText": "["
                        },
                        "expressions": [
                            {
                                "kind": "StringLiteral",
                                "fullStart": 411,
                                "fullEnd": 416,
                                "start": 411,
                                "end": 416,
                                "fullWidth": 5,
                                "width": 5,
                                "text": "\"abc\"",
                                "value": "abc",
                                "valueText": "abc"
                            }
                        ],
                        "closeBracketToken": {
                            "kind": "CloseBracketToken",
                            "fullStart": 416,
                            "fullEnd": 417,
                            "start": 416,
                            "end": 417,
                            "fullWidth": 1,
                            "width": 1,
                            "text": "]",
                            "value": "]",
                            "valueText": "]"
                        }
                    }
                },
                "semicolonToken": {
                    "kind": "SemicolonToken",
                    "fullStart": 417,
                    "fullEnd": 419,
                    "start": 417,
                    "end": 418,
                    "fullWidth": 2,
                    "width": 1,
                    "text": ";",
                    "value": ";",
                    "valueText": ";",
                    "hasTrailingTrivia": true,
                    "hasTrailingNewLine": true,
                    "trailingTrivia": [
                        {
                            "kind": "NewLineTrivia",
                            "text": "\n"
                        }
                    ]
                }
            },
            {
                "kind": "ExpressionStatement",
                "fullStart": 419,
                "fullEnd": 441,
                "start": 419,
                "end": 440,
                "fullWidth": 22,
                "width": 21,
                "expression": {
                    "kind": "AssignmentExpression",
                    "fullStart": 419,
                    "fullEnd": 439,
                    "start": 419,
                    "end": 439,
                    "fullWidth": 20,
                    "width": 20,
                    "left": {
                        "kind": "MemberAccessExpression",
                        "fullStart": 419,
                        "fullEnd": 436,
                        "start": 419,
                        "end": 435,
                        "fullWidth": 17,
                        "width": 16,
                        "expression": {
                            "kind": "IdentifierName",
                            "fullStart": 419,
                            "fullEnd": 429,
                            "start": 419,
                            "end": 429,
                            "fullWidth": 10,
                            "width": 10,
                            "text": "__expected",
                            "value": "__expected",
                            "valueText": "__expected"
                        },
                        "dotToken": {
                            "kind": "DotToken",
                            "fullStart": 429,
                            "fullEnd": 430,
                            "start": 429,
                            "end": 430,
                            "fullWidth": 1,
                            "width": 1,
                            "text": ".",
                            "value": ".",
                            "valueText": "."
                        },
                        "name": {
                            "kind": "IdentifierName",
                            "fullStart": 430,
                            "fullEnd": 436,
                            "start": 430,
                            "end": 435,
                            "fullWidth": 6,
                            "width": 5,
                            "text": "index",
                            "value": "index",
                            "valueText": "index",
                            "hasTrailingTrivia": true,
                            "trailingTrivia": [
                                {
                                    "kind": "WhitespaceTrivia",
                                    "text": " "
                                }
                            ]
                        }
                    },
                    "operatorToken": {
                        "kind": "EqualsToken",
                        "fullStart": 436,
                        "fullEnd": 438,
                        "start": 436,
                        "end": 437,
                        "fullWidth": 2,
                        "width": 1,
                        "text": "=",
                        "value": "=",
                        "valueText": "=",
                        "hasTrailingTrivia": true,
                        "trailingTrivia": [
                            {
                                "kind": "WhitespaceTrivia",
                                "text": " "
                            }
                        ]
                    },
                    "right": {
                        "kind": "NumericLiteral",
                        "fullStart": 438,
                        "fullEnd": 439,
                        "start": 438,
                        "end": 439,
                        "fullWidth": 1,
                        "width": 1,
                        "text": "0",
                        "value": 0,
                        "valueText": "0"
                    }
                },
                "semicolonToken": {
                    "kind": "SemicolonToken",
                    "fullStart": 439,
                    "fullEnd": 441,
                    "start": 439,
                    "end": 440,
                    "fullWidth": 2,
                    "width": 1,
                    "text": ";",
                    "value": ";",
                    "valueText": ";",
                    "hasTrailingTrivia": true,
                    "hasTrailingNewLine": true,
                    "trailingTrivia": [
                        {
                            "kind": "NewLineTrivia",
                            "text": "\n"
                        }
                    ]
                }
            },
            {
                "kind": "ExpressionStatement",
                "fullStart": 441,
                "fullEnd": 468,
                "start": 441,
                "end": 467,
                "fullWidth": 27,
                "width": 26,
                "expression": {
                    "kind": "AssignmentExpression",
                    "fullStart": 441,
                    "fullEnd": 466,
                    "start": 441,
                    "end": 466,
                    "fullWidth": 25,
                    "width": 25,
                    "left": {
                        "kind": "MemberAccessExpression",
                        "fullStart": 441,
                        "fullEnd": 458,
                        "start": 441,
                        "end": 457,
                        "fullWidth": 17,
                        "width": 16,
                        "expression": {
                            "kind": "IdentifierName",
                            "fullStart": 441,
                            "fullEnd": 451,
                            "start": 441,
                            "end": 451,
                            "fullWidth": 10,
                            "width": 10,
                            "text": "__expected",
                            "value": "__expected",
                            "valueText": "__expected"
                        },
                        "dotToken": {
                            "kind": "DotToken",
                            "fullStart": 451,
                            "fullEnd": 452,
                            "start": 451,
                            "end": 452,
                            "fullWidth": 1,
                            "width": 1,
                            "text": ".",
                            "value": ".",
                            "valueText": "."
                        },
                        "name": {
                            "kind": "IdentifierName",
                            "fullStart": 452,
                            "fullEnd": 458,
                            "start": 452,
                            "end": 457,
                            "fullWidth": 6,
                            "width": 5,
                            "text": "input",
                            "value": "input",
                            "valueText": "input",
                            "hasTrailingTrivia": true,
                            "trailingTrivia": [
                                {
                                    "kind": "WhitespaceTrivia",
                                    "text": " "
                                }
                            ]
                        }
                    },
                    "operatorToken": {
                        "kind": "EqualsToken",
                        "fullStart": 458,
                        "fullEnd": 460,
                        "start": 458,
                        "end": 459,
                        "fullWidth": 2,
                        "width": 1,
                        "text": "=",
                        "value": "=",
                        "valueText": "=",
                        "hasTrailingTrivia": true,
                        "trailingTrivia": [
                            {
                                "kind": "WhitespaceTrivia",
                                "text": " "
                            }
                        ]
                    },
                    "right": {
                        "kind": "StringLiteral",
                        "fullStart": 460,
                        "fullEnd": 466,
                        "start": 460,
                        "end": 466,
                        "fullWidth": 6,
                        "width": 6,
                        "text": "\"abcd\"",
                        "value": "abcd",
                        "valueText": "abcd"
                    }
                },
                "semicolonToken": {
                    "kind": "SemicolonToken",
                    "fullStart": 466,
                    "fullEnd": 468,
                    "start": 466,
                    "end": 467,
                    "fullWidth": 2,
                    "width": 1,
                    "text": ";",
                    "value": ";",
                    "valueText": ";",
                    "hasTrailingTrivia": true,
                    "hasTrailingNewLine": true,
                    "trailingTrivia": [
                        {
                            "kind": "NewLineTrivia",
                            "text": "\n"
                        }
                    ]
                }
            },
            {
                "kind": "IfStatement",
                "fullStart": 468,
                "fullEnd": 661,
                "start": 479,
                "end": 660,
                "fullWidth": 193,
                "width": 181,
                "ifKeyword": {
                    "kind": "IfKeyword",
                    "fullStart": 468,
                    "fullEnd": 482,
                    "start": 479,
                    "end": 481,
                    "fullWidth": 14,
                    "width": 2,
                    "text": "if",
                    "value": "if",
                    "valueText": "if",
                    "hasLeadingTrivia": true,
                    "hasLeadingComment": true,
                    "hasLeadingNewLine": true,
                    "hasTrailingTrivia": true,
                    "leadingTrivia": [
                        {
                            "kind": "NewLineTrivia",
                            "text": "\n"
                        },
                        {
                            "kind": "SingleLineCommentTrivia",
                            "text": "//CHECK#1"
                        },
                        {
                            "kind": "NewLineTrivia",
                            "text": "\n"
                        }
                    ],
                    "trailingTrivia": [
                        {
                            "kind": "WhitespaceTrivia",
                            "text": " "
                        }
                    ]
                },
                "openParenToken": {
                    "kind": "OpenParenToken",
                    "fullStart": 482,
                    "fullEnd": 483,
                    "start": 482,
                    "end": 483,
                    "fullWidth": 1,
                    "width": 1,
                    "text": "(",
                    "value": "(",
                    "valueText": "("
                },
                "condition": {
                    "kind": "NotEqualsExpression",
                    "fullStart": 483,
                    "fullEnd": 522,
                    "start": 483,
                    "end": 522,
                    "fullWidth": 39,
                    "width": 39,
                    "left": {
                        "kind": "MemberAccessExpression",
                        "fullStart": 483,
                        "fullEnd": 501,
                        "start": 483,
                        "end": 500,
                        "fullWidth": 18,
                        "width": 17,
                        "expression": {
                            "kind": "IdentifierName",
                            "fullStart": 483,
                            "fullEnd": 493,
                            "start": 483,
                            "end": 493,
                            "fullWidth": 10,
                            "width": 10,
                            "text": "__executed",
                            "value": "__executed",
                            "valueText": "__executed"
                        },
                        "dotToken": {
                            "kind": "DotToken",
                            "fullStart": 493,
                            "fullEnd": 494,
                            "start": 493,
                            "end": 494,
                            "fullWidth": 1,
                            "width": 1,
                            "text": ".",
                            "value": ".",
                            "valueText": "."
                        },
                        "name": {
                            "kind": "IdentifierName",
                            "fullStart": 494,
                            "fullEnd": 501,
                            "start": 494,
                            "end": 500,
                            "fullWidth": 7,
                            "width": 6,
                            "text": "length",
                            "value": "length",
                            "valueText": "length",
                            "hasTrailingTrivia": true,
                            "trailingTrivia": [
                                {
                                    "kind": "WhitespaceTrivia",
                                    "text": " "
                                }
                            ]
                        }
                    },
                    "operatorToken": {
                        "kind": "ExclamationEqualsEqualsToken",
                        "fullStart": 501,
                        "fullEnd": 505,
                        "start": 501,
                        "end": 504,
                        "fullWidth": 4,
                        "width": 3,
                        "text": "!==",
                        "value": "!==",
                        "valueText": "!==",
                        "hasTrailingTrivia": true,
                        "trailingTrivia": [
                            {
                                "kind": "WhitespaceTrivia",
                                "text": " "
                            }
                        ]
                    },
                    "right": {
                        "kind": "MemberAccessExpression",
                        "fullStart": 505,
                        "fullEnd": 522,
                        "start": 505,
                        "end": 522,
                        "fullWidth": 17,
                        "width": 17,
                        "expression": {
                            "kind": "IdentifierName",
                            "fullStart": 505,
                            "fullEnd": 515,
                            "start": 505,
                            "end": 515,
                            "fullWidth": 10,
                            "width": 10,
                            "text": "__expected",
                            "value": "__expected",
                            "valueText": "__expected"
                        },
                        "dotToken": {
                            "kind": "DotToken",
                            "fullStart": 515,
                            "fullEnd": 516,
                            "start": 515,
                            "end": 516,
                            "fullWidth": 1,
                            "width": 1,
                            "text": ".",
                            "value": ".",
                            "valueText": "."
                        },
                        "name": {
                            "kind": "IdentifierName",
                            "fullStart": 516,
                            "fullEnd": 522,
                            "start": 516,
                            "end": 522,
                            "fullWidth": 6,
                            "width": 6,
                            "text": "length",
                            "value": "length",
                            "valueText": "length"
                        }
                    }
                },
                "closeParenToken": {
                    "kind": "CloseParenToken",
                    "fullStart": 522,
                    "fullEnd": 524,
                    "start": 522,
                    "end": 523,
                    "fullWidth": 2,
                    "width": 1,
                    "text": ")",
                    "value": ")",
                    "valueText": ")",
                    "hasTrailingTrivia": true,
                    "trailingTrivia": [
                        {
                            "kind": "WhitespaceTrivia",
                            "text": " "
                        }
                    ]
                },
                "statement": {
                    "kind": "Block",
                    "fullStart": 524,
                    "fullEnd": 661,
                    "start": 524,
                    "end": 660,
                    "fullWidth": 137,
                    "width": 136,
                    "openBraceToken": {
                        "kind": "OpenBraceToken",
                        "fullStart": 524,
                        "fullEnd": 526,
                        "start": 524,
                        "end": 525,
                        "fullWidth": 2,
                        "width": 1,
                        "text": "{",
                        "value": "{",
                        "valueText": "{",
                        "hasTrailingTrivia": true,
                        "hasTrailingNewLine": true,
                        "trailingTrivia": [
                            {
                                "kind": "NewLineTrivia",
                                "text": "\n"
                            }
                        ]
                    },
                    "statements": [
                        {
                            "kind": "ExpressionStatement",
                            "fullStart": 526,
                            "fullEnd": 659,
                            "start": 527,
                            "end": 658,
                            "fullWidth": 133,
                            "width": 131,
                            "expression": {
                                "kind": "InvocationExpression",
                                "fullStart": 526,
                                "fullEnd": 657,
                                "start": 527,
                                "end": 657,
                                "fullWidth": 131,
                                "width": 130,
                                "expression": {
                                    "kind": "IdentifierName",
                                    "fullStart": 526,
                                    "fullEnd": 533,
                                    "start": 527,
                                    "end": 533,
                                    "fullWidth": 7,
                                    "width": 6,
                                    "text": "$ERROR",
                                    "value": "$ERROR",
                                    "valueText": "$ERROR",
                                    "hasLeadingTrivia": true,
                                    "leadingTrivia": [
                                        {
                                            "kind": "WhitespaceTrivia",
                                            "text": "\t"
                                        }
                                    ]
                                },
                                "argumentList": {
                                    "kind": "ArgumentList",
                                    "fullStart": 533,
                                    "fullEnd": 657,
                                    "start": 533,
                                    "end": 657,
                                    "fullWidth": 124,
                                    "width": 124,
                                    "openParenToken": {
                                        "kind": "OpenParenToken",
                                        "fullStart": 533,
                                        "fullEnd": 534,
                                        "start": 533,
                                        "end": 534,
                                        "fullWidth": 1,
                                        "width": 1,
                                        "text": "(",
                                        "value": "(",
                                        "valueText": "("
                                    },
                                    "arguments": [
                                        {
                                            "kind": "AddExpression",
                                            "fullStart": 534,
                                            "fullEnd": 656,
                                            "start": 534,
                                            "end": 656,
                                            "fullWidth": 122,
                                            "width": 122,
                                            "left": {
                                                "kind": "AddExpression",
                                                "fullStart": 534,
                                                "fullEnd": 637,
                                                "start": 534,
                                                "end": 636,
                                                "fullWidth": 103,
                                                "width": 102,
                                                "left": {
                                                    "kind": "AddExpression",
                                                    "fullStart": 534,
                                                    "fullEnd": 622,
                                                    "start": 534,
                                                    "end": 621,
                                                    "fullWidth": 88,
                                                    "width": 87,
                                                    "left": {
                                                        "kind": "StringLiteral",
                                                        "fullStart": 534,
                                                        "fullEnd": 602,
                                                        "start": 534,
                                                        "end": 601,
                                                        "fullWidth": 68,
                                                        "width": 67,
                                                        "text": "'#1: __executed = /x?ay?bz?c/.exec(\"abcd\"); __executed.length === '",
                                                        "value": "#1: __executed = /x?ay?bz?c/.exec(\"abcd\"); __executed.length === ",
                                                        "valueText": "#1: __executed = /x?ay?bz?c/.exec(\"abcd\"); __executed.length === ",
                                                        "hasTrailingTrivia": true,
                                                        "trailingTrivia": [
                                                            {
                                                                "kind": "WhitespaceTrivia",
                                                                "text": " "
                                                            }
                                                        ]
                                                    },
                                                    "operatorToken": {
                                                        "kind": "PlusToken",
                                                        "fullStart": 602,
                                                        "fullEnd": 604,
                                                        "start": 602,
                                                        "end": 603,
                                                        "fullWidth": 2,
                                                        "width": 1,
                                                        "text": "+",
                                                        "value": "+",
                                                        "valueText": "+",
                                                        "hasTrailingTrivia": true,
                                                        "trailingTrivia": [
                                                            {
                                                                "kind": "WhitespaceTrivia",
                                                                "text": " "
                                                            }
                                                        ]
                                                    },
                                                    "right": {
                                                        "kind": "MemberAccessExpression",
                                                        "fullStart": 604,
                                                        "fullEnd": 622,
                                                        "start": 604,
                                                        "end": 621,
                                                        "fullWidth": 18,
                                                        "width": 17,
                                                        "expression": {
                                                            "kind": "IdentifierName",
                                                            "fullStart": 604,
                                                            "fullEnd": 614,
                                                            "start": 604,
                                                            "end": 614,
                                                            "fullWidth": 10,
                                                            "width": 10,
                                                            "text": "__expected",
                                                            "value": "__expected",
                                                            "valueText": "__expected"
                                                        },
                                                        "dotToken": {
                                                            "kind": "DotToken",
                                                            "fullStart": 614,
                                                            "fullEnd": 615,
                                                            "start": 614,
                                                            "end": 615,
                                                            "fullWidth": 1,
                                                            "width": 1,
                                                            "text": ".",
                                                            "value": ".",
                                                            "valueText": "."
                                                        },
                                                        "name": {
                                                            "kind": "IdentifierName",
                                                            "fullStart": 615,
                                                            "fullEnd": 622,
                                                            "start": 615,
                                                            "end": 621,
                                                            "fullWidth": 7,
                                                            "width": 6,
                                                            "text": "length",
                                                            "value": "length",
                                                            "valueText": "length",
                                                            "hasTrailingTrivia": true,
                                                            "trailingTrivia": [
                                                                {
                                                                    "kind": "WhitespaceTrivia",
                                                                    "text": " "
                                                                }
                                                            ]
                                                        }
                                                    }
                                                },
                                                "operatorToken": {
                                                    "kind": "PlusToken",
                                                    "fullStart": 622,
                                                    "fullEnd": 624,
                                                    "start": 622,
                                                    "end": 623,
                                                    "fullWidth": 2,
                                                    "width": 1,
                                                    "text": "+",
                                                    "value": "+",
                                                    "valueText": "+",
                                                    "hasTrailingTrivia": true,
                                                    "trailingTrivia": [
                                                        {
                                                            "kind": "WhitespaceTrivia",
                                                            "text": " "
                                                        }
                                                    ]
                                                },
                                                "right": {
                                                    "kind": "StringLiteral",
                                                    "fullStart": 624,
                                                    "fullEnd": 637,
                                                    "start": 624,
                                                    "end": 636,
                                                    "fullWidth": 13,
                                                    "width": 12,
                                                    "text": "'. Actual: '",
                                                    "value": ". Actual: ",
                                                    "valueText": ". Actual: ",
                                                    "hasTrailingTrivia": true,
                                                    "trailingTrivia": [
                                                        {
                                                            "kind": "WhitespaceTrivia",
                                                            "text": " "
                                                        }
                                                    ]
                                                }
                                            },
                                            "operatorToken": {
                                                "kind": "PlusToken",
                                                "fullStart": 637,
                                                "fullEnd": 639,
                                                "start": 637,
                                                "end": 638,
                                                "fullWidth": 2,
                                                "width": 1,
                                                "text": "+",
                                                "value": "+",
                                                "valueText": "+",
                                                "hasTrailingTrivia": true,
                                                "trailingTrivia": [
                                                    {
                                                        "kind": "WhitespaceTrivia",
                                                        "text": " "
                                                    }
                                                ]
                                            },
                                            "right": {
                                                "kind": "MemberAccessExpression",
                                                "fullStart": 639,
                                                "fullEnd": 656,
                                                "start": 639,
                                                "end": 656,
                                                "fullWidth": 17,
                                                "width": 17,
                                                "expression": {
                                                    "kind": "IdentifierName",
                                                    "fullStart": 639,
                                                    "fullEnd": 649,
                                                    "start": 639,
                                                    "end": 649,
                                                    "fullWidth": 10,
                                                    "width": 10,
                                                    "text": "__executed",
                                                    "value": "__executed",
                                                    "valueText": "__executed"
                                                },
                                                "dotToken": {
                                                    "kind": "DotToken",
                                                    "fullStart": 649,
                                                    "fullEnd": 650,
                                                    "start": 649,
                                                    "end": 650,
                                                    "fullWidth": 1,
                                                    "width": 1,
                                                    "text": ".",
                                                    "value": ".",
                                                    "valueText": "."
                                                },
                                                "name": {
                                                    "kind": "IdentifierName",
                                                    "fullStart": 650,
                                                    "fullEnd": 656,
                                                    "start": 650,
                                                    "end": 656,
                                                    "fullWidth": 6,
                                                    "width": 6,
                                                    "text": "length",
                                                    "value": "length",
                                                    "valueText": "length"
                                                }
                                            }
                                        }
                                    ],
                                    "closeParenToken": {
                                        "kind": "CloseParenToken",
                                        "fullStart": 656,
                                        "fullEnd": 657,
                                        "start": 656,
                                        "end": 657,
                                        "fullWidth": 1,
                                        "width": 1,
                                        "text": ")",
                                        "value": ")",
                                        "valueText": ")"
                                    }
                                }
                            },
                            "semicolonToken": {
                                "kind": "SemicolonToken",
                                "fullStart": 657,
                                "fullEnd": 659,
                                "start": 657,
                                "end": 658,
                                "fullWidth": 2,
                                "width": 1,
                                "text": ";",
                                "value": ";",
                                "valueText": ";",
                                "hasTrailingTrivia": true,
                                "hasTrailingNewLine": true,
                                "trailingTrivia": [
                                    {
                                        "kind": "NewLineTrivia",
                                        "text": "\n"
                                    }
                                ]
                            }
                        }
                    ],
                    "closeBraceToken": {
                        "kind": "CloseBraceToken",
                        "fullStart": 659,
                        "fullEnd": 661,
                        "start": 659,
                        "end": 660,
                        "fullWidth": 2,
                        "width": 1,
                        "text": "}",
                        "value": "}",
                        "valueText": "}",
                        "hasTrailingTrivia": true,
                        "hasTrailingNewLine": true,
                        "trailingTrivia": [
                            {
                                "kind": "NewLineTrivia",
                                "text": "\n"
                            }
                        ]
                    }
                }
            },
            {
                "kind": "IfStatement",
                "fullStart": 661,
                "fullEnd": 849,
                "start": 672,
                "end": 848,
                "fullWidth": 188,
                "width": 176,
                "ifKeyword": {
                    "kind": "IfKeyword",
                    "fullStart": 661,
                    "fullEnd": 675,
                    "start": 672,
                    "end": 674,
                    "fullWidth": 14,
                    "width": 2,
                    "text": "if",
                    "value": "if",
                    "valueText": "if",
                    "hasLeadingTrivia": true,
                    "hasLeadingComment": true,
                    "hasLeadingNewLine": true,
                    "hasTrailingTrivia": true,
                    "leadingTrivia": [
                        {
                            "kind": "NewLineTrivia",
                            "text": "\n"
                        },
                        {
                            "kind": "SingleLineCommentTrivia",
                            "text": "//CHECK#2"
                        },
                        {
                            "kind": "NewLineTrivia",
                            "text": "\n"
                        }
                    ],
                    "trailingTrivia": [
                        {
                            "kind": "WhitespaceTrivia",
                            "text": " "
                        }
                    ]
                },
                "openParenToken": {
                    "kind": "OpenParenToken",
                    "fullStart": 675,
                    "fullEnd": 676,
                    "start": 675,
                    "end": 676,
                    "fullWidth": 1,
                    "width": 1,
                    "text": "(",
                    "value": "(",
                    "valueText": "("
                },
                "condition": {
                    "kind": "NotEqualsExpression",
                    "fullStart": 676,
                    "fullEnd": 713,
                    "start": 676,
                    "end": 713,
                    "fullWidth": 37,
                    "width": 37,
                    "left": {
                        "kind": "MemberAccessExpression",
                        "fullStart": 676,
                        "fullEnd": 693,
                        "start": 676,
                        "end": 692,
                        "fullWidth": 17,
                        "width": 16,
                        "expression": {
                            "kind": "IdentifierName",
                            "fullStart": 676,
                            "fullEnd": 686,
                            "start": 676,
                            "end": 686,
                            "fullWidth": 10,
                            "width": 10,
                            "text": "__executed",
                            "value": "__executed",
                            "valueText": "__executed"
                        },
                        "dotToken": {
                            "kind": "DotToken",
                            "fullStart": 686,
                            "fullEnd": 687,
                            "start": 686,
                            "end": 687,
                            "fullWidth": 1,
                            "width": 1,
                            "text": ".",
                            "value": ".",
                            "valueText": "."
                        },
                        "name": {
                            "kind": "IdentifierName",
                            "fullStart": 687,
                            "fullEnd": 693,
                            "start": 687,
                            "end": 692,
                            "fullWidth": 6,
                            "width": 5,
                            "text": "index",
                            "value": "index",
                            "valueText": "index",
                            "hasTrailingTrivia": true,
                            "trailingTrivia": [
                                {
                                    "kind": "WhitespaceTrivia",
                                    "text": " "
                                }
                            ]
                        }
                    },
                    "operatorToken": {
                        "kind": "ExclamationEqualsEqualsToken",
                        "fullStart": 693,
                        "fullEnd": 697,
                        "start": 693,
                        "end": 696,
                        "fullWidth": 4,
                        "width": 3,
                        "text": "!==",
                        "value": "!==",
                        "valueText": "!==",
                        "hasTrailingTrivia": true,
                        "trailingTrivia": [
                            {
                                "kind": "WhitespaceTrivia",
                                "text": " "
                            }
                        ]
                    },
                    "right": {
                        "kind": "MemberAccessExpression",
                        "fullStart": 697,
                        "fullEnd": 713,
                        "start": 697,
                        "end": 713,
                        "fullWidth": 16,
                        "width": 16,
                        "expression": {
                            "kind": "IdentifierName",
                            "fullStart": 697,
                            "fullEnd": 707,
                            "start": 697,
                            "end": 707,
                            "fullWidth": 10,
                            "width": 10,
                            "text": "__expected",
                            "value": "__expected",
                            "valueText": "__expected"
                        },
                        "dotToken": {
                            "kind": "DotToken",
                            "fullStart": 707,
                            "fullEnd": 708,
                            "start": 707,
                            "end": 708,
                            "fullWidth": 1,
                            "width": 1,
                            "text": ".",
                            "value": ".",
                            "valueText": "."
                        },
                        "name": {
                            "kind": "IdentifierName",
                            "fullStart": 708,
                            "fullEnd": 713,
                            "start": 708,
                            "end": 713,
                            "fullWidth": 5,
                            "width": 5,
                            "text": "index",
                            "value": "index",
                            "valueText": "index"
                        }
                    }
                },
                "closeParenToken": {
                    "kind": "CloseParenToken",
                    "fullStart": 713,
                    "fullEnd": 715,
                    "start": 713,
                    "end": 714,
                    "fullWidth": 2,
                    "width": 1,
                    "text": ")",
                    "value": ")",
                    "valueText": ")",
                    "hasTrailingTrivia": true,
                    "trailingTrivia": [
                        {
                            "kind": "WhitespaceTrivia",
                            "text": " "
                        }
                    ]
                },
                "statement": {
                    "kind": "Block",
                    "fullStart": 715,
                    "fullEnd": 849,
                    "start": 715,
                    "end": 848,
                    "fullWidth": 134,
                    "width": 133,
                    "openBraceToken": {
                        "kind": "OpenBraceToken",
                        "fullStart": 715,
                        "fullEnd": 717,
                        "start": 715,
                        "end": 716,
                        "fullWidth": 2,
                        "width": 1,
                        "text": "{",
                        "value": "{",
                        "valueText": "{",
                        "hasTrailingTrivia": true,
                        "hasTrailingNewLine": true,
                        "trailingTrivia": [
                            {
                                "kind": "NewLineTrivia",
                                "text": "\n"
                            }
                        ]
                    },
                    "statements": [
                        {
                            "kind": "ExpressionStatement",
                            "fullStart": 717,
                            "fullEnd": 847,
                            "start": 718,
                            "end": 846,
                            "fullWidth": 130,
                            "width": 128,
                            "expression": {
                                "kind": "InvocationExpression",
                                "fullStart": 717,
                                "fullEnd": 845,
                                "start": 718,
                                "end": 845,
                                "fullWidth": 128,
                                "width": 127,
                                "expression": {
                                    "kind": "IdentifierName",
                                    "fullStart": 717,
                                    "fullEnd": 724,
                                    "start": 718,
                                    "end": 724,
                                    "fullWidth": 7,
                                    "width": 6,
                                    "text": "$ERROR",
                                    "value": "$ERROR",
                                    "valueText": "$ERROR",
                                    "hasLeadingTrivia": true,
                                    "leadingTrivia": [
                                        {
                                            "kind": "WhitespaceTrivia",
                                            "text": "\t"
                                        }
                                    ]
                                },
                                "argumentList": {
                                    "kind": "ArgumentList",
                                    "fullStart": 724,
                                    "fullEnd": 845,
                                    "start": 724,
                                    "end": 845,
                                    "fullWidth": 121,
                                    "width": 121,
                                    "openParenToken": {
                                        "kind": "OpenParenToken",
                                        "fullStart": 724,
                                        "fullEnd": 725,
                                        "start": 724,
                                        "end": 725,
                                        "fullWidth": 1,
                                        "width": 1,
                                        "text": "(",
                                        "value": "(",
                                        "valueText": "("
                                    },
                                    "arguments": [
                                        {
                                            "kind": "AddExpression",
                                            "fullStart": 725,
                                            "fullEnd": 844,
                                            "start": 725,
                                            "end": 844,
                                            "fullWidth": 119,
                                            "width": 119,
                                            "left": {
                                                "kind": "AddExpression",
                                                "fullStart": 725,
                                                "fullEnd": 826,
                                                "start": 725,
                                                "end": 825,
                                                "fullWidth": 101,
                                                "width": 100,
                                                "left": {
                                                    "kind": "AddExpression",
                                                    "fullStart": 725,
                                                    "fullEnd": 811,
                                                    "start": 725,
                                                    "end": 810,
                                                    "fullWidth": 86,
                                                    "width": 85,
                                                    "left": {
                                                        "kind": "StringLiteral",
                                                        "fullStart": 725,
                                                        "fullEnd": 792,
                                                        "start": 725,
                                                        "end": 791,
                                                        "fullWidth": 67,
                                                        "width": 66,
                                                        "text": "'#2: __executed = /x?ay?bz?c/.exec(\"abcd\"); __executed.index === '",
                                                        "value": "#2: __executed = /x?ay?bz?c/.exec(\"abcd\"); __executed.index === ",
                                                        "valueText": "#2: __executed = /x?ay?bz?c/.exec(\"abcd\"); __executed.index === ",
                                                        "hasTrailingTrivia": true,
                                                        "trailingTrivia": [
                                                            {
                                                                "kind": "WhitespaceTrivia",
                                                                "text": " "
                                                            }
                                                        ]
                                                    },
                                                    "operatorToken": {
                                                        "kind": "PlusToken",
                                                        "fullStart": 792,
                                                        "fullEnd": 794,
                                                        "start": 792,
                                                        "end": 793,
                                                        "fullWidth": 2,
                                                        "width": 1,
                                                        "text": "+",
                                                        "value": "+",
                                                        "valueText": "+",
                                                        "hasTrailingTrivia": true,
                                                        "trailingTrivia": [
                                                            {
                                                                "kind": "WhitespaceTrivia",
                                                                "text": " "
                                                            }
                                                        ]
                                                    },
                                                    "right": {
                                                        "kind": "MemberAccessExpression",
                                                        "fullStart": 794,
                                                        "fullEnd": 811,
                                                        "start": 794,
                                                        "end": 810,
                                                        "fullWidth": 17,
                                                        "width": 16,
                                                        "expression": {
                                                            "kind": "IdentifierName",
                                                            "fullStart": 794,
                                                            "fullEnd": 804,
                                                            "start": 794,
                                                            "end": 804,
                                                            "fullWidth": 10,
                                                            "width": 10,
                                                            "text": "__expected",
                                                            "value": "__expected",
                                                            "valueText": "__expected"
                                                        },
                                                        "dotToken": {
                                                            "kind": "DotToken",
                                                            "fullStart": 804,
                                                            "fullEnd": 805,
                                                            "start": 804,
                                                            "end": 805,
                                                            "fullWidth": 1,
                                                            "width": 1,
                                                            "text": ".",
                                                            "value": ".",
                                                            "valueText": "."
                                                        },
                                                        "name": {
                                                            "kind": "IdentifierName",
                                                            "fullStart": 805,
                                                            "fullEnd": 811,
                                                            "start": 805,
                                                            "end": 810,
                                                            "fullWidth": 6,
                                                            "width": 5,
                                                            "text": "index",
                                                            "value": "index",
                                                            "valueText": "index",
                                                            "hasTrailingTrivia": true,
                                                            "trailingTrivia": [
                                                                {
                                                                    "kind": "WhitespaceTrivia",
                                                                    "text": " "
                                                                }
                                                            ]
                                                        }
                                                    }
                                                },
                                                "operatorToken": {
                                                    "kind": "PlusToken",
                                                    "fullStart": 811,
                                                    "fullEnd": 813,
                                                    "start": 811,
                                                    "end": 812,
                                                    "fullWidth": 2,
                                                    "width": 1,
                                                    "text": "+",
                                                    "value": "+",
                                                    "valueText": "+",
                                                    "hasTrailingTrivia": true,
                                                    "trailingTrivia": [
                                                        {
                                                            "kind": "WhitespaceTrivia",
                                                            "text": " "
                                                        }
                                                    ]
                                                },
                                                "right": {
                                                    "kind": "StringLiteral",
                                                    "fullStart": 813,
                                                    "fullEnd": 826,
                                                    "start": 813,
                                                    "end": 825,
                                                    "fullWidth": 13,
                                                    "width": 12,
                                                    "text": "'. Actual: '",
                                                    "value": ". Actual: ",
                                                    "valueText": ". Actual: ",
                                                    "hasTrailingTrivia": true,
                                                    "trailingTrivia": [
                                                        {
                                                            "kind": "WhitespaceTrivia",
                                                            "text": " "
                                                        }
                                                    ]
                                                }
                                            },
                                            "operatorToken": {
                                                "kind": "PlusToken",
                                                "fullStart": 826,
                                                "fullEnd": 828,
                                                "start": 826,
                                                "end": 827,
                                                "fullWidth": 2,
                                                "width": 1,
                                                "text": "+",
                                                "value": "+",
                                                "valueText": "+",
                                                "hasTrailingTrivia": true,
                                                "trailingTrivia": [
                                                    {
                                                        "kind": "WhitespaceTrivia",
                                                        "text": " "
                                                    }
                                                ]
                                            },
                                            "right": {
                                                "kind": "MemberAccessExpression",
                                                "fullStart": 828,
                                                "fullEnd": 844,
                                                "start": 828,
                                                "end": 844,
                                                "fullWidth": 16,
                                                "width": 16,
                                                "expression": {
                                                    "kind": "IdentifierName",
                                                    "fullStart": 828,
                                                    "fullEnd": 838,
                                                    "start": 828,
                                                    "end": 838,
                                                    "fullWidth": 10,
                                                    "width": 10,
                                                    "text": "__executed",
                                                    "value": "__executed",
                                                    "valueText": "__executed"
                                                },
                                                "dotToken": {
                                                    "kind": "DotToken",
                                                    "fullStart": 838,
                                                    "fullEnd": 839,
                                                    "start": 838,
                                                    "end": 839,
                                                    "fullWidth": 1,
                                                    "width": 1,
                                                    "text": ".",
                                                    "value": ".",
                                                    "valueText": "."
                                                },
                                                "name": {
                                                    "kind": "IdentifierName",
                                                    "fullStart": 839,
                                                    "fullEnd": 844,
                                                    "start": 839,
                                                    "end": 844,
                                                    "fullWidth": 5,
                                                    "width": 5,
                                                    "text": "index",
                                                    "value": "index",
                                                    "valueText": "index"
                                                }
                                            }
                                        }
                                    ],
                                    "closeParenToken": {
                                        "kind": "CloseParenToken",
                                        "fullStart": 844,
                                        "fullEnd": 845,
                                        "start": 844,
                                        "end": 845,
                                        "fullWidth": 1,
                                        "width": 1,
                                        "text": ")",
                                        "value": ")",
                                        "valueText": ")"
                                    }
                                }
                            },
                            "semicolonToken": {
                                "kind": "SemicolonToken",
                                "fullStart": 845,
                                "fullEnd": 847,
                                "start": 845,
                                "end": 846,
                                "fullWidth": 2,
                                "width": 1,
                                "text": ";",
                                "value": ";",
                                "valueText": ";",
                                "hasTrailingTrivia": true,
                                "hasTrailingNewLine": true,
                                "trailingTrivia": [
                                    {
                                        "kind": "NewLineTrivia",
                                        "text": "\n"
                                    }
                                ]
                            }
                        }
                    ],
                    "closeBraceToken": {
                        "kind": "CloseBraceToken",
                        "fullStart": 847,
                        "fullEnd": 849,
                        "start": 847,
                        "end": 848,
                        "fullWidth": 2,
                        "width": 1,
                        "text": "}",
                        "value": "}",
                        "valueText": "}",
                        "hasTrailingTrivia": true,
                        "hasTrailingNewLine": true,
                        "trailingTrivia": [
                            {
                                "kind": "NewLineTrivia",
                                "text": "\n"
                            }
                        ]
                    }
                }
            },
            {
                "kind": "IfStatement",
                "fullStart": 849,
                "fullEnd": 1037,
                "start": 860,
                "end": 1036,
                "fullWidth": 188,
                "width": 176,
                "ifKeyword": {
                    "kind": "IfKeyword",
                    "fullStart": 849,
                    "fullEnd": 863,
                    "start": 860,
                    "end": 862,
                    "fullWidth": 14,
                    "width": 2,
                    "text": "if",
                    "value": "if",
                    "valueText": "if",
                    "hasLeadingTrivia": true,
                    "hasLeadingComment": true,
                    "hasLeadingNewLine": true,
                    "hasTrailingTrivia": true,
                    "leadingTrivia": [
                        {
                            "kind": "NewLineTrivia",
                            "text": "\n"
                        },
                        {
                            "kind": "SingleLineCommentTrivia",
                            "text": "//CHECK#3"
                        },
                        {
                            "kind": "NewLineTrivia",
                            "text": "\n"
                        }
                    ],
                    "trailingTrivia": [
                        {
                            "kind": "WhitespaceTrivia",
                            "text": " "
                        }
                    ]
                },
                "openParenToken": {
                    "kind": "OpenParenToken",
                    "fullStart": 863,
                    "fullEnd": 864,
                    "start": 863,
                    "end": 864,
                    "fullWidth": 1,
                    "width": 1,
                    "text": "(",
                    "value": "(",
                    "valueText": "("
                },
                "condition": {
                    "kind": "NotEqualsExpression",
                    "fullStart": 864,
                    "fullEnd": 901,
                    "start": 864,
                    "end": 901,
                    "fullWidth": 37,
                    "width": 37,
                    "left": {
                        "kind": "MemberAccessExpression",
                        "fullStart": 864,
                        "fullEnd": 881,
                        "start": 864,
                        "end": 880,
                        "fullWidth": 17,
                        "width": 16,
                        "expression": {
                            "kind": "IdentifierName",
                            "fullStart": 864,
                            "fullEnd": 874,
                            "start": 864,
                            "end": 874,
                            "fullWidth": 10,
                            "width": 10,
                            "text": "__executed",
                            "value": "__executed",
                            "valueText": "__executed"
                        },
                        "dotToken": {
                            "kind": "DotToken",
                            "fullStart": 874,
                            "fullEnd": 875,
                            "start": 874,
                            "end": 875,
                            "fullWidth": 1,
                            "width": 1,
                            "text": ".",
                            "value": ".",
                            "valueText": "."
                        },
                        "name": {
                            "kind": "IdentifierName",
                            "fullStart": 875,
                            "fullEnd": 881,
                            "start": 875,
                            "end": 880,
                            "fullWidth": 6,
                            "width": 5,
                            "text": "input",
                            "value": "input",
                            "valueText": "input",
                            "hasTrailingTrivia": true,
                            "trailingTrivia": [
                                {
                                    "kind": "WhitespaceTrivia",
                                    "text": " "
                                }
                            ]
                        }
                    },
                    "operatorToken": {
                        "kind": "ExclamationEqualsEqualsToken",
                        "fullStart": 881,
                        "fullEnd": 885,
                        "start": 881,
                        "end": 884,
                        "fullWidth": 4,
                        "width": 3,
                        "text": "!==",
                        "value": "!==",
                        "valueText": "!==",
                        "hasTrailingTrivia": true,
                        "trailingTrivia": [
                            {
                                "kind": "WhitespaceTrivia",
                                "text": " "
                            }
                        ]
                    },
                    "right": {
                        "kind": "MemberAccessExpression",
                        "fullStart": 885,
                        "fullEnd": 901,
                        "start": 885,
                        "end": 901,
                        "fullWidth": 16,
                        "width": 16,
                        "expression": {
                            "kind": "IdentifierName",
                            "fullStart": 885,
                            "fullEnd": 895,
                            "start": 885,
                            "end": 895,
                            "fullWidth": 10,
                            "width": 10,
                            "text": "__expected",
                            "value": "__expected",
                            "valueText": "__expected"
                        },
                        "dotToken": {
                            "kind": "DotToken",
                            "fullStart": 895,
                            "fullEnd": 896,
                            "start": 895,
                            "end": 896,
                            "fullWidth": 1,
                            "width": 1,
                            "text": ".",
                            "value": ".",
                            "valueText": "."
                        },
                        "name": {
                            "kind": "IdentifierName",
                            "fullStart": 896,
                            "fullEnd": 901,
                            "start": 896,
                            "end": 901,
                            "fullWidth": 5,
                            "width": 5,
                            "text": "input",
                            "value": "input",
                            "valueText": "input"
                        }
                    }
                },
                "closeParenToken": {
                    "kind": "CloseParenToken",
                    "fullStart": 901,
                    "fullEnd": 903,
                    "start": 901,
                    "end": 902,
                    "fullWidth": 2,
                    "width": 1,
                    "text": ")",
                    "value": ")",
                    "valueText": ")",
                    "hasTrailingTrivia": true,
                    "trailingTrivia": [
                        {
                            "kind": "WhitespaceTrivia",
                            "text": " "
                        }
                    ]
                },
                "statement": {
                    "kind": "Block",
                    "fullStart": 903,
                    "fullEnd": 1037,
                    "start": 903,
                    "end": 1036,
                    "fullWidth": 134,
                    "width": 133,
                    "openBraceToken": {
                        "kind": "OpenBraceToken",
                        "fullStart": 903,
                        "fullEnd": 905,
                        "start": 903,
                        "end": 904,
                        "fullWidth": 2,
                        "width": 1,
                        "text": "{",
                        "value": "{",
                        "valueText": "{",
                        "hasTrailingTrivia": true,
                        "hasTrailingNewLine": true,
                        "trailingTrivia": [
                            {
                                "kind": "NewLineTrivia",
                                "text": "\n"
                            }
                        ]
                    },
                    "statements": [
                        {
                            "kind": "ExpressionStatement",
                            "fullStart": 905,
                            "fullEnd": 1035,
                            "start": 906,
                            "end": 1034,
                            "fullWidth": 130,
                            "width": 128,
                            "expression": {
                                "kind": "InvocationExpression",
                                "fullStart": 905,
                                "fullEnd": 1033,
                                "start": 906,
                                "end": 1033,
                                "fullWidth": 128,
                                "width": 127,
                                "expression": {
                                    "kind": "IdentifierName",
                                    "fullStart": 905,
                                    "fullEnd": 912,
                                    "start": 906,
                                    "end": 912,
                                    "fullWidth": 7,
                                    "width": 6,
                                    "text": "$ERROR",
                                    "value": "$ERROR",
                                    "valueText": "$ERROR",
                                    "hasLeadingTrivia": true,
                                    "leadingTrivia": [
                                        {
                                            "kind": "WhitespaceTrivia",
                                            "text": "\t"
                                        }
                                    ]
                                },
                                "argumentList": {
                                    "kind": "ArgumentList",
                                    "fullStart": 912,
                                    "fullEnd": 1033,
                                    "start": 912,
                                    "end": 1033,
                                    "fullWidth": 121,
                                    "width": 121,
                                    "openParenToken": {
                                        "kind": "OpenParenToken",
                                        "fullStart": 912,
                                        "fullEnd": 913,
                                        "start": 912,
                                        "end": 913,
                                        "fullWidth": 1,
                                        "width": 1,
                                        "text": "(",
                                        "value": "(",
                                        "valueText": "("
                                    },
                                    "arguments": [
                                        {
                                            "kind": "AddExpression",
                                            "fullStart": 913,
                                            "fullEnd": 1032,
                                            "start": 913,
                                            "end": 1032,
                                            "fullWidth": 119,
                                            "width": 119,
                                            "left": {
                                                "kind": "AddExpression",
                                                "fullStart": 913,
                                                "fullEnd": 1014,
                                                "start": 913,
                                                "end": 1013,
                                                "fullWidth": 101,
                                                "width": 100,
                                                "left": {
                                                    "kind": "AddExpression",
                                                    "fullStart": 913,
                                                    "fullEnd": 999,
                                                    "start": 913,
                                                    "end": 998,
                                                    "fullWidth": 86,
                                                    "width": 85,
                                                    "left": {
                                                        "kind": "StringLiteral",
                                                        "fullStart": 913,
                                                        "fullEnd": 980,
                                                        "start": 913,
                                                        "end": 979,
                                                        "fullWidth": 67,
                                                        "width": 66,
                                                        "text": "'#3: __executed = /x?ay?bz?c/.exec(\"abcd\"); __executed.input === '",
                                                        "value": "#3: __executed = /x?ay?bz?c/.exec(\"abcd\"); __executed.input === ",
                                                        "valueText": "#3: __executed = /x?ay?bz?c/.exec(\"abcd\"); __executed.input === ",
                                                        "hasTrailingTrivia": true,
                                                        "trailingTrivia": [
                                                            {
                                                                "kind": "WhitespaceTrivia",
                                                                "text": " "
                                                            }
                                                        ]
                                                    },
                                                    "operatorToken": {
                                                        "kind": "PlusToken",
                                                        "fullStart": 980,
                                                        "fullEnd": 982,
                                                        "start": 980,
                                                        "end": 981,
                                                        "fullWidth": 2,
                                                        "width": 1,
                                                        "text": "+",
                                                        "value": "+",
                                                        "valueText": "+",
                                                        "hasTrailingTrivia": true,
                                                        "trailingTrivia": [
                                                            {
                                                                "kind": "WhitespaceTrivia",
                                                                "text": " "
                                                            }
                                                        ]
                                                    },
                                                    "right": {
                                                        "kind": "MemberAccessExpression",
                                                        "fullStart": 982,
                                                        "fullEnd": 999,
                                                        "start": 982,
                                                        "end": 998,
                                                        "fullWidth": 17,
                                                        "width": 16,
                                                        "expression": {
                                                            "kind": "IdentifierName",
                                                            "fullStart": 982,
                                                            "fullEnd": 992,
                                                            "start": 982,
                                                            "end": 992,
                                                            "fullWidth": 10,
                                                            "width": 10,
                                                            "text": "__expected",
                                                            "value": "__expected",
                                                            "valueText": "__expected"
                                                        },
                                                        "dotToken": {
                                                            "kind": "DotToken",
                                                            "fullStart": 992,
                                                            "fullEnd": 993,
                                                            "start": 992,
                                                            "end": 993,
                                                            "fullWidth": 1,
                                                            "width": 1,
                                                            "text": ".",
                                                            "value": ".",
                                                            "valueText": "."
                                                        },
                                                        "name": {
                                                            "kind": "IdentifierName",
                                                            "fullStart": 993,
                                                            "fullEnd": 999,
                                                            "start": 993,
                                                            "end": 998,
                                                            "fullWidth": 6,
                                                            "width": 5,
                                                            "text": "input",
                                                            "value": "input",
                                                            "valueText": "input",
                                                            "hasTrailingTrivia": true,
                                                            "trailingTrivia": [
                                                                {
                                                                    "kind": "WhitespaceTrivia",
                                                                    "text": " "
                                                                }
                                                            ]
                                                        }
                                                    }
                                                },
                                                "operatorToken": {
                                                    "kind": "PlusToken",
                                                    "fullStart": 999,
                                                    "fullEnd": 1001,
                                                    "start": 999,
                                                    "end": 1000,
                                                    "fullWidth": 2,
                                                    "width": 1,
                                                    "text": "+",
                                                    "value": "+",
                                                    "valueText": "+",
                                                    "hasTrailingTrivia": true,
                                                    "trailingTrivia": [
                                                        {
                                                            "kind": "WhitespaceTrivia",
                                                            "text": " "
                                                        }
                                                    ]
                                                },
                                                "right": {
                                                    "kind": "StringLiteral",
                                                    "fullStart": 1001,
                                                    "fullEnd": 1014,
                                                    "start": 1001,
                                                    "end": 1013,
                                                    "fullWidth": 13,
                                                    "width": 12,
                                                    "text": "'. Actual: '",
                                                    "value": ". Actual: ",
                                                    "valueText": ". Actual: ",
                                                    "hasTrailingTrivia": true,
                                                    "trailingTrivia": [
                                                        {
                                                            "kind": "WhitespaceTrivia",
                                                            "text": " "
                                                        }
                                                    ]
                                                }
                                            },
                                            "operatorToken": {
                                                "kind": "PlusToken",
                                                "fullStart": 1014,
                                                "fullEnd": 1016,
                                                "start": 1014,
                                                "end": 1015,
                                                "fullWidth": 2,
                                                "width": 1,
                                                "text": "+",
                                                "value": "+",
                                                "valueText": "+",
                                                "hasTrailingTrivia": true,
                                                "trailingTrivia": [
                                                    {
                                                        "kind": "WhitespaceTrivia",
                                                        "text": " "
                                                    }
                                                ]
                                            },
                                            "right": {
                                                "kind": "MemberAccessExpression",
                                                "fullStart": 1016,
                                                "fullEnd": 1032,
                                                "start": 1016,
                                                "end": 1032,
                                                "fullWidth": 16,
                                                "width": 16,
                                                "expression": {
                                                    "kind": "IdentifierName",
                                                    "fullStart": 1016,
                                                    "fullEnd": 1026,
                                                    "start": 1016,
                                                    "end": 1026,
                                                    "fullWidth": 10,
                                                    "width": 10,
                                                    "text": "__executed",
                                                    "value": "__executed",
                                                    "valueText": "__executed"
                                                },
                                                "dotToken": {
                                                    "kind": "DotToken",
                                                    "fullStart": 1026,
                                                    "fullEnd": 1027,
                                                    "start": 1026,
                                                    "end": 1027,
                                                    "fullWidth": 1,
                                                    "width": 1,
                                                    "text": ".",
                                                    "value": ".",
                                                    "valueText": "."
                                                },
                                                "name": {
                                                    "kind": "IdentifierName",
                                                    "fullStart": 1027,
                                                    "fullEnd": 1032,
                                                    "start": 1027,
                                                    "end": 1032,
                                                    "fullWidth": 5,
                                                    "width": 5,
                                                    "text": "input",
                                                    "value": "input",
                                                    "valueText": "input"
                                                }
                                            }
                                        }
                                    ],
                                    "closeParenToken": {
                                        "kind": "CloseParenToken",
                                        "fullStart": 1032,
                                        "fullEnd": 1033,
                                        "start": 1032,
                                        "end": 1033,
                                        "fullWidth": 1,
                                        "width": 1,
                                        "text": ")",
                                        "value": ")",
                                        "valueText": ")"
                                    }
                                }
                            },
                            "semicolonToken": {
                                "kind": "SemicolonToken",
                                "fullStart": 1033,
                                "fullEnd": 1035,
                                "start": 1033,
                                "end": 1034,
                                "fullWidth": 2,
                                "width": 1,
                                "text": ";",
                                "value": ";",
                                "valueText": ";",
                                "hasTrailingTrivia": true,
                                "hasTrailingNewLine": true,
                                "trailingTrivia": [
                                    {
                                        "kind": "NewLineTrivia",
                                        "text": "\n"
                                    }
                                ]
                            }
                        }
                    ],
                    "closeBraceToken": {
                        "kind": "CloseBraceToken",
                        "fullStart": 1035,
                        "fullEnd": 1037,
                        "start": 1035,
                        "end": 1036,
                        "fullWidth": 2,
                        "width": 1,
                        "text": "}",
                        "value": "}",
                        "valueText": "}",
                        "hasTrailingTrivia": true,
                        "hasTrailingNewLine": true,
                        "trailingTrivia": [
                            {
                                "kind": "NewLineTrivia",
                                "text": "\n"
                            }
                        ]
                    }
                }
            },
            {
                "kind": "ForStatement",
                "fullStart": 1037,
                "fullEnd": 1296,
                "start": 1048,
                "end": 1295,
                "fullWidth": 259,
                "width": 247,
                "forKeyword": {
                    "kind": "ForKeyword",
                    "fullStart": 1037,
                    "fullEnd": 1051,
                    "start": 1048,
                    "end": 1051,
                    "fullWidth": 14,
                    "width": 3,
                    "text": "for",
                    "value": "for",
                    "valueText": "for",
                    "hasLeadingTrivia": true,
                    "hasLeadingComment": true,
                    "hasLeadingNewLine": true,
                    "leadingTrivia": [
                        {
                            "kind": "NewLineTrivia",
                            "text": "\n"
                        },
                        {
                            "kind": "SingleLineCommentTrivia",
                            "text": "//CHECK#4"
                        },
                        {
                            "kind": "NewLineTrivia",
                            "text": "\n"
                        }
                    ]
                },
                "openParenToken": {
                    "kind": "OpenParenToken",
                    "fullStart": 1051,
                    "fullEnd": 1052,
                    "start": 1051,
                    "end": 1052,
                    "fullWidth": 1,
                    "width": 1,
                    "text": "(",
                    "value": "(",
                    "valueText": "("
                },
                "variableDeclaration": {
                    "kind": "VariableDeclaration",
                    "fullStart": 1052,
                    "fullEnd": 1063,
                    "start": 1052,
                    "end": 1063,
                    "fullWidth": 11,
                    "width": 11,
                    "varKeyword": {
                        "kind": "VarKeyword",
                        "fullStart": 1052,
                        "fullEnd": 1056,
                        "start": 1052,
                        "end": 1055,
                        "fullWidth": 4,
                        "width": 3,
                        "text": "var",
                        "value": "var",
                        "valueText": "var",
                        "hasTrailingTrivia": true,
                        "trailingTrivia": [
                            {
                                "kind": "WhitespaceTrivia",
                                "text": " "
                            }
                        ]
                    },
                    "variableDeclarators": [
                        {
                            "kind": "VariableDeclarator",
                            "fullStart": 1056,
                            "fullEnd": 1063,
                            "start": 1056,
                            "end": 1063,
                            "fullWidth": 7,
<<<<<<< HEAD
                            "width": 7,
                            "identifier": {
=======
                            "propertyName": {
>>>>>>> 85e84683
                                "kind": "IdentifierName",
                                "fullStart": 1056,
                                "fullEnd": 1061,
                                "start": 1056,
                                "end": 1061,
                                "fullWidth": 5,
                                "width": 5,
                                "text": "index",
                                "value": "index",
                                "valueText": "index"
                            },
                            "equalsValueClause": {
                                "kind": "EqualsValueClause",
                                "fullStart": 1061,
                                "fullEnd": 1063,
                                "start": 1061,
                                "end": 1063,
                                "fullWidth": 2,
                                "width": 2,
                                "equalsToken": {
                                    "kind": "EqualsToken",
                                    "fullStart": 1061,
                                    "fullEnd": 1062,
                                    "start": 1061,
                                    "end": 1062,
                                    "fullWidth": 1,
                                    "width": 1,
                                    "text": "=",
                                    "value": "=",
                                    "valueText": "="
                                },
                                "value": {
                                    "kind": "NumericLiteral",
                                    "fullStart": 1062,
                                    "fullEnd": 1063,
                                    "start": 1062,
                                    "end": 1063,
                                    "fullWidth": 1,
                                    "width": 1,
                                    "text": "0",
                                    "value": 0,
                                    "valueText": "0"
                                }
                            }
                        }
                    ]
                },
                "firstSemicolonToken": {
                    "kind": "SemicolonToken",
                    "fullStart": 1063,
                    "fullEnd": 1065,
                    "start": 1063,
                    "end": 1064,
                    "fullWidth": 2,
                    "width": 1,
                    "text": ";",
                    "value": ";",
                    "valueText": ";",
                    "hasTrailingTrivia": true,
                    "trailingTrivia": [
                        {
                            "kind": "WhitespaceTrivia",
                            "text": " "
                        }
                    ]
                },
                "condition": {
                    "kind": "LessThanExpression",
                    "fullStart": 1065,
                    "fullEnd": 1088,
                    "start": 1065,
                    "end": 1088,
                    "fullWidth": 23,
                    "width": 23,
                    "left": {
                        "kind": "IdentifierName",
                        "fullStart": 1065,
                        "fullEnd": 1070,
                        "start": 1065,
                        "end": 1070,
                        "fullWidth": 5,
                        "width": 5,
                        "text": "index",
                        "value": "index",
                        "valueText": "index"
                    },
                    "operatorToken": {
                        "kind": "LessThanToken",
                        "fullStart": 1070,
                        "fullEnd": 1071,
                        "start": 1070,
                        "end": 1071,
                        "fullWidth": 1,
                        "width": 1,
                        "text": "<",
                        "value": "<",
                        "valueText": "<"
                    },
                    "right": {
                        "kind": "MemberAccessExpression",
                        "fullStart": 1071,
                        "fullEnd": 1088,
                        "start": 1071,
                        "end": 1088,
                        "fullWidth": 17,
                        "width": 17,
                        "expression": {
                            "kind": "IdentifierName",
                            "fullStart": 1071,
                            "fullEnd": 1081,
                            "start": 1071,
                            "end": 1081,
                            "fullWidth": 10,
                            "width": 10,
                            "text": "__expected",
                            "value": "__expected",
                            "valueText": "__expected"
                        },
                        "dotToken": {
                            "kind": "DotToken",
                            "fullStart": 1081,
                            "fullEnd": 1082,
                            "start": 1081,
                            "end": 1082,
                            "fullWidth": 1,
                            "width": 1,
                            "text": ".",
                            "value": ".",
                            "valueText": "."
                        },
                        "name": {
                            "kind": "IdentifierName",
                            "fullStart": 1082,
                            "fullEnd": 1088,
                            "start": 1082,
                            "end": 1088,
                            "fullWidth": 6,
                            "width": 6,
                            "text": "length",
                            "value": "length",
                            "valueText": "length"
                        }
                    }
                },
                "secondSemicolonToken": {
                    "kind": "SemicolonToken",
                    "fullStart": 1088,
                    "fullEnd": 1090,
                    "start": 1088,
                    "end": 1089,
                    "fullWidth": 2,
                    "width": 1,
                    "text": ";",
                    "value": ";",
                    "valueText": ";",
                    "hasTrailingTrivia": true,
                    "trailingTrivia": [
                        {
                            "kind": "WhitespaceTrivia",
                            "text": " "
                        }
                    ]
                },
                "incrementor": {
                    "kind": "PostIncrementExpression",
                    "fullStart": 1090,
                    "fullEnd": 1097,
                    "start": 1090,
                    "end": 1097,
                    "fullWidth": 7,
                    "width": 7,
                    "operand": {
                        "kind": "IdentifierName",
                        "fullStart": 1090,
                        "fullEnd": 1095,
                        "start": 1090,
                        "end": 1095,
                        "fullWidth": 5,
                        "width": 5,
                        "text": "index",
                        "value": "index",
                        "valueText": "index"
                    },
                    "operatorToken": {
                        "kind": "PlusPlusToken",
                        "fullStart": 1095,
                        "fullEnd": 1097,
                        "start": 1095,
                        "end": 1097,
                        "fullWidth": 2,
                        "width": 2,
                        "text": "++",
                        "value": "++",
                        "valueText": "++"
                    }
                },
                "closeParenToken": {
                    "kind": "CloseParenToken",
                    "fullStart": 1097,
                    "fullEnd": 1099,
                    "start": 1097,
                    "end": 1098,
                    "fullWidth": 2,
                    "width": 1,
                    "text": ")",
                    "value": ")",
                    "valueText": ")",
                    "hasTrailingTrivia": true,
                    "trailingTrivia": [
                        {
                            "kind": "WhitespaceTrivia",
                            "text": " "
                        }
                    ]
                },
                "statement": {
                    "kind": "Block",
                    "fullStart": 1099,
                    "fullEnd": 1296,
                    "start": 1099,
                    "end": 1295,
                    "fullWidth": 197,
                    "width": 196,
                    "openBraceToken": {
                        "kind": "OpenBraceToken",
                        "fullStart": 1099,
                        "fullEnd": 1101,
                        "start": 1099,
                        "end": 1100,
                        "fullWidth": 2,
                        "width": 1,
                        "text": "{",
                        "value": "{",
                        "valueText": "{",
                        "hasTrailingTrivia": true,
                        "hasTrailingNewLine": true,
                        "trailingTrivia": [
                            {
                                "kind": "NewLineTrivia",
                                "text": "\n"
                            }
                        ]
                    },
                    "statements": [
                        {
                            "kind": "IfStatement",
                            "fullStart": 1101,
                            "fullEnd": 1294,
                            "start": 1102,
                            "end": 1293,
                            "fullWidth": 193,
                            "width": 191,
                            "ifKeyword": {
                                "kind": "IfKeyword",
                                "fullStart": 1101,
                                "fullEnd": 1105,
                                "start": 1102,
                                "end": 1104,
                                "fullWidth": 4,
                                "width": 2,
                                "text": "if",
                                "value": "if",
                                "valueText": "if",
                                "hasLeadingTrivia": true,
                                "hasTrailingTrivia": true,
                                "leadingTrivia": [
                                    {
                                        "kind": "WhitespaceTrivia",
                                        "text": "\t"
                                    }
                                ],
                                "trailingTrivia": [
                                    {
                                        "kind": "WhitespaceTrivia",
                                        "text": " "
                                    }
                                ]
                            },
                            "openParenToken": {
                                "kind": "OpenParenToken",
                                "fullStart": 1105,
                                "fullEnd": 1106,
                                "start": 1105,
                                "end": 1106,
                                "fullWidth": 1,
                                "width": 1,
                                "text": "(",
                                "value": "(",
                                "valueText": "("
                            },
                            "condition": {
                                "kind": "NotEqualsExpression",
                                "fullStart": 1106,
                                "fullEnd": 1145,
                                "start": 1106,
                                "end": 1145,
                                "fullWidth": 39,
                                "width": 39,
                                "left": {
                                    "kind": "ElementAccessExpression",
                                    "fullStart": 1106,
                                    "fullEnd": 1124,
                                    "start": 1106,
                                    "end": 1123,
                                    "fullWidth": 18,
                                    "width": 17,
                                    "expression": {
                                        "kind": "IdentifierName",
                                        "fullStart": 1106,
                                        "fullEnd": 1116,
                                        "start": 1106,
                                        "end": 1116,
                                        "fullWidth": 10,
                                        "width": 10,
                                        "text": "__executed",
                                        "value": "__executed",
                                        "valueText": "__executed"
                                    },
                                    "openBracketToken": {
                                        "kind": "OpenBracketToken",
                                        "fullStart": 1116,
                                        "fullEnd": 1117,
                                        "start": 1116,
                                        "end": 1117,
                                        "fullWidth": 1,
                                        "width": 1,
                                        "text": "[",
                                        "value": "[",
                                        "valueText": "["
                                    },
                                    "argumentExpression": {
                                        "kind": "IdentifierName",
                                        "fullStart": 1117,
                                        "fullEnd": 1122,
                                        "start": 1117,
                                        "end": 1122,
                                        "fullWidth": 5,
                                        "width": 5,
                                        "text": "index",
                                        "value": "index",
                                        "valueText": "index"
                                    },
                                    "closeBracketToken": {
                                        "kind": "CloseBracketToken",
                                        "fullStart": 1122,
                                        "fullEnd": 1124,
                                        "start": 1122,
                                        "end": 1123,
                                        "fullWidth": 2,
                                        "width": 1,
                                        "text": "]",
                                        "value": "]",
                                        "valueText": "]",
                                        "hasTrailingTrivia": true,
                                        "trailingTrivia": [
                                            {
                                                "kind": "WhitespaceTrivia",
                                                "text": " "
                                            }
                                        ]
                                    }
                                },
                                "operatorToken": {
                                    "kind": "ExclamationEqualsEqualsToken",
                                    "fullStart": 1124,
                                    "fullEnd": 1128,
                                    "start": 1124,
                                    "end": 1127,
                                    "fullWidth": 4,
                                    "width": 3,
                                    "text": "!==",
                                    "value": "!==",
                                    "valueText": "!==",
                                    "hasTrailingTrivia": true,
                                    "trailingTrivia": [
                                        {
                                            "kind": "WhitespaceTrivia",
                                            "text": " "
                                        }
                                    ]
                                },
                                "right": {
                                    "kind": "ElementAccessExpression",
                                    "fullStart": 1128,
                                    "fullEnd": 1145,
                                    "start": 1128,
                                    "end": 1145,
                                    "fullWidth": 17,
                                    "width": 17,
                                    "expression": {
                                        "kind": "IdentifierName",
                                        "fullStart": 1128,
                                        "fullEnd": 1138,
                                        "start": 1128,
                                        "end": 1138,
                                        "fullWidth": 10,
                                        "width": 10,
                                        "text": "__expected",
                                        "value": "__expected",
                                        "valueText": "__expected"
                                    },
                                    "openBracketToken": {
                                        "kind": "OpenBracketToken",
                                        "fullStart": 1138,
                                        "fullEnd": 1139,
                                        "start": 1138,
                                        "end": 1139,
                                        "fullWidth": 1,
                                        "width": 1,
                                        "text": "[",
                                        "value": "[",
                                        "valueText": "["
                                    },
                                    "argumentExpression": {
                                        "kind": "IdentifierName",
                                        "fullStart": 1139,
                                        "fullEnd": 1144,
                                        "start": 1139,
                                        "end": 1144,
                                        "fullWidth": 5,
                                        "width": 5,
                                        "text": "index",
                                        "value": "index",
                                        "valueText": "index"
                                    },
                                    "closeBracketToken": {
                                        "kind": "CloseBracketToken",
                                        "fullStart": 1144,
                                        "fullEnd": 1145,
                                        "start": 1144,
                                        "end": 1145,
                                        "fullWidth": 1,
                                        "width": 1,
                                        "text": "]",
                                        "value": "]",
                                        "valueText": "]"
                                    }
                                }
                            },
                            "closeParenToken": {
                                "kind": "CloseParenToken",
                                "fullStart": 1145,
                                "fullEnd": 1147,
                                "start": 1145,
                                "end": 1146,
                                "fullWidth": 2,
                                "width": 1,
                                "text": ")",
                                "value": ")",
                                "valueText": ")",
                                "hasTrailingTrivia": true,
                                "trailingTrivia": [
                                    {
                                        "kind": "WhitespaceTrivia",
                                        "text": " "
                                    }
                                ]
                            },
                            "statement": {
                                "kind": "Block",
                                "fullStart": 1147,
                                "fullEnd": 1294,
                                "start": 1147,
                                "end": 1293,
                                "fullWidth": 147,
                                "width": 146,
                                "openBraceToken": {
                                    "kind": "OpenBraceToken",
                                    "fullStart": 1147,
                                    "fullEnd": 1149,
                                    "start": 1147,
                                    "end": 1148,
                                    "fullWidth": 2,
                                    "width": 1,
                                    "text": "{",
                                    "value": "{",
                                    "valueText": "{",
                                    "hasTrailingTrivia": true,
                                    "hasTrailingNewLine": true,
                                    "trailingTrivia": [
                                        {
                                            "kind": "NewLineTrivia",
                                            "text": "\n"
                                        }
                                    ]
                                },
                                "statements": [
                                    {
                                        "kind": "ExpressionStatement",
                                        "fullStart": 1149,
                                        "fullEnd": 1291,
                                        "start": 1151,
                                        "end": 1290,
                                        "fullWidth": 142,
                                        "width": 139,
                                        "expression": {
                                            "kind": "InvocationExpression",
                                            "fullStart": 1149,
                                            "fullEnd": 1289,
                                            "start": 1151,
                                            "end": 1289,
                                            "fullWidth": 140,
                                            "width": 138,
                                            "expression": {
                                                "kind": "IdentifierName",
                                                "fullStart": 1149,
                                                "fullEnd": 1157,
                                                "start": 1151,
                                                "end": 1157,
                                                "fullWidth": 8,
                                                "width": 6,
                                                "text": "$ERROR",
                                                "value": "$ERROR",
                                                "valueText": "$ERROR",
                                                "hasLeadingTrivia": true,
                                                "leadingTrivia": [
                                                    {
                                                        "kind": "WhitespaceTrivia",
                                                        "text": "\t\t"
                                                    }
                                                ]
                                            },
                                            "argumentList": {
                                                "kind": "ArgumentList",
                                                "fullStart": 1157,
                                                "fullEnd": 1289,
                                                "start": 1157,
                                                "end": 1289,
                                                "fullWidth": 132,
                                                "width": 132,
                                                "openParenToken": {
                                                    "kind": "OpenParenToken",
                                                    "fullStart": 1157,
                                                    "fullEnd": 1158,
                                                    "start": 1157,
                                                    "end": 1158,
                                                    "fullWidth": 1,
                                                    "width": 1,
                                                    "text": "(",
                                                    "value": "(",
                                                    "valueText": "("
                                                },
                                                "arguments": [
                                                    {
                                                        "kind": "AddExpression",
                                                        "fullStart": 1158,
                                                        "fullEnd": 1288,
                                                        "start": 1158,
                                                        "end": 1288,
                                                        "fullWidth": 130,
                                                        "width": 130,
                                                        "left": {
                                                            "kind": "AddExpression",
                                                            "fullStart": 1158,
                                                            "fullEnd": 1269,
                                                            "start": 1158,
                                                            "end": 1268,
                                                            "fullWidth": 111,
                                                            "width": 110,
                                                            "left": {
                                                                "kind": "AddExpression",
                                                                "fullStart": 1158,
                                                                "fullEnd": 1254,
                                                                "start": 1158,
                                                                "end": 1253,
                                                                "fullWidth": 96,
                                                                "width": 95,
                                                                "left": {
                                                                    "kind": "AddExpression",
                                                                    "fullStart": 1158,
                                                                    "fullEnd": 1234,
                                                                    "start": 1158,
                                                                    "end": 1233,
                                                                    "fullWidth": 76,
                                                                    "width": 75,
                                                                    "left": {
                                                                        "kind": "AddExpression",
                                                                        "fullStart": 1158,
                                                                        "fullEnd": 1223,
                                                                        "start": 1158,
                                                                        "end": 1222,
                                                                        "fullWidth": 65,
                                                                        "width": 64,
                                                                        "left": {
                                                                            "kind": "StringLiteral",
                                                                            "fullStart": 1158,
                                                                            "fullEnd": 1215,
                                                                            "start": 1158,
                                                                            "end": 1214,
                                                                            "fullWidth": 57,
                                                                            "width": 56,
                                                                            "text": "'#4: __executed = /x?ay?bz?c/.exec(\"abcd\"); __executed['",
                                                                            "value": "#4: __executed = /x?ay?bz?c/.exec(\"abcd\"); __executed[",
                                                                            "valueText": "#4: __executed = /x?ay?bz?c/.exec(\"abcd\"); __executed[",
                                                                            "hasTrailingTrivia": true,
                                                                            "trailingTrivia": [
                                                                                {
                                                                                    "kind": "WhitespaceTrivia",
                                                                                    "text": " "
                                                                                }
                                                                            ]
                                                                        },
                                                                        "operatorToken": {
                                                                            "kind": "PlusToken",
                                                                            "fullStart": 1215,
                                                                            "fullEnd": 1217,
                                                                            "start": 1215,
                                                                            "end": 1216,
                                                                            "fullWidth": 2,
                                                                            "width": 1,
                                                                            "text": "+",
                                                                            "value": "+",
                                                                            "valueText": "+",
                                                                            "hasTrailingTrivia": true,
                                                                            "trailingTrivia": [
                                                                                {
                                                                                    "kind": "WhitespaceTrivia",
                                                                                    "text": " "
                                                                                }
                                                                            ]
                                                                        },
                                                                        "right": {
                                                                            "kind": "IdentifierName",
                                                                            "fullStart": 1217,
                                                                            "fullEnd": 1223,
                                                                            "start": 1217,
                                                                            "end": 1222,
                                                                            "fullWidth": 6,
                                                                            "width": 5,
                                                                            "text": "index",
                                                                            "value": "index",
                                                                            "valueText": "index",
                                                                            "hasTrailingTrivia": true,
                                                                            "trailingTrivia": [
                                                                                {
                                                                                    "kind": "WhitespaceTrivia",
                                                                                    "text": " "
                                                                                }
                                                                            ]
                                                                        }
                                                                    },
                                                                    "operatorToken": {
                                                                        "kind": "PlusToken",
                                                                        "fullStart": 1223,
                                                                        "fullEnd": 1225,
                                                                        "start": 1223,
                                                                        "end": 1224,
                                                                        "fullWidth": 2,
                                                                        "width": 1,
                                                                        "text": "+",
                                                                        "value": "+",
                                                                        "valueText": "+",
                                                                        "hasTrailingTrivia": true,
                                                                        "trailingTrivia": [
                                                                            {
                                                                                "kind": "WhitespaceTrivia",
                                                                                "text": " "
                                                                            }
                                                                        ]
                                                                    },
                                                                    "right": {
                                                                        "kind": "StringLiteral",
                                                                        "fullStart": 1225,
                                                                        "fullEnd": 1234,
                                                                        "start": 1225,
                                                                        "end": 1233,
                                                                        "fullWidth": 9,
                                                                        "width": 8,
                                                                        "text": "'] === '",
                                                                        "value": "] === ",
                                                                        "valueText": "] === ",
                                                                        "hasTrailingTrivia": true,
                                                                        "trailingTrivia": [
                                                                            {
                                                                                "kind": "WhitespaceTrivia",
                                                                                "text": " "
                                                                            }
                                                                        ]
                                                                    }
                                                                },
                                                                "operatorToken": {
                                                                    "kind": "PlusToken",
                                                                    "fullStart": 1234,
                                                                    "fullEnd": 1236,
                                                                    "start": 1234,
                                                                    "end": 1235,
                                                                    "fullWidth": 2,
                                                                    "width": 1,
                                                                    "text": "+",
                                                                    "value": "+",
                                                                    "valueText": "+",
                                                                    "hasTrailingTrivia": true,
                                                                    "trailingTrivia": [
                                                                        {
                                                                            "kind": "WhitespaceTrivia",
                                                                            "text": " "
                                                                        }
                                                                    ]
                                                                },
                                                                "right": {
                                                                    "kind": "ElementAccessExpression",
                                                                    "fullStart": 1236,
                                                                    "fullEnd": 1254,
                                                                    "start": 1236,
                                                                    "end": 1253,
                                                                    "fullWidth": 18,
                                                                    "width": 17,
                                                                    "expression": {
                                                                        "kind": "IdentifierName",
                                                                        "fullStart": 1236,
                                                                        "fullEnd": 1246,
                                                                        "start": 1236,
                                                                        "end": 1246,
                                                                        "fullWidth": 10,
                                                                        "width": 10,
                                                                        "text": "__expected",
                                                                        "value": "__expected",
                                                                        "valueText": "__expected"
                                                                    },
                                                                    "openBracketToken": {
                                                                        "kind": "OpenBracketToken",
                                                                        "fullStart": 1246,
                                                                        "fullEnd": 1247,
                                                                        "start": 1246,
                                                                        "end": 1247,
                                                                        "fullWidth": 1,
                                                                        "width": 1,
                                                                        "text": "[",
                                                                        "value": "[",
                                                                        "valueText": "["
                                                                    },
                                                                    "argumentExpression": {
                                                                        "kind": "IdentifierName",
                                                                        "fullStart": 1247,
                                                                        "fullEnd": 1252,
                                                                        "start": 1247,
                                                                        "end": 1252,
                                                                        "fullWidth": 5,
                                                                        "width": 5,
                                                                        "text": "index",
                                                                        "value": "index",
                                                                        "valueText": "index"
                                                                    },
                                                                    "closeBracketToken": {
                                                                        "kind": "CloseBracketToken",
                                                                        "fullStart": 1252,
                                                                        "fullEnd": 1254,
                                                                        "start": 1252,
                                                                        "end": 1253,
                                                                        "fullWidth": 2,
                                                                        "width": 1,
                                                                        "text": "]",
                                                                        "value": "]",
                                                                        "valueText": "]",
                                                                        "hasTrailingTrivia": true,
                                                                        "trailingTrivia": [
                                                                            {
                                                                                "kind": "WhitespaceTrivia",
                                                                                "text": " "
                                                                            }
                                                                        ]
                                                                    }
                                                                }
                                                            },
                                                            "operatorToken": {
                                                                "kind": "PlusToken",
                                                                "fullStart": 1254,
                                                                "fullEnd": 1256,
                                                                "start": 1254,
                                                                "end": 1255,
                                                                "fullWidth": 2,
                                                                "width": 1,
                                                                "text": "+",
                                                                "value": "+",
                                                                "valueText": "+",
                                                                "hasTrailingTrivia": true,
                                                                "trailingTrivia": [
                                                                    {
                                                                        "kind": "WhitespaceTrivia",
                                                                        "text": " "
                                                                    }
                                                                ]
                                                            },
                                                            "right": {
                                                                "kind": "StringLiteral",
                                                                "fullStart": 1256,
                                                                "fullEnd": 1269,
                                                                "start": 1256,
                                                                "end": 1268,
                                                                "fullWidth": 13,
                                                                "width": 12,
                                                                "text": "'. Actual: '",
                                                                "value": ". Actual: ",
                                                                "valueText": ". Actual: ",
                                                                "hasTrailingTrivia": true,
                                                                "trailingTrivia": [
                                                                    {
                                                                        "kind": "WhitespaceTrivia",
                                                                        "text": " "
                                                                    }
                                                                ]
                                                            }
                                                        },
                                                        "operatorToken": {
                                                            "kind": "PlusToken",
                                                            "fullStart": 1269,
                                                            "fullEnd": 1271,
                                                            "start": 1269,
                                                            "end": 1270,
                                                            "fullWidth": 2,
                                                            "width": 1,
                                                            "text": "+",
                                                            "value": "+",
                                                            "valueText": "+",
                                                            "hasTrailingTrivia": true,
                                                            "trailingTrivia": [
                                                                {
                                                                    "kind": "WhitespaceTrivia",
                                                                    "text": " "
                                                                }
                                                            ]
                                                        },
                                                        "right": {
                                                            "kind": "ElementAccessExpression",
                                                            "fullStart": 1271,
                                                            "fullEnd": 1288,
                                                            "start": 1271,
                                                            "end": 1288,
                                                            "fullWidth": 17,
                                                            "width": 17,
                                                            "expression": {
                                                                "kind": "IdentifierName",
                                                                "fullStart": 1271,
                                                                "fullEnd": 1281,
                                                                "start": 1271,
                                                                "end": 1281,
                                                                "fullWidth": 10,
                                                                "width": 10,
                                                                "text": "__executed",
                                                                "value": "__executed",
                                                                "valueText": "__executed"
                                                            },
                                                            "openBracketToken": {
                                                                "kind": "OpenBracketToken",
                                                                "fullStart": 1281,
                                                                "fullEnd": 1282,
                                                                "start": 1281,
                                                                "end": 1282,
                                                                "fullWidth": 1,
                                                                "width": 1,
                                                                "text": "[",
                                                                "value": "[",
                                                                "valueText": "["
                                                            },
                                                            "argumentExpression": {
                                                                "kind": "IdentifierName",
                                                                "fullStart": 1282,
                                                                "fullEnd": 1287,
                                                                "start": 1282,
                                                                "end": 1287,
                                                                "fullWidth": 5,
                                                                "width": 5,
                                                                "text": "index",
                                                                "value": "index",
                                                                "valueText": "index"
                                                            },
                                                            "closeBracketToken": {
                                                                "kind": "CloseBracketToken",
                                                                "fullStart": 1287,
                                                                "fullEnd": 1288,
                                                                "start": 1287,
                                                                "end": 1288,
                                                                "fullWidth": 1,
                                                                "width": 1,
                                                                "text": "]",
                                                                "value": "]",
                                                                "valueText": "]"
                                                            }
                                                        }
                                                    }
                                                ],
                                                "closeParenToken": {
                                                    "kind": "CloseParenToken",
                                                    "fullStart": 1288,
                                                    "fullEnd": 1289,
                                                    "start": 1288,
                                                    "end": 1289,
                                                    "fullWidth": 1,
                                                    "width": 1,
                                                    "text": ")",
                                                    "value": ")",
                                                    "valueText": ")"
                                                }
                                            }
                                        },
                                        "semicolonToken": {
                                            "kind": "SemicolonToken",
                                            "fullStart": 1289,
                                            "fullEnd": 1291,
                                            "start": 1289,
                                            "end": 1290,
                                            "fullWidth": 2,
                                            "width": 1,
                                            "text": ";",
                                            "value": ";",
                                            "valueText": ";",
                                            "hasTrailingTrivia": true,
                                            "hasTrailingNewLine": true,
                                            "trailingTrivia": [
                                                {
                                                    "kind": "NewLineTrivia",
                                                    "text": "\n"
                                                }
                                            ]
                                        }
                                    }
                                ],
                                "closeBraceToken": {
                                    "kind": "CloseBraceToken",
                                    "fullStart": 1291,
                                    "fullEnd": 1294,
                                    "start": 1292,
                                    "end": 1293,
                                    "fullWidth": 3,
                                    "width": 1,
                                    "text": "}",
                                    "value": "}",
                                    "valueText": "}",
                                    "hasLeadingTrivia": true,
                                    "hasTrailingTrivia": true,
                                    "hasTrailingNewLine": true,
                                    "leadingTrivia": [
                                        {
                                            "kind": "WhitespaceTrivia",
                                            "text": "\t"
                                        }
                                    ],
                                    "trailingTrivia": [
                                        {
                                            "kind": "NewLineTrivia",
                                            "text": "\n"
                                        }
                                    ]
                                }
                            }
                        }
                    ],
                    "closeBraceToken": {
                        "kind": "CloseBraceToken",
                        "fullStart": 1294,
                        "fullEnd": 1296,
                        "start": 1294,
                        "end": 1295,
                        "fullWidth": 2,
                        "width": 1,
                        "text": "}",
                        "value": "}",
                        "valueText": "}",
                        "hasTrailingTrivia": true,
                        "hasTrailingNewLine": true,
                        "trailingTrivia": [
                            {
                                "kind": "NewLineTrivia",
                                "text": "\n"
                            }
                        ]
                    }
                }
            }
        ],
        "endOfFileToken": {
            "kind": "EndOfFileToken",
            "fullStart": 1296,
            "fullEnd": 1298,
            "start": 1298,
            "end": 1298,
            "fullWidth": 2,
            "width": 0,
            "text": "",
            "hasLeadingTrivia": true,
            "hasLeadingNewLine": true,
            "leadingTrivia": [
                {
                    "kind": "NewLineTrivia",
                    "text": "\n"
                },
                {
                    "kind": "NewLineTrivia",
                    "text": "\n"
                }
            ]
        }
    },
    "lineMap": {
        "lineStarts": [
            0,
            61,
            132,
            133,
            137,
            224,
            227,
            285,
            352,
            356,
            357,
            396,
            397,
            419,
            441,
            468,
            469,
            479,
            526,
            659,
            661,
            662,
            672,
            717,
            847,
            849,
            850,
            860,
            905,
            1035,
            1037,
            1038,
            1048,
            1101,
            1149,
            1291,
            1294,
            1296,
            1297,
            1298
        ],
        "length": 1298
    }
}<|MERGE_RESOLUTION|>--- conflicted
+++ resolved
@@ -2378,12 +2378,8 @@
                             "start": 1056,
                             "end": 1063,
                             "fullWidth": 7,
-<<<<<<< HEAD
                             "width": 7,
-                            "identifier": {
-=======
                             "propertyName": {
->>>>>>> 85e84683
                                 "kind": "IdentifierName",
                                 "fullStart": 1056,
                                 "fullEnd": 1061,
