{
    "isDeclaration": false,
    "languageVersion": "EcmaScript5",
    "parseOptions": {
        "allowAutomaticSemicolonInsertion": true
    },
    "sourceUnit": {
        "kind": "SourceUnit",
        "fullStart": 0,
        "fullEnd": 1344,
        "start": 365,
        "end": 1344,
        "fullWidth": 1344,
        "width": 979,
        "isIncrementallyUnusable": true,
        "moduleElements": [
            {
                "kind": "ExpressionStatement",
                "fullStart": 0,
                "fullEnd": 411,
                "start": 365,
                "end": 410,
                "fullWidth": 411,
                "width": 45,
                "isIncrementallyUnusable": true,
                "expression": {
                    "kind": "AssignmentExpression",
                    "fullStart": 0,
                    "fullEnd": 409,
                    "start": 365,
                    "end": 409,
                    "fullWidth": 409,
                    "width": 44,
                    "isIncrementallyUnusable": true,
                    "left": {
                        "kind": "IdentifierName",
                        "fullStart": 0,
                        "fullEnd": 376,
                        "start": 365,
                        "end": 375,
                        "fullWidth": 376,
                        "width": 10,
                        "text": "__executed",
                        "value": "__executed",
                        "valueText": "__executed",
                        "hasLeadingTrivia": true,
                        "hasLeadingComment": true,
                        "hasLeadingNewLine": true,
                        "hasTrailingTrivia": true,
                        "leadingTrivia": [
                            {
                                "kind": "SingleLineCommentTrivia",
                                "text": "// Copyright 2009 the Sputnik authors.  All rights reserved."
                            },
                            {
                                "kind": "NewLineTrivia",
                                "text": "\n"
                            },
                            {
                                "kind": "SingleLineCommentTrivia",
                                "text": "// This code is governed by the BSD license found in the LICENSE file."
                            },
                            {
                                "kind": "NewLineTrivia",
                                "text": "\n"
                            },
                            {
                                "kind": "NewLineTrivia",
                                "text": "\n"
                            },
                            {
                                "kind": "MultiLineCommentTrivia",
                                "text": "/**\n * The production QuantifierPrefix :: ? evaluates by returning the two results 0 and 1\n *\n * @path ch15/15.10/15.10.2/15.10.2.7/S15.10.2.7_A5_T10.js\n * @description Execute /ab?c?d?x?y?z/.exec(\"123az789\") and check results\n */"
                            },
                            {
                                "kind": "NewLineTrivia",
                                "text": "\n"
                            },
                            {
                                "kind": "NewLineTrivia",
                                "text": "\n"
                            }
                        ],
                        "trailingTrivia": [
                            {
                                "kind": "WhitespaceTrivia",
                                "text": " "
                            }
                        ]
                    },
                    "operatorToken": {
                        "kind": "EqualsToken",
                        "fullStart": 376,
                        "fullEnd": 378,
                        "start": 376,
                        "end": 377,
                        "fullWidth": 2,
                        "width": 1,
                        "text": "=",
                        "value": "=",
                        "valueText": "=",
                        "hasTrailingTrivia": true,
                        "trailingTrivia": [
                            {
                                "kind": "WhitespaceTrivia",
                                "text": " "
                            }
                        ]
                    },
                    "right": {
                        "kind": "InvocationExpression",
                        "fullStart": 378,
                        "fullEnd": 409,
                        "start": 378,
                        "end": 409,
                        "fullWidth": 31,
                        "width": 31,
                        "isIncrementallyUnusable": true,
                        "expression": {
                            "kind": "MemberAccessExpression",
                            "fullStart": 378,
                            "fullEnd": 397,
                            "start": 378,
                            "end": 397,
                            "fullWidth": 19,
                            "width": 19,
                            "isIncrementallyUnusable": true,
                            "expression": {
                                "kind": "RegularExpressionLiteral",
                                "fullStart": 378,
                                "fullEnd": 392,
                                "start": 378,
                                "end": 392,
                                "fullWidth": 14,
                                "width": 14,
                                "text": "/ab?c?d?x?y?z/",
                                "value": {},
                                "valueText": "/ab?c?d?x?y?z/"
                            },
                            "dotToken": {
                                "kind": "DotToken",
                                "fullStart": 392,
                                "fullEnd": 393,
                                "start": 392,
                                "end": 393,
                                "fullWidth": 1,
                                "width": 1,
                                "text": ".",
                                "value": ".",
                                "valueText": "."
                            },
                            "name": {
                                "kind": "IdentifierName",
                                "fullStart": 393,
                                "fullEnd": 397,
                                "start": 393,
                                "end": 397,
                                "fullWidth": 4,
                                "width": 4,
                                "text": "exec",
                                "value": "exec",
                                "valueText": "exec"
                            }
                        },
                        "argumentList": {
                            "kind": "ArgumentList",
                            "fullStart": 397,
                            "fullEnd": 409,
                            "start": 397,
                            "end": 409,
                            "fullWidth": 12,
                            "width": 12,
                            "openParenToken": {
                                "kind": "OpenParenToken",
                                "fullStart": 397,
                                "fullEnd": 398,
                                "start": 397,
                                "end": 398,
                                "fullWidth": 1,
                                "width": 1,
                                "text": "(",
                                "value": "(",
                                "valueText": "("
                            },
                            "arguments": [
                                {
                                    "kind": "StringLiteral",
                                    "fullStart": 398,
                                    "fullEnd": 408,
                                    "start": 398,
                                    "end": 408,
                                    "fullWidth": 10,
                                    "width": 10,
                                    "text": "\"123az789\"",
                                    "value": "123az789",
                                    "valueText": "123az789"
                                }
                            ],
                            "closeParenToken": {
                                "kind": "CloseParenToken",
                                "fullStart": 408,
                                "fullEnd": 409,
                                "start": 408,
                                "end": 409,
                                "fullWidth": 1,
                                "width": 1,
                                "text": ")",
                                "value": ")",
                                "valueText": ")"
                            }
                        }
                    }
                },
                "semicolonToken": {
                    "kind": "SemicolonToken",
                    "fullStart": 409,
                    "fullEnd": 411,
                    "start": 409,
                    "end": 410,
                    "fullWidth": 2,
                    "width": 1,
                    "text": ";",
                    "value": ";",
                    "valueText": ";",
                    "hasTrailingTrivia": true,
                    "hasTrailingNewLine": true,
                    "trailingTrivia": [
                        {
                            "kind": "NewLineTrivia",
                            "text": "\n"
                        }
                    ]
                }
            },
            {
                "kind": "ExpressionStatement",
                "fullStart": 411,
                "fullEnd": 433,
                "start": 412,
                "end": 432,
                "fullWidth": 22,
                "width": 20,
                "expression": {
                    "kind": "AssignmentExpression",
                    "fullStart": 411,
                    "fullEnd": 431,
                    "start": 412,
                    "end": 431,
                    "fullWidth": 20,
                    "width": 19,
                    "left": {
                        "kind": "IdentifierName",
                        "fullStart": 411,
                        "fullEnd": 423,
                        "start": 412,
                        "end": 422,
                        "fullWidth": 12,
                        "width": 10,
                        "text": "__expected",
                        "value": "__expected",
                        "valueText": "__expected",
                        "hasLeadingTrivia": true,
                        "hasLeadingNewLine": true,
                        "hasTrailingTrivia": true,
                        "leadingTrivia": [
                            {
                                "kind": "NewLineTrivia",
                                "text": "\n"
                            }
                        ],
                        "trailingTrivia": [
                            {
                                "kind": "WhitespaceTrivia",
                                "text": " "
                            }
                        ]
                    },
                    "operatorToken": {
                        "kind": "EqualsToken",
                        "fullStart": 423,
                        "fullEnd": 425,
                        "start": 423,
                        "end": 424,
                        "fullWidth": 2,
                        "width": 1,
                        "text": "=",
                        "value": "=",
                        "valueText": "=",
                        "hasTrailingTrivia": true,
                        "trailingTrivia": [
                            {
                                "kind": "WhitespaceTrivia",
                                "text": " "
                            }
                        ]
                    },
                    "right": {
                        "kind": "ArrayLiteralExpression",
                        "fullStart": 425,
                        "fullEnd": 431,
                        "start": 425,
                        "end": 431,
                        "fullWidth": 6,
                        "width": 6,
                        "openBracketToken": {
                            "kind": "OpenBracketToken",
                            "fullStart": 425,
                            "fullEnd": 426,
                            "start": 425,
                            "end": 426,
                            "fullWidth": 1,
                            "width": 1,
                            "text": "[",
                            "value": "[",
                            "valueText": "["
                        },
                        "expressions": [
                            {
                                "kind": "StringLiteral",
                                "fullStart": 426,
                                "fullEnd": 430,
                                "start": 426,
                                "end": 430,
                                "fullWidth": 4,
                                "width": 4,
                                "text": "\"az\"",
                                "value": "az",
                                "valueText": "az"
                            }
                        ],
                        "closeBracketToken": {
                            "kind": "CloseBracketToken",
                            "fullStart": 430,
                            "fullEnd": 431,
                            "start": 430,
                            "end": 431,
                            "fullWidth": 1,
                            "width": 1,
                            "text": "]",
                            "value": "]",
                            "valueText": "]"
                        }
                    }
                },
                "semicolonToken": {
                    "kind": "SemicolonToken",
                    "fullStart": 431,
                    "fullEnd": 433,
                    "start": 431,
                    "end": 432,
                    "fullWidth": 2,
                    "width": 1,
                    "text": ";",
                    "value": ";",
                    "valueText": ";",
                    "hasTrailingTrivia": true,
                    "hasTrailingNewLine": true,
                    "trailingTrivia": [
                        {
                            "kind": "NewLineTrivia",
                            "text": "\n"
                        }
                    ]
                }
            },
            {
                "kind": "ExpressionStatement",
                "fullStart": 433,
                "fullEnd": 455,
                "start": 433,
                "end": 454,
                "fullWidth": 22,
                "width": 21,
                "expression": {
                    "kind": "AssignmentExpression",
                    "fullStart": 433,
                    "fullEnd": 453,
                    "start": 433,
                    "end": 453,
                    "fullWidth": 20,
                    "width": 20,
                    "left": {
                        "kind": "MemberAccessExpression",
                        "fullStart": 433,
                        "fullEnd": 450,
                        "start": 433,
                        "end": 449,
                        "fullWidth": 17,
                        "width": 16,
                        "expression": {
                            "kind": "IdentifierName",
                            "fullStart": 433,
                            "fullEnd": 443,
                            "start": 433,
                            "end": 443,
                            "fullWidth": 10,
                            "width": 10,
                            "text": "__expected",
                            "value": "__expected",
                            "valueText": "__expected"
                        },
                        "dotToken": {
                            "kind": "DotToken",
                            "fullStart": 443,
                            "fullEnd": 444,
                            "start": 443,
                            "end": 444,
                            "fullWidth": 1,
                            "width": 1,
                            "text": ".",
                            "value": ".",
                            "valueText": "."
                        },
                        "name": {
                            "kind": "IdentifierName",
                            "fullStart": 444,
                            "fullEnd": 450,
                            "start": 444,
                            "end": 449,
                            "fullWidth": 6,
                            "width": 5,
                            "text": "index",
                            "value": "index",
                            "valueText": "index",
                            "hasTrailingTrivia": true,
                            "trailingTrivia": [
                                {
                                    "kind": "WhitespaceTrivia",
                                    "text": " "
                                }
                            ]
                        }
                    },
                    "operatorToken": {
                        "kind": "EqualsToken",
                        "fullStart": 450,
                        "fullEnd": 452,
                        "start": 450,
                        "end": 451,
                        "fullWidth": 2,
                        "width": 1,
                        "text": "=",
                        "value": "=",
                        "valueText": "=",
                        "hasTrailingTrivia": true,
                        "trailingTrivia": [
                            {
                                "kind": "WhitespaceTrivia",
                                "text": " "
                            }
                        ]
                    },
                    "right": {
                        "kind": "NumericLiteral",
                        "fullStart": 452,
                        "fullEnd": 453,
                        "start": 452,
                        "end": 453,
                        "fullWidth": 1,
                        "width": 1,
                        "text": "3",
                        "value": 3,
                        "valueText": "3"
                    }
                },
                "semicolonToken": {
                    "kind": "SemicolonToken",
                    "fullStart": 453,
                    "fullEnd": 455,
                    "start": 453,
                    "end": 454,
                    "fullWidth": 2,
                    "width": 1,
                    "text": ";",
                    "value": ";",
                    "valueText": ";",
                    "hasTrailingTrivia": true,
                    "hasTrailingNewLine": true,
                    "trailingTrivia": [
                        {
                            "kind": "NewLineTrivia",
                            "text": "\n"
                        }
                    ]
                }
            },
            {
                "kind": "ExpressionStatement",
                "fullStart": 455,
                "fullEnd": 486,
                "start": 455,
                "end": 485,
                "fullWidth": 31,
                "width": 30,
                "expression": {
                    "kind": "AssignmentExpression",
                    "fullStart": 455,
                    "fullEnd": 484,
                    "start": 455,
                    "end": 484,
                    "fullWidth": 29,
                    "width": 29,
                    "left": {
                        "kind": "MemberAccessExpression",
                        "fullStart": 455,
                        "fullEnd": 472,
                        "start": 455,
                        "end": 471,
                        "fullWidth": 17,
                        "width": 16,
                        "expression": {
                            "kind": "IdentifierName",
                            "fullStart": 455,
                            "fullEnd": 465,
                            "start": 455,
                            "end": 465,
                            "fullWidth": 10,
                            "width": 10,
                            "text": "__expected",
                            "value": "__expected",
                            "valueText": "__expected"
                        },
                        "dotToken": {
                            "kind": "DotToken",
                            "fullStart": 465,
                            "fullEnd": 466,
                            "start": 465,
                            "end": 466,
                            "fullWidth": 1,
                            "width": 1,
                            "text": ".",
                            "value": ".",
                            "valueText": "."
                        },
                        "name": {
                            "kind": "IdentifierName",
                            "fullStart": 466,
                            "fullEnd": 472,
                            "start": 466,
                            "end": 471,
                            "fullWidth": 6,
                            "width": 5,
                            "text": "input",
                            "value": "input",
                            "valueText": "input",
                            "hasTrailingTrivia": true,
                            "trailingTrivia": [
                                {
                                    "kind": "WhitespaceTrivia",
                                    "text": " "
                                }
                            ]
                        }
                    },
                    "operatorToken": {
                        "kind": "EqualsToken",
                        "fullStart": 472,
                        "fullEnd": 474,
                        "start": 472,
                        "end": 473,
                        "fullWidth": 2,
                        "width": 1,
                        "text": "=",
                        "value": "=",
                        "valueText": "=",
                        "hasTrailingTrivia": true,
                        "trailingTrivia": [
                            {
                                "kind": "WhitespaceTrivia",
                                "text": " "
                            }
                        ]
                    },
                    "right": {
                        "kind": "StringLiteral",
                        "fullStart": 474,
                        "fullEnd": 484,
                        "start": 474,
                        "end": 484,
                        "fullWidth": 10,
                        "width": 10,
                        "text": "\"123az789\"",
                        "value": "123az789",
                        "valueText": "123az789"
                    }
                },
                "semicolonToken": {
                    "kind": "SemicolonToken",
                    "fullStart": 484,
                    "fullEnd": 486,
                    "start": 484,
                    "end": 485,
                    "fullWidth": 2,
                    "width": 1,
                    "text": ";",
                    "value": ";",
                    "valueText": ";",
                    "hasTrailingTrivia": true,
                    "hasTrailingNewLine": true,
                    "trailingTrivia": [
                        {
                            "kind": "NewLineTrivia",
                            "text": "\n"
                        }
                    ]
                }
            },
            {
                "kind": "IfStatement",
                "fullStart": 486,
                "fullEnd": 686,
                "start": 497,
                "end": 685,
                "fullWidth": 200,
                "width": 188,
                "ifKeyword": {
                    "kind": "IfKeyword",
                    "fullStart": 486,
                    "fullEnd": 500,
                    "start": 497,
                    "end": 499,
                    "fullWidth": 14,
                    "width": 2,
                    "text": "if",
                    "value": "if",
                    "valueText": "if",
                    "hasLeadingTrivia": true,
                    "hasLeadingComment": true,
                    "hasLeadingNewLine": true,
                    "hasTrailingTrivia": true,
                    "leadingTrivia": [
                        {
                            "kind": "NewLineTrivia",
                            "text": "\n"
                        },
                        {
                            "kind": "SingleLineCommentTrivia",
                            "text": "//CHECK#1"
                        },
                        {
                            "kind": "NewLineTrivia",
                            "text": "\n"
                        }
                    ],
                    "trailingTrivia": [
                        {
                            "kind": "WhitespaceTrivia",
                            "text": " "
                        }
                    ]
                },
                "openParenToken": {
                    "kind": "OpenParenToken",
                    "fullStart": 500,
                    "fullEnd": 501,
                    "start": 500,
                    "end": 501,
                    "fullWidth": 1,
                    "width": 1,
                    "text": "(",
                    "value": "(",
                    "valueText": "("
                },
                "condition": {
                    "kind": "NotEqualsExpression",
                    "fullStart": 501,
                    "fullEnd": 540,
                    "start": 501,
                    "end": 540,
                    "fullWidth": 39,
                    "width": 39,
                    "left": {
                        "kind": "MemberAccessExpression",
                        "fullStart": 501,
                        "fullEnd": 519,
                        "start": 501,
                        "end": 518,
                        "fullWidth": 18,
                        "width": 17,
                        "expression": {
                            "kind": "IdentifierName",
                            "fullStart": 501,
                            "fullEnd": 511,
                            "start": 501,
                            "end": 511,
                            "fullWidth": 10,
                            "width": 10,
                            "text": "__executed",
                            "value": "__executed",
                            "valueText": "__executed"
                        },
                        "dotToken": {
                            "kind": "DotToken",
                            "fullStart": 511,
                            "fullEnd": 512,
                            "start": 511,
                            "end": 512,
                            "fullWidth": 1,
                            "width": 1,
                            "text": ".",
                            "value": ".",
                            "valueText": "."
                        },
                        "name": {
                            "kind": "IdentifierName",
                            "fullStart": 512,
                            "fullEnd": 519,
                            "start": 512,
                            "end": 518,
                            "fullWidth": 7,
                            "width": 6,
                            "text": "length",
                            "value": "length",
                            "valueText": "length",
                            "hasTrailingTrivia": true,
                            "trailingTrivia": [
                                {
                                    "kind": "WhitespaceTrivia",
                                    "text": " "
                                }
                            ]
                        }
                    },
                    "operatorToken": {
                        "kind": "ExclamationEqualsEqualsToken",
                        "fullStart": 519,
                        "fullEnd": 523,
                        "start": 519,
                        "end": 522,
                        "fullWidth": 4,
                        "width": 3,
                        "text": "!==",
                        "value": "!==",
                        "valueText": "!==",
                        "hasTrailingTrivia": true,
                        "trailingTrivia": [
                            {
                                "kind": "WhitespaceTrivia",
                                "text": " "
                            }
                        ]
                    },
                    "right": {
                        "kind": "MemberAccessExpression",
                        "fullStart": 523,
                        "fullEnd": 540,
                        "start": 523,
                        "end": 540,
                        "fullWidth": 17,
                        "width": 17,
                        "expression": {
                            "kind": "IdentifierName",
                            "fullStart": 523,
                            "fullEnd": 533,
                            "start": 523,
                            "end": 533,
                            "fullWidth": 10,
                            "width": 10,
                            "text": "__expected",
                            "value": "__expected",
                            "valueText": "__expected"
                        },
                        "dotToken": {
                            "kind": "DotToken",
                            "fullStart": 533,
                            "fullEnd": 534,
                            "start": 533,
                            "end": 534,
                            "fullWidth": 1,
                            "width": 1,
                            "text": ".",
                            "value": ".",
                            "valueText": "."
                        },
                        "name": {
                            "kind": "IdentifierName",
                            "fullStart": 534,
                            "fullEnd": 540,
                            "start": 534,
                            "end": 540,
                            "fullWidth": 6,
                            "width": 6,
                            "text": "length",
                            "value": "length",
                            "valueText": "length"
                        }
                    }
                },
                "closeParenToken": {
                    "kind": "CloseParenToken",
                    "fullStart": 540,
                    "fullEnd": 542,
                    "start": 540,
                    "end": 541,
                    "fullWidth": 2,
                    "width": 1,
                    "text": ")",
                    "value": ")",
                    "valueText": ")",
                    "hasTrailingTrivia": true,
                    "trailingTrivia": [
                        {
                            "kind": "WhitespaceTrivia",
                            "text": " "
                        }
                    ]
                },
                "statement": {
                    "kind": "Block",
                    "fullStart": 542,
                    "fullEnd": 686,
                    "start": 542,
                    "end": 685,
                    "fullWidth": 144,
                    "width": 143,
                    "openBraceToken": {
                        "kind": "OpenBraceToken",
                        "fullStart": 542,
                        "fullEnd": 544,
                        "start": 542,
                        "end": 543,
                        "fullWidth": 2,
                        "width": 1,
                        "text": "{",
                        "value": "{",
                        "valueText": "{",
                        "hasTrailingTrivia": true,
                        "hasTrailingNewLine": true,
                        "trailingTrivia": [
                            {
                                "kind": "NewLineTrivia",
                                "text": "\n"
                            }
                        ]
                    },
                    "statements": [
                        {
                            "kind": "ExpressionStatement",
                            "fullStart": 544,
                            "fullEnd": 684,
                            "start": 545,
                            "end": 683,
                            "fullWidth": 140,
                            "width": 138,
                            "expression": {
                                "kind": "InvocationExpression",
                                "fullStart": 544,
                                "fullEnd": 682,
                                "start": 545,
                                "end": 682,
                                "fullWidth": 138,
                                "width": 137,
                                "expression": {
                                    "kind": "IdentifierName",
                                    "fullStart": 544,
                                    "fullEnd": 551,
                                    "start": 545,
                                    "end": 551,
                                    "fullWidth": 7,
                                    "width": 6,
                                    "text": "$ERROR",
                                    "value": "$ERROR",
                                    "valueText": "$ERROR",
                                    "hasLeadingTrivia": true,
                                    "leadingTrivia": [
                                        {
                                            "kind": "WhitespaceTrivia",
                                            "text": "\t"
                                        }
                                    ]
                                },
                                "argumentList": {
                                    "kind": "ArgumentList",
                                    "fullStart": 551,
                                    "fullEnd": 682,
                                    "start": 551,
                                    "end": 682,
                                    "fullWidth": 131,
                                    "width": 131,
                                    "openParenToken": {
                                        "kind": "OpenParenToken",
                                        "fullStart": 551,
                                        "fullEnd": 552,
                                        "start": 551,
                                        "end": 552,
                                        "fullWidth": 1,
                                        "width": 1,
                                        "text": "(",
                                        "value": "(",
                                        "valueText": "("
                                    },
                                    "arguments": [
                                        {
                                            "kind": "AddExpression",
                                            "fullStart": 552,
                                            "fullEnd": 681,
                                            "start": 552,
                                            "end": 681,
                                            "fullWidth": 129,
                                            "width": 129,
                                            "left": {
                                                "kind": "AddExpression",
                                                "fullStart": 552,
                                                "fullEnd": 662,
                                                "start": 552,
                                                "end": 661,
                                                "fullWidth": 110,
                                                "width": 109,
                                                "left": {
                                                    "kind": "AddExpression",
                                                    "fullStart": 552,
                                                    "fullEnd": 647,
                                                    "start": 552,
                                                    "end": 646,
                                                    "fullWidth": 95,
                                                    "width": 94,
                                                    "left": {
                                                        "kind": "StringLiteral",
                                                        "fullStart": 552,
                                                        "fullEnd": 627,
                                                        "start": 552,
                                                        "end": 626,
                                                        "fullWidth": 75,
                                                        "width": 74,
                                                        "text": "'#1: __executed = /ab?c?d?x?y?z/.exec(\"123az789\"); __executed.length === '",
                                                        "value": "#1: __executed = /ab?c?d?x?y?z/.exec(\"123az789\"); __executed.length === ",
                                                        "valueText": "#1: __executed = /ab?c?d?x?y?z/.exec(\"123az789\"); __executed.length === ",
                                                        "hasTrailingTrivia": true,
                                                        "trailingTrivia": [
                                                            {
                                                                "kind": "WhitespaceTrivia",
                                                                "text": " "
                                                            }
                                                        ]
                                                    },
                                                    "operatorToken": {
                                                        "kind": "PlusToken",
                                                        "fullStart": 627,
                                                        "fullEnd": 629,
                                                        "start": 627,
                                                        "end": 628,
                                                        "fullWidth": 2,
                                                        "width": 1,
                                                        "text": "+",
                                                        "value": "+",
                                                        "valueText": "+",
                                                        "hasTrailingTrivia": true,
                                                        "trailingTrivia": [
                                                            {
                                                                "kind": "WhitespaceTrivia",
                                                                "text": " "
                                                            }
                                                        ]
                                                    },
                                                    "right": {
                                                        "kind": "MemberAccessExpression",
                                                        "fullStart": 629,
                                                        "fullEnd": 647,
                                                        "start": 629,
                                                        "end": 646,
                                                        "fullWidth": 18,
                                                        "width": 17,
                                                        "expression": {
                                                            "kind": "IdentifierName",
                                                            "fullStart": 629,
                                                            "fullEnd": 639,
                                                            "start": 629,
                                                            "end": 639,
                                                            "fullWidth": 10,
                                                            "width": 10,
                                                            "text": "__expected",
                                                            "value": "__expected",
                                                            "valueText": "__expected"
                                                        },
                                                        "dotToken": {
                                                            "kind": "DotToken",
                                                            "fullStart": 639,
                                                            "fullEnd": 640,
                                                            "start": 639,
                                                            "end": 640,
                                                            "fullWidth": 1,
                                                            "width": 1,
                                                            "text": ".",
                                                            "value": ".",
                                                            "valueText": "."
                                                        },
                                                        "name": {
                                                            "kind": "IdentifierName",
                                                            "fullStart": 640,
                                                            "fullEnd": 647,
                                                            "start": 640,
                                                            "end": 646,
                                                            "fullWidth": 7,
                                                            "width": 6,
                                                            "text": "length",
                                                            "value": "length",
                                                            "valueText": "length",
                                                            "hasTrailingTrivia": true,
                                                            "trailingTrivia": [
                                                                {
                                                                    "kind": "WhitespaceTrivia",
                                                                    "text": " "
                                                                }
                                                            ]
                                                        }
                                                    }
                                                },
                                                "operatorToken": {
                                                    "kind": "PlusToken",
                                                    "fullStart": 647,
                                                    "fullEnd": 649,
                                                    "start": 647,
                                                    "end": 648,
                                                    "fullWidth": 2,
                                                    "width": 1,
                                                    "text": "+",
                                                    "value": "+",
                                                    "valueText": "+",
                                                    "hasTrailingTrivia": true,
                                                    "trailingTrivia": [
                                                        {
                                                            "kind": "WhitespaceTrivia",
                                                            "text": " "
                                                        }
                                                    ]
                                                },
                                                "right": {
                                                    "kind": "StringLiteral",
                                                    "fullStart": 649,
                                                    "fullEnd": 662,
                                                    "start": 649,
                                                    "end": 661,
                                                    "fullWidth": 13,
                                                    "width": 12,
                                                    "text": "'. Actual: '",
                                                    "value": ". Actual: ",
                                                    "valueText": ". Actual: ",
                                                    "hasTrailingTrivia": true,
                                                    "trailingTrivia": [
                                                        {
                                                            "kind": "WhitespaceTrivia",
                                                            "text": " "
                                                        }
                                                    ]
                                                }
                                            },
                                            "operatorToken": {
                                                "kind": "PlusToken",
                                                "fullStart": 662,
                                                "fullEnd": 664,
                                                "start": 662,
                                                "end": 663,
                                                "fullWidth": 2,
                                                "width": 1,
                                                "text": "+",
                                                "value": "+",
                                                "valueText": "+",
                                                "hasTrailingTrivia": true,
                                                "trailingTrivia": [
                                                    {
                                                        "kind": "WhitespaceTrivia",
                                                        "text": " "
                                                    }
                                                ]
                                            },
                                            "right": {
                                                "kind": "MemberAccessExpression",
                                                "fullStart": 664,
                                                "fullEnd": 681,
                                                "start": 664,
                                                "end": 681,
                                                "fullWidth": 17,
                                                "width": 17,
                                                "expression": {
                                                    "kind": "IdentifierName",
                                                    "fullStart": 664,
                                                    "fullEnd": 674,
                                                    "start": 664,
                                                    "end": 674,
                                                    "fullWidth": 10,
                                                    "width": 10,
                                                    "text": "__executed",
                                                    "value": "__executed",
                                                    "valueText": "__executed"
                                                },
                                                "dotToken": {
                                                    "kind": "DotToken",
                                                    "fullStart": 674,
                                                    "fullEnd": 675,
                                                    "start": 674,
                                                    "end": 675,
                                                    "fullWidth": 1,
                                                    "width": 1,
                                                    "text": ".",
                                                    "value": ".",
                                                    "valueText": "."
                                                },
                                                "name": {
                                                    "kind": "IdentifierName",
                                                    "fullStart": 675,
                                                    "fullEnd": 681,
                                                    "start": 675,
                                                    "end": 681,
                                                    "fullWidth": 6,
                                                    "width": 6,
                                                    "text": "length",
                                                    "value": "length",
                                                    "valueText": "length"
                                                }
                                            }
                                        }
                                    ],
                                    "closeParenToken": {
                                        "kind": "CloseParenToken",
                                        "fullStart": 681,
                                        "fullEnd": 682,
                                        "start": 681,
                                        "end": 682,
                                        "fullWidth": 1,
                                        "width": 1,
                                        "text": ")",
                                        "value": ")",
                                        "valueText": ")"
                                    }
                                }
                            },
                            "semicolonToken": {
                                "kind": "SemicolonToken",
                                "fullStart": 682,
                                "fullEnd": 684,
                                "start": 682,
                                "end": 683,
                                "fullWidth": 2,
                                "width": 1,
                                "text": ";",
                                "value": ";",
                                "valueText": ";",
                                "hasTrailingTrivia": true,
                                "hasTrailingNewLine": true,
                                "trailingTrivia": [
                                    {
                                        "kind": "NewLineTrivia",
                                        "text": "\n"
                                    }
                                ]
                            }
                        }
                    ],
                    "closeBraceToken": {
                        "kind": "CloseBraceToken",
                        "fullStart": 684,
                        "fullEnd": 686,
                        "start": 684,
                        "end": 685,
                        "fullWidth": 2,
                        "width": 1,
                        "text": "}",
                        "value": "}",
                        "valueText": "}",
                        "hasTrailingTrivia": true,
                        "hasTrailingNewLine": true,
                        "trailingTrivia": [
                            {
                                "kind": "NewLineTrivia",
                                "text": "\n"
                            }
                        ]
                    }
                }
            },
            {
                "kind": "IfStatement",
                "fullStart": 686,
                "fullEnd": 881,
                "start": 697,
                "end": 880,
                "fullWidth": 195,
                "width": 183,
                "ifKeyword": {
                    "kind": "IfKeyword",
                    "fullStart": 686,
                    "fullEnd": 700,
                    "start": 697,
                    "end": 699,
                    "fullWidth": 14,
                    "width": 2,
                    "text": "if",
                    "value": "if",
                    "valueText": "if",
                    "hasLeadingTrivia": true,
                    "hasLeadingComment": true,
                    "hasLeadingNewLine": true,
                    "hasTrailingTrivia": true,
                    "leadingTrivia": [
                        {
                            "kind": "NewLineTrivia",
                            "text": "\n"
                        },
                        {
                            "kind": "SingleLineCommentTrivia",
                            "text": "//CHECK#2"
                        },
                        {
                            "kind": "NewLineTrivia",
                            "text": "\n"
                        }
                    ],
                    "trailingTrivia": [
                        {
                            "kind": "WhitespaceTrivia",
                            "text": " "
                        }
                    ]
                },
                "openParenToken": {
                    "kind": "OpenParenToken",
                    "fullStart": 700,
                    "fullEnd": 701,
                    "start": 700,
                    "end": 701,
                    "fullWidth": 1,
                    "width": 1,
                    "text": "(",
                    "value": "(",
                    "valueText": "("
                },
                "condition": {
                    "kind": "NotEqualsExpression",
                    "fullStart": 701,
                    "fullEnd": 738,
                    "start": 701,
                    "end": 738,
                    "fullWidth": 37,
                    "width": 37,
                    "left": {
                        "kind": "MemberAccessExpression",
                        "fullStart": 701,
                        "fullEnd": 718,
                        "start": 701,
                        "end": 717,
                        "fullWidth": 17,
                        "width": 16,
                        "expression": {
                            "kind": "IdentifierName",
                            "fullStart": 701,
                            "fullEnd": 711,
                            "start": 701,
                            "end": 711,
                            "fullWidth": 10,
                            "width": 10,
                            "text": "__executed",
                            "value": "__executed",
                            "valueText": "__executed"
                        },
                        "dotToken": {
                            "kind": "DotToken",
                            "fullStart": 711,
                            "fullEnd": 712,
                            "start": 711,
                            "end": 712,
                            "fullWidth": 1,
                            "width": 1,
                            "text": ".",
                            "value": ".",
                            "valueText": "."
                        },
                        "name": {
                            "kind": "IdentifierName",
                            "fullStart": 712,
                            "fullEnd": 718,
                            "start": 712,
                            "end": 717,
                            "fullWidth": 6,
                            "width": 5,
                            "text": "index",
                            "value": "index",
                            "valueText": "index",
                            "hasTrailingTrivia": true,
                            "trailingTrivia": [
                                {
                                    "kind": "WhitespaceTrivia",
                                    "text": " "
                                }
                            ]
                        }
                    },
                    "operatorToken": {
                        "kind": "ExclamationEqualsEqualsToken",
                        "fullStart": 718,
                        "fullEnd": 722,
                        "start": 718,
                        "end": 721,
                        "fullWidth": 4,
                        "width": 3,
                        "text": "!==",
                        "value": "!==",
                        "valueText": "!==",
                        "hasTrailingTrivia": true,
                        "trailingTrivia": [
                            {
                                "kind": "WhitespaceTrivia",
                                "text": " "
                            }
                        ]
                    },
                    "right": {
                        "kind": "MemberAccessExpression",
                        "fullStart": 722,
                        "fullEnd": 738,
                        "start": 722,
                        "end": 738,
                        "fullWidth": 16,
                        "width": 16,
                        "expression": {
                            "kind": "IdentifierName",
                            "fullStart": 722,
                            "fullEnd": 732,
                            "start": 722,
                            "end": 732,
                            "fullWidth": 10,
                            "width": 10,
                            "text": "__expected",
                            "value": "__expected",
                            "valueText": "__expected"
                        },
                        "dotToken": {
                            "kind": "DotToken",
                            "fullStart": 732,
                            "fullEnd": 733,
                            "start": 732,
                            "end": 733,
                            "fullWidth": 1,
                            "width": 1,
                            "text": ".",
                            "value": ".",
                            "valueText": "."
                        },
                        "name": {
                            "kind": "IdentifierName",
                            "fullStart": 733,
                            "fullEnd": 738,
                            "start": 733,
                            "end": 738,
                            "fullWidth": 5,
                            "width": 5,
                            "text": "index",
                            "value": "index",
                            "valueText": "index"
                        }
                    }
                },
                "closeParenToken": {
                    "kind": "CloseParenToken",
                    "fullStart": 738,
                    "fullEnd": 740,
                    "start": 738,
                    "end": 739,
                    "fullWidth": 2,
                    "width": 1,
                    "text": ")",
                    "value": ")",
                    "valueText": ")",
                    "hasTrailingTrivia": true,
                    "trailingTrivia": [
                        {
                            "kind": "WhitespaceTrivia",
                            "text": " "
                        }
                    ]
                },
                "statement": {
                    "kind": "Block",
                    "fullStart": 740,
                    "fullEnd": 881,
                    "start": 740,
                    "end": 880,
                    "fullWidth": 141,
                    "width": 140,
                    "openBraceToken": {
                        "kind": "OpenBraceToken",
                        "fullStart": 740,
                        "fullEnd": 742,
                        "start": 740,
                        "end": 741,
                        "fullWidth": 2,
                        "width": 1,
                        "text": "{",
                        "value": "{",
                        "valueText": "{",
                        "hasTrailingTrivia": true,
                        "hasTrailingNewLine": true,
                        "trailingTrivia": [
                            {
                                "kind": "NewLineTrivia",
                                "text": "\n"
                            }
                        ]
                    },
                    "statements": [
                        {
                            "kind": "ExpressionStatement",
                            "fullStart": 742,
                            "fullEnd": 879,
                            "start": 743,
                            "end": 878,
                            "fullWidth": 137,
                            "width": 135,
                            "expression": {
                                "kind": "InvocationExpression",
                                "fullStart": 742,
                                "fullEnd": 877,
                                "start": 743,
                                "end": 877,
                                "fullWidth": 135,
                                "width": 134,
                                "expression": {
                                    "kind": "IdentifierName",
                                    "fullStart": 742,
                                    "fullEnd": 749,
                                    "start": 743,
                                    "end": 749,
                                    "fullWidth": 7,
                                    "width": 6,
                                    "text": "$ERROR",
                                    "value": "$ERROR",
                                    "valueText": "$ERROR",
                                    "hasLeadingTrivia": true,
                                    "leadingTrivia": [
                                        {
                                            "kind": "WhitespaceTrivia",
                                            "text": "\t"
                                        }
                                    ]
                                },
                                "argumentList": {
                                    "kind": "ArgumentList",
                                    "fullStart": 749,
                                    "fullEnd": 877,
                                    "start": 749,
                                    "end": 877,
                                    "fullWidth": 128,
                                    "width": 128,
                                    "openParenToken": {
                                        "kind": "OpenParenToken",
                                        "fullStart": 749,
                                        "fullEnd": 750,
                                        "start": 749,
                                        "end": 750,
                                        "fullWidth": 1,
                                        "width": 1,
                                        "text": "(",
                                        "value": "(",
                                        "valueText": "("
                                    },
                                    "arguments": [
                                        {
                                            "kind": "AddExpression",
                                            "fullStart": 750,
                                            "fullEnd": 876,
                                            "start": 750,
                                            "end": 876,
                                            "fullWidth": 126,
                                            "width": 126,
                                            "left": {
                                                "kind": "AddExpression",
                                                "fullStart": 750,
                                                "fullEnd": 858,
                                                "start": 750,
                                                "end": 857,
                                                "fullWidth": 108,
                                                "width": 107,
                                                "left": {
                                                    "kind": "AddExpression",
                                                    "fullStart": 750,
                                                    "fullEnd": 843,
                                                    "start": 750,
                                                    "end": 842,
                                                    "fullWidth": 93,
                                                    "width": 92,
                                                    "left": {
                                                        "kind": "StringLiteral",
                                                        "fullStart": 750,
                                                        "fullEnd": 824,
                                                        "start": 750,
                                                        "end": 823,
                                                        "fullWidth": 74,
                                                        "width": 73,
                                                        "text": "'#2: __executed = /ab?c?d?x?y?z/.exec(\"123az789\"); __executed.index === '",
                                                        "value": "#2: __executed = /ab?c?d?x?y?z/.exec(\"123az789\"); __executed.index === ",
                                                        "valueText": "#2: __executed = /ab?c?d?x?y?z/.exec(\"123az789\"); __executed.index === ",
                                                        "hasTrailingTrivia": true,
                                                        "trailingTrivia": [
                                                            {
                                                                "kind": "WhitespaceTrivia",
                                                                "text": " "
                                                            }
                                                        ]
                                                    },
                                                    "operatorToken": {
                                                        "kind": "PlusToken",
                                                        "fullStart": 824,
                                                        "fullEnd": 826,
                                                        "start": 824,
                                                        "end": 825,
                                                        "fullWidth": 2,
                                                        "width": 1,
                                                        "text": "+",
                                                        "value": "+",
                                                        "valueText": "+",
                                                        "hasTrailingTrivia": true,
                                                        "trailingTrivia": [
                                                            {
                                                                "kind": "WhitespaceTrivia",
                                                                "text": " "
                                                            }
                                                        ]
                                                    },
                                                    "right": {
                                                        "kind": "MemberAccessExpression",
                                                        "fullStart": 826,
                                                        "fullEnd": 843,
                                                        "start": 826,
                                                        "end": 842,
                                                        "fullWidth": 17,
                                                        "width": 16,
                                                        "expression": {
                                                            "kind": "IdentifierName",
                                                            "fullStart": 826,
                                                            "fullEnd": 836,
                                                            "start": 826,
                                                            "end": 836,
                                                            "fullWidth": 10,
                                                            "width": 10,
                                                            "text": "__expected",
                                                            "value": "__expected",
                                                            "valueText": "__expected"
                                                        },
                                                        "dotToken": {
                                                            "kind": "DotToken",
                                                            "fullStart": 836,
                                                            "fullEnd": 837,
                                                            "start": 836,
                                                            "end": 837,
                                                            "fullWidth": 1,
                                                            "width": 1,
                                                            "text": ".",
                                                            "value": ".",
                                                            "valueText": "."
                                                        },
                                                        "name": {
                                                            "kind": "IdentifierName",
                                                            "fullStart": 837,
                                                            "fullEnd": 843,
                                                            "start": 837,
                                                            "end": 842,
                                                            "fullWidth": 6,
                                                            "width": 5,
                                                            "text": "index",
                                                            "value": "index",
                                                            "valueText": "index",
                                                            "hasTrailingTrivia": true,
                                                            "trailingTrivia": [
                                                                {
                                                                    "kind": "WhitespaceTrivia",
                                                                    "text": " "
                                                                }
                                                            ]
                                                        }
                                                    }
                                                },
                                                "operatorToken": {
                                                    "kind": "PlusToken",
                                                    "fullStart": 843,
                                                    "fullEnd": 845,
                                                    "start": 843,
                                                    "end": 844,
                                                    "fullWidth": 2,
                                                    "width": 1,
                                                    "text": "+",
                                                    "value": "+",
                                                    "valueText": "+",
                                                    "hasTrailingTrivia": true,
                                                    "trailingTrivia": [
                                                        {
                                                            "kind": "WhitespaceTrivia",
                                                            "text": " "
                                                        }
                                                    ]
                                                },
                                                "right": {
                                                    "kind": "StringLiteral",
                                                    "fullStart": 845,
                                                    "fullEnd": 858,
                                                    "start": 845,
                                                    "end": 857,
                                                    "fullWidth": 13,
                                                    "width": 12,
                                                    "text": "'. Actual: '",
                                                    "value": ". Actual: ",
                                                    "valueText": ". Actual: ",
                                                    "hasTrailingTrivia": true,
                                                    "trailingTrivia": [
                                                        {
                                                            "kind": "WhitespaceTrivia",
                                                            "text": " "
                                                        }
                                                    ]
                                                }
                                            },
                                            "operatorToken": {
                                                "kind": "PlusToken",
                                                "fullStart": 858,
                                                "fullEnd": 860,
                                                "start": 858,
                                                "end": 859,
                                                "fullWidth": 2,
                                                "width": 1,
                                                "text": "+",
                                                "value": "+",
                                                "valueText": "+",
                                                "hasTrailingTrivia": true,
                                                "trailingTrivia": [
                                                    {
                                                        "kind": "WhitespaceTrivia",
                                                        "text": " "
                                                    }
                                                ]
                                            },
                                            "right": {
                                                "kind": "MemberAccessExpression",
                                                "fullStart": 860,
                                                "fullEnd": 876,
                                                "start": 860,
                                                "end": 876,
                                                "fullWidth": 16,
                                                "width": 16,
                                                "expression": {
                                                    "kind": "IdentifierName",
                                                    "fullStart": 860,
                                                    "fullEnd": 870,
                                                    "start": 860,
                                                    "end": 870,
                                                    "fullWidth": 10,
                                                    "width": 10,
                                                    "text": "__executed",
                                                    "value": "__executed",
                                                    "valueText": "__executed"
                                                },
                                                "dotToken": {
                                                    "kind": "DotToken",
                                                    "fullStart": 870,
                                                    "fullEnd": 871,
                                                    "start": 870,
                                                    "end": 871,
                                                    "fullWidth": 1,
                                                    "width": 1,
                                                    "text": ".",
                                                    "value": ".",
                                                    "valueText": "."
                                                },
                                                "name": {
                                                    "kind": "IdentifierName",
                                                    "fullStart": 871,
                                                    "fullEnd": 876,
                                                    "start": 871,
                                                    "end": 876,
                                                    "fullWidth": 5,
                                                    "width": 5,
                                                    "text": "index",
                                                    "value": "index",
                                                    "valueText": "index"
                                                }
                                            }
                                        }
                                    ],
                                    "closeParenToken": {
                                        "kind": "CloseParenToken",
                                        "fullStart": 876,
                                        "fullEnd": 877,
                                        "start": 876,
                                        "end": 877,
                                        "fullWidth": 1,
                                        "width": 1,
                                        "text": ")",
                                        "value": ")",
                                        "valueText": ")"
                                    }
                                }
                            },
                            "semicolonToken": {
                                "kind": "SemicolonToken",
                                "fullStart": 877,
                                "fullEnd": 879,
                                "start": 877,
                                "end": 878,
                                "fullWidth": 2,
                                "width": 1,
                                "text": ";",
                                "value": ";",
                                "valueText": ";",
                                "hasTrailingTrivia": true,
                                "hasTrailingNewLine": true,
                                "trailingTrivia": [
                                    {
                                        "kind": "NewLineTrivia",
                                        "text": "\n"
                                    }
                                ]
                            }
                        }
                    ],
                    "closeBraceToken": {
                        "kind": "CloseBraceToken",
                        "fullStart": 879,
                        "fullEnd": 881,
                        "start": 879,
                        "end": 880,
                        "fullWidth": 2,
                        "width": 1,
                        "text": "}",
                        "value": "}",
                        "valueText": "}",
                        "hasTrailingTrivia": true,
                        "hasTrailingNewLine": true,
                        "trailingTrivia": [
                            {
                                "kind": "NewLineTrivia",
                                "text": "\n"
                            }
                        ]
                    }
                }
            },
            {
                "kind": "IfStatement",
                "fullStart": 881,
                "fullEnd": 1076,
                "start": 892,
                "end": 1075,
                "fullWidth": 195,
                "width": 183,
                "ifKeyword": {
                    "kind": "IfKeyword",
                    "fullStart": 881,
                    "fullEnd": 895,
                    "start": 892,
                    "end": 894,
                    "fullWidth": 14,
                    "width": 2,
                    "text": "if",
                    "value": "if",
                    "valueText": "if",
                    "hasLeadingTrivia": true,
                    "hasLeadingComment": true,
                    "hasLeadingNewLine": true,
                    "hasTrailingTrivia": true,
                    "leadingTrivia": [
                        {
                            "kind": "NewLineTrivia",
                            "text": "\n"
                        },
                        {
                            "kind": "SingleLineCommentTrivia",
                            "text": "//CHECK#3"
                        },
                        {
                            "kind": "NewLineTrivia",
                            "text": "\n"
                        }
                    ],
                    "trailingTrivia": [
                        {
                            "kind": "WhitespaceTrivia",
                            "text": " "
                        }
                    ]
                },
                "openParenToken": {
                    "kind": "OpenParenToken",
                    "fullStart": 895,
                    "fullEnd": 896,
                    "start": 895,
                    "end": 896,
                    "fullWidth": 1,
                    "width": 1,
                    "text": "(",
                    "value": "(",
                    "valueText": "("
                },
                "condition": {
                    "kind": "NotEqualsExpression",
                    "fullStart": 896,
                    "fullEnd": 933,
                    "start": 896,
                    "end": 933,
                    "fullWidth": 37,
                    "width": 37,
                    "left": {
                        "kind": "MemberAccessExpression",
                        "fullStart": 896,
                        "fullEnd": 913,
                        "start": 896,
                        "end": 912,
                        "fullWidth": 17,
                        "width": 16,
                        "expression": {
                            "kind": "IdentifierName",
                            "fullStart": 896,
                            "fullEnd": 906,
                            "start": 896,
                            "end": 906,
                            "fullWidth": 10,
                            "width": 10,
                            "text": "__executed",
                            "value": "__executed",
                            "valueText": "__executed"
                        },
                        "dotToken": {
                            "kind": "DotToken",
                            "fullStart": 906,
                            "fullEnd": 907,
                            "start": 906,
                            "end": 907,
                            "fullWidth": 1,
                            "width": 1,
                            "text": ".",
                            "value": ".",
                            "valueText": "."
                        },
                        "name": {
                            "kind": "IdentifierName",
                            "fullStart": 907,
                            "fullEnd": 913,
                            "start": 907,
                            "end": 912,
                            "fullWidth": 6,
                            "width": 5,
                            "text": "input",
                            "value": "input",
                            "valueText": "input",
                            "hasTrailingTrivia": true,
                            "trailingTrivia": [
                                {
                                    "kind": "WhitespaceTrivia",
                                    "text": " "
                                }
                            ]
                        }
                    },
                    "operatorToken": {
                        "kind": "ExclamationEqualsEqualsToken",
                        "fullStart": 913,
                        "fullEnd": 917,
                        "start": 913,
                        "end": 916,
                        "fullWidth": 4,
                        "width": 3,
                        "text": "!==",
                        "value": "!==",
                        "valueText": "!==",
                        "hasTrailingTrivia": true,
                        "trailingTrivia": [
                            {
                                "kind": "WhitespaceTrivia",
                                "text": " "
                            }
                        ]
                    },
                    "right": {
                        "kind": "MemberAccessExpression",
                        "fullStart": 917,
                        "fullEnd": 933,
                        "start": 917,
                        "end": 933,
                        "fullWidth": 16,
                        "width": 16,
                        "expression": {
                            "kind": "IdentifierName",
                            "fullStart": 917,
                            "fullEnd": 927,
                            "start": 917,
                            "end": 927,
                            "fullWidth": 10,
                            "width": 10,
                            "text": "__expected",
                            "value": "__expected",
                            "valueText": "__expected"
                        },
                        "dotToken": {
                            "kind": "DotToken",
                            "fullStart": 927,
                            "fullEnd": 928,
                            "start": 927,
                            "end": 928,
                            "fullWidth": 1,
                            "width": 1,
                            "text": ".",
                            "value": ".",
                            "valueText": "."
                        },
                        "name": {
                            "kind": "IdentifierName",
                            "fullStart": 928,
                            "fullEnd": 933,
                            "start": 928,
                            "end": 933,
                            "fullWidth": 5,
                            "width": 5,
                            "text": "input",
                            "value": "input",
                            "valueText": "input"
                        }
                    }
                },
                "closeParenToken": {
                    "kind": "CloseParenToken",
                    "fullStart": 933,
                    "fullEnd": 935,
                    "start": 933,
                    "end": 934,
                    "fullWidth": 2,
                    "width": 1,
                    "text": ")",
                    "value": ")",
                    "valueText": ")",
                    "hasTrailingTrivia": true,
                    "trailingTrivia": [
                        {
                            "kind": "WhitespaceTrivia",
                            "text": " "
                        }
                    ]
                },
                "statement": {
                    "kind": "Block",
                    "fullStart": 935,
                    "fullEnd": 1076,
                    "start": 935,
                    "end": 1075,
                    "fullWidth": 141,
                    "width": 140,
                    "openBraceToken": {
                        "kind": "OpenBraceToken",
                        "fullStart": 935,
                        "fullEnd": 937,
                        "start": 935,
                        "end": 936,
                        "fullWidth": 2,
                        "width": 1,
                        "text": "{",
                        "value": "{",
                        "valueText": "{",
                        "hasTrailingTrivia": true,
                        "hasTrailingNewLine": true,
                        "trailingTrivia": [
                            {
                                "kind": "NewLineTrivia",
                                "text": "\n"
                            }
                        ]
                    },
                    "statements": [
                        {
                            "kind": "ExpressionStatement",
                            "fullStart": 937,
                            "fullEnd": 1074,
                            "start": 938,
                            "end": 1073,
                            "fullWidth": 137,
                            "width": 135,
                            "expression": {
                                "kind": "InvocationExpression",
                                "fullStart": 937,
                                "fullEnd": 1072,
                                "start": 938,
                                "end": 1072,
                                "fullWidth": 135,
                                "width": 134,
                                "expression": {
                                    "kind": "IdentifierName",
                                    "fullStart": 937,
                                    "fullEnd": 944,
                                    "start": 938,
                                    "end": 944,
                                    "fullWidth": 7,
                                    "width": 6,
                                    "text": "$ERROR",
                                    "value": "$ERROR",
                                    "valueText": "$ERROR",
                                    "hasLeadingTrivia": true,
                                    "leadingTrivia": [
                                        {
                                            "kind": "WhitespaceTrivia",
                                            "text": "\t"
                                        }
                                    ]
                                },
                                "argumentList": {
                                    "kind": "ArgumentList",
                                    "fullStart": 944,
                                    "fullEnd": 1072,
                                    "start": 944,
                                    "end": 1072,
                                    "fullWidth": 128,
                                    "width": 128,
                                    "openParenToken": {
                                        "kind": "OpenParenToken",
                                        "fullStart": 944,
                                        "fullEnd": 945,
                                        "start": 944,
                                        "end": 945,
                                        "fullWidth": 1,
                                        "width": 1,
                                        "text": "(",
                                        "value": "(",
                                        "valueText": "("
                                    },
                                    "arguments": [
                                        {
                                            "kind": "AddExpression",
                                            "fullStart": 945,
                                            "fullEnd": 1071,
                                            "start": 945,
                                            "end": 1071,
                                            "fullWidth": 126,
                                            "width": 126,
                                            "left": {
                                                "kind": "AddExpression",
                                                "fullStart": 945,
                                                "fullEnd": 1053,
                                                "start": 945,
                                                "end": 1052,
                                                "fullWidth": 108,
                                                "width": 107,
                                                "left": {
                                                    "kind": "AddExpression",
                                                    "fullStart": 945,
                                                    "fullEnd": 1038,
                                                    "start": 945,
                                                    "end": 1037,
                                                    "fullWidth": 93,
                                                    "width": 92,
                                                    "left": {
                                                        "kind": "StringLiteral",
                                                        "fullStart": 945,
                                                        "fullEnd": 1019,
                                                        "start": 945,
                                                        "end": 1018,
                                                        "fullWidth": 74,
                                                        "width": 73,
                                                        "text": "'#3: __executed = /ab?c?d?x?y?z/.exec(\"123az789\"); __executed.input === '",
                                                        "value": "#3: __executed = /ab?c?d?x?y?z/.exec(\"123az789\"); __executed.input === ",
                                                        "valueText": "#3: __executed = /ab?c?d?x?y?z/.exec(\"123az789\"); __executed.input === ",
                                                        "hasTrailingTrivia": true,
                                                        "trailingTrivia": [
                                                            {
                                                                "kind": "WhitespaceTrivia",
                                                                "text": " "
                                                            }
                                                        ]
                                                    },
                                                    "operatorToken": {
                                                        "kind": "PlusToken",
                                                        "fullStart": 1019,
                                                        "fullEnd": 1021,
                                                        "start": 1019,
                                                        "end": 1020,
                                                        "fullWidth": 2,
                                                        "width": 1,
                                                        "text": "+",
                                                        "value": "+",
                                                        "valueText": "+",
                                                        "hasTrailingTrivia": true,
                                                        "trailingTrivia": [
                                                            {
                                                                "kind": "WhitespaceTrivia",
                                                                "text": " "
                                                            }
                                                        ]
                                                    },
                                                    "right": {
                                                        "kind": "MemberAccessExpression",
                                                        "fullStart": 1021,
                                                        "fullEnd": 1038,
                                                        "start": 1021,
                                                        "end": 1037,
                                                        "fullWidth": 17,
                                                        "width": 16,
                                                        "expression": {
                                                            "kind": "IdentifierName",
                                                            "fullStart": 1021,
                                                            "fullEnd": 1031,
                                                            "start": 1021,
                                                            "end": 1031,
                                                            "fullWidth": 10,
                                                            "width": 10,
                                                            "text": "__expected",
                                                            "value": "__expected",
                                                            "valueText": "__expected"
                                                        },
                                                        "dotToken": {
                                                            "kind": "DotToken",
                                                            "fullStart": 1031,
                                                            "fullEnd": 1032,
                                                            "start": 1031,
                                                            "end": 1032,
                                                            "fullWidth": 1,
                                                            "width": 1,
                                                            "text": ".",
                                                            "value": ".",
                                                            "valueText": "."
                                                        },
                                                        "name": {
                                                            "kind": "IdentifierName",
                                                            "fullStart": 1032,
                                                            "fullEnd": 1038,
                                                            "start": 1032,
                                                            "end": 1037,
                                                            "fullWidth": 6,
                                                            "width": 5,
                                                            "text": "input",
                                                            "value": "input",
                                                            "valueText": "input",
                                                            "hasTrailingTrivia": true,
                                                            "trailingTrivia": [
                                                                {
                                                                    "kind": "WhitespaceTrivia",
                                                                    "text": " "
                                                                }
                                                            ]
                                                        }
                                                    }
                                                },
                                                "operatorToken": {
                                                    "kind": "PlusToken",
                                                    "fullStart": 1038,
                                                    "fullEnd": 1040,
                                                    "start": 1038,
                                                    "end": 1039,
                                                    "fullWidth": 2,
                                                    "width": 1,
                                                    "text": "+",
                                                    "value": "+",
                                                    "valueText": "+",
                                                    "hasTrailingTrivia": true,
                                                    "trailingTrivia": [
                                                        {
                                                            "kind": "WhitespaceTrivia",
                                                            "text": " "
                                                        }
                                                    ]
                                                },
                                                "right": {
                                                    "kind": "StringLiteral",
                                                    "fullStart": 1040,
                                                    "fullEnd": 1053,
                                                    "start": 1040,
                                                    "end": 1052,
                                                    "fullWidth": 13,
                                                    "width": 12,
                                                    "text": "'. Actual: '",
                                                    "value": ". Actual: ",
                                                    "valueText": ". Actual: ",
                                                    "hasTrailingTrivia": true,
                                                    "trailingTrivia": [
                                                        {
                                                            "kind": "WhitespaceTrivia",
                                                            "text": " "
                                                        }
                                                    ]
                                                }
                                            },
                                            "operatorToken": {
                                                "kind": "PlusToken",
                                                "fullStart": 1053,
                                                "fullEnd": 1055,
                                                "start": 1053,
                                                "end": 1054,
                                                "fullWidth": 2,
                                                "width": 1,
                                                "text": "+",
                                                "value": "+",
                                                "valueText": "+",
                                                "hasTrailingTrivia": true,
                                                "trailingTrivia": [
                                                    {
                                                        "kind": "WhitespaceTrivia",
                                                        "text": " "
                                                    }
                                                ]
                                            },
                                            "right": {
                                                "kind": "MemberAccessExpression",
                                                "fullStart": 1055,
                                                "fullEnd": 1071,
                                                "start": 1055,
                                                "end": 1071,
                                                "fullWidth": 16,
                                                "width": 16,
                                                "expression": {
                                                    "kind": "IdentifierName",
                                                    "fullStart": 1055,
                                                    "fullEnd": 1065,
                                                    "start": 1055,
                                                    "end": 1065,
                                                    "fullWidth": 10,
                                                    "width": 10,
                                                    "text": "__executed",
                                                    "value": "__executed",
                                                    "valueText": "__executed"
                                                },
                                                "dotToken": {
                                                    "kind": "DotToken",
                                                    "fullStart": 1065,
                                                    "fullEnd": 1066,
                                                    "start": 1065,
                                                    "end": 1066,
                                                    "fullWidth": 1,
                                                    "width": 1,
                                                    "text": ".",
                                                    "value": ".",
                                                    "valueText": "."
                                                },
                                                "name": {
                                                    "kind": "IdentifierName",
                                                    "fullStart": 1066,
                                                    "fullEnd": 1071,
                                                    "start": 1066,
                                                    "end": 1071,
                                                    "fullWidth": 5,
                                                    "width": 5,
                                                    "text": "input",
                                                    "value": "input",
                                                    "valueText": "input"
                                                }
                                            }
                                        }
                                    ],
                                    "closeParenToken": {
                                        "kind": "CloseParenToken",
                                        "fullStart": 1071,
                                        "fullEnd": 1072,
                                        "start": 1071,
                                        "end": 1072,
                                        "fullWidth": 1,
                                        "width": 1,
                                        "text": ")",
                                        "value": ")",
                                        "valueText": ")"
                                    }
                                }
                            },
                            "semicolonToken": {
                                "kind": "SemicolonToken",
                                "fullStart": 1072,
                                "fullEnd": 1074,
                                "start": 1072,
                                "end": 1073,
                                "fullWidth": 2,
                                "width": 1,
                                "text": ";",
                                "value": ";",
                                "valueText": ";",
                                "hasTrailingTrivia": true,
                                "hasTrailingNewLine": true,
                                "trailingTrivia": [
                                    {
                                        "kind": "NewLineTrivia",
                                        "text": "\n"
                                    }
                                ]
                            }
                        }
                    ],
                    "closeBraceToken": {
                        "kind": "CloseBraceToken",
                        "fullStart": 1074,
                        "fullEnd": 1076,
                        "start": 1074,
                        "end": 1075,
                        "fullWidth": 2,
                        "width": 1,
                        "text": "}",
                        "value": "}",
                        "valueText": "}",
                        "hasTrailingTrivia": true,
                        "hasTrailingNewLine": true,
                        "trailingTrivia": [
                            {
                                "kind": "NewLineTrivia",
                                "text": "\n"
                            }
                        ]
                    }
                }
            },
            {
                "kind": "ForStatement",
                "fullStart": 1076,
                "fullEnd": 1342,
                "start": 1087,
                "end": 1341,
                "fullWidth": 266,
                "width": 254,
                "forKeyword": {
                    "kind": "ForKeyword",
                    "fullStart": 1076,
                    "fullEnd": 1090,
                    "start": 1087,
                    "end": 1090,
                    "fullWidth": 14,
                    "width": 3,
                    "text": "for",
                    "value": "for",
                    "valueText": "for",
                    "hasLeadingTrivia": true,
                    "hasLeadingComment": true,
                    "hasLeadingNewLine": true,
                    "leadingTrivia": [
                        {
                            "kind": "NewLineTrivia",
                            "text": "\n"
                        },
                        {
                            "kind": "SingleLineCommentTrivia",
                            "text": "//CHECK#4"
                        },
                        {
                            "kind": "NewLineTrivia",
                            "text": "\n"
                        }
                    ]
                },
                "openParenToken": {
                    "kind": "OpenParenToken",
                    "fullStart": 1090,
                    "fullEnd": 1091,
                    "start": 1090,
                    "end": 1091,
                    "fullWidth": 1,
                    "width": 1,
                    "text": "(",
                    "value": "(",
                    "valueText": "("
                },
                "variableDeclaration": {
                    "kind": "VariableDeclaration",
                    "fullStart": 1091,
                    "fullEnd": 1102,
                    "start": 1091,
                    "end": 1102,
                    "fullWidth": 11,
                    "width": 11,
                    "varKeyword": {
                        "kind": "VarKeyword",
                        "fullStart": 1091,
                        "fullEnd": 1095,
                        "start": 1091,
                        "end": 1094,
                        "fullWidth": 4,
                        "width": 3,
                        "text": "var",
                        "value": "var",
                        "valueText": "var",
                        "hasTrailingTrivia": true,
                        "trailingTrivia": [
                            {
                                "kind": "WhitespaceTrivia",
                                "text": " "
                            }
                        ]
                    },
                    "variableDeclarators": [
                        {
                            "kind": "VariableDeclarator",
                            "fullStart": 1095,
                            "fullEnd": 1102,
                            "start": 1095,
                            "end": 1102,
                            "fullWidth": 7,
<<<<<<< HEAD
                            "width": 7,
                            "identifier": {
=======
                            "propertyName": {
>>>>>>> 85e84683
                                "kind": "IdentifierName",
                                "fullStart": 1095,
                                "fullEnd": 1100,
                                "start": 1095,
                                "end": 1100,
                                "fullWidth": 5,
                                "width": 5,
                                "text": "index",
                                "value": "index",
                                "valueText": "index"
                            },
                            "equalsValueClause": {
                                "kind": "EqualsValueClause",
                                "fullStart": 1100,
                                "fullEnd": 1102,
                                "start": 1100,
                                "end": 1102,
                                "fullWidth": 2,
                                "width": 2,
                                "equalsToken": {
                                    "kind": "EqualsToken",
                                    "fullStart": 1100,
                                    "fullEnd": 1101,
                                    "start": 1100,
                                    "end": 1101,
                                    "fullWidth": 1,
                                    "width": 1,
                                    "text": "=",
                                    "value": "=",
                                    "valueText": "="
                                },
                                "value": {
                                    "kind": "NumericLiteral",
                                    "fullStart": 1101,
                                    "fullEnd": 1102,
                                    "start": 1101,
                                    "end": 1102,
                                    "fullWidth": 1,
                                    "width": 1,
                                    "text": "0",
                                    "value": 0,
                                    "valueText": "0"
                                }
                            }
                        }
                    ]
                },
                "firstSemicolonToken": {
                    "kind": "SemicolonToken",
                    "fullStart": 1102,
                    "fullEnd": 1104,
                    "start": 1102,
                    "end": 1103,
                    "fullWidth": 2,
                    "width": 1,
                    "text": ";",
                    "value": ";",
                    "valueText": ";",
                    "hasTrailingTrivia": true,
                    "trailingTrivia": [
                        {
                            "kind": "WhitespaceTrivia",
                            "text": " "
                        }
                    ]
                },
                "condition": {
                    "kind": "LessThanExpression",
                    "fullStart": 1104,
                    "fullEnd": 1127,
                    "start": 1104,
                    "end": 1127,
                    "fullWidth": 23,
                    "width": 23,
                    "left": {
                        "kind": "IdentifierName",
                        "fullStart": 1104,
                        "fullEnd": 1109,
                        "start": 1104,
                        "end": 1109,
                        "fullWidth": 5,
                        "width": 5,
                        "text": "index",
                        "value": "index",
                        "valueText": "index"
                    },
                    "operatorToken": {
                        "kind": "LessThanToken",
                        "fullStart": 1109,
                        "fullEnd": 1110,
                        "start": 1109,
                        "end": 1110,
                        "fullWidth": 1,
                        "width": 1,
                        "text": "<",
                        "value": "<",
                        "valueText": "<"
                    },
                    "right": {
                        "kind": "MemberAccessExpression",
                        "fullStart": 1110,
                        "fullEnd": 1127,
                        "start": 1110,
                        "end": 1127,
                        "fullWidth": 17,
                        "width": 17,
                        "expression": {
                            "kind": "IdentifierName",
                            "fullStart": 1110,
                            "fullEnd": 1120,
                            "start": 1110,
                            "end": 1120,
                            "fullWidth": 10,
                            "width": 10,
                            "text": "__expected",
                            "value": "__expected",
                            "valueText": "__expected"
                        },
                        "dotToken": {
                            "kind": "DotToken",
                            "fullStart": 1120,
                            "fullEnd": 1121,
                            "start": 1120,
                            "end": 1121,
                            "fullWidth": 1,
                            "width": 1,
                            "text": ".",
                            "value": ".",
                            "valueText": "."
                        },
                        "name": {
                            "kind": "IdentifierName",
                            "fullStart": 1121,
                            "fullEnd": 1127,
                            "start": 1121,
                            "end": 1127,
                            "fullWidth": 6,
                            "width": 6,
                            "text": "length",
                            "value": "length",
                            "valueText": "length"
                        }
                    }
                },
                "secondSemicolonToken": {
                    "kind": "SemicolonToken",
                    "fullStart": 1127,
                    "fullEnd": 1129,
                    "start": 1127,
                    "end": 1128,
                    "fullWidth": 2,
                    "width": 1,
                    "text": ";",
                    "value": ";",
                    "valueText": ";",
                    "hasTrailingTrivia": true,
                    "trailingTrivia": [
                        {
                            "kind": "WhitespaceTrivia",
                            "text": " "
                        }
                    ]
                },
                "incrementor": {
                    "kind": "PostIncrementExpression",
                    "fullStart": 1129,
                    "fullEnd": 1136,
                    "start": 1129,
                    "end": 1136,
                    "fullWidth": 7,
                    "width": 7,
                    "operand": {
                        "kind": "IdentifierName",
                        "fullStart": 1129,
                        "fullEnd": 1134,
                        "start": 1129,
                        "end": 1134,
                        "fullWidth": 5,
                        "width": 5,
                        "text": "index",
                        "value": "index",
                        "valueText": "index"
                    },
                    "operatorToken": {
                        "kind": "PlusPlusToken",
                        "fullStart": 1134,
                        "fullEnd": 1136,
                        "start": 1134,
                        "end": 1136,
                        "fullWidth": 2,
                        "width": 2,
                        "text": "++",
                        "value": "++",
                        "valueText": "++"
                    }
                },
                "closeParenToken": {
                    "kind": "CloseParenToken",
                    "fullStart": 1136,
                    "fullEnd": 1138,
                    "start": 1136,
                    "end": 1137,
                    "fullWidth": 2,
                    "width": 1,
                    "text": ")",
                    "value": ")",
                    "valueText": ")",
                    "hasTrailingTrivia": true,
                    "trailingTrivia": [
                        {
                            "kind": "WhitespaceTrivia",
                            "text": " "
                        }
                    ]
                },
                "statement": {
                    "kind": "Block",
                    "fullStart": 1138,
                    "fullEnd": 1342,
                    "start": 1138,
                    "end": 1341,
                    "fullWidth": 204,
                    "width": 203,
                    "openBraceToken": {
                        "kind": "OpenBraceToken",
                        "fullStart": 1138,
                        "fullEnd": 1140,
                        "start": 1138,
                        "end": 1139,
                        "fullWidth": 2,
                        "width": 1,
                        "text": "{",
                        "value": "{",
                        "valueText": "{",
                        "hasTrailingTrivia": true,
                        "hasTrailingNewLine": true,
                        "trailingTrivia": [
                            {
                                "kind": "NewLineTrivia",
                                "text": "\n"
                            }
                        ]
                    },
                    "statements": [
                        {
                            "kind": "IfStatement",
                            "fullStart": 1140,
                            "fullEnd": 1340,
                            "start": 1141,
                            "end": 1339,
                            "fullWidth": 200,
                            "width": 198,
                            "ifKeyword": {
                                "kind": "IfKeyword",
                                "fullStart": 1140,
                                "fullEnd": 1144,
                                "start": 1141,
                                "end": 1143,
                                "fullWidth": 4,
                                "width": 2,
                                "text": "if",
                                "value": "if",
                                "valueText": "if",
                                "hasLeadingTrivia": true,
                                "hasTrailingTrivia": true,
                                "leadingTrivia": [
                                    {
                                        "kind": "WhitespaceTrivia",
                                        "text": "\t"
                                    }
                                ],
                                "trailingTrivia": [
                                    {
                                        "kind": "WhitespaceTrivia",
                                        "text": " "
                                    }
                                ]
                            },
                            "openParenToken": {
                                "kind": "OpenParenToken",
                                "fullStart": 1144,
                                "fullEnd": 1145,
                                "start": 1144,
                                "end": 1145,
                                "fullWidth": 1,
                                "width": 1,
                                "text": "(",
                                "value": "(",
                                "valueText": "("
                            },
                            "condition": {
                                "kind": "NotEqualsExpression",
                                "fullStart": 1145,
                                "fullEnd": 1184,
                                "start": 1145,
                                "end": 1184,
                                "fullWidth": 39,
                                "width": 39,
                                "left": {
                                    "kind": "ElementAccessExpression",
                                    "fullStart": 1145,
                                    "fullEnd": 1163,
                                    "start": 1145,
                                    "end": 1162,
                                    "fullWidth": 18,
                                    "width": 17,
                                    "expression": {
                                        "kind": "IdentifierName",
                                        "fullStart": 1145,
                                        "fullEnd": 1155,
                                        "start": 1145,
                                        "end": 1155,
                                        "fullWidth": 10,
                                        "width": 10,
                                        "text": "__executed",
                                        "value": "__executed",
                                        "valueText": "__executed"
                                    },
                                    "openBracketToken": {
                                        "kind": "OpenBracketToken",
                                        "fullStart": 1155,
                                        "fullEnd": 1156,
                                        "start": 1155,
                                        "end": 1156,
                                        "fullWidth": 1,
                                        "width": 1,
                                        "text": "[",
                                        "value": "[",
                                        "valueText": "["
                                    },
                                    "argumentExpression": {
                                        "kind": "IdentifierName",
                                        "fullStart": 1156,
                                        "fullEnd": 1161,
                                        "start": 1156,
                                        "end": 1161,
                                        "fullWidth": 5,
                                        "width": 5,
                                        "text": "index",
                                        "value": "index",
                                        "valueText": "index"
                                    },
                                    "closeBracketToken": {
                                        "kind": "CloseBracketToken",
                                        "fullStart": 1161,
                                        "fullEnd": 1163,
                                        "start": 1161,
                                        "end": 1162,
                                        "fullWidth": 2,
                                        "width": 1,
                                        "text": "]",
                                        "value": "]",
                                        "valueText": "]",
                                        "hasTrailingTrivia": true,
                                        "trailingTrivia": [
                                            {
                                                "kind": "WhitespaceTrivia",
                                                "text": " "
                                            }
                                        ]
                                    }
                                },
                                "operatorToken": {
                                    "kind": "ExclamationEqualsEqualsToken",
                                    "fullStart": 1163,
                                    "fullEnd": 1167,
                                    "start": 1163,
                                    "end": 1166,
                                    "fullWidth": 4,
                                    "width": 3,
                                    "text": "!==",
                                    "value": "!==",
                                    "valueText": "!==",
                                    "hasTrailingTrivia": true,
                                    "trailingTrivia": [
                                        {
                                            "kind": "WhitespaceTrivia",
                                            "text": " "
                                        }
                                    ]
                                },
                                "right": {
                                    "kind": "ElementAccessExpression",
                                    "fullStart": 1167,
                                    "fullEnd": 1184,
                                    "start": 1167,
                                    "end": 1184,
                                    "fullWidth": 17,
                                    "width": 17,
                                    "expression": {
                                        "kind": "IdentifierName",
                                        "fullStart": 1167,
                                        "fullEnd": 1177,
                                        "start": 1167,
                                        "end": 1177,
                                        "fullWidth": 10,
                                        "width": 10,
                                        "text": "__expected",
                                        "value": "__expected",
                                        "valueText": "__expected"
                                    },
                                    "openBracketToken": {
                                        "kind": "OpenBracketToken",
                                        "fullStart": 1177,
                                        "fullEnd": 1178,
                                        "start": 1177,
                                        "end": 1178,
                                        "fullWidth": 1,
                                        "width": 1,
                                        "text": "[",
                                        "value": "[",
                                        "valueText": "["
                                    },
                                    "argumentExpression": {
                                        "kind": "IdentifierName",
                                        "fullStart": 1178,
                                        "fullEnd": 1183,
                                        "start": 1178,
                                        "end": 1183,
                                        "fullWidth": 5,
                                        "width": 5,
                                        "text": "index",
                                        "value": "index",
                                        "valueText": "index"
                                    },
                                    "closeBracketToken": {
                                        "kind": "CloseBracketToken",
                                        "fullStart": 1183,
                                        "fullEnd": 1184,
                                        "start": 1183,
                                        "end": 1184,
                                        "fullWidth": 1,
                                        "width": 1,
                                        "text": "]",
                                        "value": "]",
                                        "valueText": "]"
                                    }
                                }
                            },
                            "closeParenToken": {
                                "kind": "CloseParenToken",
                                "fullStart": 1184,
                                "fullEnd": 1186,
                                "start": 1184,
                                "end": 1185,
                                "fullWidth": 2,
                                "width": 1,
                                "text": ")",
                                "value": ")",
                                "valueText": ")",
                                "hasTrailingTrivia": true,
                                "trailingTrivia": [
                                    {
                                        "kind": "WhitespaceTrivia",
                                        "text": " "
                                    }
                                ]
                            },
                            "statement": {
                                "kind": "Block",
                                "fullStart": 1186,
                                "fullEnd": 1340,
                                "start": 1186,
                                "end": 1339,
                                "fullWidth": 154,
                                "width": 153,
                                "openBraceToken": {
                                    "kind": "OpenBraceToken",
                                    "fullStart": 1186,
                                    "fullEnd": 1188,
                                    "start": 1186,
                                    "end": 1187,
                                    "fullWidth": 2,
                                    "width": 1,
                                    "text": "{",
                                    "value": "{",
                                    "valueText": "{",
                                    "hasTrailingTrivia": true,
                                    "hasTrailingNewLine": true,
                                    "trailingTrivia": [
                                        {
                                            "kind": "NewLineTrivia",
                                            "text": "\n"
                                        }
                                    ]
                                },
                                "statements": [
                                    {
                                        "kind": "ExpressionStatement",
                                        "fullStart": 1188,
                                        "fullEnd": 1337,
                                        "start": 1190,
                                        "end": 1336,
                                        "fullWidth": 149,
                                        "width": 146,
                                        "expression": {
                                            "kind": "InvocationExpression",
                                            "fullStart": 1188,
                                            "fullEnd": 1335,
                                            "start": 1190,
                                            "end": 1335,
                                            "fullWidth": 147,
                                            "width": 145,
                                            "expression": {
                                                "kind": "IdentifierName",
                                                "fullStart": 1188,
                                                "fullEnd": 1196,
                                                "start": 1190,
                                                "end": 1196,
                                                "fullWidth": 8,
                                                "width": 6,
                                                "text": "$ERROR",
                                                "value": "$ERROR",
                                                "valueText": "$ERROR",
                                                "hasLeadingTrivia": true,
                                                "leadingTrivia": [
                                                    {
                                                        "kind": "WhitespaceTrivia",
                                                        "text": "\t\t"
                                                    }
                                                ]
                                            },
                                            "argumentList": {
                                                "kind": "ArgumentList",
                                                "fullStart": 1196,
                                                "fullEnd": 1335,
                                                "start": 1196,
                                                "end": 1335,
                                                "fullWidth": 139,
                                                "width": 139,
                                                "openParenToken": {
                                                    "kind": "OpenParenToken",
                                                    "fullStart": 1196,
                                                    "fullEnd": 1197,
                                                    "start": 1196,
                                                    "end": 1197,
                                                    "fullWidth": 1,
                                                    "width": 1,
                                                    "text": "(",
                                                    "value": "(",
                                                    "valueText": "("
                                                },
                                                "arguments": [
                                                    {
                                                        "kind": "AddExpression",
                                                        "fullStart": 1197,
                                                        "fullEnd": 1334,
                                                        "start": 1197,
                                                        "end": 1334,
                                                        "fullWidth": 137,
                                                        "width": 137,
                                                        "left": {
                                                            "kind": "AddExpression",
                                                            "fullStart": 1197,
                                                            "fullEnd": 1315,
                                                            "start": 1197,
                                                            "end": 1314,
                                                            "fullWidth": 118,
                                                            "width": 117,
                                                            "left": {
                                                                "kind": "AddExpression",
                                                                "fullStart": 1197,
                                                                "fullEnd": 1300,
                                                                "start": 1197,
                                                                "end": 1299,
                                                                "fullWidth": 103,
                                                                "width": 102,
                                                                "left": {
                                                                    "kind": "AddExpression",
                                                                    "fullStart": 1197,
                                                                    "fullEnd": 1280,
                                                                    "start": 1197,
                                                                    "end": 1279,
                                                                    "fullWidth": 83,
                                                                    "width": 82,
                                                                    "left": {
                                                                        "kind": "AddExpression",
                                                                        "fullStart": 1197,
                                                                        "fullEnd": 1269,
                                                                        "start": 1197,
                                                                        "end": 1268,
                                                                        "fullWidth": 72,
                                                                        "width": 71,
                                                                        "left": {
                                                                            "kind": "StringLiteral",
                                                                            "fullStart": 1197,
                                                                            "fullEnd": 1261,
                                                                            "start": 1197,
                                                                            "end": 1260,
                                                                            "fullWidth": 64,
                                                                            "width": 63,
                                                                            "text": "'#4: __executed = /ab?c?d?x?y?z/.exec(\"123az789\"); __executed['",
                                                                            "value": "#4: __executed = /ab?c?d?x?y?z/.exec(\"123az789\"); __executed[",
                                                                            "valueText": "#4: __executed = /ab?c?d?x?y?z/.exec(\"123az789\"); __executed[",
                                                                            "hasTrailingTrivia": true,
                                                                            "trailingTrivia": [
                                                                                {
                                                                                    "kind": "WhitespaceTrivia",
                                                                                    "text": " "
                                                                                }
                                                                            ]
                                                                        },
                                                                        "operatorToken": {
                                                                            "kind": "PlusToken",
                                                                            "fullStart": 1261,
                                                                            "fullEnd": 1263,
                                                                            "start": 1261,
                                                                            "end": 1262,
                                                                            "fullWidth": 2,
                                                                            "width": 1,
                                                                            "text": "+",
                                                                            "value": "+",
                                                                            "valueText": "+",
                                                                            "hasTrailingTrivia": true,
                                                                            "trailingTrivia": [
                                                                                {
                                                                                    "kind": "WhitespaceTrivia",
                                                                                    "text": " "
                                                                                }
                                                                            ]
                                                                        },
                                                                        "right": {
                                                                            "kind": "IdentifierName",
                                                                            "fullStart": 1263,
                                                                            "fullEnd": 1269,
                                                                            "start": 1263,
                                                                            "end": 1268,
                                                                            "fullWidth": 6,
                                                                            "width": 5,
                                                                            "text": "index",
                                                                            "value": "index",
                                                                            "valueText": "index",
                                                                            "hasTrailingTrivia": true,
                                                                            "trailingTrivia": [
                                                                                {
                                                                                    "kind": "WhitespaceTrivia",
                                                                                    "text": " "
                                                                                }
                                                                            ]
                                                                        }
                                                                    },
                                                                    "operatorToken": {
                                                                        "kind": "PlusToken",
                                                                        "fullStart": 1269,
                                                                        "fullEnd": 1271,
                                                                        "start": 1269,
                                                                        "end": 1270,
                                                                        "fullWidth": 2,
                                                                        "width": 1,
                                                                        "text": "+",
                                                                        "value": "+",
                                                                        "valueText": "+",
                                                                        "hasTrailingTrivia": true,
                                                                        "trailingTrivia": [
                                                                            {
                                                                                "kind": "WhitespaceTrivia",
                                                                                "text": " "
                                                                            }
                                                                        ]
                                                                    },
                                                                    "right": {
                                                                        "kind": "StringLiteral",
                                                                        "fullStart": 1271,
                                                                        "fullEnd": 1280,
                                                                        "start": 1271,
                                                                        "end": 1279,
                                                                        "fullWidth": 9,
                                                                        "width": 8,
                                                                        "text": "'] === '",
                                                                        "value": "] === ",
                                                                        "valueText": "] === ",
                                                                        "hasTrailingTrivia": true,
                                                                        "trailingTrivia": [
                                                                            {
                                                                                "kind": "WhitespaceTrivia",
                                                                                "text": " "
                                                                            }
                                                                        ]
                                                                    }
                                                                },
                                                                "operatorToken": {
                                                                    "kind": "PlusToken",
                                                                    "fullStart": 1280,
                                                                    "fullEnd": 1282,
                                                                    "start": 1280,
                                                                    "end": 1281,
                                                                    "fullWidth": 2,
                                                                    "width": 1,
                                                                    "text": "+",
                                                                    "value": "+",
                                                                    "valueText": "+",
                                                                    "hasTrailingTrivia": true,
                                                                    "trailingTrivia": [
                                                                        {
                                                                            "kind": "WhitespaceTrivia",
                                                                            "text": " "
                                                                        }
                                                                    ]
                                                                },
                                                                "right": {
                                                                    "kind": "ElementAccessExpression",
                                                                    "fullStart": 1282,
                                                                    "fullEnd": 1300,
                                                                    "start": 1282,
                                                                    "end": 1299,
                                                                    "fullWidth": 18,
                                                                    "width": 17,
                                                                    "expression": {
                                                                        "kind": "IdentifierName",
                                                                        "fullStart": 1282,
                                                                        "fullEnd": 1292,
                                                                        "start": 1282,
                                                                        "end": 1292,
                                                                        "fullWidth": 10,
                                                                        "width": 10,
                                                                        "text": "__expected",
                                                                        "value": "__expected",
                                                                        "valueText": "__expected"
                                                                    },
                                                                    "openBracketToken": {
                                                                        "kind": "OpenBracketToken",
                                                                        "fullStart": 1292,
                                                                        "fullEnd": 1293,
                                                                        "start": 1292,
                                                                        "end": 1293,
                                                                        "fullWidth": 1,
                                                                        "width": 1,
                                                                        "text": "[",
                                                                        "value": "[",
                                                                        "valueText": "["
                                                                    },
                                                                    "argumentExpression": {
                                                                        "kind": "IdentifierName",
                                                                        "fullStart": 1293,
                                                                        "fullEnd": 1298,
                                                                        "start": 1293,
                                                                        "end": 1298,
                                                                        "fullWidth": 5,
                                                                        "width": 5,
                                                                        "text": "index",
                                                                        "value": "index",
                                                                        "valueText": "index"
                                                                    },
                                                                    "closeBracketToken": {
                                                                        "kind": "CloseBracketToken",
                                                                        "fullStart": 1298,
                                                                        "fullEnd": 1300,
                                                                        "start": 1298,
                                                                        "end": 1299,
                                                                        "fullWidth": 2,
                                                                        "width": 1,
                                                                        "text": "]",
                                                                        "value": "]",
                                                                        "valueText": "]",
                                                                        "hasTrailingTrivia": true,
                                                                        "trailingTrivia": [
                                                                            {
                                                                                "kind": "WhitespaceTrivia",
                                                                                "text": " "
                                                                            }
                                                                        ]
                                                                    }
                                                                }
                                                            },
                                                            "operatorToken": {
                                                                "kind": "PlusToken",
                                                                "fullStart": 1300,
                                                                "fullEnd": 1302,
                                                                "start": 1300,
                                                                "end": 1301,
                                                                "fullWidth": 2,
                                                                "width": 1,
                                                                "text": "+",
                                                                "value": "+",
                                                                "valueText": "+",
                                                                "hasTrailingTrivia": true,
                                                                "trailingTrivia": [
                                                                    {
                                                                        "kind": "WhitespaceTrivia",
                                                                        "text": " "
                                                                    }
                                                                ]
                                                            },
                                                            "right": {
                                                                "kind": "StringLiteral",
                                                                "fullStart": 1302,
                                                                "fullEnd": 1315,
                                                                "start": 1302,
                                                                "end": 1314,
                                                                "fullWidth": 13,
                                                                "width": 12,
                                                                "text": "'. Actual: '",
                                                                "value": ". Actual: ",
                                                                "valueText": ". Actual: ",
                                                                "hasTrailingTrivia": true,
                                                                "trailingTrivia": [
                                                                    {
                                                                        "kind": "WhitespaceTrivia",
                                                                        "text": " "
                                                                    }
                                                                ]
                                                            }
                                                        },
                                                        "operatorToken": {
                                                            "kind": "PlusToken",
                                                            "fullStart": 1315,
                                                            "fullEnd": 1317,
                                                            "start": 1315,
                                                            "end": 1316,
                                                            "fullWidth": 2,
                                                            "width": 1,
                                                            "text": "+",
                                                            "value": "+",
                                                            "valueText": "+",
                                                            "hasTrailingTrivia": true,
                                                            "trailingTrivia": [
                                                                {
                                                                    "kind": "WhitespaceTrivia",
                                                                    "text": " "
                                                                }
                                                            ]
                                                        },
                                                        "right": {
                                                            "kind": "ElementAccessExpression",
                                                            "fullStart": 1317,
                                                            "fullEnd": 1334,
                                                            "start": 1317,
                                                            "end": 1334,
                                                            "fullWidth": 17,
                                                            "width": 17,
                                                            "expression": {
                                                                "kind": "IdentifierName",
                                                                "fullStart": 1317,
                                                                "fullEnd": 1327,
                                                                "start": 1317,
                                                                "end": 1327,
                                                                "fullWidth": 10,
                                                                "width": 10,
                                                                "text": "__executed",
                                                                "value": "__executed",
                                                                "valueText": "__executed"
                                                            },
                                                            "openBracketToken": {
                                                                "kind": "OpenBracketToken",
                                                                "fullStart": 1327,
                                                                "fullEnd": 1328,
                                                                "start": 1327,
                                                                "end": 1328,
                                                                "fullWidth": 1,
                                                                "width": 1,
                                                                "text": "[",
                                                                "value": "[",
                                                                "valueText": "["
                                                            },
                                                            "argumentExpression": {
                                                                "kind": "IdentifierName",
                                                                "fullStart": 1328,
                                                                "fullEnd": 1333,
                                                                "start": 1328,
                                                                "end": 1333,
                                                                "fullWidth": 5,
                                                                "width": 5,
                                                                "text": "index",
                                                                "value": "index",
                                                                "valueText": "index"
                                                            },
                                                            "closeBracketToken": {
                                                                "kind": "CloseBracketToken",
                                                                "fullStart": 1333,
                                                                "fullEnd": 1334,
                                                                "start": 1333,
                                                                "end": 1334,
                                                                "fullWidth": 1,
                                                                "width": 1,
                                                                "text": "]",
                                                                "value": "]",
                                                                "valueText": "]"
                                                            }
                                                        }
                                                    }
                                                ],
                                                "closeParenToken": {
                                                    "kind": "CloseParenToken",
                                                    "fullStart": 1334,
                                                    "fullEnd": 1335,
                                                    "start": 1334,
                                                    "end": 1335,
                                                    "fullWidth": 1,
                                                    "width": 1,
                                                    "text": ")",
                                                    "value": ")",
                                                    "valueText": ")"
                                                }
                                            }
                                        },
                                        "semicolonToken": {
                                            "kind": "SemicolonToken",
                                            "fullStart": 1335,
                                            "fullEnd": 1337,
                                            "start": 1335,
                                            "end": 1336,
                                            "fullWidth": 2,
                                            "width": 1,
                                            "text": ";",
                                            "value": ";",
                                            "valueText": ";",
                                            "hasTrailingTrivia": true,
                                            "hasTrailingNewLine": true,
                                            "trailingTrivia": [
                                                {
                                                    "kind": "NewLineTrivia",
                                                    "text": "\n"
                                                }
                                            ]
                                        }
                                    }
                                ],
                                "closeBraceToken": {
                                    "kind": "CloseBraceToken",
                                    "fullStart": 1337,
                                    "fullEnd": 1340,
                                    "start": 1338,
                                    "end": 1339,
                                    "fullWidth": 3,
                                    "width": 1,
                                    "text": "}",
                                    "value": "}",
                                    "valueText": "}",
                                    "hasLeadingTrivia": true,
                                    "hasTrailingTrivia": true,
                                    "hasTrailingNewLine": true,
                                    "leadingTrivia": [
                                        {
                                            "kind": "WhitespaceTrivia",
                                            "text": "\t"
                                        }
                                    ],
                                    "trailingTrivia": [
                                        {
                                            "kind": "NewLineTrivia",
                                            "text": "\n"
                                        }
                                    ]
                                }
                            }
                        }
                    ],
                    "closeBraceToken": {
                        "kind": "CloseBraceToken",
                        "fullStart": 1340,
                        "fullEnd": 1342,
                        "start": 1340,
                        "end": 1341,
                        "fullWidth": 2,
                        "width": 1,
                        "text": "}",
                        "value": "}",
                        "valueText": "}",
                        "hasTrailingTrivia": true,
                        "hasTrailingNewLine": true,
                        "trailingTrivia": [
                            {
                                "kind": "NewLineTrivia",
                                "text": "\n"
                            }
                        ]
                    }
                }
            }
        ],
        "endOfFileToken": {
            "kind": "EndOfFileToken",
            "fullStart": 1342,
            "fullEnd": 1344,
            "start": 1344,
            "end": 1344,
            "fullWidth": 2,
            "width": 0,
            "text": "",
            "hasLeadingTrivia": true,
            "hasLeadingNewLine": true,
            "leadingTrivia": [
                {
                    "kind": "NewLineTrivia",
                    "text": "\n"
                },
                {
                    "kind": "NewLineTrivia",
                    "text": "\n"
                }
            ]
        }
    },
    "lineMap": {
        "lineStarts": [
            0,
            61,
            132,
            133,
            137,
            224,
            227,
            286,
            360,
            364,
            365,
            411,
            412,
            433,
            455,
            486,
            487,
            497,
            544,
            684,
            686,
            687,
            697,
            742,
            879,
            881,
            882,
            892,
            937,
            1074,
            1076,
            1077,
            1087,
            1140,
            1188,
            1337,
            1340,
            1342,
            1343,
            1344
        ],
        "length": 1344
    }
}<|MERGE_RESOLUTION|>--- conflicted
+++ resolved
@@ -2378,12 +2378,8 @@
                             "start": 1095,
                             "end": 1102,
                             "fullWidth": 7,
-<<<<<<< HEAD
                             "width": 7,
-                            "identifier": {
-=======
                             "propertyName": {
->>>>>>> 85e84683
                                 "kind": "IdentifierName",
                                 "fullStart": 1095,
                                 "fullEnd": 1100,
