{
    "isDeclaration": false,
    "languageVersion": "EcmaScript5",
    "parseOptions": {
        "allowAutomaticSemicolonInsertion": true
    },
    "sourceUnit": {
        "kind": "SourceUnit",
        "fullStart": 0,
        "fullEnd": 1359,
        "start": 429,
        "end": 1359,
        "fullWidth": 1359,
        "width": 930,
        "isIncrementallyUnusable": true,
        "moduleElements": [
            {
                "kind": "ExpressionStatement",
                "fullStart": 0,
                "fullEnd": 466,
                "start": 429,
                "end": 465,
                "fullWidth": 466,
                "width": 36,
                "isIncrementallyUnusable": true,
                "expression": {
                    "kind": "AssignmentExpression",
                    "fullStart": 0,
                    "fullEnd": 464,
                    "start": 429,
                    "end": 464,
                    "fullWidth": 464,
                    "width": 35,
                    "isIncrementallyUnusable": true,
                    "left": {
                        "kind": "IdentifierName",
                        "fullStart": 0,
                        "fullEnd": 440,
                        "start": 429,
                        "end": 439,
                        "fullWidth": 440,
                        "width": 10,
                        "text": "__executed",
                        "value": "__executed",
                        "valueText": "__executed",
                        "hasLeadingTrivia": true,
                        "hasLeadingComment": true,
                        "hasLeadingNewLine": true,
                        "hasTrailingTrivia": true,
                        "leadingTrivia": [
                            {
                                "kind": "SingleLineCommentTrivia",
                                "text": "// Copyright 2009 the Sputnik authors.  All rights reserved."
                            },
                            {
                                "kind": "NewLineTrivia",
                                "text": "\n"
                            },
                            {
                                "kind": "SingleLineCommentTrivia",
                                "text": "// This code is governed by the BSD license found in the LICENSE file."
                            },
                            {
                                "kind": "NewLineTrivia",
                                "text": "\n"
                            },
                            {
                                "kind": "NewLineTrivia",
                                "text": "\n"
                            },
                            {
                                "kind": "MultiLineCommentTrivia",
                                "text": "/**\n * The production CharacterClass :: [ ^ ClassRanges ] evaluates by evaluating ClassRanges to  obtain a CharSet and returning that CharSet and the boolean true\n *\n * @path ch15/15.10/15.10.2/15.10.2.13/S15.10.2.13_A2_T5.js\n * @description Execute /a[^1-9]c/.exec(\"abc\") and check results\n */"
                            },
                            {
                                "kind": "NewLineTrivia",
                                "text": "\n"
                            },
                            {
                                "kind": "NewLineTrivia",
                                "text": "\n"
                            }
                        ],
                        "trailingTrivia": [
                            {
                                "kind": "WhitespaceTrivia",
                                "text": " "
                            }
                        ]
                    },
                    "operatorToken": {
                        "kind": "EqualsToken",
                        "fullStart": 440,
                        "fullEnd": 442,
                        "start": 440,
                        "end": 441,
                        "fullWidth": 2,
                        "width": 1,
                        "text": "=",
                        "value": "=",
                        "valueText": "=",
                        "hasTrailingTrivia": true,
                        "trailingTrivia": [
                            {
                                "kind": "WhitespaceTrivia",
                                "text": " "
                            }
                        ]
                    },
                    "right": {
                        "kind": "InvocationExpression",
                        "fullStart": 442,
                        "fullEnd": 464,
                        "start": 442,
                        "end": 464,
                        "fullWidth": 22,
                        "width": 22,
                        "isIncrementallyUnusable": true,
                        "expression": {
                            "kind": "MemberAccessExpression",
                            "fullStart": 442,
                            "fullEnd": 457,
                            "start": 442,
                            "end": 457,
                            "fullWidth": 15,
                            "width": 15,
                            "isIncrementallyUnusable": true,
                            "expression": {
                                "kind": "RegularExpressionLiteral",
                                "fullStart": 442,
                                "fullEnd": 452,
                                "start": 442,
                                "end": 452,
                                "fullWidth": 10,
                                "width": 10,
                                "text": "/a[^1-9]c/",
                                "value": {},
                                "valueText": "/a[^1-9]c/"
                            },
                            "dotToken": {
                                "kind": "DotToken",
                                "fullStart": 452,
                                "fullEnd": 453,
                                "start": 452,
                                "end": 453,
                                "fullWidth": 1,
                                "width": 1,
                                "text": ".",
                                "value": ".",
                                "valueText": "."
                            },
                            "name": {
                                "kind": "IdentifierName",
                                "fullStart": 453,
                                "fullEnd": 457,
                                "start": 453,
                                "end": 457,
                                "fullWidth": 4,
                                "width": 4,
                                "text": "exec",
                                "value": "exec",
                                "valueText": "exec"
                            }
                        },
                        "argumentList": {
                            "kind": "ArgumentList",
                            "fullStart": 457,
                            "fullEnd": 464,
                            "start": 457,
                            "end": 464,
                            "fullWidth": 7,
                            "width": 7,
                            "openParenToken": {
                                "kind": "OpenParenToken",
                                "fullStart": 457,
                                "fullEnd": 458,
                                "start": 457,
                                "end": 458,
                                "fullWidth": 1,
                                "width": 1,
                                "text": "(",
                                "value": "(",
                                "valueText": "("
                            },
                            "arguments": [
                                {
                                    "kind": "StringLiteral",
                                    "fullStart": 458,
                                    "fullEnd": 463,
                                    "start": 458,
                                    "end": 463,
                                    "fullWidth": 5,
                                    "width": 5,
                                    "text": "\"abc\"",
                                    "value": "abc",
                                    "valueText": "abc"
                                }
                            ],
                            "closeParenToken": {
                                "kind": "CloseParenToken",
                                "fullStart": 463,
                                "fullEnd": 464,
                                "start": 463,
                                "end": 464,
                                "fullWidth": 1,
                                "width": 1,
                                "text": ")",
                                "value": ")",
                                "valueText": ")"
                            }
                        }
                    }
                },
                "semicolonToken": {
                    "kind": "SemicolonToken",
                    "fullStart": 464,
                    "fullEnd": 466,
                    "start": 464,
                    "end": 465,
                    "fullWidth": 2,
                    "width": 1,
                    "text": ";",
                    "value": ";",
                    "valueText": ";",
                    "hasTrailingTrivia": true,
                    "hasTrailingNewLine": true,
                    "trailingTrivia": [
                        {
                            "kind": "NewLineTrivia",
                            "text": "\n"
                        }
                    ]
                }
            },
            {
                "kind": "ExpressionStatement",
                "fullStart": 466,
                "fullEnd": 489,
                "start": 467,
                "end": 488,
                "fullWidth": 23,
                "width": 21,
                "expression": {
                    "kind": "AssignmentExpression",
                    "fullStart": 466,
                    "fullEnd": 487,
                    "start": 467,
                    "end": 487,
                    "fullWidth": 21,
                    "width": 20,
                    "left": {
                        "kind": "IdentifierName",
                        "fullStart": 466,
                        "fullEnd": 478,
                        "start": 467,
                        "end": 477,
                        "fullWidth": 12,
                        "width": 10,
                        "text": "__expected",
                        "value": "__expected",
                        "valueText": "__expected",
                        "hasLeadingTrivia": true,
                        "hasLeadingNewLine": true,
                        "hasTrailingTrivia": true,
                        "leadingTrivia": [
                            {
                                "kind": "NewLineTrivia",
                                "text": "\n"
                            }
                        ],
                        "trailingTrivia": [
                            {
                                "kind": "WhitespaceTrivia",
                                "text": " "
                            }
                        ]
                    },
                    "operatorToken": {
                        "kind": "EqualsToken",
                        "fullStart": 478,
                        "fullEnd": 480,
                        "start": 478,
                        "end": 479,
                        "fullWidth": 2,
                        "width": 1,
                        "text": "=",
                        "value": "=",
                        "valueText": "=",
                        "hasTrailingTrivia": true,
                        "trailingTrivia": [
                            {
                                "kind": "WhitespaceTrivia",
                                "text": " "
                            }
                        ]
                    },
                    "right": {
                        "kind": "ArrayLiteralExpression",
                        "fullStart": 480,
                        "fullEnd": 487,
                        "start": 480,
                        "end": 487,
                        "fullWidth": 7,
                        "width": 7,
                        "openBracketToken": {
                            "kind": "OpenBracketToken",
                            "fullStart": 480,
                            "fullEnd": 481,
                            "start": 480,
                            "end": 481,
                            "fullWidth": 1,
                            "width": 1,
                            "text": "[",
                            "value": "[",
                            "valueText": "["
                        },
                        "expressions": [
                            {
                                "kind": "StringLiteral",
                                "fullStart": 481,
                                "fullEnd": 486,
                                "start": 481,
                                "end": 486,
                                "fullWidth": 5,
                                "width": 5,
                                "text": "\"abc\"",
                                "value": "abc",
                                "valueText": "abc"
                            }
                        ],
                        "closeBracketToken": {
                            "kind": "CloseBracketToken",
                            "fullStart": 486,
                            "fullEnd": 487,
                            "start": 486,
                            "end": 487,
                            "fullWidth": 1,
                            "width": 1,
                            "text": "]",
                            "value": "]",
                            "valueText": "]"
                        }
                    }
                },
                "semicolonToken": {
                    "kind": "SemicolonToken",
                    "fullStart": 487,
                    "fullEnd": 489,
                    "start": 487,
                    "end": 488,
                    "fullWidth": 2,
                    "width": 1,
                    "text": ";",
                    "value": ";",
                    "valueText": ";",
                    "hasTrailingTrivia": true,
                    "hasTrailingNewLine": true,
                    "trailingTrivia": [
                        {
                            "kind": "NewLineTrivia",
                            "text": "\n"
                        }
                    ]
                }
            },
            {
                "kind": "ExpressionStatement",
                "fullStart": 489,
                "fullEnd": 511,
                "start": 489,
                "end": 510,
                "fullWidth": 22,
                "width": 21,
                "expression": {
                    "kind": "AssignmentExpression",
                    "fullStart": 489,
                    "fullEnd": 509,
                    "start": 489,
                    "end": 509,
                    "fullWidth": 20,
                    "width": 20,
                    "left": {
                        "kind": "MemberAccessExpression",
                        "fullStart": 489,
                        "fullEnd": 506,
                        "start": 489,
                        "end": 505,
                        "fullWidth": 17,
                        "width": 16,
                        "expression": {
                            "kind": "IdentifierName",
                            "fullStart": 489,
                            "fullEnd": 499,
                            "start": 489,
                            "end": 499,
                            "fullWidth": 10,
                            "width": 10,
                            "text": "__expected",
                            "value": "__expected",
                            "valueText": "__expected"
                        },
                        "dotToken": {
                            "kind": "DotToken",
                            "fullStart": 499,
                            "fullEnd": 500,
                            "start": 499,
                            "end": 500,
                            "fullWidth": 1,
                            "width": 1,
                            "text": ".",
                            "value": ".",
                            "valueText": "."
                        },
                        "name": {
                            "kind": "IdentifierName",
                            "fullStart": 500,
                            "fullEnd": 506,
                            "start": 500,
                            "end": 505,
                            "fullWidth": 6,
                            "width": 5,
                            "text": "index",
                            "value": "index",
                            "valueText": "index",
                            "hasTrailingTrivia": true,
                            "trailingTrivia": [
                                {
                                    "kind": "WhitespaceTrivia",
                                    "text": " "
                                }
                            ]
                        }
                    },
                    "operatorToken": {
                        "kind": "EqualsToken",
                        "fullStart": 506,
                        "fullEnd": 508,
                        "start": 506,
                        "end": 507,
                        "fullWidth": 2,
                        "width": 1,
                        "text": "=",
                        "value": "=",
                        "valueText": "=",
                        "hasTrailingTrivia": true,
                        "trailingTrivia": [
                            {
                                "kind": "WhitespaceTrivia",
                                "text": " "
                            }
                        ]
                    },
                    "right": {
                        "kind": "NumericLiteral",
                        "fullStart": 508,
                        "fullEnd": 509,
                        "start": 508,
                        "end": 509,
                        "fullWidth": 1,
                        "width": 1,
                        "text": "0",
                        "value": 0,
                        "valueText": "0"
                    }
                },
                "semicolonToken": {
                    "kind": "SemicolonToken",
                    "fullStart": 509,
                    "fullEnd": 511,
                    "start": 509,
                    "end": 510,
                    "fullWidth": 2,
                    "width": 1,
                    "text": ";",
                    "value": ";",
                    "valueText": ";",
                    "hasTrailingTrivia": true,
                    "hasTrailingNewLine": true,
                    "trailingTrivia": [
                        {
                            "kind": "NewLineTrivia",
                            "text": "\n"
                        }
                    ]
                }
            },
            {
                "kind": "ExpressionStatement",
                "fullStart": 511,
                "fullEnd": 537,
                "start": 511,
                "end": 536,
                "fullWidth": 26,
                "width": 25,
                "expression": {
                    "kind": "AssignmentExpression",
                    "fullStart": 511,
                    "fullEnd": 535,
                    "start": 511,
                    "end": 535,
                    "fullWidth": 24,
                    "width": 24,
                    "left": {
                        "kind": "MemberAccessExpression",
                        "fullStart": 511,
                        "fullEnd": 528,
                        "start": 511,
                        "end": 527,
                        "fullWidth": 17,
                        "width": 16,
                        "expression": {
                            "kind": "IdentifierName",
                            "fullStart": 511,
                            "fullEnd": 521,
                            "start": 511,
                            "end": 521,
                            "fullWidth": 10,
                            "width": 10,
                            "text": "__expected",
                            "value": "__expected",
                            "valueText": "__expected"
                        },
                        "dotToken": {
                            "kind": "DotToken",
                            "fullStart": 521,
                            "fullEnd": 522,
                            "start": 521,
                            "end": 522,
                            "fullWidth": 1,
                            "width": 1,
                            "text": ".",
                            "value": ".",
                            "valueText": "."
                        },
                        "name": {
                            "kind": "IdentifierName",
                            "fullStart": 522,
                            "fullEnd": 528,
                            "start": 522,
                            "end": 527,
                            "fullWidth": 6,
                            "width": 5,
                            "text": "input",
                            "value": "input",
                            "valueText": "input",
                            "hasTrailingTrivia": true,
                            "trailingTrivia": [
                                {
                                    "kind": "WhitespaceTrivia",
                                    "text": " "
                                }
                            ]
                        }
                    },
                    "operatorToken": {
                        "kind": "EqualsToken",
                        "fullStart": 528,
                        "fullEnd": 530,
                        "start": 528,
                        "end": 529,
                        "fullWidth": 2,
                        "width": 1,
                        "text": "=",
                        "value": "=",
                        "valueText": "=",
                        "hasTrailingTrivia": true,
                        "trailingTrivia": [
                            {
                                "kind": "WhitespaceTrivia",
                                "text": " "
                            }
                        ]
                    },
                    "right": {
                        "kind": "StringLiteral",
                        "fullStart": 530,
                        "fullEnd": 535,
                        "start": 530,
                        "end": 535,
                        "fullWidth": 5,
                        "width": 5,
                        "text": "\"abc\"",
                        "value": "abc",
                        "valueText": "abc"
                    }
                },
                "semicolonToken": {
                    "kind": "SemicolonToken",
                    "fullStart": 535,
                    "fullEnd": 537,
                    "start": 535,
                    "end": 536,
                    "fullWidth": 2,
                    "width": 1,
                    "text": ";",
                    "value": ";",
                    "valueText": ";",
                    "hasTrailingTrivia": true,
                    "hasTrailingNewLine": true,
                    "trailingTrivia": [
                        {
                            "kind": "NewLineTrivia",
                            "text": "\n"
                        }
                    ]
                }
            },
            {
                "kind": "IfStatement",
                "fullStart": 537,
                "fullEnd": 728,
                "start": 548,
                "end": 727,
                "fullWidth": 191,
                "width": 179,
                "ifKeyword": {
                    "kind": "IfKeyword",
                    "fullStart": 537,
                    "fullEnd": 551,
                    "start": 548,
                    "end": 550,
                    "fullWidth": 14,
                    "width": 2,
                    "text": "if",
                    "value": "if",
                    "valueText": "if",
                    "hasLeadingTrivia": true,
                    "hasLeadingComment": true,
                    "hasLeadingNewLine": true,
                    "hasTrailingTrivia": true,
                    "leadingTrivia": [
                        {
                            "kind": "NewLineTrivia",
                            "text": "\n"
                        },
                        {
                            "kind": "SingleLineCommentTrivia",
                            "text": "//CHECK#1"
                        },
                        {
                            "kind": "NewLineTrivia",
                            "text": "\n"
                        }
                    ],
                    "trailingTrivia": [
                        {
                            "kind": "WhitespaceTrivia",
                            "text": " "
                        }
                    ]
                },
                "openParenToken": {
                    "kind": "OpenParenToken",
                    "fullStart": 551,
                    "fullEnd": 552,
                    "start": 551,
                    "end": 552,
                    "fullWidth": 1,
                    "width": 1,
                    "text": "(",
                    "value": "(",
                    "valueText": "("
                },
                "condition": {
                    "kind": "NotEqualsExpression",
                    "fullStart": 552,
                    "fullEnd": 591,
                    "start": 552,
                    "end": 591,
                    "fullWidth": 39,
                    "width": 39,
                    "left": {
                        "kind": "MemberAccessExpression",
                        "fullStart": 552,
                        "fullEnd": 570,
                        "start": 552,
                        "end": 569,
                        "fullWidth": 18,
                        "width": 17,
                        "expression": {
                            "kind": "IdentifierName",
                            "fullStart": 552,
                            "fullEnd": 562,
                            "start": 552,
                            "end": 562,
                            "fullWidth": 10,
                            "width": 10,
                            "text": "__executed",
                            "value": "__executed",
                            "valueText": "__executed"
                        },
                        "dotToken": {
                            "kind": "DotToken",
                            "fullStart": 562,
                            "fullEnd": 563,
                            "start": 562,
                            "end": 563,
                            "fullWidth": 1,
                            "width": 1,
                            "text": ".",
                            "value": ".",
                            "valueText": "."
                        },
                        "name": {
                            "kind": "IdentifierName",
                            "fullStart": 563,
                            "fullEnd": 570,
                            "start": 563,
                            "end": 569,
                            "fullWidth": 7,
                            "width": 6,
                            "text": "length",
                            "value": "length",
                            "valueText": "length",
                            "hasTrailingTrivia": true,
                            "trailingTrivia": [
                                {
                                    "kind": "WhitespaceTrivia",
                                    "text": " "
                                }
                            ]
                        }
                    },
                    "operatorToken": {
                        "kind": "ExclamationEqualsEqualsToken",
                        "fullStart": 570,
                        "fullEnd": 574,
                        "start": 570,
                        "end": 573,
                        "fullWidth": 4,
                        "width": 3,
                        "text": "!==",
                        "value": "!==",
                        "valueText": "!==",
                        "hasTrailingTrivia": true,
                        "trailingTrivia": [
                            {
                                "kind": "WhitespaceTrivia",
                                "text": " "
                            }
                        ]
                    },
                    "right": {
                        "kind": "MemberAccessExpression",
                        "fullStart": 574,
                        "fullEnd": 591,
                        "start": 574,
                        "end": 591,
                        "fullWidth": 17,
                        "width": 17,
                        "expression": {
                            "kind": "IdentifierName",
                            "fullStart": 574,
                            "fullEnd": 584,
                            "start": 574,
                            "end": 584,
                            "fullWidth": 10,
                            "width": 10,
                            "text": "__expected",
                            "value": "__expected",
                            "valueText": "__expected"
                        },
                        "dotToken": {
                            "kind": "DotToken",
                            "fullStart": 584,
                            "fullEnd": 585,
                            "start": 584,
                            "end": 585,
                            "fullWidth": 1,
                            "width": 1,
                            "text": ".",
                            "value": ".",
                            "valueText": "."
                        },
                        "name": {
                            "kind": "IdentifierName",
                            "fullStart": 585,
                            "fullEnd": 591,
                            "start": 585,
                            "end": 591,
                            "fullWidth": 6,
                            "width": 6,
                            "text": "length",
                            "value": "length",
                            "valueText": "length"
                        }
                    }
                },
                "closeParenToken": {
                    "kind": "CloseParenToken",
                    "fullStart": 591,
                    "fullEnd": 593,
                    "start": 591,
                    "end": 592,
                    "fullWidth": 2,
                    "width": 1,
                    "text": ")",
                    "value": ")",
                    "valueText": ")",
                    "hasTrailingTrivia": true,
                    "trailingTrivia": [
                        {
                            "kind": "WhitespaceTrivia",
                            "text": " "
                        }
                    ]
                },
                "statement": {
                    "kind": "Block",
                    "fullStart": 593,
                    "fullEnd": 728,
                    "start": 593,
                    "end": 727,
                    "fullWidth": 135,
                    "width": 134,
                    "openBraceToken": {
                        "kind": "OpenBraceToken",
                        "fullStart": 593,
                        "fullEnd": 595,
                        "start": 593,
                        "end": 594,
                        "fullWidth": 2,
                        "width": 1,
                        "text": "{",
                        "value": "{",
                        "valueText": "{",
                        "hasTrailingTrivia": true,
                        "hasTrailingNewLine": true,
                        "trailingTrivia": [
                            {
                                "kind": "NewLineTrivia",
                                "text": "\n"
                            }
                        ]
                    },
                    "statements": [
                        {
                            "kind": "ExpressionStatement",
                            "fullStart": 595,
                            "fullEnd": 726,
                            "start": 596,
                            "end": 725,
                            "fullWidth": 131,
                            "width": 129,
                            "expression": {
                                "kind": "InvocationExpression",
                                "fullStart": 595,
                                "fullEnd": 724,
                                "start": 596,
                                "end": 724,
                                "fullWidth": 129,
                                "width": 128,
                                "expression": {
                                    "kind": "IdentifierName",
                                    "fullStart": 595,
                                    "fullEnd": 602,
                                    "start": 596,
                                    "end": 602,
                                    "fullWidth": 7,
                                    "width": 6,
                                    "text": "$ERROR",
                                    "value": "$ERROR",
                                    "valueText": "$ERROR",
                                    "hasLeadingTrivia": true,
                                    "leadingTrivia": [
                                        {
                                            "kind": "WhitespaceTrivia",
                                            "text": "\t"
                                        }
                                    ]
                                },
                                "argumentList": {
                                    "kind": "ArgumentList",
                                    "fullStart": 602,
                                    "fullEnd": 724,
                                    "start": 602,
                                    "end": 724,
                                    "fullWidth": 122,
                                    "width": 122,
                                    "openParenToken": {
                                        "kind": "OpenParenToken",
                                        "fullStart": 602,
                                        "fullEnd": 603,
                                        "start": 602,
                                        "end": 603,
                                        "fullWidth": 1,
                                        "width": 1,
                                        "text": "(",
                                        "value": "(",
                                        "valueText": "("
                                    },
                                    "arguments": [
                                        {
                                            "kind": "AddExpression",
                                            "fullStart": 603,
                                            "fullEnd": 723,
                                            "start": 603,
                                            "end": 723,
                                            "fullWidth": 120,
                                            "width": 120,
                                            "left": {
                                                "kind": "AddExpression",
                                                "fullStart": 603,
                                                "fullEnd": 704,
                                                "start": 603,
                                                "end": 703,
                                                "fullWidth": 101,
                                                "width": 100,
                                                "left": {
                                                    "kind": "AddExpression",
                                                    "fullStart": 603,
                                                    "fullEnd": 689,
                                                    "start": 603,
                                                    "end": 688,
                                                    "fullWidth": 86,
                                                    "width": 85,
                                                    "left": {
                                                        "kind": "StringLiteral",
                                                        "fullStart": 603,
                                                        "fullEnd": 669,
                                                        "start": 603,
                                                        "end": 668,
                                                        "fullWidth": 66,
                                                        "width": 65,
                                                        "text": "'#1: __executed = /a[^1-9]c/.exec(\"abc\"); __executed.length === '",
                                                        "value": "#1: __executed = /a[^1-9]c/.exec(\"abc\"); __executed.length === ",
                                                        "valueText": "#1: __executed = /a[^1-9]c/.exec(\"abc\"); __executed.length === ",
                                                        "hasTrailingTrivia": true,
                                                        "trailingTrivia": [
                                                            {
                                                                "kind": "WhitespaceTrivia",
                                                                "text": " "
                                                            }
                                                        ]
                                                    },
                                                    "operatorToken": {
                                                        "kind": "PlusToken",
                                                        "fullStart": 669,
                                                        "fullEnd": 671,
                                                        "start": 669,
                                                        "end": 670,
                                                        "fullWidth": 2,
                                                        "width": 1,
                                                        "text": "+",
                                                        "value": "+",
                                                        "valueText": "+",
                                                        "hasTrailingTrivia": true,
                                                        "trailingTrivia": [
                                                            {
                                                                "kind": "WhitespaceTrivia",
                                                                "text": " "
                                                            }
                                                        ]
                                                    },
                                                    "right": {
                                                        "kind": "MemberAccessExpression",
                                                        "fullStart": 671,
                                                        "fullEnd": 689,
                                                        "start": 671,
                                                        "end": 688,
                                                        "fullWidth": 18,
                                                        "width": 17,
                                                        "expression": {
                                                            "kind": "IdentifierName",
                                                            "fullStart": 671,
                                                            "fullEnd": 681,
                                                            "start": 671,
                                                            "end": 681,
                                                            "fullWidth": 10,
                                                            "width": 10,
                                                            "text": "__expected",
                                                            "value": "__expected",
                                                            "valueText": "__expected"
                                                        },
                                                        "dotToken": {
                                                            "kind": "DotToken",
                                                            "fullStart": 681,
                                                            "fullEnd": 682,
                                                            "start": 681,
                                                            "end": 682,
                                                            "fullWidth": 1,
                                                            "width": 1,
                                                            "text": ".",
                                                            "value": ".",
                                                            "valueText": "."
                                                        },
                                                        "name": {
                                                            "kind": "IdentifierName",
                                                            "fullStart": 682,
                                                            "fullEnd": 689,
                                                            "start": 682,
                                                            "end": 688,
                                                            "fullWidth": 7,
                                                            "width": 6,
                                                            "text": "length",
                                                            "value": "length",
                                                            "valueText": "length",
                                                            "hasTrailingTrivia": true,
                                                            "trailingTrivia": [
                                                                {
                                                                    "kind": "WhitespaceTrivia",
                                                                    "text": " "
                                                                }
                                                            ]
                                                        }
                                                    }
                                                },
                                                "operatorToken": {
                                                    "kind": "PlusToken",
                                                    "fullStart": 689,
                                                    "fullEnd": 691,
                                                    "start": 689,
                                                    "end": 690,
                                                    "fullWidth": 2,
                                                    "width": 1,
                                                    "text": "+",
                                                    "value": "+",
                                                    "valueText": "+",
                                                    "hasTrailingTrivia": true,
                                                    "trailingTrivia": [
                                                        {
                                                            "kind": "WhitespaceTrivia",
                                                            "text": " "
                                                        }
                                                    ]
                                                },
                                                "right": {
                                                    "kind": "StringLiteral",
                                                    "fullStart": 691,
                                                    "fullEnd": 704,
                                                    "start": 691,
                                                    "end": 703,
                                                    "fullWidth": 13,
                                                    "width": 12,
                                                    "text": "'. Actual: '",
                                                    "value": ". Actual: ",
                                                    "valueText": ". Actual: ",
                                                    "hasTrailingTrivia": true,
                                                    "trailingTrivia": [
                                                        {
                                                            "kind": "WhitespaceTrivia",
                                                            "text": " "
                                                        }
                                                    ]
                                                }
                                            },
                                            "operatorToken": {
                                                "kind": "PlusToken",
                                                "fullStart": 704,
                                                "fullEnd": 706,
                                                "start": 704,
                                                "end": 705,
                                                "fullWidth": 2,
                                                "width": 1,
                                                "text": "+",
                                                "value": "+",
                                                "valueText": "+",
                                                "hasTrailingTrivia": true,
                                                "trailingTrivia": [
                                                    {
                                                        "kind": "WhitespaceTrivia",
                                                        "text": " "
                                                    }
                                                ]
                                            },
                                            "right": {
                                                "kind": "MemberAccessExpression",
                                                "fullStart": 706,
                                                "fullEnd": 723,
                                                "start": 706,
                                                "end": 723,
                                                "fullWidth": 17,
                                                "width": 17,
                                                "expression": {
                                                    "kind": "IdentifierName",
                                                    "fullStart": 706,
                                                    "fullEnd": 716,
                                                    "start": 706,
                                                    "end": 716,
                                                    "fullWidth": 10,
                                                    "width": 10,
                                                    "text": "__executed",
                                                    "value": "__executed",
                                                    "valueText": "__executed"
                                                },
                                                "dotToken": {
                                                    "kind": "DotToken",
                                                    "fullStart": 716,
                                                    "fullEnd": 717,
                                                    "start": 716,
                                                    "end": 717,
                                                    "fullWidth": 1,
                                                    "width": 1,
                                                    "text": ".",
                                                    "value": ".",
                                                    "valueText": "."
                                                },
                                                "name": {
                                                    "kind": "IdentifierName",
                                                    "fullStart": 717,
                                                    "fullEnd": 723,
                                                    "start": 717,
                                                    "end": 723,
                                                    "fullWidth": 6,
                                                    "width": 6,
                                                    "text": "length",
                                                    "value": "length",
                                                    "valueText": "length"
                                                }
                                            }
                                        }
                                    ],
                                    "closeParenToken": {
                                        "kind": "CloseParenToken",
                                        "fullStart": 723,
                                        "fullEnd": 724,
                                        "start": 723,
                                        "end": 724,
                                        "fullWidth": 1,
                                        "width": 1,
                                        "text": ")",
                                        "value": ")",
                                        "valueText": ")"
                                    }
                                }
                            },
                            "semicolonToken": {
                                "kind": "SemicolonToken",
                                "fullStart": 724,
                                "fullEnd": 726,
                                "start": 724,
                                "end": 725,
                                "fullWidth": 2,
                                "width": 1,
                                "text": ";",
                                "value": ";",
                                "valueText": ";",
                                "hasTrailingTrivia": true,
                                "hasTrailingNewLine": true,
                                "trailingTrivia": [
                                    {
                                        "kind": "NewLineTrivia",
                                        "text": "\n"
                                    }
                                ]
                            }
                        }
                    ],
                    "closeBraceToken": {
                        "kind": "CloseBraceToken",
                        "fullStart": 726,
                        "fullEnd": 728,
                        "start": 726,
                        "end": 727,
                        "fullWidth": 2,
                        "width": 1,
                        "text": "}",
                        "value": "}",
                        "valueText": "}",
                        "hasTrailingTrivia": true,
                        "hasTrailingNewLine": true,
                        "trailingTrivia": [
                            {
                                "kind": "NewLineTrivia",
                                "text": "\n"
                            }
                        ]
                    }
                }
            },
            {
                "kind": "IfStatement",
                "fullStart": 728,
                "fullEnd": 914,
                "start": 739,
                "end": 913,
                "fullWidth": 186,
                "width": 174,
                "ifKeyword": {
                    "kind": "IfKeyword",
                    "fullStart": 728,
                    "fullEnd": 742,
                    "start": 739,
                    "end": 741,
                    "fullWidth": 14,
                    "width": 2,
                    "text": "if",
                    "value": "if",
                    "valueText": "if",
                    "hasLeadingTrivia": true,
                    "hasLeadingComment": true,
                    "hasLeadingNewLine": true,
                    "hasTrailingTrivia": true,
                    "leadingTrivia": [
                        {
                            "kind": "NewLineTrivia",
                            "text": "\n"
                        },
                        {
                            "kind": "SingleLineCommentTrivia",
                            "text": "//CHECK#2"
                        },
                        {
                            "kind": "NewLineTrivia",
                            "text": "\n"
                        }
                    ],
                    "trailingTrivia": [
                        {
                            "kind": "WhitespaceTrivia",
                            "text": " "
                        }
                    ]
                },
                "openParenToken": {
                    "kind": "OpenParenToken",
                    "fullStart": 742,
                    "fullEnd": 743,
                    "start": 742,
                    "end": 743,
                    "fullWidth": 1,
                    "width": 1,
                    "text": "(",
                    "value": "(",
                    "valueText": "("
                },
                "condition": {
                    "kind": "NotEqualsExpression",
                    "fullStart": 743,
                    "fullEnd": 780,
                    "start": 743,
                    "end": 780,
                    "fullWidth": 37,
                    "width": 37,
                    "left": {
                        "kind": "MemberAccessExpression",
                        "fullStart": 743,
                        "fullEnd": 760,
                        "start": 743,
                        "end": 759,
                        "fullWidth": 17,
                        "width": 16,
                        "expression": {
                            "kind": "IdentifierName",
                            "fullStart": 743,
                            "fullEnd": 753,
                            "start": 743,
                            "end": 753,
                            "fullWidth": 10,
                            "width": 10,
                            "text": "__executed",
                            "value": "__executed",
                            "valueText": "__executed"
                        },
                        "dotToken": {
                            "kind": "DotToken",
                            "fullStart": 753,
                            "fullEnd": 754,
                            "start": 753,
                            "end": 754,
                            "fullWidth": 1,
                            "width": 1,
                            "text": ".",
                            "value": ".",
                            "valueText": "."
                        },
                        "name": {
                            "kind": "IdentifierName",
                            "fullStart": 754,
                            "fullEnd": 760,
                            "start": 754,
                            "end": 759,
                            "fullWidth": 6,
                            "width": 5,
                            "text": "index",
                            "value": "index",
                            "valueText": "index",
                            "hasTrailingTrivia": true,
                            "trailingTrivia": [
                                {
                                    "kind": "WhitespaceTrivia",
                                    "text": " "
                                }
                            ]
                        }
                    },
                    "operatorToken": {
                        "kind": "ExclamationEqualsEqualsToken",
                        "fullStart": 760,
                        "fullEnd": 764,
                        "start": 760,
                        "end": 763,
                        "fullWidth": 4,
                        "width": 3,
                        "text": "!==",
                        "value": "!==",
                        "valueText": "!==",
                        "hasTrailingTrivia": true,
                        "trailingTrivia": [
                            {
                                "kind": "WhitespaceTrivia",
                                "text": " "
                            }
                        ]
                    },
                    "right": {
                        "kind": "MemberAccessExpression",
                        "fullStart": 764,
                        "fullEnd": 780,
                        "start": 764,
                        "end": 780,
                        "fullWidth": 16,
                        "width": 16,
                        "expression": {
                            "kind": "IdentifierName",
                            "fullStart": 764,
                            "fullEnd": 774,
                            "start": 764,
                            "end": 774,
                            "fullWidth": 10,
                            "width": 10,
                            "text": "__expected",
                            "value": "__expected",
                            "valueText": "__expected"
                        },
                        "dotToken": {
                            "kind": "DotToken",
                            "fullStart": 774,
                            "fullEnd": 775,
                            "start": 774,
                            "end": 775,
                            "fullWidth": 1,
                            "width": 1,
                            "text": ".",
                            "value": ".",
                            "valueText": "."
                        },
                        "name": {
                            "kind": "IdentifierName",
                            "fullStart": 775,
                            "fullEnd": 780,
                            "start": 775,
                            "end": 780,
                            "fullWidth": 5,
                            "width": 5,
                            "text": "index",
                            "value": "index",
                            "valueText": "index"
                        }
                    }
                },
                "closeParenToken": {
                    "kind": "CloseParenToken",
                    "fullStart": 780,
                    "fullEnd": 782,
                    "start": 780,
                    "end": 781,
                    "fullWidth": 2,
                    "width": 1,
                    "text": ")",
                    "value": ")",
                    "valueText": ")",
                    "hasTrailingTrivia": true,
                    "trailingTrivia": [
                        {
                            "kind": "WhitespaceTrivia",
                            "text": " "
                        }
                    ]
                },
                "statement": {
                    "kind": "Block",
                    "fullStart": 782,
                    "fullEnd": 914,
                    "start": 782,
                    "end": 913,
                    "fullWidth": 132,
                    "width": 131,
                    "openBraceToken": {
                        "kind": "OpenBraceToken",
                        "fullStart": 782,
                        "fullEnd": 784,
                        "start": 782,
                        "end": 783,
                        "fullWidth": 2,
                        "width": 1,
                        "text": "{",
                        "value": "{",
                        "valueText": "{",
                        "hasTrailingTrivia": true,
                        "hasTrailingNewLine": true,
                        "trailingTrivia": [
                            {
                                "kind": "NewLineTrivia",
                                "text": "\n"
                            }
                        ]
                    },
                    "statements": [
                        {
                            "kind": "ExpressionStatement",
                            "fullStart": 784,
                            "fullEnd": 912,
                            "start": 785,
                            "end": 911,
                            "fullWidth": 128,
                            "width": 126,
                            "expression": {
                                "kind": "InvocationExpression",
                                "fullStart": 784,
                                "fullEnd": 910,
                                "start": 785,
                                "end": 910,
                                "fullWidth": 126,
                                "width": 125,
                                "expression": {
                                    "kind": "IdentifierName",
                                    "fullStart": 784,
                                    "fullEnd": 791,
                                    "start": 785,
                                    "end": 791,
                                    "fullWidth": 7,
                                    "width": 6,
                                    "text": "$ERROR",
                                    "value": "$ERROR",
                                    "valueText": "$ERROR",
                                    "hasLeadingTrivia": true,
                                    "leadingTrivia": [
                                        {
                                            "kind": "WhitespaceTrivia",
                                            "text": "\t"
                                        }
                                    ]
                                },
                                "argumentList": {
                                    "kind": "ArgumentList",
                                    "fullStart": 791,
                                    "fullEnd": 910,
                                    "start": 791,
                                    "end": 910,
                                    "fullWidth": 119,
                                    "width": 119,
                                    "openParenToken": {
                                        "kind": "OpenParenToken",
                                        "fullStart": 791,
                                        "fullEnd": 792,
                                        "start": 791,
                                        "end": 792,
                                        "fullWidth": 1,
                                        "width": 1,
                                        "text": "(",
                                        "value": "(",
                                        "valueText": "("
                                    },
                                    "arguments": [
                                        {
                                            "kind": "AddExpression",
                                            "fullStart": 792,
                                            "fullEnd": 909,
                                            "start": 792,
                                            "end": 909,
                                            "fullWidth": 117,
                                            "width": 117,
                                            "left": {
                                                "kind": "AddExpression",
                                                "fullStart": 792,
                                                "fullEnd": 891,
                                                "start": 792,
                                                "end": 890,
                                                "fullWidth": 99,
                                                "width": 98,
                                                "left": {
                                                    "kind": "AddExpression",
                                                    "fullStart": 792,
                                                    "fullEnd": 876,
                                                    "start": 792,
                                                    "end": 875,
                                                    "fullWidth": 84,
                                                    "width": 83,
                                                    "left": {
                                                        "kind": "StringLiteral",
                                                        "fullStart": 792,
                                                        "fullEnd": 857,
                                                        "start": 792,
                                                        "end": 856,
                                                        "fullWidth": 65,
                                                        "width": 64,
                                                        "text": "'#2: __executed = /a[^1-9]c/.exec(\"abc\"); __executed.index === '",
                                                        "value": "#2: __executed = /a[^1-9]c/.exec(\"abc\"); __executed.index === ",
                                                        "valueText": "#2: __executed = /a[^1-9]c/.exec(\"abc\"); __executed.index === ",
                                                        "hasTrailingTrivia": true,
                                                        "trailingTrivia": [
                                                            {
                                                                "kind": "WhitespaceTrivia",
                                                                "text": " "
                                                            }
                                                        ]
                                                    },
                                                    "operatorToken": {
                                                        "kind": "PlusToken",
                                                        "fullStart": 857,
                                                        "fullEnd": 859,
                                                        "start": 857,
                                                        "end": 858,
                                                        "fullWidth": 2,
                                                        "width": 1,
                                                        "text": "+",
                                                        "value": "+",
                                                        "valueText": "+",
                                                        "hasTrailingTrivia": true,
                                                        "trailingTrivia": [
                                                            {
                                                                "kind": "WhitespaceTrivia",
                                                                "text": " "
                                                            }
                                                        ]
                                                    },
                                                    "right": {
                                                        "kind": "MemberAccessExpression",
                                                        "fullStart": 859,
                                                        "fullEnd": 876,
                                                        "start": 859,
                                                        "end": 875,
                                                        "fullWidth": 17,
                                                        "width": 16,
                                                        "expression": {
                                                            "kind": "IdentifierName",
                                                            "fullStart": 859,
                                                            "fullEnd": 869,
                                                            "start": 859,
                                                            "end": 869,
                                                            "fullWidth": 10,
                                                            "width": 10,
                                                            "text": "__expected",
                                                            "value": "__expected",
                                                            "valueText": "__expected"
                                                        },
                                                        "dotToken": {
                                                            "kind": "DotToken",
                                                            "fullStart": 869,
                                                            "fullEnd": 870,
                                                            "start": 869,
                                                            "end": 870,
                                                            "fullWidth": 1,
                                                            "width": 1,
                                                            "text": ".",
                                                            "value": ".",
                                                            "valueText": "."
                                                        },
                                                        "name": {
                                                            "kind": "IdentifierName",
                                                            "fullStart": 870,
                                                            "fullEnd": 876,
                                                            "start": 870,
                                                            "end": 875,
                                                            "fullWidth": 6,
                                                            "width": 5,
                                                            "text": "index",
                                                            "value": "index",
                                                            "valueText": "index",
                                                            "hasTrailingTrivia": true,
                                                            "trailingTrivia": [
                                                                {
                                                                    "kind": "WhitespaceTrivia",
                                                                    "text": " "
                                                                }
                                                            ]
                                                        }
                                                    }
                                                },
                                                "operatorToken": {
                                                    "kind": "PlusToken",
                                                    "fullStart": 876,
                                                    "fullEnd": 878,
                                                    "start": 876,
                                                    "end": 877,
                                                    "fullWidth": 2,
                                                    "width": 1,
                                                    "text": "+",
                                                    "value": "+",
                                                    "valueText": "+",
                                                    "hasTrailingTrivia": true,
                                                    "trailingTrivia": [
                                                        {
                                                            "kind": "WhitespaceTrivia",
                                                            "text": " "
                                                        }
                                                    ]
                                                },
                                                "right": {
                                                    "kind": "StringLiteral",
                                                    "fullStart": 878,
                                                    "fullEnd": 891,
                                                    "start": 878,
                                                    "end": 890,
                                                    "fullWidth": 13,
                                                    "width": 12,
                                                    "text": "'. Actual: '",
                                                    "value": ". Actual: ",
                                                    "valueText": ". Actual: ",
                                                    "hasTrailingTrivia": true,
                                                    "trailingTrivia": [
                                                        {
                                                            "kind": "WhitespaceTrivia",
                                                            "text": " "
                                                        }
                                                    ]
                                                }
                                            },
                                            "operatorToken": {
                                                "kind": "PlusToken",
                                                "fullStart": 891,
                                                "fullEnd": 893,
                                                "start": 891,
                                                "end": 892,
                                                "fullWidth": 2,
                                                "width": 1,
                                                "text": "+",
                                                "value": "+",
                                                "valueText": "+",
                                                "hasTrailingTrivia": true,
                                                "trailingTrivia": [
                                                    {
                                                        "kind": "WhitespaceTrivia",
                                                        "text": " "
                                                    }
                                                ]
                                            },
                                            "right": {
                                                "kind": "MemberAccessExpression",
                                                "fullStart": 893,
                                                "fullEnd": 909,
                                                "start": 893,
                                                "end": 909,
                                                "fullWidth": 16,
                                                "width": 16,
                                                "expression": {
                                                    "kind": "IdentifierName",
                                                    "fullStart": 893,
                                                    "fullEnd": 903,
                                                    "start": 893,
                                                    "end": 903,
                                                    "fullWidth": 10,
                                                    "width": 10,
                                                    "text": "__executed",
                                                    "value": "__executed",
                                                    "valueText": "__executed"
                                                },
                                                "dotToken": {
                                                    "kind": "DotToken",
                                                    "fullStart": 903,
                                                    "fullEnd": 904,
                                                    "start": 903,
                                                    "end": 904,
                                                    "fullWidth": 1,
                                                    "width": 1,
                                                    "text": ".",
                                                    "value": ".",
                                                    "valueText": "."
                                                },
                                                "name": {
                                                    "kind": "IdentifierName",
                                                    "fullStart": 904,
                                                    "fullEnd": 909,
                                                    "start": 904,
                                                    "end": 909,
                                                    "fullWidth": 5,
                                                    "width": 5,
                                                    "text": "index",
                                                    "value": "index",
                                                    "valueText": "index"
                                                }
                                            }
                                        }
                                    ],
                                    "closeParenToken": {
                                        "kind": "CloseParenToken",
                                        "fullStart": 909,
                                        "fullEnd": 910,
                                        "start": 909,
                                        "end": 910,
                                        "fullWidth": 1,
                                        "width": 1,
                                        "text": ")",
                                        "value": ")",
                                        "valueText": ")"
                                    }
                                }
                            },
                            "semicolonToken": {
                                "kind": "SemicolonToken",
                                "fullStart": 910,
                                "fullEnd": 912,
                                "start": 910,
                                "end": 911,
                                "fullWidth": 2,
                                "width": 1,
                                "text": ";",
                                "value": ";",
                                "valueText": ";",
                                "hasTrailingTrivia": true,
                                "hasTrailingNewLine": true,
                                "trailingTrivia": [
                                    {
                                        "kind": "NewLineTrivia",
                                        "text": "\n"
                                    }
                                ]
                            }
                        }
                    ],
                    "closeBraceToken": {
                        "kind": "CloseBraceToken",
                        "fullStart": 912,
                        "fullEnd": 914,
                        "start": 912,
                        "end": 913,
                        "fullWidth": 2,
                        "width": 1,
                        "text": "}",
                        "value": "}",
                        "valueText": "}",
                        "hasTrailingTrivia": true,
                        "hasTrailingNewLine": true,
                        "trailingTrivia": [
                            {
                                "kind": "NewLineTrivia",
                                "text": "\n"
                            }
                        ]
                    }
                }
            },
            {
                "kind": "IfStatement",
                "fullStart": 914,
                "fullEnd": 1100,
                "start": 925,
                "end": 1099,
                "fullWidth": 186,
                "width": 174,
                "ifKeyword": {
                    "kind": "IfKeyword",
                    "fullStart": 914,
                    "fullEnd": 928,
                    "start": 925,
                    "end": 927,
                    "fullWidth": 14,
                    "width": 2,
                    "text": "if",
                    "value": "if",
                    "valueText": "if",
                    "hasLeadingTrivia": true,
                    "hasLeadingComment": true,
                    "hasLeadingNewLine": true,
                    "hasTrailingTrivia": true,
                    "leadingTrivia": [
                        {
                            "kind": "NewLineTrivia",
                            "text": "\n"
                        },
                        {
                            "kind": "SingleLineCommentTrivia",
                            "text": "//CHECK#3"
                        },
                        {
                            "kind": "NewLineTrivia",
                            "text": "\n"
                        }
                    ],
                    "trailingTrivia": [
                        {
                            "kind": "WhitespaceTrivia",
                            "text": " "
                        }
                    ]
                },
                "openParenToken": {
                    "kind": "OpenParenToken",
                    "fullStart": 928,
                    "fullEnd": 929,
                    "start": 928,
                    "end": 929,
                    "fullWidth": 1,
                    "width": 1,
                    "text": "(",
                    "value": "(",
                    "valueText": "("
                },
                "condition": {
                    "kind": "NotEqualsExpression",
                    "fullStart": 929,
                    "fullEnd": 966,
                    "start": 929,
                    "end": 966,
                    "fullWidth": 37,
                    "width": 37,
                    "left": {
                        "kind": "MemberAccessExpression",
                        "fullStart": 929,
                        "fullEnd": 946,
                        "start": 929,
                        "end": 945,
                        "fullWidth": 17,
                        "width": 16,
                        "expression": {
                            "kind": "IdentifierName",
                            "fullStart": 929,
                            "fullEnd": 939,
                            "start": 929,
                            "end": 939,
                            "fullWidth": 10,
                            "width": 10,
                            "text": "__executed",
                            "value": "__executed",
                            "valueText": "__executed"
                        },
                        "dotToken": {
                            "kind": "DotToken",
                            "fullStart": 939,
                            "fullEnd": 940,
                            "start": 939,
                            "end": 940,
                            "fullWidth": 1,
                            "width": 1,
                            "text": ".",
                            "value": ".",
                            "valueText": "."
                        },
                        "name": {
                            "kind": "IdentifierName",
                            "fullStart": 940,
                            "fullEnd": 946,
                            "start": 940,
                            "end": 945,
                            "fullWidth": 6,
                            "width": 5,
                            "text": "input",
                            "value": "input",
                            "valueText": "input",
                            "hasTrailingTrivia": true,
                            "trailingTrivia": [
                                {
                                    "kind": "WhitespaceTrivia",
                                    "text": " "
                                }
                            ]
                        }
                    },
                    "operatorToken": {
                        "kind": "ExclamationEqualsEqualsToken",
                        "fullStart": 946,
                        "fullEnd": 950,
                        "start": 946,
                        "end": 949,
                        "fullWidth": 4,
                        "width": 3,
                        "text": "!==",
                        "value": "!==",
                        "valueText": "!==",
                        "hasTrailingTrivia": true,
                        "trailingTrivia": [
                            {
                                "kind": "WhitespaceTrivia",
                                "text": " "
                            }
                        ]
                    },
                    "right": {
                        "kind": "MemberAccessExpression",
                        "fullStart": 950,
                        "fullEnd": 966,
                        "start": 950,
                        "end": 966,
                        "fullWidth": 16,
                        "width": 16,
                        "expression": {
                            "kind": "IdentifierName",
                            "fullStart": 950,
                            "fullEnd": 960,
                            "start": 950,
                            "end": 960,
                            "fullWidth": 10,
                            "width": 10,
                            "text": "__expected",
                            "value": "__expected",
                            "valueText": "__expected"
                        },
                        "dotToken": {
                            "kind": "DotToken",
                            "fullStart": 960,
                            "fullEnd": 961,
                            "start": 960,
                            "end": 961,
                            "fullWidth": 1,
                            "width": 1,
                            "text": ".",
                            "value": ".",
                            "valueText": "."
                        },
                        "name": {
                            "kind": "IdentifierName",
                            "fullStart": 961,
                            "fullEnd": 966,
                            "start": 961,
                            "end": 966,
                            "fullWidth": 5,
                            "width": 5,
                            "text": "input",
                            "value": "input",
                            "valueText": "input"
                        }
                    }
                },
                "closeParenToken": {
                    "kind": "CloseParenToken",
                    "fullStart": 966,
                    "fullEnd": 968,
                    "start": 966,
                    "end": 967,
                    "fullWidth": 2,
                    "width": 1,
                    "text": ")",
                    "value": ")",
                    "valueText": ")",
                    "hasTrailingTrivia": true,
                    "trailingTrivia": [
                        {
                            "kind": "WhitespaceTrivia",
                            "text": " "
                        }
                    ]
                },
                "statement": {
                    "kind": "Block",
                    "fullStart": 968,
                    "fullEnd": 1100,
                    "start": 968,
                    "end": 1099,
                    "fullWidth": 132,
                    "width": 131,
                    "openBraceToken": {
                        "kind": "OpenBraceToken",
                        "fullStart": 968,
                        "fullEnd": 970,
                        "start": 968,
                        "end": 969,
                        "fullWidth": 2,
                        "width": 1,
                        "text": "{",
                        "value": "{",
                        "valueText": "{",
                        "hasTrailingTrivia": true,
                        "hasTrailingNewLine": true,
                        "trailingTrivia": [
                            {
                                "kind": "NewLineTrivia",
                                "text": "\n"
                            }
                        ]
                    },
                    "statements": [
                        {
                            "kind": "ExpressionStatement",
                            "fullStart": 970,
                            "fullEnd": 1098,
                            "start": 971,
                            "end": 1097,
                            "fullWidth": 128,
                            "width": 126,
                            "expression": {
                                "kind": "InvocationExpression",
                                "fullStart": 970,
                                "fullEnd": 1096,
                                "start": 971,
                                "end": 1096,
                                "fullWidth": 126,
                                "width": 125,
                                "expression": {
                                    "kind": "IdentifierName",
                                    "fullStart": 970,
                                    "fullEnd": 977,
                                    "start": 971,
                                    "end": 977,
                                    "fullWidth": 7,
                                    "width": 6,
                                    "text": "$ERROR",
                                    "value": "$ERROR",
                                    "valueText": "$ERROR",
                                    "hasLeadingTrivia": true,
                                    "leadingTrivia": [
                                        {
                                            "kind": "WhitespaceTrivia",
                                            "text": "\t"
                                        }
                                    ]
                                },
                                "argumentList": {
                                    "kind": "ArgumentList",
                                    "fullStart": 977,
                                    "fullEnd": 1096,
                                    "start": 977,
                                    "end": 1096,
                                    "fullWidth": 119,
                                    "width": 119,
                                    "openParenToken": {
                                        "kind": "OpenParenToken",
                                        "fullStart": 977,
                                        "fullEnd": 978,
                                        "start": 977,
                                        "end": 978,
                                        "fullWidth": 1,
                                        "width": 1,
                                        "text": "(",
                                        "value": "(",
                                        "valueText": "("
                                    },
                                    "arguments": [
                                        {
                                            "kind": "AddExpression",
                                            "fullStart": 978,
                                            "fullEnd": 1095,
                                            "start": 978,
                                            "end": 1095,
                                            "fullWidth": 117,
                                            "width": 117,
                                            "left": {
                                                "kind": "AddExpression",
                                                "fullStart": 978,
                                                "fullEnd": 1077,
                                                "start": 978,
                                                "end": 1076,
                                                "fullWidth": 99,
                                                "width": 98,
                                                "left": {
                                                    "kind": "AddExpression",
                                                    "fullStart": 978,
                                                    "fullEnd": 1062,
                                                    "start": 978,
                                                    "end": 1061,
                                                    "fullWidth": 84,
                                                    "width": 83,
                                                    "left": {
                                                        "kind": "StringLiteral",
                                                        "fullStart": 978,
                                                        "fullEnd": 1043,
                                                        "start": 978,
                                                        "end": 1042,
                                                        "fullWidth": 65,
                                                        "width": 64,
                                                        "text": "'#3: __executed = /a[^1-9]c/.exec(\"abc\"); __executed.input === '",
                                                        "value": "#3: __executed = /a[^1-9]c/.exec(\"abc\"); __executed.input === ",
                                                        "valueText": "#3: __executed = /a[^1-9]c/.exec(\"abc\"); __executed.input === ",
                                                        "hasTrailingTrivia": true,
                                                        "trailingTrivia": [
                                                            {
                                                                "kind": "WhitespaceTrivia",
                                                                "text": " "
                                                            }
                                                        ]
                                                    },
                                                    "operatorToken": {
                                                        "kind": "PlusToken",
                                                        "fullStart": 1043,
                                                        "fullEnd": 1045,
                                                        "start": 1043,
                                                        "end": 1044,
                                                        "fullWidth": 2,
                                                        "width": 1,
                                                        "text": "+",
                                                        "value": "+",
                                                        "valueText": "+",
                                                        "hasTrailingTrivia": true,
                                                        "trailingTrivia": [
                                                            {
                                                                "kind": "WhitespaceTrivia",
                                                                "text": " "
                                                            }
                                                        ]
                                                    },
                                                    "right": {
                                                        "kind": "MemberAccessExpression",
                                                        "fullStart": 1045,
                                                        "fullEnd": 1062,
                                                        "start": 1045,
                                                        "end": 1061,
                                                        "fullWidth": 17,
                                                        "width": 16,
                                                        "expression": {
                                                            "kind": "IdentifierName",
                                                            "fullStart": 1045,
                                                            "fullEnd": 1055,
                                                            "start": 1045,
                                                            "end": 1055,
                                                            "fullWidth": 10,
                                                            "width": 10,
                                                            "text": "__expected",
                                                            "value": "__expected",
                                                            "valueText": "__expected"
                                                        },
                                                        "dotToken": {
                                                            "kind": "DotToken",
                                                            "fullStart": 1055,
                                                            "fullEnd": 1056,
                                                            "start": 1055,
                                                            "end": 1056,
                                                            "fullWidth": 1,
                                                            "width": 1,
                                                            "text": ".",
                                                            "value": ".",
                                                            "valueText": "."
                                                        },
                                                        "name": {
                                                            "kind": "IdentifierName",
                                                            "fullStart": 1056,
                                                            "fullEnd": 1062,
                                                            "start": 1056,
                                                            "end": 1061,
                                                            "fullWidth": 6,
                                                            "width": 5,
                                                            "text": "input",
                                                            "value": "input",
                                                            "valueText": "input",
                                                            "hasTrailingTrivia": true,
                                                            "trailingTrivia": [
                                                                {
                                                                    "kind": "WhitespaceTrivia",
                                                                    "text": " "
                                                                }
                                                            ]
                                                        }
                                                    }
                                                },
                                                "operatorToken": {
                                                    "kind": "PlusToken",
                                                    "fullStart": 1062,
                                                    "fullEnd": 1064,
                                                    "start": 1062,
                                                    "end": 1063,
                                                    "fullWidth": 2,
                                                    "width": 1,
                                                    "text": "+",
                                                    "value": "+",
                                                    "valueText": "+",
                                                    "hasTrailingTrivia": true,
                                                    "trailingTrivia": [
                                                        {
                                                            "kind": "WhitespaceTrivia",
                                                            "text": " "
                                                        }
                                                    ]
                                                },
                                                "right": {
                                                    "kind": "StringLiteral",
                                                    "fullStart": 1064,
                                                    "fullEnd": 1077,
                                                    "start": 1064,
                                                    "end": 1076,
                                                    "fullWidth": 13,
                                                    "width": 12,
                                                    "text": "'. Actual: '",
                                                    "value": ". Actual: ",
                                                    "valueText": ". Actual: ",
                                                    "hasTrailingTrivia": true,
                                                    "trailingTrivia": [
                                                        {
                                                            "kind": "WhitespaceTrivia",
                                                            "text": " "
                                                        }
                                                    ]
                                                }
                                            },
                                            "operatorToken": {
                                                "kind": "PlusToken",
                                                "fullStart": 1077,
                                                "fullEnd": 1079,
                                                "start": 1077,
                                                "end": 1078,
                                                "fullWidth": 2,
                                                "width": 1,
                                                "text": "+",
                                                "value": "+",
                                                "valueText": "+",
                                                "hasTrailingTrivia": true,
                                                "trailingTrivia": [
                                                    {
                                                        "kind": "WhitespaceTrivia",
                                                        "text": " "
                                                    }
                                                ]
                                            },
                                            "right": {
                                                "kind": "MemberAccessExpression",
                                                "fullStart": 1079,
                                                "fullEnd": 1095,
                                                "start": 1079,
                                                "end": 1095,
                                                "fullWidth": 16,
                                                "width": 16,
                                                "expression": {
                                                    "kind": "IdentifierName",
                                                    "fullStart": 1079,
                                                    "fullEnd": 1089,
                                                    "start": 1079,
                                                    "end": 1089,
                                                    "fullWidth": 10,
                                                    "width": 10,
                                                    "text": "__executed",
                                                    "value": "__executed",
                                                    "valueText": "__executed"
                                                },
                                                "dotToken": {
                                                    "kind": "DotToken",
                                                    "fullStart": 1089,
                                                    "fullEnd": 1090,
                                                    "start": 1089,
                                                    "end": 1090,
                                                    "fullWidth": 1,
                                                    "width": 1,
                                                    "text": ".",
                                                    "value": ".",
                                                    "valueText": "."
                                                },
                                                "name": {
                                                    "kind": "IdentifierName",
                                                    "fullStart": 1090,
                                                    "fullEnd": 1095,
                                                    "start": 1090,
                                                    "end": 1095,
                                                    "fullWidth": 5,
                                                    "width": 5,
                                                    "text": "input",
                                                    "value": "input",
                                                    "valueText": "input"
                                                }
                                            }
                                        }
                                    ],
                                    "closeParenToken": {
                                        "kind": "CloseParenToken",
                                        "fullStart": 1095,
                                        "fullEnd": 1096,
                                        "start": 1095,
                                        "end": 1096,
                                        "fullWidth": 1,
                                        "width": 1,
                                        "text": ")",
                                        "value": ")",
                                        "valueText": ")"
                                    }
                                }
                            },
                            "semicolonToken": {
                                "kind": "SemicolonToken",
                                "fullStart": 1096,
                                "fullEnd": 1098,
                                "start": 1096,
                                "end": 1097,
                                "fullWidth": 2,
                                "width": 1,
                                "text": ";",
                                "value": ";",
                                "valueText": ";",
                                "hasTrailingTrivia": true,
                                "hasTrailingNewLine": true,
                                "trailingTrivia": [
                                    {
                                        "kind": "NewLineTrivia",
                                        "text": "\n"
                                    }
                                ]
                            }
                        }
                    ],
                    "closeBraceToken": {
                        "kind": "CloseBraceToken",
                        "fullStart": 1098,
                        "fullEnd": 1100,
                        "start": 1098,
                        "end": 1099,
                        "fullWidth": 2,
                        "width": 1,
                        "text": "}",
                        "value": "}",
                        "valueText": "}",
                        "hasTrailingTrivia": true,
                        "hasTrailingNewLine": true,
                        "trailingTrivia": [
                            {
                                "kind": "NewLineTrivia",
                                "text": "\n"
                            }
                        ]
                    }
                }
            },
            {
                "kind": "ForStatement",
                "fullStart": 1100,
                "fullEnd": 1357,
                "start": 1111,
                "end": 1356,
                "fullWidth": 257,
                "width": 245,
                "forKeyword": {
                    "kind": "ForKeyword",
                    "fullStart": 1100,
                    "fullEnd": 1114,
                    "start": 1111,
                    "end": 1114,
                    "fullWidth": 14,
                    "width": 3,
                    "text": "for",
                    "value": "for",
                    "valueText": "for",
                    "hasLeadingTrivia": true,
                    "hasLeadingComment": true,
                    "hasLeadingNewLine": true,
                    "leadingTrivia": [
                        {
                            "kind": "NewLineTrivia",
                            "text": "\n"
                        },
                        {
                            "kind": "SingleLineCommentTrivia",
                            "text": "//CHECK#4"
                        },
                        {
                            "kind": "NewLineTrivia",
                            "text": "\n"
                        }
                    ]
                },
                "openParenToken": {
                    "kind": "OpenParenToken",
                    "fullStart": 1114,
                    "fullEnd": 1115,
                    "start": 1114,
                    "end": 1115,
                    "fullWidth": 1,
                    "width": 1,
                    "text": "(",
                    "value": "(",
                    "valueText": "("
                },
                "variableDeclaration": {
                    "kind": "VariableDeclaration",
                    "fullStart": 1115,
                    "fullEnd": 1126,
                    "start": 1115,
                    "end": 1126,
                    "fullWidth": 11,
                    "width": 11,
                    "varKeyword": {
                        "kind": "VarKeyword",
                        "fullStart": 1115,
                        "fullEnd": 1119,
                        "start": 1115,
                        "end": 1118,
                        "fullWidth": 4,
                        "width": 3,
                        "text": "var",
                        "value": "var",
                        "valueText": "var",
                        "hasTrailingTrivia": true,
                        "trailingTrivia": [
                            {
                                "kind": "WhitespaceTrivia",
                                "text": " "
                            }
                        ]
                    },
                    "variableDeclarators": [
                        {
                            "kind": "VariableDeclarator",
                            "fullStart": 1119,
                            "fullEnd": 1126,
                            "start": 1119,
                            "end": 1126,
                            "fullWidth": 7,
<<<<<<< HEAD
                            "width": 7,
                            "identifier": {
=======
                            "propertyName": {
>>>>>>> 85e84683
                                "kind": "IdentifierName",
                                "fullStart": 1119,
                                "fullEnd": 1124,
                                "start": 1119,
                                "end": 1124,
                                "fullWidth": 5,
                                "width": 5,
                                "text": "index",
                                "value": "index",
                                "valueText": "index"
                            },
                            "equalsValueClause": {
                                "kind": "EqualsValueClause",
                                "fullStart": 1124,
                                "fullEnd": 1126,
                                "start": 1124,
                                "end": 1126,
                                "fullWidth": 2,
                                "width": 2,
                                "equalsToken": {
                                    "kind": "EqualsToken",
                                    "fullStart": 1124,
                                    "fullEnd": 1125,
                                    "start": 1124,
                                    "end": 1125,
                                    "fullWidth": 1,
                                    "width": 1,
                                    "text": "=",
                                    "value": "=",
                                    "valueText": "="
                                },
                                "value": {
                                    "kind": "NumericLiteral",
                                    "fullStart": 1125,
                                    "fullEnd": 1126,
                                    "start": 1125,
                                    "end": 1126,
                                    "fullWidth": 1,
                                    "width": 1,
                                    "text": "0",
                                    "value": 0,
                                    "valueText": "0"
                                }
                            }
                        }
                    ]
                },
                "firstSemicolonToken": {
                    "kind": "SemicolonToken",
                    "fullStart": 1126,
                    "fullEnd": 1128,
                    "start": 1126,
                    "end": 1127,
                    "fullWidth": 2,
                    "width": 1,
                    "text": ";",
                    "value": ";",
                    "valueText": ";",
                    "hasTrailingTrivia": true,
                    "trailingTrivia": [
                        {
                            "kind": "WhitespaceTrivia",
                            "text": " "
                        }
                    ]
                },
                "condition": {
                    "kind": "LessThanExpression",
                    "fullStart": 1128,
                    "fullEnd": 1151,
                    "start": 1128,
                    "end": 1151,
                    "fullWidth": 23,
                    "width": 23,
                    "left": {
                        "kind": "IdentifierName",
                        "fullStart": 1128,
                        "fullEnd": 1133,
                        "start": 1128,
                        "end": 1133,
                        "fullWidth": 5,
                        "width": 5,
                        "text": "index",
                        "value": "index",
                        "valueText": "index"
                    },
                    "operatorToken": {
                        "kind": "LessThanToken",
                        "fullStart": 1133,
                        "fullEnd": 1134,
                        "start": 1133,
                        "end": 1134,
                        "fullWidth": 1,
                        "width": 1,
                        "text": "<",
                        "value": "<",
                        "valueText": "<"
                    },
                    "right": {
                        "kind": "MemberAccessExpression",
                        "fullStart": 1134,
                        "fullEnd": 1151,
                        "start": 1134,
                        "end": 1151,
                        "fullWidth": 17,
                        "width": 17,
                        "expression": {
                            "kind": "IdentifierName",
                            "fullStart": 1134,
                            "fullEnd": 1144,
                            "start": 1134,
                            "end": 1144,
                            "fullWidth": 10,
                            "width": 10,
                            "text": "__expected",
                            "value": "__expected",
                            "valueText": "__expected"
                        },
                        "dotToken": {
                            "kind": "DotToken",
                            "fullStart": 1144,
                            "fullEnd": 1145,
                            "start": 1144,
                            "end": 1145,
                            "fullWidth": 1,
                            "width": 1,
                            "text": ".",
                            "value": ".",
                            "valueText": "."
                        },
                        "name": {
                            "kind": "IdentifierName",
                            "fullStart": 1145,
                            "fullEnd": 1151,
                            "start": 1145,
                            "end": 1151,
                            "fullWidth": 6,
                            "width": 6,
                            "text": "length",
                            "value": "length",
                            "valueText": "length"
                        }
                    }
                },
                "secondSemicolonToken": {
                    "kind": "SemicolonToken",
                    "fullStart": 1151,
                    "fullEnd": 1153,
                    "start": 1151,
                    "end": 1152,
                    "fullWidth": 2,
                    "width": 1,
                    "text": ";",
                    "value": ";",
                    "valueText": ";",
                    "hasTrailingTrivia": true,
                    "trailingTrivia": [
                        {
                            "kind": "WhitespaceTrivia",
                            "text": " "
                        }
                    ]
                },
                "incrementor": {
                    "kind": "PostIncrementExpression",
                    "fullStart": 1153,
                    "fullEnd": 1160,
                    "start": 1153,
                    "end": 1160,
                    "fullWidth": 7,
                    "width": 7,
                    "operand": {
                        "kind": "IdentifierName",
                        "fullStart": 1153,
                        "fullEnd": 1158,
                        "start": 1153,
                        "end": 1158,
                        "fullWidth": 5,
                        "width": 5,
                        "text": "index",
                        "value": "index",
                        "valueText": "index"
                    },
                    "operatorToken": {
                        "kind": "PlusPlusToken",
                        "fullStart": 1158,
                        "fullEnd": 1160,
                        "start": 1158,
                        "end": 1160,
                        "fullWidth": 2,
                        "width": 2,
                        "text": "++",
                        "value": "++",
                        "valueText": "++"
                    }
                },
                "closeParenToken": {
                    "kind": "CloseParenToken",
                    "fullStart": 1160,
                    "fullEnd": 1162,
                    "start": 1160,
                    "end": 1161,
                    "fullWidth": 2,
                    "width": 1,
                    "text": ")",
                    "value": ")",
                    "valueText": ")",
                    "hasTrailingTrivia": true,
                    "trailingTrivia": [
                        {
                            "kind": "WhitespaceTrivia",
                            "text": " "
                        }
                    ]
                },
                "statement": {
                    "kind": "Block",
                    "fullStart": 1162,
                    "fullEnd": 1357,
                    "start": 1162,
                    "end": 1356,
                    "fullWidth": 195,
                    "width": 194,
                    "openBraceToken": {
                        "kind": "OpenBraceToken",
                        "fullStart": 1162,
                        "fullEnd": 1164,
                        "start": 1162,
                        "end": 1163,
                        "fullWidth": 2,
                        "width": 1,
                        "text": "{",
                        "value": "{",
                        "valueText": "{",
                        "hasTrailingTrivia": true,
                        "hasTrailingNewLine": true,
                        "trailingTrivia": [
                            {
                                "kind": "NewLineTrivia",
                                "text": "\n"
                            }
                        ]
                    },
                    "statements": [
                        {
                            "kind": "IfStatement",
                            "fullStart": 1164,
                            "fullEnd": 1355,
                            "start": 1165,
                            "end": 1354,
                            "fullWidth": 191,
                            "width": 189,
                            "ifKeyword": {
                                "kind": "IfKeyword",
                                "fullStart": 1164,
                                "fullEnd": 1168,
                                "start": 1165,
                                "end": 1167,
                                "fullWidth": 4,
                                "width": 2,
                                "text": "if",
                                "value": "if",
                                "valueText": "if",
                                "hasLeadingTrivia": true,
                                "hasTrailingTrivia": true,
                                "leadingTrivia": [
                                    {
                                        "kind": "WhitespaceTrivia",
                                        "text": "\t"
                                    }
                                ],
                                "trailingTrivia": [
                                    {
                                        "kind": "WhitespaceTrivia",
                                        "text": " "
                                    }
                                ]
                            },
                            "openParenToken": {
                                "kind": "OpenParenToken",
                                "fullStart": 1168,
                                "fullEnd": 1169,
                                "start": 1168,
                                "end": 1169,
                                "fullWidth": 1,
                                "width": 1,
                                "text": "(",
                                "value": "(",
                                "valueText": "("
                            },
                            "condition": {
                                "kind": "NotEqualsExpression",
                                "fullStart": 1169,
                                "fullEnd": 1208,
                                "start": 1169,
                                "end": 1208,
                                "fullWidth": 39,
                                "width": 39,
                                "left": {
                                    "kind": "ElementAccessExpression",
                                    "fullStart": 1169,
                                    "fullEnd": 1187,
                                    "start": 1169,
                                    "end": 1186,
                                    "fullWidth": 18,
                                    "width": 17,
                                    "expression": {
                                        "kind": "IdentifierName",
                                        "fullStart": 1169,
                                        "fullEnd": 1179,
                                        "start": 1169,
                                        "end": 1179,
                                        "fullWidth": 10,
                                        "width": 10,
                                        "text": "__executed",
                                        "value": "__executed",
                                        "valueText": "__executed"
                                    },
                                    "openBracketToken": {
                                        "kind": "OpenBracketToken",
                                        "fullStart": 1179,
                                        "fullEnd": 1180,
                                        "start": 1179,
                                        "end": 1180,
                                        "fullWidth": 1,
                                        "width": 1,
                                        "text": "[",
                                        "value": "[",
                                        "valueText": "["
                                    },
                                    "argumentExpression": {
                                        "kind": "IdentifierName",
                                        "fullStart": 1180,
                                        "fullEnd": 1185,
                                        "start": 1180,
                                        "end": 1185,
                                        "fullWidth": 5,
                                        "width": 5,
                                        "text": "index",
                                        "value": "index",
                                        "valueText": "index"
                                    },
                                    "closeBracketToken": {
                                        "kind": "CloseBracketToken",
                                        "fullStart": 1185,
                                        "fullEnd": 1187,
                                        "start": 1185,
                                        "end": 1186,
                                        "fullWidth": 2,
                                        "width": 1,
                                        "text": "]",
                                        "value": "]",
                                        "valueText": "]",
                                        "hasTrailingTrivia": true,
                                        "trailingTrivia": [
                                            {
                                                "kind": "WhitespaceTrivia",
                                                "text": " "
                                            }
                                        ]
                                    }
                                },
                                "operatorToken": {
                                    "kind": "ExclamationEqualsEqualsToken",
                                    "fullStart": 1187,
                                    "fullEnd": 1191,
                                    "start": 1187,
                                    "end": 1190,
                                    "fullWidth": 4,
                                    "width": 3,
                                    "text": "!==",
                                    "value": "!==",
                                    "valueText": "!==",
                                    "hasTrailingTrivia": true,
                                    "trailingTrivia": [
                                        {
                                            "kind": "WhitespaceTrivia",
                                            "text": " "
                                        }
                                    ]
                                },
                                "right": {
                                    "kind": "ElementAccessExpression",
                                    "fullStart": 1191,
                                    "fullEnd": 1208,
                                    "start": 1191,
                                    "end": 1208,
                                    "fullWidth": 17,
                                    "width": 17,
                                    "expression": {
                                        "kind": "IdentifierName",
                                        "fullStart": 1191,
                                        "fullEnd": 1201,
                                        "start": 1191,
                                        "end": 1201,
                                        "fullWidth": 10,
                                        "width": 10,
                                        "text": "__expected",
                                        "value": "__expected",
                                        "valueText": "__expected"
                                    },
                                    "openBracketToken": {
                                        "kind": "OpenBracketToken",
                                        "fullStart": 1201,
                                        "fullEnd": 1202,
                                        "start": 1201,
                                        "end": 1202,
                                        "fullWidth": 1,
                                        "width": 1,
                                        "text": "[",
                                        "value": "[",
                                        "valueText": "["
                                    },
                                    "argumentExpression": {
                                        "kind": "IdentifierName",
                                        "fullStart": 1202,
                                        "fullEnd": 1207,
                                        "start": 1202,
                                        "end": 1207,
                                        "fullWidth": 5,
                                        "width": 5,
                                        "text": "index",
                                        "value": "index",
                                        "valueText": "index"
                                    },
                                    "closeBracketToken": {
                                        "kind": "CloseBracketToken",
                                        "fullStart": 1207,
                                        "fullEnd": 1208,
                                        "start": 1207,
                                        "end": 1208,
                                        "fullWidth": 1,
                                        "width": 1,
                                        "text": "]",
                                        "value": "]",
                                        "valueText": "]"
                                    }
                                }
                            },
                            "closeParenToken": {
                                "kind": "CloseParenToken",
                                "fullStart": 1208,
                                "fullEnd": 1210,
                                "start": 1208,
                                "end": 1209,
                                "fullWidth": 2,
                                "width": 1,
                                "text": ")",
                                "value": ")",
                                "valueText": ")",
                                "hasTrailingTrivia": true,
                                "trailingTrivia": [
                                    {
                                        "kind": "WhitespaceTrivia",
                                        "text": " "
                                    }
                                ]
                            },
                            "statement": {
                                "kind": "Block",
                                "fullStart": 1210,
                                "fullEnd": 1355,
                                "start": 1210,
                                "end": 1354,
                                "fullWidth": 145,
                                "width": 144,
                                "openBraceToken": {
                                    "kind": "OpenBraceToken",
                                    "fullStart": 1210,
                                    "fullEnd": 1212,
                                    "start": 1210,
                                    "end": 1211,
                                    "fullWidth": 2,
                                    "width": 1,
                                    "text": "{",
                                    "value": "{",
                                    "valueText": "{",
                                    "hasTrailingTrivia": true,
                                    "hasTrailingNewLine": true,
                                    "trailingTrivia": [
                                        {
                                            "kind": "NewLineTrivia",
                                            "text": "\n"
                                        }
                                    ]
                                },
                                "statements": [
                                    {
                                        "kind": "ExpressionStatement",
                                        "fullStart": 1212,
                                        "fullEnd": 1352,
                                        "start": 1214,
                                        "end": 1351,
                                        "fullWidth": 140,
                                        "width": 137,
                                        "expression": {
                                            "kind": "InvocationExpression",
                                            "fullStart": 1212,
                                            "fullEnd": 1350,
                                            "start": 1214,
                                            "end": 1350,
                                            "fullWidth": 138,
                                            "width": 136,
                                            "expression": {
                                                "kind": "IdentifierName",
                                                "fullStart": 1212,
                                                "fullEnd": 1220,
                                                "start": 1214,
                                                "end": 1220,
                                                "fullWidth": 8,
                                                "width": 6,
                                                "text": "$ERROR",
                                                "value": "$ERROR",
                                                "valueText": "$ERROR",
                                                "hasLeadingTrivia": true,
                                                "leadingTrivia": [
                                                    {
                                                        "kind": "WhitespaceTrivia",
                                                        "text": "\t\t"
                                                    }
                                                ]
                                            },
                                            "argumentList": {
                                                "kind": "ArgumentList",
                                                "fullStart": 1220,
                                                "fullEnd": 1350,
                                                "start": 1220,
                                                "end": 1350,
                                                "fullWidth": 130,
                                                "width": 130,
                                                "openParenToken": {
                                                    "kind": "OpenParenToken",
                                                    "fullStart": 1220,
                                                    "fullEnd": 1221,
                                                    "start": 1220,
                                                    "end": 1221,
                                                    "fullWidth": 1,
                                                    "width": 1,
                                                    "text": "(",
                                                    "value": "(",
                                                    "valueText": "("
                                                },
                                                "arguments": [
                                                    {
                                                        "kind": "AddExpression",
                                                        "fullStart": 1221,
                                                        "fullEnd": 1349,
                                                        "start": 1221,
                                                        "end": 1349,
                                                        "fullWidth": 128,
                                                        "width": 128,
                                                        "left": {
                                                            "kind": "AddExpression",
                                                            "fullStart": 1221,
                                                            "fullEnd": 1330,
                                                            "start": 1221,
                                                            "end": 1329,
                                                            "fullWidth": 109,
                                                            "width": 108,
                                                            "left": {
                                                                "kind": "AddExpression",
                                                                "fullStart": 1221,
                                                                "fullEnd": 1315,
                                                                "start": 1221,
                                                                "end": 1314,
                                                                "fullWidth": 94,
                                                                "width": 93,
                                                                "left": {
                                                                    "kind": "AddExpression",
                                                                    "fullStart": 1221,
                                                                    "fullEnd": 1295,
                                                                    "start": 1221,
                                                                    "end": 1294,
                                                                    "fullWidth": 74,
                                                                    "width": 73,
                                                                    "left": {
                                                                        "kind": "AddExpression",
                                                                        "fullStart": 1221,
                                                                        "fullEnd": 1284,
                                                                        "start": 1221,
                                                                        "end": 1283,
                                                                        "fullWidth": 63,
                                                                        "width": 62,
                                                                        "left": {
                                                                            "kind": "StringLiteral",
                                                                            "fullStart": 1221,
                                                                            "fullEnd": 1276,
                                                                            "start": 1221,
                                                                            "end": 1275,
                                                                            "fullWidth": 55,
                                                                            "width": 54,
                                                                            "text": "'#4: __executed = /a[^1-9]c/.exec(\"abc\"); __executed['",
                                                                            "value": "#4: __executed = /a[^1-9]c/.exec(\"abc\"); __executed[",
                                                                            "valueText": "#4: __executed = /a[^1-9]c/.exec(\"abc\"); __executed[",
                                                                            "hasTrailingTrivia": true,
                                                                            "trailingTrivia": [
                                                                                {
                                                                                    "kind": "WhitespaceTrivia",
                                                                                    "text": " "
                                                                                }
                                                                            ]
                                                                        },
                                                                        "operatorToken": {
                                                                            "kind": "PlusToken",
                                                                            "fullStart": 1276,
                                                                            "fullEnd": 1278,
                                                                            "start": 1276,
                                                                            "end": 1277,
                                                                            "fullWidth": 2,
                                                                            "width": 1,
                                                                            "text": "+",
                                                                            "value": "+",
                                                                            "valueText": "+",
                                                                            "hasTrailingTrivia": true,
                                                                            "trailingTrivia": [
                                                                                {
                                                                                    "kind": "WhitespaceTrivia",
                                                                                    "text": " "
                                                                                }
                                                                            ]
                                                                        },
                                                                        "right": {
                                                                            "kind": "IdentifierName",
                                                                            "fullStart": 1278,
                                                                            "fullEnd": 1284,
                                                                            "start": 1278,
                                                                            "end": 1283,
                                                                            "fullWidth": 6,
                                                                            "width": 5,
                                                                            "text": "index",
                                                                            "value": "index",
                                                                            "valueText": "index",
                                                                            "hasTrailingTrivia": true,
                                                                            "trailingTrivia": [
                                                                                {
                                                                                    "kind": "WhitespaceTrivia",
                                                                                    "text": " "
                                                                                }
                                                                            ]
                                                                        }
                                                                    },
                                                                    "operatorToken": {
                                                                        "kind": "PlusToken",
                                                                        "fullStart": 1284,
                                                                        "fullEnd": 1286,
                                                                        "start": 1284,
                                                                        "end": 1285,
                                                                        "fullWidth": 2,
                                                                        "width": 1,
                                                                        "text": "+",
                                                                        "value": "+",
                                                                        "valueText": "+",
                                                                        "hasTrailingTrivia": true,
                                                                        "trailingTrivia": [
                                                                            {
                                                                                "kind": "WhitespaceTrivia",
                                                                                "text": " "
                                                                            }
                                                                        ]
                                                                    },
                                                                    "right": {
                                                                        "kind": "StringLiteral",
                                                                        "fullStart": 1286,
                                                                        "fullEnd": 1295,
                                                                        "start": 1286,
                                                                        "end": 1294,
                                                                        "fullWidth": 9,
                                                                        "width": 8,
                                                                        "text": "'] === '",
                                                                        "value": "] === ",
                                                                        "valueText": "] === ",
                                                                        "hasTrailingTrivia": true,
                                                                        "trailingTrivia": [
                                                                            {
                                                                                "kind": "WhitespaceTrivia",
                                                                                "text": " "
                                                                            }
                                                                        ]
                                                                    }
                                                                },
                                                                "operatorToken": {
                                                                    "kind": "PlusToken",
                                                                    "fullStart": 1295,
                                                                    "fullEnd": 1297,
                                                                    "start": 1295,
                                                                    "end": 1296,
                                                                    "fullWidth": 2,
                                                                    "width": 1,
                                                                    "text": "+",
                                                                    "value": "+",
                                                                    "valueText": "+",
                                                                    "hasTrailingTrivia": true,
                                                                    "trailingTrivia": [
                                                                        {
                                                                            "kind": "WhitespaceTrivia",
                                                                            "text": " "
                                                                        }
                                                                    ]
                                                                },
                                                                "right": {
                                                                    "kind": "ElementAccessExpression",
                                                                    "fullStart": 1297,
                                                                    "fullEnd": 1315,
                                                                    "start": 1297,
                                                                    "end": 1314,
                                                                    "fullWidth": 18,
                                                                    "width": 17,
                                                                    "expression": {
                                                                        "kind": "IdentifierName",
                                                                        "fullStart": 1297,
                                                                        "fullEnd": 1307,
                                                                        "start": 1297,
                                                                        "end": 1307,
                                                                        "fullWidth": 10,
                                                                        "width": 10,
                                                                        "text": "__expected",
                                                                        "value": "__expected",
                                                                        "valueText": "__expected"
                                                                    },
                                                                    "openBracketToken": {
                                                                        "kind": "OpenBracketToken",
                                                                        "fullStart": 1307,
                                                                        "fullEnd": 1308,
                                                                        "start": 1307,
                                                                        "end": 1308,
                                                                        "fullWidth": 1,
                                                                        "width": 1,
                                                                        "text": "[",
                                                                        "value": "[",
                                                                        "valueText": "["
                                                                    },
                                                                    "argumentExpression": {
                                                                        "kind": "IdentifierName",
                                                                        "fullStart": 1308,
                                                                        "fullEnd": 1313,
                                                                        "start": 1308,
                                                                        "end": 1313,
                                                                        "fullWidth": 5,
                                                                        "width": 5,
                                                                        "text": "index",
                                                                        "value": "index",
                                                                        "valueText": "index"
                                                                    },
                                                                    "closeBracketToken": {
                                                                        "kind": "CloseBracketToken",
                                                                        "fullStart": 1313,
                                                                        "fullEnd": 1315,
                                                                        "start": 1313,
                                                                        "end": 1314,
                                                                        "fullWidth": 2,
                                                                        "width": 1,
                                                                        "text": "]",
                                                                        "value": "]",
                                                                        "valueText": "]",
                                                                        "hasTrailingTrivia": true,
                                                                        "trailingTrivia": [
                                                                            {
                                                                                "kind": "WhitespaceTrivia",
                                                                                "text": " "
                                                                            }
                                                                        ]
                                                                    }
                                                                }
                                                            },
                                                            "operatorToken": {
                                                                "kind": "PlusToken",
                                                                "fullStart": 1315,
                                                                "fullEnd": 1317,
                                                                "start": 1315,
                                                                "end": 1316,
                                                                "fullWidth": 2,
                                                                "width": 1,
                                                                "text": "+",
                                                                "value": "+",
                                                                "valueText": "+",
                                                                "hasTrailingTrivia": true,
                                                                "trailingTrivia": [
                                                                    {
                                                                        "kind": "WhitespaceTrivia",
                                                                        "text": " "
                                                                    }
                                                                ]
                                                            },
                                                            "right": {
                                                                "kind": "StringLiteral",
                                                                "fullStart": 1317,
                                                                "fullEnd": 1330,
                                                                "start": 1317,
                                                                "end": 1329,
                                                                "fullWidth": 13,
                                                                "width": 12,
                                                                "text": "'. Actual: '",
                                                                "value": ". Actual: ",
                                                                "valueText": ". Actual: ",
                                                                "hasTrailingTrivia": true,
                                                                "trailingTrivia": [
                                                                    {
                                                                        "kind": "WhitespaceTrivia",
                                                                        "text": " "
                                                                    }
                                                                ]
                                                            }
                                                        },
                                                        "operatorToken": {
                                                            "kind": "PlusToken",
                                                            "fullStart": 1330,
                                                            "fullEnd": 1332,
                                                            "start": 1330,
                                                            "end": 1331,
                                                            "fullWidth": 2,
                                                            "width": 1,
                                                            "text": "+",
                                                            "value": "+",
                                                            "valueText": "+",
                                                            "hasTrailingTrivia": true,
                                                            "trailingTrivia": [
                                                                {
                                                                    "kind": "WhitespaceTrivia",
                                                                    "text": " "
                                                                }
                                                            ]
                                                        },
                                                        "right": {
                                                            "kind": "ElementAccessExpression",
                                                            "fullStart": 1332,
                                                            "fullEnd": 1349,
                                                            "start": 1332,
                                                            "end": 1349,
                                                            "fullWidth": 17,
                                                            "width": 17,
                                                            "expression": {
                                                                "kind": "IdentifierName",
                                                                "fullStart": 1332,
                                                                "fullEnd": 1342,
                                                                "start": 1332,
                                                                "end": 1342,
                                                                "fullWidth": 10,
                                                                "width": 10,
                                                                "text": "__executed",
                                                                "value": "__executed",
                                                                "valueText": "__executed"
                                                            },
                                                            "openBracketToken": {
                                                                "kind": "OpenBracketToken",
                                                                "fullStart": 1342,
                                                                "fullEnd": 1343,
                                                                "start": 1342,
                                                                "end": 1343,
                                                                "fullWidth": 1,
                                                                "width": 1,
                                                                "text": "[",
                                                                "value": "[",
                                                                "valueText": "["
                                                            },
                                                            "argumentExpression": {
                                                                "kind": "IdentifierName",
                                                                "fullStart": 1343,
                                                                "fullEnd": 1348,
                                                                "start": 1343,
                                                                "end": 1348,
                                                                "fullWidth": 5,
                                                                "width": 5,
                                                                "text": "index",
                                                                "value": "index",
                                                                "valueText": "index"
                                                            },
                                                            "closeBracketToken": {
                                                                "kind": "CloseBracketToken",
                                                                "fullStart": 1348,
                                                                "fullEnd": 1349,
                                                                "start": 1348,
                                                                "end": 1349,
                                                                "fullWidth": 1,
                                                                "width": 1,
                                                                "text": "]",
                                                                "value": "]",
                                                                "valueText": "]"
                                                            }
                                                        }
                                                    }
                                                ],
                                                "closeParenToken": {
                                                    "kind": "CloseParenToken",
                                                    "fullStart": 1349,
                                                    "fullEnd": 1350,
                                                    "start": 1349,
                                                    "end": 1350,
                                                    "fullWidth": 1,
                                                    "width": 1,
                                                    "text": ")",
                                                    "value": ")",
                                                    "valueText": ")"
                                                }
                                            }
                                        },
                                        "semicolonToken": {
                                            "kind": "SemicolonToken",
                                            "fullStart": 1350,
                                            "fullEnd": 1352,
                                            "start": 1350,
                                            "end": 1351,
                                            "fullWidth": 2,
                                            "width": 1,
                                            "text": ";",
                                            "value": ";",
                                            "valueText": ";",
                                            "hasTrailingTrivia": true,
                                            "hasTrailingNewLine": true,
                                            "trailingTrivia": [
                                                {
                                                    "kind": "NewLineTrivia",
                                                    "text": "\n"
                                                }
                                            ]
                                        }
                                    }
                                ],
                                "closeBraceToken": {
                                    "kind": "CloseBraceToken",
                                    "fullStart": 1352,
                                    "fullEnd": 1355,
                                    "start": 1353,
                                    "end": 1354,
                                    "fullWidth": 3,
                                    "width": 1,
                                    "text": "}",
                                    "value": "}",
                                    "valueText": "}",
                                    "hasLeadingTrivia": true,
                                    "hasTrailingTrivia": true,
                                    "hasTrailingNewLine": true,
                                    "leadingTrivia": [
                                        {
                                            "kind": "WhitespaceTrivia",
                                            "text": "\t"
                                        }
                                    ],
                                    "trailingTrivia": [
                                        {
                                            "kind": "NewLineTrivia",
                                            "text": "\n"
                                        }
                                    ]
                                }
                            }
                        }
                    ],
                    "closeBraceToken": {
                        "kind": "CloseBraceToken",
                        "fullStart": 1355,
                        "fullEnd": 1357,
                        "start": 1355,
                        "end": 1356,
                        "fullWidth": 2,
                        "width": 1,
                        "text": "}",
                        "value": "}",
                        "valueText": "}",
                        "hasTrailingTrivia": true,
                        "hasTrailingNewLine": true,
                        "trailingTrivia": [
                            {
                                "kind": "NewLineTrivia",
                                "text": "\n"
                            }
                        ]
                    }
                }
            }
        ],
        "endOfFileToken": {
            "kind": "EndOfFileToken",
            "fullStart": 1357,
            "fullEnd": 1359,
            "start": 1359,
            "end": 1359,
            "fullWidth": 2,
            "width": 0,
            "text": "",
            "hasLeadingTrivia": true,
            "hasLeadingNewLine": true,
            "leadingTrivia": [
                {
                    "kind": "NewLineTrivia",
                    "text": "\n"
                },
                {
                    "kind": "NewLineTrivia",
                    "text": "\n"
                }
            ]
        }
    },
    "lineMap": {
        "lineStarts": [
            0,
            61,
            132,
            133,
            137,
            296,
            299,
            359,
            424,
            428,
            429,
            466,
            467,
            489,
            511,
            537,
            538,
            548,
            595,
            726,
            728,
            729,
            739,
            784,
            912,
            914,
            915,
            925,
            970,
            1098,
            1100,
            1101,
            1111,
            1164,
            1212,
            1352,
            1355,
            1357,
            1358,
            1359
        ],
        "length": 1359
    }
}<|MERGE_RESOLUTION|>--- conflicted
+++ resolved
@@ -2378,12 +2378,8 @@
                             "start": 1119,
                             "end": 1126,
                             "fullWidth": 7,
-<<<<<<< HEAD
                             "width": 7,
-                            "identifier": {
-=======
                             "propertyName": {
->>>>>>> 85e84683
                                 "kind": "IdentifierName",
                                 "fullStart": 1119,
                                 "fullEnd": 1124,
