--- conflicted
+++ resolved
@@ -244,12 +244,8 @@
                             "start": 431,
                             "end": 444,
                             "fullWidth": 13,
-<<<<<<< HEAD
                             "width": 13,
-                            "identifier": {
-=======
                             "propertyName": {
->>>>>>> 85e84683
                                 "kind": "IdentifierName",
                                 "fullStart": 431,
                                 "fullEnd": 438,
@@ -1431,12 +1427,8 @@
                             "start": 674,
                             "end": 687,
                             "fullWidth": 13,
-<<<<<<< HEAD
                             "width": 13,
-                            "identifier": {
-=======
                             "propertyName": {
->>>>>>> 85e84683
                                 "kind": "IdentifierName",
                                 "fullStart": 674,
                                 "fullEnd": 681,
