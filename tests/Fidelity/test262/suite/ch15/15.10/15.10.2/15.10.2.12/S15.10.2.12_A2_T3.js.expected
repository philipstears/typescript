{
    "isDeclaration": false,
    "languageVersion": "EcmaScript5",
    "parseOptions": {
        "allowAutomaticSemicolonInsertion": true
    },
    "sourceUnit": {
        "kind": "SourceUnit",
        "fullStart": 0,
        "fullEnd": 1003,
        "start": 399,
        "end": 1003,
        "fullWidth": 1003,
        "width": 604,
        "isIncrementallyUnusable": true,
        "moduleElements": [
            {
                "kind": "VariableStatement",
                "fullStart": 0,
                "fullEnd": 420,
                "start": 399,
                "end": 419,
                "fullWidth": 420,
                "width": 20,
                "isIncrementallyUnusable": true,
                "modifiers": [],
                "variableDeclaration": {
                    "kind": "VariableDeclaration",
                    "fullStart": 0,
                    "fullEnd": 418,
                    "start": 399,
                    "end": 418,
                    "fullWidth": 418,
                    "width": 19,
                    "isIncrementallyUnusable": true,
                    "varKeyword": {
                        "kind": "VarKeyword",
                        "fullStart": 0,
                        "fullEnd": 403,
                        "start": 399,
                        "end": 402,
                        "fullWidth": 403,
                        "width": 3,
                        "text": "var",
                        "value": "var",
                        "valueText": "var",
                        "hasLeadingTrivia": true,
                        "hasLeadingComment": true,
                        "hasLeadingNewLine": true,
                        "hasTrailingTrivia": true,
                        "leadingTrivia": [
                            {
                                "kind": "SingleLineCommentTrivia",
                                "text": "// Copyright 2009 the Sputnik authors.  All rights reserved."
                            },
                            {
                                "kind": "NewLineTrivia",
                                "text": "\n"
                            },
                            {
                                "kind": "SingleLineCommentTrivia",
                                "text": "// This code is governed by the BSD license found in the LICENSE file."
                            },
                            {
                                "kind": "NewLineTrivia",
                                "text": "\n"
                            },
                            {
                                "kind": "NewLineTrivia",
                                "text": "\n"
                            },
                            {
                                "kind": "MultiLineCommentTrivia",
                                "text": "/**\n * The production CharacterClassEscape :: S evaluates by returning\n * the set of all characters not included in the set returned by\n * CharacterClassEscape :: s\n *\n * @path ch15/15.10/15.10.2/15.10.2.12/S15.10.2.12_A2_T3.js\n * @description ENGLISH ALPHABET\n */"
                            },
                            {
                                "kind": "NewLineTrivia",
                                "text": "\n"
                            },
                            {
                                "kind": "NewLineTrivia",
                                "text": "\n"
                            }
                        ],
                        "trailingTrivia": [
                            {
                                "kind": "WhitespaceTrivia",
                                "text": " "
                            }
                        ]
                    },
                    "variableDeclarators": [
                        {
                            "kind": "VariableDeclarator",
                            "fullStart": 403,
                            "fullEnd": 418,
                            "start": 403,
                            "end": 418,
                            "fullWidth": 15,
                            "width": 15,
                            "isIncrementallyUnusable": true,
                            "propertyName": {
                                "kind": "IdentifierName",
                                "fullStart": 403,
                                "fullEnd": 412,
                                "start": 403,
                                "end": 411,
                                "fullWidth": 9,
                                "width": 8,
                                "text": "regexp_S",
                                "value": "regexp_S",
                                "valueText": "regexp_S",
                                "hasTrailingTrivia": true,
                                "trailingTrivia": [
                                    {
                                        "kind": "WhitespaceTrivia",
                                        "text": " "
                                    }
                                ]
                            },
                            "equalsValueClause": {
                                "kind": "EqualsValueClause",
                                "fullStart": 412,
                                "fullEnd": 418,
                                "start": 412,
                                "end": 418,
                                "fullWidth": 6,
                                "width": 6,
                                "isIncrementallyUnusable": true,
                                "equalsToken": {
                                    "kind": "EqualsToken",
                                    "fullStart": 412,
                                    "fullEnd": 414,
                                    "start": 412,
                                    "end": 413,
                                    "fullWidth": 2,
                                    "width": 1,
                                    "text": "=",
                                    "value": "=",
                                    "valueText": "=",
                                    "hasTrailingTrivia": true,
                                    "trailingTrivia": [
                                        {
                                            "kind": "WhitespaceTrivia",
                                            "text": " "
                                        }
                                    ]
                                },
                                "value": {
                                    "kind": "RegularExpressionLiteral",
                                    "fullStart": 414,
                                    "fullEnd": 418,
                                    "start": 414,
                                    "end": 418,
                                    "fullWidth": 4,
                                    "width": 4,
                                    "text": "/\\S/",
                                    "value": {},
                                    "valueText": "/\\S/"
                                }
                            }
                        }
                    ]
                },
                "semicolonToken": {
                    "kind": "SemicolonToken",
                    "fullStart": 418,
                    "fullEnd": 420,
                    "start": 418,
                    "end": 419,
                    "fullWidth": 2,
                    "width": 1,
                    "text": ";",
                    "value": ";",
                    "valueText": ";",
                    "hasTrailingTrivia": true,
                    "hasTrailingNewLine": true,
                    "trailingTrivia": [
                        {
                            "kind": "NewLineTrivia",
                            "text": "\n"
                        }
                    ]
                }
            },
            {
                "kind": "VariableStatement",
                "fullStart": 420,
                "fullEnd": 458,
                "start": 439,
                "end": 457,
                "fullWidth": 38,
                "width": 18,
                "modifiers": [],
                "variableDeclaration": {
                    "kind": "VariableDeclaration",
                    "fullStart": 420,
                    "fullEnd": 456,
                    "start": 439,
                    "end": 456,
                    "fullWidth": 36,
                    "width": 17,
                    "varKeyword": {
                        "kind": "VarKeyword",
                        "fullStart": 420,
                        "fullEnd": 443,
                        "start": 439,
                        "end": 442,
                        "fullWidth": 23,
                        "width": 3,
                        "text": "var",
                        "value": "var",
                        "valueText": "var",
                        "hasLeadingTrivia": true,
                        "hasLeadingComment": true,
                        "hasLeadingNewLine": true,
                        "hasTrailingTrivia": true,
                        "leadingTrivia": [
                            {
                                "kind": "NewLineTrivia",
                                "text": "\n"
                            },
                            {
                                "kind": "SingleLineCommentTrivia",
                                "text": "//CHECK#0041-005A"
                            },
                            {
                                "kind": "NewLineTrivia",
                                "text": "\n"
                            }
                        ],
                        "trailingTrivia": [
                            {
                                "kind": "WhitespaceTrivia",
                                "text": " "
                            }
                        ]
                    },
                    "variableDeclarators": [
                        {
                            "kind": "VariableDeclarator",
                            "fullStart": 443,
                            "fullEnd": 456,
                            "start": 443,
                            "end": 456,
                            "fullWidth": 13,
<<<<<<< HEAD
                            "width": 13,
                            "identifier": {
=======
                            "propertyName": {
>>>>>>> 85e84683
                                "kind": "IdentifierName",
                                "fullStart": 443,
                                "fullEnd": 450,
                                "start": 443,
                                "end": 449,
                                "fullWidth": 7,
                                "width": 6,
                                "text": "result",
                                "value": "result",
                                "valueText": "result",
                                "hasTrailingTrivia": true,
                                "trailingTrivia": [
                                    {
                                        "kind": "WhitespaceTrivia",
                                        "text": " "
                                    }
                                ]
                            },
                            "equalsValueClause": {
                                "kind": "EqualsValueClause",
                                "fullStart": 450,
                                "fullEnd": 456,
                                "start": 450,
                                "end": 456,
                                "fullWidth": 6,
                                "width": 6,
                                "equalsToken": {
                                    "kind": "EqualsToken",
                                    "fullStart": 450,
                                    "fullEnd": 452,
                                    "start": 450,
                                    "end": 451,
                                    "fullWidth": 2,
                                    "width": 1,
                                    "text": "=",
                                    "value": "=",
                                    "valueText": "=",
                                    "hasTrailingTrivia": true,
                                    "trailingTrivia": [
                                        {
                                            "kind": "WhitespaceTrivia",
                                            "text": " "
                                        }
                                    ]
                                },
                                "value": {
                                    "kind": "TrueKeyword",
                                    "fullStart": 452,
                                    "fullEnd": 456,
                                    "start": 452,
                                    "end": 456,
                                    "fullWidth": 4,
                                    "width": 4,
                                    "text": "true",
                                    "value": true,
                                    "valueText": "true"
                                }
                            }
                        }
                    ]
                },
                "semicolonToken": {
                    "kind": "SemicolonToken",
                    "fullStart": 456,
                    "fullEnd": 458,
                    "start": 456,
                    "end": 457,
                    "fullWidth": 2,
                    "width": 1,
                    "text": ";",
                    "value": ";",
                    "valueText": ";",
                    "hasTrailingTrivia": true,
                    "hasTrailingNewLine": true,
                    "trailingTrivia": [
                        {
                            "kind": "NewLineTrivia",
                            "text": "\n"
                        }
                    ]
                }
            },
            {
                "kind": "ForStatement",
                "fullStart": 458,
                "fullEnd": 642,
                "start": 458,
                "end": 641,
                "fullWidth": 184,
                "width": 183,
                "forKeyword": {
                    "kind": "ForKeyword",
                    "fullStart": 458,
                    "fullEnd": 462,
                    "start": 458,
                    "end": 461,
                    "fullWidth": 4,
                    "width": 3,
                    "text": "for",
                    "value": "for",
                    "valueText": "for",
                    "hasTrailingTrivia": true,
                    "trailingTrivia": [
                        {
                            "kind": "WhitespaceTrivia",
                            "text": " "
                        }
                    ]
                },
                "openParenToken": {
                    "kind": "OpenParenToken",
                    "fullStart": 462,
                    "fullEnd": 463,
                    "start": 462,
                    "end": 463,
                    "fullWidth": 1,
                    "width": 1,
                    "text": "(",
                    "value": "(",
                    "valueText": "("
                },
                "initializer": {
                    "kind": "AssignmentExpression",
                    "fullStart": 463,
                    "fullEnd": 477,
                    "start": 463,
                    "end": 477,
                    "fullWidth": 14,
                    "width": 14,
                    "left": {
                        "kind": "IdentifierName",
                        "fullStart": 463,
                        "fullEnd": 469,
                        "start": 463,
                        "end": 468,
                        "fullWidth": 6,
                        "width": 5,
                        "text": "alpha",
                        "value": "alpha",
                        "valueText": "alpha",
                        "hasTrailingTrivia": true,
                        "trailingTrivia": [
                            {
                                "kind": "WhitespaceTrivia",
                                "text": " "
                            }
                        ]
                    },
                    "operatorToken": {
                        "kind": "EqualsToken",
                        "fullStart": 469,
                        "fullEnd": 471,
                        "start": 469,
                        "end": 470,
                        "fullWidth": 2,
                        "width": 1,
                        "text": "=",
                        "value": "=",
                        "valueText": "=",
                        "hasTrailingTrivia": true,
                        "trailingTrivia": [
                            {
                                "kind": "WhitespaceTrivia",
                                "text": " "
                            }
                        ]
                    },
                    "right": {
                        "kind": "NumericLiteral",
                        "fullStart": 471,
                        "fullEnd": 477,
                        "start": 471,
                        "end": 477,
                        "fullWidth": 6,
                        "width": 6,
                        "text": "0x0041",
                        "value": 65,
                        "valueText": "65"
                    }
                },
                "firstSemicolonToken": {
                    "kind": "SemicolonToken",
                    "fullStart": 477,
                    "fullEnd": 479,
                    "start": 477,
                    "end": 478,
                    "fullWidth": 2,
                    "width": 1,
                    "text": ";",
                    "value": ";",
                    "valueText": ";",
                    "hasTrailingTrivia": true,
                    "trailingTrivia": [
                        {
                            "kind": "WhitespaceTrivia",
                            "text": " "
                        }
                    ]
                },
                "condition": {
                    "kind": "LessThanOrEqualExpression",
                    "fullStart": 479,
                    "fullEnd": 494,
                    "start": 479,
                    "end": 494,
                    "fullWidth": 15,
                    "width": 15,
                    "left": {
                        "kind": "IdentifierName",
                        "fullStart": 479,
                        "fullEnd": 485,
                        "start": 479,
                        "end": 484,
                        "fullWidth": 6,
                        "width": 5,
                        "text": "alpha",
                        "value": "alpha",
                        "valueText": "alpha",
                        "hasTrailingTrivia": true,
                        "trailingTrivia": [
                            {
                                "kind": "WhitespaceTrivia",
                                "text": " "
                            }
                        ]
                    },
                    "operatorToken": {
                        "kind": "LessThanEqualsToken",
                        "fullStart": 485,
                        "fullEnd": 488,
                        "start": 485,
                        "end": 487,
                        "fullWidth": 3,
                        "width": 2,
                        "text": "<=",
                        "value": "<=",
                        "valueText": "<=",
                        "hasTrailingTrivia": true,
                        "trailingTrivia": [
                            {
                                "kind": "WhitespaceTrivia",
                                "text": " "
                            }
                        ]
                    },
                    "right": {
                        "kind": "NumericLiteral",
                        "fullStart": 488,
                        "fullEnd": 494,
                        "start": 488,
                        "end": 494,
                        "fullWidth": 6,
                        "width": 6,
                        "text": "0x005A",
                        "value": 90,
                        "valueText": "90"
                    }
                },
                "secondSemicolonToken": {
                    "kind": "SemicolonToken",
                    "fullStart": 494,
                    "fullEnd": 496,
                    "start": 494,
                    "end": 495,
                    "fullWidth": 2,
                    "width": 1,
                    "text": ";",
                    "value": ";",
                    "valueText": ";",
                    "hasTrailingTrivia": true,
                    "trailingTrivia": [
                        {
                            "kind": "WhitespaceTrivia",
                            "text": " "
                        }
                    ]
                },
                "incrementor": {
                    "kind": "PostIncrementExpression",
                    "fullStart": 496,
                    "fullEnd": 503,
                    "start": 496,
                    "end": 503,
                    "fullWidth": 7,
                    "width": 7,
                    "operand": {
                        "kind": "IdentifierName",
                        "fullStart": 496,
                        "fullEnd": 501,
                        "start": 496,
                        "end": 501,
                        "fullWidth": 5,
                        "width": 5,
                        "text": "alpha",
                        "value": "alpha",
                        "valueText": "alpha"
                    },
                    "operatorToken": {
                        "kind": "PlusPlusToken",
                        "fullStart": 501,
                        "fullEnd": 503,
                        "start": 501,
                        "end": 503,
                        "fullWidth": 2,
                        "width": 2,
                        "text": "++",
                        "value": "++",
                        "valueText": "++"
                    }
                },
                "closeParenToken": {
                    "kind": "CloseParenToken",
                    "fullStart": 503,
                    "fullEnd": 505,
                    "start": 503,
                    "end": 504,
                    "fullWidth": 2,
                    "width": 1,
                    "text": ")",
                    "value": ")",
                    "valueText": ")",
                    "hasTrailingTrivia": true,
                    "trailingTrivia": [
                        {
                            "kind": "WhitespaceTrivia",
                            "text": " "
                        }
                    ]
                },
                "statement": {
                    "kind": "Block",
                    "fullStart": 505,
                    "fullEnd": 642,
                    "start": 505,
                    "end": 641,
                    "fullWidth": 137,
                    "width": 136,
                    "openBraceToken": {
                        "kind": "OpenBraceToken",
                        "fullStart": 505,
                        "fullEnd": 507,
                        "start": 505,
                        "end": 506,
                        "fullWidth": 2,
                        "width": 1,
                        "text": "{",
                        "value": "{",
                        "valueText": "{",
                        "hasTrailingTrivia": true,
                        "hasTrailingNewLine": true,
                        "trailingTrivia": [
                            {
                                "kind": "NewLineTrivia",
                                "text": "\n"
                            }
                        ]
                    },
                    "statements": [
                        {
                            "kind": "ExpressionStatement",
                            "fullStart": 507,
                            "fullEnd": 543,
                            "start": 509,
                            "end": 542,
                            "fullWidth": 36,
                            "width": 33,
                            "expression": {
                                "kind": "AssignmentExpression",
                                "fullStart": 507,
                                "fullEnd": 541,
                                "start": 509,
                                "end": 541,
                                "fullWidth": 34,
                                "width": 32,
                                "left": {
                                    "kind": "IdentifierName",
                                    "fullStart": 507,
                                    "fullEnd": 513,
                                    "start": 509,
                                    "end": 512,
                                    "fullWidth": 6,
                                    "width": 3,
                                    "text": "str",
                                    "value": "str",
                                    "valueText": "str",
                                    "hasLeadingTrivia": true,
                                    "hasTrailingTrivia": true,
                                    "leadingTrivia": [
                                        {
                                            "kind": "WhitespaceTrivia",
                                            "text": "  "
                                        }
                                    ],
                                    "trailingTrivia": [
                                        {
                                            "kind": "WhitespaceTrivia",
                                            "text": " "
                                        }
                                    ]
                                },
                                "operatorToken": {
                                    "kind": "EqualsToken",
                                    "fullStart": 513,
                                    "fullEnd": 515,
                                    "start": 513,
                                    "end": 514,
                                    "fullWidth": 2,
                                    "width": 1,
                                    "text": "=",
                                    "value": "=",
                                    "valueText": "=",
                                    "hasTrailingTrivia": true,
                                    "trailingTrivia": [
                                        {
                                            "kind": "WhitespaceTrivia",
                                            "text": " "
                                        }
                                    ]
                                },
                                "right": {
                                    "kind": "InvocationExpression",
                                    "fullStart": 515,
                                    "fullEnd": 541,
                                    "start": 515,
                                    "end": 541,
                                    "fullWidth": 26,
                                    "width": 26,
                                    "expression": {
                                        "kind": "MemberAccessExpression",
                                        "fullStart": 515,
                                        "fullEnd": 534,
                                        "start": 515,
                                        "end": 534,
                                        "fullWidth": 19,
                                        "width": 19,
                                        "expression": {
                                            "kind": "IdentifierName",
                                            "fullStart": 515,
                                            "fullEnd": 521,
                                            "start": 515,
                                            "end": 521,
                                            "fullWidth": 6,
                                            "width": 6,
                                            "text": "String",
                                            "value": "String",
                                            "valueText": "String"
                                        },
                                        "dotToken": {
                                            "kind": "DotToken",
                                            "fullStart": 521,
                                            "fullEnd": 522,
                                            "start": 521,
                                            "end": 522,
                                            "fullWidth": 1,
                                            "width": 1,
                                            "text": ".",
                                            "value": ".",
                                            "valueText": "."
                                        },
                                        "name": {
                                            "kind": "IdentifierName",
                                            "fullStart": 522,
                                            "fullEnd": 534,
                                            "start": 522,
                                            "end": 534,
                                            "fullWidth": 12,
                                            "width": 12,
                                            "text": "fromCharCode",
                                            "value": "fromCharCode",
                                            "valueText": "fromCharCode"
                                        }
                                    },
                                    "argumentList": {
                                        "kind": "ArgumentList",
                                        "fullStart": 534,
                                        "fullEnd": 541,
                                        "start": 534,
                                        "end": 541,
                                        "fullWidth": 7,
                                        "width": 7,
                                        "openParenToken": {
                                            "kind": "OpenParenToken",
                                            "fullStart": 534,
                                            "fullEnd": 535,
                                            "start": 534,
                                            "end": 535,
                                            "fullWidth": 1,
                                            "width": 1,
                                            "text": "(",
                                            "value": "(",
                                            "valueText": "("
                                        },
                                        "arguments": [
                                            {
                                                "kind": "IdentifierName",
                                                "fullStart": 535,
                                                "fullEnd": 540,
                                                "start": 535,
                                                "end": 540,
                                                "fullWidth": 5,
                                                "width": 5,
                                                "text": "alpha",
                                                "value": "alpha",
                                                "valueText": "alpha"
                                            }
                                        ],
                                        "closeParenToken": {
                                            "kind": "CloseParenToken",
                                            "fullStart": 540,
                                            "fullEnd": 541,
                                            "start": 540,
                                            "end": 541,
                                            "fullWidth": 1,
                                            "width": 1,
                                            "text": ")",
                                            "value": ")",
                                            "valueText": ")"
                                        }
                                    }
                                }
                            },
                            "semicolonToken": {
                                "kind": "SemicolonToken",
                                "fullStart": 541,
                                "fullEnd": 543,
                                "start": 541,
                                "end": 542,
                                "fullWidth": 2,
                                "width": 1,
                                "text": ";",
                                "value": ";",
                                "valueText": ";",
                                "hasTrailingTrivia": true,
                                "hasTrailingNewLine": true,
                                "trailingTrivia": [
                                    {
                                        "kind": "NewLineTrivia",
                                        "text": "\n"
                                    }
                                ]
                            }
                        },
                        {
                            "kind": "ExpressionStatement",
                            "fullStart": 543,
                            "fullEnd": 572,
                            "start": 545,
                            "end": 570,
                            "fullWidth": 29,
                            "width": 25,
                            "expression": {
                                "kind": "AssignmentExpression",
                                "fullStart": 543,
                                "fullEnd": 569,
                                "start": 545,
                                "end": 569,
                                "fullWidth": 26,
                                "width": 24,
                                "left": {
                                    "kind": "IdentifierName",
                                    "fullStart": 543,
                                    "fullEnd": 549,
                                    "start": 545,
                                    "end": 548,
                                    "fullWidth": 6,
                                    "width": 3,
                                    "text": "arr",
                                    "value": "arr",
                                    "valueText": "arr",
                                    "hasLeadingTrivia": true,
                                    "hasTrailingTrivia": true,
                                    "leadingTrivia": [
                                        {
                                            "kind": "WhitespaceTrivia",
                                            "text": "  "
                                        }
                                    ],
                                    "trailingTrivia": [
                                        {
                                            "kind": "WhitespaceTrivia",
                                            "text": " "
                                        }
                                    ]
                                },
                                "operatorToken": {
                                    "kind": "EqualsToken",
                                    "fullStart": 549,
                                    "fullEnd": 551,
                                    "start": 549,
                                    "end": 550,
                                    "fullWidth": 2,
                                    "width": 1,
                                    "text": "=",
                                    "value": "=",
                                    "valueText": "=",
                                    "hasTrailingTrivia": true,
                                    "trailingTrivia": [
                                        {
                                            "kind": "WhitespaceTrivia",
                                            "text": " "
                                        }
                                    ]
                                },
                                "right": {
                                    "kind": "InvocationExpression",
                                    "fullStart": 551,
                                    "fullEnd": 569,
                                    "start": 551,
                                    "end": 569,
                                    "fullWidth": 18,
                                    "width": 18,
                                    "expression": {
                                        "kind": "MemberAccessExpression",
                                        "fullStart": 551,
                                        "fullEnd": 564,
                                        "start": 551,
                                        "end": 564,
                                        "fullWidth": 13,
                                        "width": 13,
                                        "expression": {
                                            "kind": "IdentifierName",
                                            "fullStart": 551,
                                            "fullEnd": 559,
                                            "start": 551,
                                            "end": 559,
                                            "fullWidth": 8,
                                            "width": 8,
                                            "text": "regexp_S",
                                            "value": "regexp_S",
                                            "valueText": "regexp_S"
                                        },
                                        "dotToken": {
                                            "kind": "DotToken",
                                            "fullStart": 559,
                                            "fullEnd": 560,
                                            "start": 559,
                                            "end": 560,
                                            "fullWidth": 1,
                                            "width": 1,
                                            "text": ".",
                                            "value": ".",
                                            "valueText": "."
                                        },
                                        "name": {
                                            "kind": "IdentifierName",
                                            "fullStart": 560,
                                            "fullEnd": 564,
                                            "start": 560,
                                            "end": 564,
                                            "fullWidth": 4,
                                            "width": 4,
                                            "text": "exec",
                                            "value": "exec",
                                            "valueText": "exec"
                                        }
                                    },
                                    "argumentList": {
                                        "kind": "ArgumentList",
                                        "fullStart": 564,
                                        "fullEnd": 569,
                                        "start": 564,
                                        "end": 569,
                                        "fullWidth": 5,
                                        "width": 5,
                                        "openParenToken": {
                                            "kind": "OpenParenToken",
                                            "fullStart": 564,
                                            "fullEnd": 565,
                                            "start": 564,
                                            "end": 565,
                                            "fullWidth": 1,
                                            "width": 1,
                                            "text": "(",
                                            "value": "(",
                                            "valueText": "("
                                        },
                                        "arguments": [
                                            {
                                                "kind": "IdentifierName",
                                                "fullStart": 565,
                                                "fullEnd": 568,
                                                "start": 565,
                                                "end": 568,
                                                "fullWidth": 3,
                                                "width": 3,
                                                "text": "str",
                                                "value": "str",
                                                "valueText": "str"
                                            }
                                        ],
                                        "closeParenToken": {
                                            "kind": "CloseParenToken",
                                            "fullStart": 568,
                                            "fullEnd": 569,
                                            "start": 568,
                                            "end": 569,
                                            "fullWidth": 1,
                                            "width": 1,
                                            "text": ")",
                                            "value": ")",
                                            "valueText": ")"
                                        }
                                    }
                                }
                            },
                            "semicolonToken": {
                                "kind": "SemicolonToken",
                                "fullStart": 569,
                                "fullEnd": 572,
                                "start": 569,
                                "end": 570,
                                "fullWidth": 3,
                                "width": 1,
                                "text": ";",
                                "value": ";",
                                "valueText": ";",
                                "hasTrailingTrivia": true,
                                "hasTrailingNewLine": true,
                                "trailingTrivia": [
                                    {
                                        "kind": "WhitespaceTrivia",
                                        "text": " "
                                    },
                                    {
                                        "kind": "NewLineTrivia",
                                        "text": "\n"
                                    }
                                ]
                            }
                        },
                        {
                            "kind": "IfStatement",
                            "fullStart": 572,
                            "fullEnd": 640,
                            "start": 574,
                            "end": 639,
                            "fullWidth": 68,
                            "width": 65,
                            "ifKeyword": {
                                "kind": "IfKeyword",
                                "fullStart": 572,
                                "fullEnd": 577,
                                "start": 574,
                                "end": 576,
                                "fullWidth": 5,
                                "width": 2,
                                "text": "if",
                                "value": "if",
                                "valueText": "if",
                                "hasLeadingTrivia": true,
                                "hasTrailingTrivia": true,
                                "leadingTrivia": [
                                    {
                                        "kind": "WhitespaceTrivia",
                                        "text": "  "
                                    }
                                ],
                                "trailingTrivia": [
                                    {
                                        "kind": "WhitespaceTrivia",
                                        "text": " "
                                    }
                                ]
                            },
                            "openParenToken": {
                                "kind": "OpenParenToken",
                                "fullStart": 577,
                                "fullEnd": 578,
                                "start": 577,
                                "end": 578,
                                "fullWidth": 1,
                                "width": 1,
                                "text": "(",
                                "value": "(",
                                "valueText": "("
                            },
                            "condition": {
                                "kind": "LogicalOrExpression",
                                "fullStart": 578,
                                "fullEnd": 612,
                                "start": 578,
                                "end": 612,
                                "fullWidth": 34,
                                "width": 34,
                                "left": {
                                    "kind": "ParenthesizedExpression",
                                    "fullStart": 578,
                                    "fullEnd": 593,
                                    "start": 578,
                                    "end": 592,
                                    "fullWidth": 15,
                                    "width": 14,
                                    "openParenToken": {
                                        "kind": "OpenParenToken",
                                        "fullStart": 578,
                                        "fullEnd": 579,
                                        "start": 578,
                                        "end": 579,
                                        "fullWidth": 1,
                                        "width": 1,
                                        "text": "(",
                                        "value": "(",
                                        "valueText": "("
                                    },
                                    "expression": {
                                        "kind": "EqualsExpression",
                                        "fullStart": 579,
                                        "fullEnd": 591,
                                        "start": 579,
                                        "end": 591,
                                        "fullWidth": 12,
                                        "width": 12,
                                        "left": {
                                            "kind": "IdentifierName",
                                            "fullStart": 579,
                                            "fullEnd": 583,
                                            "start": 579,
                                            "end": 582,
                                            "fullWidth": 4,
                                            "width": 3,
                                            "text": "arr",
                                            "value": "arr",
                                            "valueText": "arr",
                                            "hasTrailingTrivia": true,
                                            "trailingTrivia": [
                                                {
                                                    "kind": "WhitespaceTrivia",
                                                    "text": " "
                                                }
                                            ]
                                        },
                                        "operatorToken": {
                                            "kind": "EqualsEqualsEqualsToken",
                                            "fullStart": 583,
                                            "fullEnd": 587,
                                            "start": 583,
                                            "end": 586,
                                            "fullWidth": 4,
                                            "width": 3,
                                            "text": "===",
                                            "value": "===",
                                            "valueText": "===",
                                            "hasTrailingTrivia": true,
                                            "trailingTrivia": [
                                                {
                                                    "kind": "WhitespaceTrivia",
                                                    "text": " "
                                                }
                                            ]
                                        },
                                        "right": {
                                            "kind": "NullKeyword",
                                            "fullStart": 587,
                                            "fullEnd": 591,
                                            "start": 587,
                                            "end": 591,
                                            "fullWidth": 4,
                                            "width": 4,
                                            "text": "null"
                                        }
                                    },
                                    "closeParenToken": {
                                        "kind": "CloseParenToken",
                                        "fullStart": 591,
                                        "fullEnd": 593,
                                        "start": 591,
                                        "end": 592,
                                        "fullWidth": 2,
                                        "width": 1,
                                        "text": ")",
                                        "value": ")",
                                        "valueText": ")",
                                        "hasTrailingTrivia": true,
                                        "trailingTrivia": [
                                            {
                                                "kind": "WhitespaceTrivia",
                                                "text": " "
                                            }
                                        ]
                                    }
                                },
                                "operatorToken": {
                                    "kind": "BarBarToken",
                                    "fullStart": 593,
                                    "fullEnd": 596,
                                    "start": 593,
                                    "end": 595,
                                    "fullWidth": 3,
                                    "width": 2,
                                    "text": "||",
                                    "value": "||",
                                    "valueText": "||",
                                    "hasTrailingTrivia": true,
                                    "trailingTrivia": [
                                        {
                                            "kind": "WhitespaceTrivia",
                                            "text": " "
                                        }
                                    ]
                                },
                                "right": {
                                    "kind": "ParenthesizedExpression",
                                    "fullStart": 596,
                                    "fullEnd": 612,
                                    "start": 596,
                                    "end": 612,
                                    "fullWidth": 16,
                                    "width": 16,
                                    "openParenToken": {
                                        "kind": "OpenParenToken",
                                        "fullStart": 596,
                                        "fullEnd": 597,
                                        "start": 596,
                                        "end": 597,
                                        "fullWidth": 1,
                                        "width": 1,
                                        "text": "(",
                                        "value": "(",
                                        "valueText": "("
                                    },
                                    "expression": {
                                        "kind": "NotEqualsExpression",
                                        "fullStart": 597,
                                        "fullEnd": 611,
                                        "start": 597,
                                        "end": 611,
                                        "fullWidth": 14,
                                        "width": 14,
                                        "left": {
                                            "kind": "ElementAccessExpression",
                                            "fullStart": 597,
                                            "fullEnd": 604,
                                            "start": 597,
                                            "end": 603,
                                            "fullWidth": 7,
                                            "width": 6,
                                            "expression": {
                                                "kind": "IdentifierName",
                                                "fullStart": 597,
                                                "fullEnd": 600,
                                                "start": 597,
                                                "end": 600,
                                                "fullWidth": 3,
                                                "width": 3,
                                                "text": "arr",
                                                "value": "arr",
                                                "valueText": "arr"
                                            },
                                            "openBracketToken": {
                                                "kind": "OpenBracketToken",
                                                "fullStart": 600,
                                                "fullEnd": 601,
                                                "start": 600,
                                                "end": 601,
                                                "fullWidth": 1,
                                                "width": 1,
                                                "text": "[",
                                                "value": "[",
                                                "valueText": "["
                                            },
                                            "argumentExpression": {
                                                "kind": "NumericLiteral",
                                                "fullStart": 601,
                                                "fullEnd": 602,
                                                "start": 601,
                                                "end": 602,
                                                "fullWidth": 1,
                                                "width": 1,
                                                "text": "0",
                                                "value": 0,
                                                "valueText": "0"
                                            },
                                            "closeBracketToken": {
                                                "kind": "CloseBracketToken",
                                                "fullStart": 602,
                                                "fullEnd": 604,
                                                "start": 602,
                                                "end": 603,
                                                "fullWidth": 2,
                                                "width": 1,
                                                "text": "]",
                                                "value": "]",
                                                "valueText": "]",
                                                "hasTrailingTrivia": true,
                                                "trailingTrivia": [
                                                    {
                                                        "kind": "WhitespaceTrivia",
                                                        "text": " "
                                                    }
                                                ]
                                            }
                                        },
                                        "operatorToken": {
                                            "kind": "ExclamationEqualsEqualsToken",
                                            "fullStart": 604,
                                            "fullEnd": 608,
                                            "start": 604,
                                            "end": 607,
                                            "fullWidth": 4,
                                            "width": 3,
                                            "text": "!==",
                                            "value": "!==",
                                            "valueText": "!==",
                                            "hasTrailingTrivia": true,
                                            "trailingTrivia": [
                                                {
                                                    "kind": "WhitespaceTrivia",
                                                    "text": " "
                                                }
                                            ]
                                        },
                                        "right": {
                                            "kind": "IdentifierName",
                                            "fullStart": 608,
                                            "fullEnd": 611,
                                            "start": 608,
                                            "end": 611,
                                            "fullWidth": 3,
                                            "width": 3,
                                            "text": "str",
                                            "value": "str",
                                            "valueText": "str"
                                        }
                                    },
                                    "closeParenToken": {
                                        "kind": "CloseParenToken",
                                        "fullStart": 611,
                                        "fullEnd": 612,
                                        "start": 611,
                                        "end": 612,
                                        "fullWidth": 1,
                                        "width": 1,
                                        "text": ")",
                                        "value": ")",
                                        "valueText": ")"
                                    }
                                }
                            },
                            "closeParenToken": {
                                "kind": "CloseParenToken",
                                "fullStart": 612,
                                "fullEnd": 614,
                                "start": 612,
                                "end": 613,
                                "fullWidth": 2,
                                "width": 1,
                                "text": ")",
                                "value": ")",
                                "valueText": ")",
                                "hasTrailingTrivia": true,
                                "trailingTrivia": [
                                    {
                                        "kind": "WhitespaceTrivia",
                                        "text": " "
                                    }
                                ]
                            },
                            "statement": {
                                "kind": "Block",
                                "fullStart": 614,
                                "fullEnd": 640,
                                "start": 614,
                                "end": 639,
                                "fullWidth": 26,
                                "width": 25,
                                "openBraceToken": {
                                    "kind": "OpenBraceToken",
                                    "fullStart": 614,
                                    "fullEnd": 616,
                                    "start": 614,
                                    "end": 615,
                                    "fullWidth": 2,
                                    "width": 1,
                                    "text": "{",
                                    "value": "{",
                                    "valueText": "{",
                                    "hasTrailingTrivia": true,
                                    "hasTrailingNewLine": true,
                                    "trailingTrivia": [
                                        {
                                            "kind": "NewLineTrivia",
                                            "text": "\n"
                                        }
                                    ]
                                },
                                "statements": [
                                    {
                                        "kind": "ExpressionStatement",
                                        "fullStart": 616,
                                        "fullEnd": 636,
                                        "start": 620,
                                        "end": 635,
                                        "fullWidth": 20,
                                        "width": 15,
                                        "expression": {
                                            "kind": "AssignmentExpression",
                                            "fullStart": 616,
                                            "fullEnd": 634,
                                            "start": 620,
                                            "end": 634,
                                            "fullWidth": 18,
                                            "width": 14,
                                            "left": {
                                                "kind": "IdentifierName",
                                                "fullStart": 616,
                                                "fullEnd": 627,
                                                "start": 620,
                                                "end": 626,
                                                "fullWidth": 11,
                                                "width": 6,
                                                "text": "result",
                                                "value": "result",
                                                "valueText": "result",
                                                "hasLeadingTrivia": true,
                                                "hasTrailingTrivia": true,
                                                "leadingTrivia": [
                                                    {
                                                        "kind": "WhitespaceTrivia",
                                                        "text": "    "
                                                    }
                                                ],
                                                "trailingTrivia": [
                                                    {
                                                        "kind": "WhitespaceTrivia",
                                                        "text": " "
                                                    }
                                                ]
                                            },
                                            "operatorToken": {
                                                "kind": "EqualsToken",
                                                "fullStart": 627,
                                                "fullEnd": 629,
                                                "start": 627,
                                                "end": 628,
                                                "fullWidth": 2,
                                                "width": 1,
                                                "text": "=",
                                                "value": "=",
                                                "valueText": "=",
                                                "hasTrailingTrivia": true,
                                                "trailingTrivia": [
                                                    {
                                                        "kind": "WhitespaceTrivia",
                                                        "text": " "
                                                    }
                                                ]
                                            },
                                            "right": {
                                                "kind": "FalseKeyword",
                                                "fullStart": 629,
                                                "fullEnd": 634,
                                                "start": 629,
                                                "end": 634,
                                                "fullWidth": 5,
                                                "width": 5,
                                                "text": "false",
                                                "value": false,
                                                "valueText": "false"
                                            }
                                        },
                                        "semicolonToken": {
                                            "kind": "SemicolonToken",
                                            "fullStart": 634,
                                            "fullEnd": 636,
                                            "start": 634,
                                            "end": 635,
                                            "fullWidth": 2,
                                            "width": 1,
                                            "text": ";",
                                            "value": ";",
                                            "valueText": ";",
                                            "hasTrailingTrivia": true,
                                            "hasTrailingNewLine": true,
                                            "trailingTrivia": [
                                                {
                                                    "kind": "NewLineTrivia",
                                                    "text": "\n"
                                                }
                                            ]
                                        }
                                    }
                                ],
                                "closeBraceToken": {
                                    "kind": "CloseBraceToken",
                                    "fullStart": 636,
                                    "fullEnd": 640,
                                    "start": 638,
                                    "end": 639,
                                    "fullWidth": 4,
                                    "width": 1,
                                    "text": "}",
                                    "value": "}",
                                    "valueText": "}",
                                    "hasLeadingTrivia": true,
                                    "hasTrailingTrivia": true,
                                    "hasTrailingNewLine": true,
                                    "leadingTrivia": [
                                        {
                                            "kind": "WhitespaceTrivia",
                                            "text": "  "
                                        }
                                    ],
                                    "trailingTrivia": [
                                        {
                                            "kind": "NewLineTrivia",
                                            "text": "\n"
                                        }
                                    ]
                                }
                            }
                        }
                    ],
                    "closeBraceToken": {
                        "kind": "CloseBraceToken",
                        "fullStart": 640,
                        "fullEnd": 642,
                        "start": 640,
                        "end": 641,
                        "fullWidth": 2,
                        "width": 1,
                        "text": "}",
                        "value": "}",
                        "valueText": "}",
                        "hasTrailingTrivia": true,
                        "hasTrailingNewLine": true,
                        "trailingTrivia": [
                            {
                                "kind": "NewLineTrivia",
                                "text": "\n"
                            }
                        ]
                    }
                }
            },
            {
                "kind": "IfStatement",
                "fullStart": 642,
                "fullEnd": 712,
                "start": 643,
                "end": 709,
                "fullWidth": 70,
                "width": 66,
                "ifKeyword": {
                    "kind": "IfKeyword",
                    "fullStart": 642,
                    "fullEnd": 646,
                    "start": 643,
                    "end": 645,
                    "fullWidth": 4,
                    "width": 2,
                    "text": "if",
                    "value": "if",
                    "valueText": "if",
                    "hasLeadingTrivia": true,
                    "hasLeadingNewLine": true,
                    "hasTrailingTrivia": true,
                    "leadingTrivia": [
                        {
                            "kind": "NewLineTrivia",
                            "text": "\n"
                        }
                    ],
                    "trailingTrivia": [
                        {
                            "kind": "WhitespaceTrivia",
                            "text": " "
                        }
                    ]
                },
                "openParenToken": {
                    "kind": "OpenParenToken",
                    "fullStart": 646,
                    "fullEnd": 647,
                    "start": 646,
                    "end": 647,
                    "fullWidth": 1,
                    "width": 1,
                    "text": "(",
                    "value": "(",
                    "valueText": "("
                },
                "condition": {
                    "kind": "NotEqualsExpression",
                    "fullStart": 647,
                    "fullEnd": 662,
                    "start": 647,
                    "end": 662,
                    "fullWidth": 15,
                    "width": 15,
                    "left": {
                        "kind": "IdentifierName",
                        "fullStart": 647,
                        "fullEnd": 654,
                        "start": 647,
                        "end": 653,
                        "fullWidth": 7,
                        "width": 6,
                        "text": "result",
                        "value": "result",
                        "valueText": "result",
                        "hasTrailingTrivia": true,
                        "trailingTrivia": [
                            {
                                "kind": "WhitespaceTrivia",
                                "text": " "
                            }
                        ]
                    },
                    "operatorToken": {
                        "kind": "ExclamationEqualsEqualsToken",
                        "fullStart": 654,
                        "fullEnd": 658,
                        "start": 654,
                        "end": 657,
                        "fullWidth": 4,
                        "width": 3,
                        "text": "!==",
                        "value": "!==",
                        "valueText": "!==",
                        "hasTrailingTrivia": true,
                        "trailingTrivia": [
                            {
                                "kind": "WhitespaceTrivia",
                                "text": " "
                            }
                        ]
                    },
                    "right": {
                        "kind": "TrueKeyword",
                        "fullStart": 658,
                        "fullEnd": 662,
                        "start": 658,
                        "end": 662,
                        "fullWidth": 4,
                        "width": 4,
                        "text": "true",
                        "value": true,
                        "valueText": "true"
                    }
                },
                "closeParenToken": {
                    "kind": "CloseParenToken",
                    "fullStart": 662,
                    "fullEnd": 664,
                    "start": 662,
                    "end": 663,
                    "fullWidth": 2,
                    "width": 1,
                    "text": ")",
                    "value": ")",
                    "valueText": ")",
                    "hasTrailingTrivia": true,
                    "trailingTrivia": [
                        {
                            "kind": "WhitespaceTrivia",
                            "text": " "
                        }
                    ]
                },
                "statement": {
                    "kind": "Block",
                    "fullStart": 664,
                    "fullEnd": 712,
                    "start": 664,
                    "end": 709,
                    "fullWidth": 48,
                    "width": 45,
                    "openBraceToken": {
                        "kind": "OpenBraceToken",
                        "fullStart": 664,
                        "fullEnd": 666,
                        "start": 664,
                        "end": 665,
                        "fullWidth": 2,
                        "width": 1,
                        "text": "{",
                        "value": "{",
                        "valueText": "{",
                        "hasTrailingTrivia": true,
                        "hasTrailingNewLine": true,
                        "trailingTrivia": [
                            {
                                "kind": "NewLineTrivia",
                                "text": "\n"
                            }
                        ]
                    },
                    "statements": [
                        {
                            "kind": "ExpressionStatement",
                            "fullStart": 666,
                            "fullEnd": 708,
                            "start": 668,
                            "end": 707,
                            "fullWidth": 42,
                            "width": 39,
                            "expression": {
                                "kind": "InvocationExpression",
                                "fullStart": 666,
                                "fullEnd": 706,
                                "start": 668,
                                "end": 706,
                                "fullWidth": 40,
                                "width": 38,
                                "expression": {
                                    "kind": "IdentifierName",
                                    "fullStart": 666,
                                    "fullEnd": 674,
                                    "start": 668,
                                    "end": 674,
                                    "fullWidth": 8,
                                    "width": 6,
                                    "text": "$ERROR",
                                    "value": "$ERROR",
                                    "valueText": "$ERROR",
                                    "hasLeadingTrivia": true,
                                    "leadingTrivia": [
                                        {
                                            "kind": "WhitespaceTrivia",
                                            "text": "  "
                                        }
                                    ]
                                },
                                "argumentList": {
                                    "kind": "ArgumentList",
                                    "fullStart": 674,
                                    "fullEnd": 706,
                                    "start": 674,
                                    "end": 706,
                                    "fullWidth": 32,
                                    "width": 32,
                                    "openParenToken": {
                                        "kind": "OpenParenToken",
                                        "fullStart": 674,
                                        "fullEnd": 675,
                                        "start": 674,
                                        "end": 675,
                                        "fullWidth": 1,
                                        "width": 1,
                                        "text": "(",
                                        "value": "(",
                                        "valueText": "("
                                    },
                                    "arguments": [
                                        {
                                            "kind": "StringLiteral",
                                            "fullStart": 675,
                                            "fullEnd": 705,
                                            "start": 675,
                                            "end": 705,
                                            "fullWidth": 30,
                                            "width": 30,
                                            "text": "'#1: ENGLISH CAPITAL ALPHABET'",
                                            "value": "#1: ENGLISH CAPITAL ALPHABET",
                                            "valueText": "#1: ENGLISH CAPITAL ALPHABET"
                                        }
                                    ],
                                    "closeParenToken": {
                                        "kind": "CloseParenToken",
                                        "fullStart": 705,
                                        "fullEnd": 706,
                                        "start": 705,
                                        "end": 706,
                                        "fullWidth": 1,
                                        "width": 1,
                                        "text": ")",
                                        "value": ")",
                                        "valueText": ")"
                                    }
                                }
                            },
                            "semicolonToken": {
                                "kind": "SemicolonToken",
                                "fullStart": 706,
                                "fullEnd": 708,
                                "start": 706,
                                "end": 707,
                                "fullWidth": 2,
                                "width": 1,
                                "text": ";",
                                "value": ";",
                                "valueText": ";",
                                "hasTrailingTrivia": true,
                                "hasTrailingNewLine": true,
                                "trailingTrivia": [
                                    {
                                        "kind": "NewLineTrivia",
                                        "text": "\n"
                                    }
                                ]
                            }
                        }
                    ],
                    "closeBraceToken": {
                        "kind": "CloseBraceToken",
                        "fullStart": 708,
                        "fullEnd": 712,
                        "start": 708,
                        "end": 709,
                        "fullWidth": 4,
                        "width": 1,
                        "text": "}",
                        "value": "}",
                        "valueText": "}",
                        "hasTrailingTrivia": true,
                        "hasTrailingNewLine": true,
                        "trailingTrivia": [
                            {
                                "kind": "WhitespaceTrivia",
                                "text": "  "
                            },
                            {
                                "kind": "NewLineTrivia",
                                "text": "\n"
                            }
                        ]
                    }
                }
            },
            {
                "kind": "VariableStatement",
                "fullStart": 712,
                "fullEnd": 751,
                "start": 731,
                "end": 749,
                "fullWidth": 39,
                "width": 18,
                "modifiers": [],
                "variableDeclaration": {
                    "kind": "VariableDeclaration",
                    "fullStart": 712,
                    "fullEnd": 748,
                    "start": 731,
                    "end": 748,
                    "fullWidth": 36,
                    "width": 17,
                    "varKeyword": {
                        "kind": "VarKeyword",
                        "fullStart": 712,
                        "fullEnd": 735,
                        "start": 731,
                        "end": 734,
                        "fullWidth": 23,
                        "width": 3,
                        "text": "var",
                        "value": "var",
                        "valueText": "var",
                        "hasLeadingTrivia": true,
                        "hasLeadingComment": true,
                        "hasLeadingNewLine": true,
                        "hasTrailingTrivia": true,
                        "leadingTrivia": [
                            {
                                "kind": "NewLineTrivia",
                                "text": "\n"
                            },
                            {
                                "kind": "SingleLineCommentTrivia",
                                "text": "//CHECK#0061-007A"
                            },
                            {
                                "kind": "NewLineTrivia",
                                "text": "\n"
                            }
                        ],
                        "trailingTrivia": [
                            {
                                "kind": "WhitespaceTrivia",
                                "text": " "
                            }
                        ]
                    },
                    "variableDeclarators": [
                        {
                            "kind": "VariableDeclarator",
                            "fullStart": 735,
                            "fullEnd": 748,
                            "start": 735,
                            "end": 748,
                            "fullWidth": 13,
<<<<<<< HEAD
                            "width": 13,
                            "identifier": {
=======
                            "propertyName": {
>>>>>>> 85e84683
                                "kind": "IdentifierName",
                                "fullStart": 735,
                                "fullEnd": 742,
                                "start": 735,
                                "end": 741,
                                "fullWidth": 7,
                                "width": 6,
                                "text": "result",
                                "value": "result",
                                "valueText": "result",
                                "hasTrailingTrivia": true,
                                "trailingTrivia": [
                                    {
                                        "kind": "WhitespaceTrivia",
                                        "text": " "
                                    }
                                ]
                            },
                            "equalsValueClause": {
                                "kind": "EqualsValueClause",
                                "fullStart": 742,
                                "fullEnd": 748,
                                "start": 742,
                                "end": 748,
                                "fullWidth": 6,
                                "width": 6,
                                "equalsToken": {
                                    "kind": "EqualsToken",
                                    "fullStart": 742,
                                    "fullEnd": 744,
                                    "start": 742,
                                    "end": 743,
                                    "fullWidth": 2,
                                    "width": 1,
                                    "text": "=",
                                    "value": "=",
                                    "valueText": "=",
                                    "hasTrailingTrivia": true,
                                    "trailingTrivia": [
                                        {
                                            "kind": "WhitespaceTrivia",
                                            "text": " "
                                        }
                                    ]
                                },
                                "value": {
                                    "kind": "TrueKeyword",
                                    "fullStart": 744,
                                    "fullEnd": 748,
                                    "start": 744,
                                    "end": 748,
                                    "fullWidth": 4,
                                    "width": 4,
                                    "text": "true",
                                    "value": true,
                                    "valueText": "true"
                                }
                            }
                        }
                    ]
                },
                "semicolonToken": {
                    "kind": "SemicolonToken",
                    "fullStart": 748,
                    "fullEnd": 751,
                    "start": 748,
                    "end": 749,
                    "fullWidth": 3,
                    "width": 1,
                    "text": ";",
                    "value": ";",
                    "valueText": ";",
                    "hasTrailingTrivia": true,
                    "hasTrailingNewLine": true,
                    "trailingTrivia": [
                        {
                            "kind": "WhitespaceTrivia",
                            "text": " "
                        },
                        {
                            "kind": "NewLineTrivia",
                            "text": "\n"
                        }
                    ]
                }
            },
            {
                "kind": "ForStatement",
                "fullStart": 751,
                "fullEnd": 935,
                "start": 751,
                "end": 934,
                "fullWidth": 184,
                "width": 183,
                "forKeyword": {
                    "kind": "ForKeyword",
                    "fullStart": 751,
                    "fullEnd": 755,
                    "start": 751,
                    "end": 754,
                    "fullWidth": 4,
                    "width": 3,
                    "text": "for",
                    "value": "for",
                    "valueText": "for",
                    "hasTrailingTrivia": true,
                    "trailingTrivia": [
                        {
                            "kind": "WhitespaceTrivia",
                            "text": " "
                        }
                    ]
                },
                "openParenToken": {
                    "kind": "OpenParenToken",
                    "fullStart": 755,
                    "fullEnd": 756,
                    "start": 755,
                    "end": 756,
                    "fullWidth": 1,
                    "width": 1,
                    "text": "(",
                    "value": "(",
                    "valueText": "("
                },
                "initializer": {
                    "kind": "AssignmentExpression",
                    "fullStart": 756,
                    "fullEnd": 770,
                    "start": 756,
                    "end": 770,
                    "fullWidth": 14,
                    "width": 14,
                    "left": {
                        "kind": "IdentifierName",
                        "fullStart": 756,
                        "fullEnd": 762,
                        "start": 756,
                        "end": 761,
                        "fullWidth": 6,
                        "width": 5,
                        "text": "alpha",
                        "value": "alpha",
                        "valueText": "alpha",
                        "hasTrailingTrivia": true,
                        "trailingTrivia": [
                            {
                                "kind": "WhitespaceTrivia",
                                "text": " "
                            }
                        ]
                    },
                    "operatorToken": {
                        "kind": "EqualsToken",
                        "fullStart": 762,
                        "fullEnd": 764,
                        "start": 762,
                        "end": 763,
                        "fullWidth": 2,
                        "width": 1,
                        "text": "=",
                        "value": "=",
                        "valueText": "=",
                        "hasTrailingTrivia": true,
                        "trailingTrivia": [
                            {
                                "kind": "WhitespaceTrivia",
                                "text": " "
                            }
                        ]
                    },
                    "right": {
                        "kind": "NumericLiteral",
                        "fullStart": 764,
                        "fullEnd": 770,
                        "start": 764,
                        "end": 770,
                        "fullWidth": 6,
                        "width": 6,
                        "text": "0x0061",
                        "value": 97,
                        "valueText": "97"
                    }
                },
                "firstSemicolonToken": {
                    "kind": "SemicolonToken",
                    "fullStart": 770,
                    "fullEnd": 772,
                    "start": 770,
                    "end": 771,
                    "fullWidth": 2,
                    "width": 1,
                    "text": ";",
                    "value": ";",
                    "valueText": ";",
                    "hasTrailingTrivia": true,
                    "trailingTrivia": [
                        {
                            "kind": "WhitespaceTrivia",
                            "text": " "
                        }
                    ]
                },
                "condition": {
                    "kind": "LessThanOrEqualExpression",
                    "fullStart": 772,
                    "fullEnd": 787,
                    "start": 772,
                    "end": 787,
                    "fullWidth": 15,
                    "width": 15,
                    "left": {
                        "kind": "IdentifierName",
                        "fullStart": 772,
                        "fullEnd": 778,
                        "start": 772,
                        "end": 777,
                        "fullWidth": 6,
                        "width": 5,
                        "text": "alpha",
                        "value": "alpha",
                        "valueText": "alpha",
                        "hasTrailingTrivia": true,
                        "trailingTrivia": [
                            {
                                "kind": "WhitespaceTrivia",
                                "text": " "
                            }
                        ]
                    },
                    "operatorToken": {
                        "kind": "LessThanEqualsToken",
                        "fullStart": 778,
                        "fullEnd": 781,
                        "start": 778,
                        "end": 780,
                        "fullWidth": 3,
                        "width": 2,
                        "text": "<=",
                        "value": "<=",
                        "valueText": "<=",
                        "hasTrailingTrivia": true,
                        "trailingTrivia": [
                            {
                                "kind": "WhitespaceTrivia",
                                "text": " "
                            }
                        ]
                    },
                    "right": {
                        "kind": "NumericLiteral",
                        "fullStart": 781,
                        "fullEnd": 787,
                        "start": 781,
                        "end": 787,
                        "fullWidth": 6,
                        "width": 6,
                        "text": "0x007A",
                        "value": 122,
                        "valueText": "122"
                    }
                },
                "secondSemicolonToken": {
                    "kind": "SemicolonToken",
                    "fullStart": 787,
                    "fullEnd": 789,
                    "start": 787,
                    "end": 788,
                    "fullWidth": 2,
                    "width": 1,
                    "text": ";",
                    "value": ";",
                    "valueText": ";",
                    "hasTrailingTrivia": true,
                    "trailingTrivia": [
                        {
                            "kind": "WhitespaceTrivia",
                            "text": " "
                        }
                    ]
                },
                "incrementor": {
                    "kind": "PostIncrementExpression",
                    "fullStart": 789,
                    "fullEnd": 796,
                    "start": 789,
                    "end": 796,
                    "fullWidth": 7,
                    "width": 7,
                    "operand": {
                        "kind": "IdentifierName",
                        "fullStart": 789,
                        "fullEnd": 794,
                        "start": 789,
                        "end": 794,
                        "fullWidth": 5,
                        "width": 5,
                        "text": "alpha",
                        "value": "alpha",
                        "valueText": "alpha"
                    },
                    "operatorToken": {
                        "kind": "PlusPlusToken",
                        "fullStart": 794,
                        "fullEnd": 796,
                        "start": 794,
                        "end": 796,
                        "fullWidth": 2,
                        "width": 2,
                        "text": "++",
                        "value": "++",
                        "valueText": "++"
                    }
                },
                "closeParenToken": {
                    "kind": "CloseParenToken",
                    "fullStart": 796,
                    "fullEnd": 798,
                    "start": 796,
                    "end": 797,
                    "fullWidth": 2,
                    "width": 1,
                    "text": ")",
                    "value": ")",
                    "valueText": ")",
                    "hasTrailingTrivia": true,
                    "trailingTrivia": [
                        {
                            "kind": "WhitespaceTrivia",
                            "text": " "
                        }
                    ]
                },
                "statement": {
                    "kind": "Block",
                    "fullStart": 798,
                    "fullEnd": 935,
                    "start": 798,
                    "end": 934,
                    "fullWidth": 137,
                    "width": 136,
                    "openBraceToken": {
                        "kind": "OpenBraceToken",
                        "fullStart": 798,
                        "fullEnd": 800,
                        "start": 798,
                        "end": 799,
                        "fullWidth": 2,
                        "width": 1,
                        "text": "{",
                        "value": "{",
                        "valueText": "{",
                        "hasTrailingTrivia": true,
                        "hasTrailingNewLine": true,
                        "trailingTrivia": [
                            {
                                "kind": "NewLineTrivia",
                                "text": "\n"
                            }
                        ]
                    },
                    "statements": [
                        {
                            "kind": "ExpressionStatement",
                            "fullStart": 800,
                            "fullEnd": 836,
                            "start": 802,
                            "end": 835,
                            "fullWidth": 36,
                            "width": 33,
                            "expression": {
                                "kind": "AssignmentExpression",
                                "fullStart": 800,
                                "fullEnd": 834,
                                "start": 802,
                                "end": 834,
                                "fullWidth": 34,
                                "width": 32,
                                "left": {
                                    "kind": "IdentifierName",
                                    "fullStart": 800,
                                    "fullEnd": 806,
                                    "start": 802,
                                    "end": 805,
                                    "fullWidth": 6,
                                    "width": 3,
                                    "text": "str",
                                    "value": "str",
                                    "valueText": "str",
                                    "hasLeadingTrivia": true,
                                    "hasTrailingTrivia": true,
                                    "leadingTrivia": [
                                        {
                                            "kind": "WhitespaceTrivia",
                                            "text": "  "
                                        }
                                    ],
                                    "trailingTrivia": [
                                        {
                                            "kind": "WhitespaceTrivia",
                                            "text": " "
                                        }
                                    ]
                                },
                                "operatorToken": {
                                    "kind": "EqualsToken",
                                    "fullStart": 806,
                                    "fullEnd": 808,
                                    "start": 806,
                                    "end": 807,
                                    "fullWidth": 2,
                                    "width": 1,
                                    "text": "=",
                                    "value": "=",
                                    "valueText": "=",
                                    "hasTrailingTrivia": true,
                                    "trailingTrivia": [
                                        {
                                            "kind": "WhitespaceTrivia",
                                            "text": " "
                                        }
                                    ]
                                },
                                "right": {
                                    "kind": "InvocationExpression",
                                    "fullStart": 808,
                                    "fullEnd": 834,
                                    "start": 808,
                                    "end": 834,
                                    "fullWidth": 26,
                                    "width": 26,
                                    "expression": {
                                        "kind": "MemberAccessExpression",
                                        "fullStart": 808,
                                        "fullEnd": 827,
                                        "start": 808,
                                        "end": 827,
                                        "fullWidth": 19,
                                        "width": 19,
                                        "expression": {
                                            "kind": "IdentifierName",
                                            "fullStart": 808,
                                            "fullEnd": 814,
                                            "start": 808,
                                            "end": 814,
                                            "fullWidth": 6,
                                            "width": 6,
                                            "text": "String",
                                            "value": "String",
                                            "valueText": "String"
                                        },
                                        "dotToken": {
                                            "kind": "DotToken",
                                            "fullStart": 814,
                                            "fullEnd": 815,
                                            "start": 814,
                                            "end": 815,
                                            "fullWidth": 1,
                                            "width": 1,
                                            "text": ".",
                                            "value": ".",
                                            "valueText": "."
                                        },
                                        "name": {
                                            "kind": "IdentifierName",
                                            "fullStart": 815,
                                            "fullEnd": 827,
                                            "start": 815,
                                            "end": 827,
                                            "fullWidth": 12,
                                            "width": 12,
                                            "text": "fromCharCode",
                                            "value": "fromCharCode",
                                            "valueText": "fromCharCode"
                                        }
                                    },
                                    "argumentList": {
                                        "kind": "ArgumentList",
                                        "fullStart": 827,
                                        "fullEnd": 834,
                                        "start": 827,
                                        "end": 834,
                                        "fullWidth": 7,
                                        "width": 7,
                                        "openParenToken": {
                                            "kind": "OpenParenToken",
                                            "fullStart": 827,
                                            "fullEnd": 828,
                                            "start": 827,
                                            "end": 828,
                                            "fullWidth": 1,
                                            "width": 1,
                                            "text": "(",
                                            "value": "(",
                                            "valueText": "("
                                        },
                                        "arguments": [
                                            {
                                                "kind": "IdentifierName",
                                                "fullStart": 828,
                                                "fullEnd": 833,
                                                "start": 828,
                                                "end": 833,
                                                "fullWidth": 5,
                                                "width": 5,
                                                "text": "alpha",
                                                "value": "alpha",
                                                "valueText": "alpha"
                                            }
                                        ],
                                        "closeParenToken": {
                                            "kind": "CloseParenToken",
                                            "fullStart": 833,
                                            "fullEnd": 834,
                                            "start": 833,
                                            "end": 834,
                                            "fullWidth": 1,
                                            "width": 1,
                                            "text": ")",
                                            "value": ")",
                                            "valueText": ")"
                                        }
                                    }
                                }
                            },
                            "semicolonToken": {
                                "kind": "SemicolonToken",
                                "fullStart": 834,
                                "fullEnd": 836,
                                "start": 834,
                                "end": 835,
                                "fullWidth": 2,
                                "width": 1,
                                "text": ";",
                                "value": ";",
                                "valueText": ";",
                                "hasTrailingTrivia": true,
                                "hasTrailingNewLine": true,
                                "trailingTrivia": [
                                    {
                                        "kind": "NewLineTrivia",
                                        "text": "\n"
                                    }
                                ]
                            }
                        },
                        {
                            "kind": "ExpressionStatement",
                            "fullStart": 836,
                            "fullEnd": 865,
                            "start": 838,
                            "end": 863,
                            "fullWidth": 29,
                            "width": 25,
                            "expression": {
                                "kind": "AssignmentExpression",
                                "fullStart": 836,
                                "fullEnd": 862,
                                "start": 838,
                                "end": 862,
                                "fullWidth": 26,
                                "width": 24,
                                "left": {
                                    "kind": "IdentifierName",
                                    "fullStart": 836,
                                    "fullEnd": 842,
                                    "start": 838,
                                    "end": 841,
                                    "fullWidth": 6,
                                    "width": 3,
                                    "text": "arr",
                                    "value": "arr",
                                    "valueText": "arr",
                                    "hasLeadingTrivia": true,
                                    "hasTrailingTrivia": true,
                                    "leadingTrivia": [
                                        {
                                            "kind": "WhitespaceTrivia",
                                            "text": "  "
                                        }
                                    ],
                                    "trailingTrivia": [
                                        {
                                            "kind": "WhitespaceTrivia",
                                            "text": " "
                                        }
                                    ]
                                },
                                "operatorToken": {
                                    "kind": "EqualsToken",
                                    "fullStart": 842,
                                    "fullEnd": 844,
                                    "start": 842,
                                    "end": 843,
                                    "fullWidth": 2,
                                    "width": 1,
                                    "text": "=",
                                    "value": "=",
                                    "valueText": "=",
                                    "hasTrailingTrivia": true,
                                    "trailingTrivia": [
                                        {
                                            "kind": "WhitespaceTrivia",
                                            "text": " "
                                        }
                                    ]
                                },
                                "right": {
                                    "kind": "InvocationExpression",
                                    "fullStart": 844,
                                    "fullEnd": 862,
                                    "start": 844,
                                    "end": 862,
                                    "fullWidth": 18,
                                    "width": 18,
                                    "expression": {
                                        "kind": "MemberAccessExpression",
                                        "fullStart": 844,
                                        "fullEnd": 857,
                                        "start": 844,
                                        "end": 857,
                                        "fullWidth": 13,
                                        "width": 13,
                                        "expression": {
                                            "kind": "IdentifierName",
                                            "fullStart": 844,
                                            "fullEnd": 852,
                                            "start": 844,
                                            "end": 852,
                                            "fullWidth": 8,
                                            "width": 8,
                                            "text": "regexp_S",
                                            "value": "regexp_S",
                                            "valueText": "regexp_S"
                                        },
                                        "dotToken": {
                                            "kind": "DotToken",
                                            "fullStart": 852,
                                            "fullEnd": 853,
                                            "start": 852,
                                            "end": 853,
                                            "fullWidth": 1,
                                            "width": 1,
                                            "text": ".",
                                            "value": ".",
                                            "valueText": "."
                                        },
                                        "name": {
                                            "kind": "IdentifierName",
                                            "fullStart": 853,
                                            "fullEnd": 857,
                                            "start": 853,
                                            "end": 857,
                                            "fullWidth": 4,
                                            "width": 4,
                                            "text": "exec",
                                            "value": "exec",
                                            "valueText": "exec"
                                        }
                                    },
                                    "argumentList": {
                                        "kind": "ArgumentList",
                                        "fullStart": 857,
                                        "fullEnd": 862,
                                        "start": 857,
                                        "end": 862,
                                        "fullWidth": 5,
                                        "width": 5,
                                        "openParenToken": {
                                            "kind": "OpenParenToken",
                                            "fullStart": 857,
                                            "fullEnd": 858,
                                            "start": 857,
                                            "end": 858,
                                            "fullWidth": 1,
                                            "width": 1,
                                            "text": "(",
                                            "value": "(",
                                            "valueText": "("
                                        },
                                        "arguments": [
                                            {
                                                "kind": "IdentifierName",
                                                "fullStart": 858,
                                                "fullEnd": 861,
                                                "start": 858,
                                                "end": 861,
                                                "fullWidth": 3,
                                                "width": 3,
                                                "text": "str",
                                                "value": "str",
                                                "valueText": "str"
                                            }
                                        ],
                                        "closeParenToken": {
                                            "kind": "CloseParenToken",
                                            "fullStart": 861,
                                            "fullEnd": 862,
                                            "start": 861,
                                            "end": 862,
                                            "fullWidth": 1,
                                            "width": 1,
                                            "text": ")",
                                            "value": ")",
                                            "valueText": ")"
                                        }
                                    }
                                }
                            },
                            "semicolonToken": {
                                "kind": "SemicolonToken",
                                "fullStart": 862,
                                "fullEnd": 865,
                                "start": 862,
                                "end": 863,
                                "fullWidth": 3,
                                "width": 1,
                                "text": ";",
                                "value": ";",
                                "valueText": ";",
                                "hasTrailingTrivia": true,
                                "hasTrailingNewLine": true,
                                "trailingTrivia": [
                                    {
                                        "kind": "WhitespaceTrivia",
                                        "text": " "
                                    },
                                    {
                                        "kind": "NewLineTrivia",
                                        "text": "\n"
                                    }
                                ]
                            }
                        },
                        {
                            "kind": "IfStatement",
                            "fullStart": 865,
                            "fullEnd": 933,
                            "start": 867,
                            "end": 932,
                            "fullWidth": 68,
                            "width": 65,
                            "ifKeyword": {
                                "kind": "IfKeyword",
                                "fullStart": 865,
                                "fullEnd": 870,
                                "start": 867,
                                "end": 869,
                                "fullWidth": 5,
                                "width": 2,
                                "text": "if",
                                "value": "if",
                                "valueText": "if",
                                "hasLeadingTrivia": true,
                                "hasTrailingTrivia": true,
                                "leadingTrivia": [
                                    {
                                        "kind": "WhitespaceTrivia",
                                        "text": "  "
                                    }
                                ],
                                "trailingTrivia": [
                                    {
                                        "kind": "WhitespaceTrivia",
                                        "text": " "
                                    }
                                ]
                            },
                            "openParenToken": {
                                "kind": "OpenParenToken",
                                "fullStart": 870,
                                "fullEnd": 871,
                                "start": 870,
                                "end": 871,
                                "fullWidth": 1,
                                "width": 1,
                                "text": "(",
                                "value": "(",
                                "valueText": "("
                            },
                            "condition": {
                                "kind": "LogicalOrExpression",
                                "fullStart": 871,
                                "fullEnd": 905,
                                "start": 871,
                                "end": 905,
                                "fullWidth": 34,
                                "width": 34,
                                "left": {
                                    "kind": "ParenthesizedExpression",
                                    "fullStart": 871,
                                    "fullEnd": 886,
                                    "start": 871,
                                    "end": 885,
                                    "fullWidth": 15,
                                    "width": 14,
                                    "openParenToken": {
                                        "kind": "OpenParenToken",
                                        "fullStart": 871,
                                        "fullEnd": 872,
                                        "start": 871,
                                        "end": 872,
                                        "fullWidth": 1,
                                        "width": 1,
                                        "text": "(",
                                        "value": "(",
                                        "valueText": "("
                                    },
                                    "expression": {
                                        "kind": "EqualsExpression",
                                        "fullStart": 872,
                                        "fullEnd": 884,
                                        "start": 872,
                                        "end": 884,
                                        "fullWidth": 12,
                                        "width": 12,
                                        "left": {
                                            "kind": "IdentifierName",
                                            "fullStart": 872,
                                            "fullEnd": 876,
                                            "start": 872,
                                            "end": 875,
                                            "fullWidth": 4,
                                            "width": 3,
                                            "text": "arr",
                                            "value": "arr",
                                            "valueText": "arr",
                                            "hasTrailingTrivia": true,
                                            "trailingTrivia": [
                                                {
                                                    "kind": "WhitespaceTrivia",
                                                    "text": " "
                                                }
                                            ]
                                        },
                                        "operatorToken": {
                                            "kind": "EqualsEqualsEqualsToken",
                                            "fullStart": 876,
                                            "fullEnd": 880,
                                            "start": 876,
                                            "end": 879,
                                            "fullWidth": 4,
                                            "width": 3,
                                            "text": "===",
                                            "value": "===",
                                            "valueText": "===",
                                            "hasTrailingTrivia": true,
                                            "trailingTrivia": [
                                                {
                                                    "kind": "WhitespaceTrivia",
                                                    "text": " "
                                                }
                                            ]
                                        },
                                        "right": {
                                            "kind": "NullKeyword",
                                            "fullStart": 880,
                                            "fullEnd": 884,
                                            "start": 880,
                                            "end": 884,
                                            "fullWidth": 4,
                                            "width": 4,
                                            "text": "null"
                                        }
                                    },
                                    "closeParenToken": {
                                        "kind": "CloseParenToken",
                                        "fullStart": 884,
                                        "fullEnd": 886,
                                        "start": 884,
                                        "end": 885,
                                        "fullWidth": 2,
                                        "width": 1,
                                        "text": ")",
                                        "value": ")",
                                        "valueText": ")",
                                        "hasTrailingTrivia": true,
                                        "trailingTrivia": [
                                            {
                                                "kind": "WhitespaceTrivia",
                                                "text": " "
                                            }
                                        ]
                                    }
                                },
                                "operatorToken": {
                                    "kind": "BarBarToken",
                                    "fullStart": 886,
                                    "fullEnd": 889,
                                    "start": 886,
                                    "end": 888,
                                    "fullWidth": 3,
                                    "width": 2,
                                    "text": "||",
                                    "value": "||",
                                    "valueText": "||",
                                    "hasTrailingTrivia": true,
                                    "trailingTrivia": [
                                        {
                                            "kind": "WhitespaceTrivia",
                                            "text": " "
                                        }
                                    ]
                                },
                                "right": {
                                    "kind": "ParenthesizedExpression",
                                    "fullStart": 889,
                                    "fullEnd": 905,
                                    "start": 889,
                                    "end": 905,
                                    "fullWidth": 16,
                                    "width": 16,
                                    "openParenToken": {
                                        "kind": "OpenParenToken",
                                        "fullStart": 889,
                                        "fullEnd": 890,
                                        "start": 889,
                                        "end": 890,
                                        "fullWidth": 1,
                                        "width": 1,
                                        "text": "(",
                                        "value": "(",
                                        "valueText": "("
                                    },
                                    "expression": {
                                        "kind": "NotEqualsExpression",
                                        "fullStart": 890,
                                        "fullEnd": 904,
                                        "start": 890,
                                        "end": 904,
                                        "fullWidth": 14,
                                        "width": 14,
                                        "left": {
                                            "kind": "ElementAccessExpression",
                                            "fullStart": 890,
                                            "fullEnd": 897,
                                            "start": 890,
                                            "end": 896,
                                            "fullWidth": 7,
                                            "width": 6,
                                            "expression": {
                                                "kind": "IdentifierName",
                                                "fullStart": 890,
                                                "fullEnd": 893,
                                                "start": 890,
                                                "end": 893,
                                                "fullWidth": 3,
                                                "width": 3,
                                                "text": "arr",
                                                "value": "arr",
                                                "valueText": "arr"
                                            },
                                            "openBracketToken": {
                                                "kind": "OpenBracketToken",
                                                "fullStart": 893,
                                                "fullEnd": 894,
                                                "start": 893,
                                                "end": 894,
                                                "fullWidth": 1,
                                                "width": 1,
                                                "text": "[",
                                                "value": "[",
                                                "valueText": "["
                                            },
                                            "argumentExpression": {
                                                "kind": "NumericLiteral",
                                                "fullStart": 894,
                                                "fullEnd": 895,
                                                "start": 894,
                                                "end": 895,
                                                "fullWidth": 1,
                                                "width": 1,
                                                "text": "0",
                                                "value": 0,
                                                "valueText": "0"
                                            },
                                            "closeBracketToken": {
                                                "kind": "CloseBracketToken",
                                                "fullStart": 895,
                                                "fullEnd": 897,
                                                "start": 895,
                                                "end": 896,
                                                "fullWidth": 2,
                                                "width": 1,
                                                "text": "]",
                                                "value": "]",
                                                "valueText": "]",
                                                "hasTrailingTrivia": true,
                                                "trailingTrivia": [
                                                    {
                                                        "kind": "WhitespaceTrivia",
                                                        "text": " "
                                                    }
                                                ]
                                            }
                                        },
                                        "operatorToken": {
                                            "kind": "ExclamationEqualsEqualsToken",
                                            "fullStart": 897,
                                            "fullEnd": 901,
                                            "start": 897,
                                            "end": 900,
                                            "fullWidth": 4,
                                            "width": 3,
                                            "text": "!==",
                                            "value": "!==",
                                            "valueText": "!==",
                                            "hasTrailingTrivia": true,
                                            "trailingTrivia": [
                                                {
                                                    "kind": "WhitespaceTrivia",
                                                    "text": " "
                                                }
                                            ]
                                        },
                                        "right": {
                                            "kind": "IdentifierName",
                                            "fullStart": 901,
                                            "fullEnd": 904,
                                            "start": 901,
                                            "end": 904,
                                            "fullWidth": 3,
                                            "width": 3,
                                            "text": "str",
                                            "value": "str",
                                            "valueText": "str"
                                        }
                                    },
                                    "closeParenToken": {
                                        "kind": "CloseParenToken",
                                        "fullStart": 904,
                                        "fullEnd": 905,
                                        "start": 904,
                                        "end": 905,
                                        "fullWidth": 1,
                                        "width": 1,
                                        "text": ")",
                                        "value": ")",
                                        "valueText": ")"
                                    }
                                }
                            },
                            "closeParenToken": {
                                "kind": "CloseParenToken",
                                "fullStart": 905,
                                "fullEnd": 907,
                                "start": 905,
                                "end": 906,
                                "fullWidth": 2,
                                "width": 1,
                                "text": ")",
                                "value": ")",
                                "valueText": ")",
                                "hasTrailingTrivia": true,
                                "trailingTrivia": [
                                    {
                                        "kind": "WhitespaceTrivia",
                                        "text": " "
                                    }
                                ]
                            },
                            "statement": {
                                "kind": "Block",
                                "fullStart": 907,
                                "fullEnd": 933,
                                "start": 907,
                                "end": 932,
                                "fullWidth": 26,
                                "width": 25,
                                "openBraceToken": {
                                    "kind": "OpenBraceToken",
                                    "fullStart": 907,
                                    "fullEnd": 909,
                                    "start": 907,
                                    "end": 908,
                                    "fullWidth": 2,
                                    "width": 1,
                                    "text": "{",
                                    "value": "{",
                                    "valueText": "{",
                                    "hasTrailingTrivia": true,
                                    "hasTrailingNewLine": true,
                                    "trailingTrivia": [
                                        {
                                            "kind": "NewLineTrivia",
                                            "text": "\n"
                                        }
                                    ]
                                },
                                "statements": [
                                    {
                                        "kind": "ExpressionStatement",
                                        "fullStart": 909,
                                        "fullEnd": 929,
                                        "start": 913,
                                        "end": 928,
                                        "fullWidth": 20,
                                        "width": 15,
                                        "expression": {
                                            "kind": "AssignmentExpression",
                                            "fullStart": 909,
                                            "fullEnd": 927,
                                            "start": 913,
                                            "end": 927,
                                            "fullWidth": 18,
                                            "width": 14,
                                            "left": {
                                                "kind": "IdentifierName",
                                                "fullStart": 909,
                                                "fullEnd": 920,
                                                "start": 913,
                                                "end": 919,
                                                "fullWidth": 11,
                                                "width": 6,
                                                "text": "result",
                                                "value": "result",
                                                "valueText": "result",
                                                "hasLeadingTrivia": true,
                                                "hasTrailingTrivia": true,
                                                "leadingTrivia": [
                                                    {
                                                        "kind": "WhitespaceTrivia",
                                                        "text": "    "
                                                    }
                                                ],
                                                "trailingTrivia": [
                                                    {
                                                        "kind": "WhitespaceTrivia",
                                                        "text": " "
                                                    }
                                                ]
                                            },
                                            "operatorToken": {
                                                "kind": "EqualsToken",
                                                "fullStart": 920,
                                                "fullEnd": 922,
                                                "start": 920,
                                                "end": 921,
                                                "fullWidth": 2,
                                                "width": 1,
                                                "text": "=",
                                                "value": "=",
                                                "valueText": "=",
                                                "hasTrailingTrivia": true,
                                                "trailingTrivia": [
                                                    {
                                                        "kind": "WhitespaceTrivia",
                                                        "text": " "
                                                    }
                                                ]
                                            },
                                            "right": {
                                                "kind": "FalseKeyword",
                                                "fullStart": 922,
                                                "fullEnd": 927,
                                                "start": 922,
                                                "end": 927,
                                                "fullWidth": 5,
                                                "width": 5,
                                                "text": "false",
                                                "value": false,
                                                "valueText": "false"
                                            }
                                        },
                                        "semicolonToken": {
                                            "kind": "SemicolonToken",
                                            "fullStart": 927,
                                            "fullEnd": 929,
                                            "start": 927,
                                            "end": 928,
                                            "fullWidth": 2,
                                            "width": 1,
                                            "text": ";",
                                            "value": ";",
                                            "valueText": ";",
                                            "hasTrailingTrivia": true,
                                            "hasTrailingNewLine": true,
                                            "trailingTrivia": [
                                                {
                                                    "kind": "NewLineTrivia",
                                                    "text": "\n"
                                                }
                                            ]
                                        }
                                    }
                                ],
                                "closeBraceToken": {
                                    "kind": "CloseBraceToken",
                                    "fullStart": 929,
                                    "fullEnd": 933,
                                    "start": 931,
                                    "end": 932,
                                    "fullWidth": 4,
                                    "width": 1,
                                    "text": "}",
                                    "value": "}",
                                    "valueText": "}",
                                    "hasLeadingTrivia": true,
                                    "hasTrailingTrivia": true,
                                    "hasTrailingNewLine": true,
                                    "leadingTrivia": [
                                        {
                                            "kind": "WhitespaceTrivia",
                                            "text": "  "
                                        }
                                    ],
                                    "trailingTrivia": [
                                        {
                                            "kind": "NewLineTrivia",
                                            "text": "\n"
                                        }
                                    ]
                                }
                            }
                        }
                    ],
                    "closeBraceToken": {
                        "kind": "CloseBraceToken",
                        "fullStart": 933,
                        "fullEnd": 935,
                        "start": 933,
                        "end": 934,
                        "fullWidth": 2,
                        "width": 1,
                        "text": "}",
                        "value": "}",
                        "valueText": "}",
                        "hasTrailingTrivia": true,
                        "hasTrailingNewLine": true,
                        "trailingTrivia": [
                            {
                                "kind": "NewLineTrivia",
                                "text": "\n"
                            }
                        ]
                    }
                }
            },
            {
                "kind": "IfStatement",
                "fullStart": 935,
                "fullEnd": 1002,
                "start": 936,
                "end": 1000,
                "fullWidth": 67,
                "width": 64,
                "ifKeyword": {
                    "kind": "IfKeyword",
                    "fullStart": 935,
                    "fullEnd": 939,
                    "start": 936,
                    "end": 938,
                    "fullWidth": 4,
                    "width": 2,
                    "text": "if",
                    "value": "if",
                    "valueText": "if",
                    "hasLeadingTrivia": true,
                    "hasLeadingNewLine": true,
                    "hasTrailingTrivia": true,
                    "leadingTrivia": [
                        {
                            "kind": "NewLineTrivia",
                            "text": "\n"
                        }
                    ],
                    "trailingTrivia": [
                        {
                            "kind": "WhitespaceTrivia",
                            "text": " "
                        }
                    ]
                },
                "openParenToken": {
                    "kind": "OpenParenToken",
                    "fullStart": 939,
                    "fullEnd": 940,
                    "start": 939,
                    "end": 940,
                    "fullWidth": 1,
                    "width": 1,
                    "text": "(",
                    "value": "(",
                    "valueText": "("
                },
                "condition": {
                    "kind": "NotEqualsExpression",
                    "fullStart": 940,
                    "fullEnd": 955,
                    "start": 940,
                    "end": 955,
                    "fullWidth": 15,
                    "width": 15,
                    "left": {
                        "kind": "IdentifierName",
                        "fullStart": 940,
                        "fullEnd": 947,
                        "start": 940,
                        "end": 946,
                        "fullWidth": 7,
                        "width": 6,
                        "text": "result",
                        "value": "result",
                        "valueText": "result",
                        "hasTrailingTrivia": true,
                        "trailingTrivia": [
                            {
                                "kind": "WhitespaceTrivia",
                                "text": " "
                            }
                        ]
                    },
                    "operatorToken": {
                        "kind": "ExclamationEqualsEqualsToken",
                        "fullStart": 947,
                        "fullEnd": 951,
                        "start": 947,
                        "end": 950,
                        "fullWidth": 4,
                        "width": 3,
                        "text": "!==",
                        "value": "!==",
                        "valueText": "!==",
                        "hasTrailingTrivia": true,
                        "trailingTrivia": [
                            {
                                "kind": "WhitespaceTrivia",
                                "text": " "
                            }
                        ]
                    },
                    "right": {
                        "kind": "TrueKeyword",
                        "fullStart": 951,
                        "fullEnd": 955,
                        "start": 951,
                        "end": 955,
                        "fullWidth": 4,
                        "width": 4,
                        "text": "true",
                        "value": true,
                        "valueText": "true"
                    }
                },
                "closeParenToken": {
                    "kind": "CloseParenToken",
                    "fullStart": 955,
                    "fullEnd": 957,
                    "start": 955,
                    "end": 956,
                    "fullWidth": 2,
                    "width": 1,
                    "text": ")",
                    "value": ")",
                    "valueText": ")",
                    "hasTrailingTrivia": true,
                    "trailingTrivia": [
                        {
                            "kind": "WhitespaceTrivia",
                            "text": " "
                        }
                    ]
                },
                "statement": {
                    "kind": "Block",
                    "fullStart": 957,
                    "fullEnd": 1002,
                    "start": 957,
                    "end": 1000,
                    "fullWidth": 45,
                    "width": 43,
                    "openBraceToken": {
                        "kind": "OpenBraceToken",
                        "fullStart": 957,
                        "fullEnd": 959,
                        "start": 957,
                        "end": 958,
                        "fullWidth": 2,
                        "width": 1,
                        "text": "{",
                        "value": "{",
                        "valueText": "{",
                        "hasTrailingTrivia": true,
                        "hasTrailingNewLine": true,
                        "trailingTrivia": [
                            {
                                "kind": "NewLineTrivia",
                                "text": "\n"
                            }
                        ]
                    },
                    "statements": [
                        {
                            "kind": "ExpressionStatement",
                            "fullStart": 959,
                            "fullEnd": 999,
                            "start": 961,
                            "end": 998,
                            "fullWidth": 40,
                            "width": 37,
                            "expression": {
                                "kind": "InvocationExpression",
                                "fullStart": 959,
                                "fullEnd": 997,
                                "start": 961,
                                "end": 997,
                                "fullWidth": 38,
                                "width": 36,
                                "expression": {
                                    "kind": "IdentifierName",
                                    "fullStart": 959,
                                    "fullEnd": 967,
                                    "start": 961,
                                    "end": 967,
                                    "fullWidth": 8,
                                    "width": 6,
                                    "text": "$ERROR",
                                    "value": "$ERROR",
                                    "valueText": "$ERROR",
                                    "hasLeadingTrivia": true,
                                    "leadingTrivia": [
                                        {
                                            "kind": "WhitespaceTrivia",
                                            "text": "  "
                                        }
                                    ]
                                },
                                "argumentList": {
                                    "kind": "ArgumentList",
                                    "fullStart": 967,
                                    "fullEnd": 997,
                                    "start": 967,
                                    "end": 997,
                                    "fullWidth": 30,
                                    "width": 30,
                                    "openParenToken": {
                                        "kind": "OpenParenToken",
                                        "fullStart": 967,
                                        "fullEnd": 968,
                                        "start": 967,
                                        "end": 968,
                                        "fullWidth": 1,
                                        "width": 1,
                                        "text": "(",
                                        "value": "(",
                                        "valueText": "("
                                    },
                                    "arguments": [
                                        {
                                            "kind": "StringLiteral",
                                            "fullStart": 968,
                                            "fullEnd": 996,
                                            "start": 968,
                                            "end": 996,
                                            "fullWidth": 28,
                                            "width": 28,
                                            "text": "'#2: english small alphabet'",
                                            "value": "#2: english small alphabet",
                                            "valueText": "#2: english small alphabet"
                                        }
                                    ],
                                    "closeParenToken": {
                                        "kind": "CloseParenToken",
                                        "fullStart": 996,
                                        "fullEnd": 997,
                                        "start": 996,
                                        "end": 997,
                                        "fullWidth": 1,
                                        "width": 1,
                                        "text": ")",
                                        "value": ")",
                                        "valueText": ")"
                                    }
                                }
                            },
                            "semicolonToken": {
                                "kind": "SemicolonToken",
                                "fullStart": 997,
                                "fullEnd": 999,
                                "start": 997,
                                "end": 998,
                                "fullWidth": 2,
                                "width": 1,
                                "text": ";",
                                "value": ";",
                                "valueText": ";",
                                "hasTrailingTrivia": true,
                                "hasTrailingNewLine": true,
                                "trailingTrivia": [
                                    {
                                        "kind": "NewLineTrivia",
                                        "text": "\n"
                                    }
                                ]
                            }
                        }
                    ],
                    "closeBraceToken": {
                        "kind": "CloseBraceToken",
                        "fullStart": 999,
                        "fullEnd": 1002,
                        "start": 999,
                        "end": 1000,
                        "fullWidth": 3,
                        "width": 1,
                        "text": "}",
                        "value": "}",
                        "valueText": "}",
                        "hasTrailingTrivia": true,
                        "hasTrailingNewLine": true,
                        "trailingTrivia": [
                            {
                                "kind": "WhitespaceTrivia",
                                "text": " "
                            },
                            {
                                "kind": "NewLineTrivia",
                                "text": "\n"
                            }
                        ]
                    }
                }
            }
        ],
        "endOfFileToken": {
            "kind": "EndOfFileToken",
            "fullStart": 1002,
            "fullEnd": 1003,
            "start": 1003,
            "end": 1003,
            "fullWidth": 1,
            "width": 0,
            "text": "",
            "hasLeadingTrivia": true,
            "hasLeadingNewLine": true,
            "leadingTrivia": [
                {
                    "kind": "NewLineTrivia",
                    "text": "\n"
                }
            ]
        }
    },
    "lineMap": {
        "lineStarts": [
            0,
            61,
            132,
            133,
            137,
            204,
            269,
            298,
            301,
            361,
            394,
            398,
            399,
            420,
            421,
            439,
            458,
            507,
            543,
            572,
            616,
            636,
            640,
            642,
            643,
            666,
            708,
            712,
            713,
            731,
            751,
            800,
            836,
            865,
            909,
            929,
            933,
            935,
            936,
            959,
            999,
            1002,
            1003
        ],
        "length": 1003
    }
}<|MERGE_RESOLUTION|>--- conflicted
+++ resolved
@@ -244,12 +244,8 @@
                             "start": 443,
                             "end": 456,
                             "fullWidth": 13,
-<<<<<<< HEAD
                             "width": 13,
-                            "identifier": {
-=======
                             "propertyName": {
->>>>>>> 85e84683
                                 "kind": "IdentifierName",
                                 "fullStart": 443,
                                 "fullEnd": 450,
@@ -1830,12 +1826,8 @@
                             "start": 735,
                             "end": 748,
                             "fullWidth": 13,
-<<<<<<< HEAD
                             "width": 13,
-                            "identifier": {
-=======
                             "propertyName": {
->>>>>>> 85e84683
                                 "kind": "IdentifierName",
                                 "fullStart": 735,
                                 "fullEnd": 742,
