{
    "isDeclaration": false,
    "languageVersion": "EcmaScript5",
    "parseOptions": {
        "allowAutomaticSemicolonInsertion": true
    },
    "sourceUnit": {
        "kind": "SourceUnit",
        "fullStart": 0,
        "fullEnd": 738,
        "start": 386,
        "end": 738,
        "fullWidth": 738,
        "width": 352,
        "isIncrementallyUnusable": true,
        "moduleElements": [
            {
                "kind": "VariableStatement",
                "fullStart": 0,
                "fullEnd": 503,
                "start": 386,
                "end": 502,
                "fullWidth": 503,
                "width": 116,
                "modifiers": [],
                "variableDeclaration": {
                    "kind": "VariableDeclaration",
                    "fullStart": 0,
                    "fullEnd": 501,
                    "start": 386,
                    "end": 501,
                    "fullWidth": 501,
                    "width": 115,
                    "varKeyword": {
                        "kind": "VarKeyword",
                        "fullStart": 0,
                        "fullEnd": 390,
                        "start": 386,
                        "end": 389,
                        "fullWidth": 390,
                        "width": 3,
                        "text": "var",
                        "value": "var",
                        "valueText": "var",
                        "hasLeadingTrivia": true,
                        "hasLeadingComment": true,
                        "hasLeadingNewLine": true,
                        "hasTrailingTrivia": true,
                        "leadingTrivia": [
                            {
                                "kind": "SingleLineCommentTrivia",
                                "text": "// Copyright 2009 the Sputnik authors.  All rights reserved."
                            },
                            {
                                "kind": "NewLineTrivia",
                                "text": "\n"
                            },
                            {
                                "kind": "SingleLineCommentTrivia",
                                "text": "// This code is governed by the BSD license found in the LICENSE file."
                            },
                            {
                                "kind": "NewLineTrivia",
                                "text": "\n"
                            },
                            {
                                "kind": "NewLineTrivia",
                                "text": "\n"
                            },
                            {
                                "kind": "MultiLineCommentTrivia",
                                "text": "/**\n * The production CharacterClassEscape :: d evaluates by returning the ten-element set of characters containing the characters 0 through 9 inclusive\n *\n * @path ch15/15.10/15.10.2/15.10.2.12/S15.10.2.12_A5_T4.js\n * @description non-d\n */"
                            },
                            {
                                "kind": "NewLineTrivia",
                                "text": "\n"
                            },
                            {
                                "kind": "NewLineTrivia",
                                "text": "\n"
                            },
                            {
                                "kind": "SingleLineCommentTrivia",
                                "text": "//CHECK#1"
                            },
                            {
                                "kind": "NewLineTrivia",
                                "text": "\n"
                            }
                        ],
                        "trailingTrivia": [
                            {
                                "kind": "WhitespaceTrivia",
                                "text": " "
                            }
                        ]
                    },
                    "variableDeclarators": [
                        {
                            "kind": "VariableDeclarator",
                            "fullStart": 390,
                            "fullEnd": 501,
                            "start": 390,
                            "end": 501,
                            "fullWidth": 111,
<<<<<<< HEAD
                            "width": 111,
                            "identifier": {
=======
                            "propertyName": {
>>>>>>> 85e84683
                                "kind": "IdentifierName",
                                "fullStart": 390,
                                "fullEnd": 396,
                                "start": 390,
                                "end": 395,
                                "fullWidth": 6,
                                "width": 5,
                                "text": "non_d",
                                "value": "non_d",
                                "valueText": "non_d",
                                "hasTrailingTrivia": true,
                                "trailingTrivia": [
                                    {
                                        "kind": "WhitespaceTrivia",
                                        "text": " "
                                    }
                                ]
                            },
                            "equalsValueClause": {
                                "kind": "EqualsValueClause",
                                "fullStart": 396,
                                "fullEnd": 501,
                                "start": 396,
                                "end": 501,
                                "fullWidth": 105,
                                "width": 105,
                                "equalsToken": {
                                    "kind": "EqualsToken",
                                    "fullStart": 396,
                                    "fullEnd": 398,
                                    "start": 396,
                                    "end": 397,
                                    "fullWidth": 2,
                                    "width": 1,
                                    "text": "=",
                                    "value": "=",
                                    "valueText": "=",
                                    "hasTrailingTrivia": true,
                                    "trailingTrivia": [
                                        {
                                            "kind": "WhitespaceTrivia",
                                            "text": " "
                                        }
                                    ]
                                },
                                "value": {
                                    "kind": "AddExpression",
                                    "fullStart": 398,
                                    "fullEnd": 501,
                                    "start": 398,
                                    "end": 501,
                                    "fullWidth": 103,
                                    "width": 103,
                                    "left": {
                                        "kind": "StringLiteral",
                                        "fullStart": 398,
                                        "fullEnd": 496,
                                        "start": 398,
                                        "end": 495,
                                        "fullWidth": 98,
                                        "width": 97,
                                        "text": "\"_abcdefghijklmnopqrstuvwxyzABCDEFGHIJKLMNOPQRSTUVWXYZ\\f\\n\\r\\t\\v~`!@#$%^&*()-+={[}]|\\\\:;'<,>./? \"",
                                        "value": "_abcdefghijklmnopqrstuvwxyzABCDEFGHIJKLMNOPQRSTUVWXYZ\f\n\r\t\u000b~`!@#$%^&*()-+={[}]|\\:;'<,>./? ",
                                        "valueText": "_abcdefghijklmnopqrstuvwxyzABCDEFGHIJKLMNOPQRSTUVWXYZ\f\n\r\t\u000b~`!@#$%^&*()-+={[}]|\\:;'<,>./? ",
                                        "hasTrailingTrivia": true,
                                        "trailingTrivia": [
                                            {
                                                "kind": "WhitespaceTrivia",
                                                "text": " "
                                            }
                                        ]
                                    },
                                    "operatorToken": {
                                        "kind": "PlusToken",
                                        "fullStart": 496,
                                        "fullEnd": 498,
                                        "start": 496,
                                        "end": 497,
                                        "fullWidth": 2,
                                        "width": 1,
                                        "text": "+",
                                        "value": "+",
                                        "valueText": "+",
                                        "hasTrailingTrivia": true,
                                        "trailingTrivia": [
                                            {
                                                "kind": "WhitespaceTrivia",
                                                "text": " "
                                            }
                                        ]
                                    },
                                    "right": {
                                        "kind": "StringLiteral",
                                        "fullStart": 498,
                                        "fullEnd": 501,
                                        "start": 498,
                                        "end": 501,
                                        "fullWidth": 3,
                                        "width": 3,
                                        "text": "'\"'",
                                        "value": "\"",
                                        "valueText": "\""
                                    }
                                }
                            }
                        }
                    ]
                },
                "semicolonToken": {
                    "kind": "SemicolonToken",
                    "fullStart": 501,
                    "fullEnd": 503,
                    "start": 501,
                    "end": 502,
                    "fullWidth": 2,
                    "width": 1,
                    "text": ";",
                    "value": ";",
                    "valueText": ";",
                    "hasTrailingTrivia": true,
                    "hasTrailingNewLine": true,
                    "trailingTrivia": [
                        {
                            "kind": "NewLineTrivia",
                            "text": "\n"
                        }
                    ]
                }
            },
            {
                "kind": "IfStatement",
                "fullStart": 503,
                "fullEnd": 562,
                "start": 503,
                "end": 561,
                "fullWidth": 59,
                "width": 58,
                "isIncrementallyUnusable": true,
                "ifKeyword": {
                    "kind": "IfKeyword",
                    "fullStart": 503,
                    "fullEnd": 506,
                    "start": 503,
                    "end": 505,
                    "fullWidth": 3,
                    "width": 2,
                    "text": "if",
                    "value": "if",
                    "valueText": "if",
                    "hasTrailingTrivia": true,
                    "trailingTrivia": [
                        {
                            "kind": "WhitespaceTrivia",
                            "text": " "
                        }
                    ]
                },
                "openParenToken": {
                    "kind": "OpenParenToken",
                    "fullStart": 506,
                    "fullEnd": 507,
                    "start": 506,
                    "end": 507,
                    "fullWidth": 1,
                    "width": 1,
                    "text": "(",
                    "value": "(",
                    "valueText": "("
                },
                "condition": {
                    "kind": "NotEqualsExpression",
                    "fullStart": 507,
                    "fullEnd": 532,
                    "start": 507,
                    "end": 532,
                    "fullWidth": 25,
                    "width": 25,
                    "isIncrementallyUnusable": true,
                    "left": {
                        "kind": "InvocationExpression",
                        "fullStart": 507,
                        "fullEnd": 524,
                        "start": 507,
                        "end": 523,
                        "fullWidth": 17,
                        "width": 16,
                        "isIncrementallyUnusable": true,
                        "expression": {
                            "kind": "MemberAccessExpression",
                            "fullStart": 507,
                            "fullEnd": 516,
                            "start": 507,
                            "end": 516,
                            "fullWidth": 9,
                            "width": 9,
                            "isIncrementallyUnusable": true,
                            "expression": {
                                "kind": "RegularExpressionLiteral",
                                "fullStart": 507,
                                "fullEnd": 511,
                                "start": 507,
                                "end": 511,
                                "fullWidth": 4,
                                "width": 4,
                                "text": "/\\d/",
                                "value": {},
                                "valueText": "/\\d/"
                            },
                            "dotToken": {
                                "kind": "DotToken",
                                "fullStart": 511,
                                "fullEnd": 512,
                                "start": 511,
                                "end": 512,
                                "fullWidth": 1,
                                "width": 1,
                                "text": ".",
                                "value": ".",
                                "valueText": "."
                            },
                            "name": {
                                "kind": "IdentifierName",
                                "fullStart": 512,
                                "fullEnd": 516,
                                "start": 512,
                                "end": 516,
                                "fullWidth": 4,
                                "width": 4,
                                "text": "exec",
                                "value": "exec",
                                "valueText": "exec"
                            }
                        },
                        "argumentList": {
                            "kind": "ArgumentList",
                            "fullStart": 516,
                            "fullEnd": 524,
                            "start": 516,
                            "end": 523,
                            "fullWidth": 8,
                            "width": 7,
                            "openParenToken": {
                                "kind": "OpenParenToken",
                                "fullStart": 516,
                                "fullEnd": 517,
                                "start": 516,
                                "end": 517,
                                "fullWidth": 1,
                                "width": 1,
                                "text": "(",
                                "value": "(",
                                "valueText": "("
                            },
                            "arguments": [
                                {
                                    "kind": "IdentifierName",
                                    "fullStart": 517,
                                    "fullEnd": 522,
                                    "start": 517,
                                    "end": 522,
                                    "fullWidth": 5,
                                    "width": 5,
                                    "text": "non_d",
                                    "value": "non_d",
                                    "valueText": "non_d"
                                }
                            ],
                            "closeParenToken": {
                                "kind": "CloseParenToken",
                                "fullStart": 522,
                                "fullEnd": 524,
                                "start": 522,
                                "end": 523,
                                "fullWidth": 2,
                                "width": 1,
                                "text": ")",
                                "value": ")",
                                "valueText": ")",
                                "hasTrailingTrivia": true,
                                "trailingTrivia": [
                                    {
                                        "kind": "WhitespaceTrivia",
                                        "text": " "
                                    }
                                ]
                            }
                        }
                    },
                    "operatorToken": {
                        "kind": "ExclamationEqualsEqualsToken",
                        "fullStart": 524,
                        "fullEnd": 528,
                        "start": 524,
                        "end": 527,
                        "fullWidth": 4,
                        "width": 3,
                        "text": "!==",
                        "value": "!==",
                        "valueText": "!==",
                        "hasTrailingTrivia": true,
                        "trailingTrivia": [
                            {
                                "kind": "WhitespaceTrivia",
                                "text": " "
                            }
                        ]
                    },
                    "right": {
                        "kind": "NullKeyword",
                        "fullStart": 528,
                        "fullEnd": 532,
                        "start": 528,
                        "end": 532,
                        "fullWidth": 4,
                        "width": 4,
                        "text": "null"
                    }
                },
                "closeParenToken": {
                    "kind": "CloseParenToken",
                    "fullStart": 532,
                    "fullEnd": 534,
                    "start": 532,
                    "end": 533,
                    "fullWidth": 2,
                    "width": 1,
                    "text": ")",
                    "value": ")",
                    "valueText": ")",
                    "hasTrailingTrivia": true,
                    "trailingTrivia": [
                        {
                            "kind": "WhitespaceTrivia",
                            "text": " "
                        }
                    ]
                },
                "statement": {
                    "kind": "Block",
                    "fullStart": 534,
                    "fullEnd": 562,
                    "start": 534,
                    "end": 561,
                    "fullWidth": 28,
                    "width": 27,
                    "openBraceToken": {
                        "kind": "OpenBraceToken",
                        "fullStart": 534,
                        "fullEnd": 536,
                        "start": 534,
                        "end": 535,
                        "fullWidth": 2,
                        "width": 1,
                        "text": "{",
                        "value": "{",
                        "valueText": "{",
                        "hasTrailingTrivia": true,
                        "hasTrailingNewLine": true,
                        "trailingTrivia": [
                            {
                                "kind": "NewLineTrivia",
                                "text": "\n"
                            }
                        ]
                    },
                    "statements": [
                        {
                            "kind": "ExpressionStatement",
                            "fullStart": 536,
                            "fullEnd": 560,
                            "start": 539,
                            "end": 559,
                            "fullWidth": 24,
                            "width": 20,
                            "expression": {
                                "kind": "InvocationExpression",
                                "fullStart": 536,
                                "fullEnd": 558,
                                "start": 539,
                                "end": 558,
                                "fullWidth": 22,
                                "width": 19,
                                "expression": {
                                    "kind": "IdentifierName",
                                    "fullStart": 536,
                                    "fullEnd": 545,
                                    "start": 539,
                                    "end": 545,
                                    "fullWidth": 9,
                                    "width": 6,
                                    "text": "$ERROR",
                                    "value": "$ERROR",
                                    "valueText": "$ERROR",
                                    "hasLeadingTrivia": true,
                                    "leadingTrivia": [
                                        {
                                            "kind": "WhitespaceTrivia",
                                            "text": "   "
                                        }
                                    ]
                                },
                                "argumentList": {
                                    "kind": "ArgumentList",
                                    "fullStart": 545,
                                    "fullEnd": 558,
                                    "start": 545,
                                    "end": 558,
                                    "fullWidth": 13,
                                    "width": 13,
                                    "openParenToken": {
                                        "kind": "OpenParenToken",
                                        "fullStart": 545,
                                        "fullEnd": 546,
                                        "start": 545,
                                        "end": 546,
                                        "fullWidth": 1,
                                        "width": 1,
                                        "text": "(",
                                        "value": "(",
                                        "valueText": "("
                                    },
                                    "arguments": [
                                        {
                                            "kind": "StringLiteral",
                                            "fullStart": 546,
                                            "fullEnd": 557,
                                            "start": 546,
                                            "end": 557,
                                            "fullWidth": 11,
                                            "width": 11,
                                            "text": "'#1: non-d'",
                                            "value": "#1: non-d",
                                            "valueText": "#1: non-d"
                                        }
                                    ],
                                    "closeParenToken": {
                                        "kind": "CloseParenToken",
                                        "fullStart": 557,
                                        "fullEnd": 558,
                                        "start": 557,
                                        "end": 558,
                                        "fullWidth": 1,
                                        "width": 1,
                                        "text": ")",
                                        "value": ")",
                                        "valueText": ")"
                                    }
                                }
                            },
                            "semicolonToken": {
                                "kind": "SemicolonToken",
                                "fullStart": 558,
                                "fullEnd": 560,
                                "start": 558,
                                "end": 559,
                                "fullWidth": 2,
                                "width": 1,
                                "text": ";",
                                "value": ";",
                                "valueText": ";",
                                "hasTrailingTrivia": true,
                                "hasTrailingNewLine": true,
                                "trailingTrivia": [
                                    {
                                        "kind": "NewLineTrivia",
                                        "text": "\n"
                                    }
                                ]
                            }
                        }
                    ],
                    "closeBraceToken": {
                        "kind": "CloseBraceToken",
                        "fullStart": 560,
                        "fullEnd": 562,
                        "start": 560,
                        "end": 561,
                        "fullWidth": 2,
                        "width": 1,
                        "text": "}",
                        "value": "}",
                        "valueText": "}",
                        "hasTrailingTrivia": true,
                        "hasTrailingNewLine": true,
                        "trailingTrivia": [
                            {
                                "kind": "NewLineTrivia",
                                "text": "\n"
                            }
                        ]
                    }
                }
            },
            {
                "kind": "VariableStatement",
                "fullStart": 562,
                "fullEnd": 599,
                "start": 573,
                "end": 598,
                "fullWidth": 37,
                "width": 25,
                "modifiers": [],
                "variableDeclaration": {
                    "kind": "VariableDeclaration",
                    "fullStart": 562,
                    "fullEnd": 597,
                    "start": 573,
                    "end": 597,
                    "fullWidth": 35,
                    "width": 24,
                    "varKeyword": {
                        "kind": "VarKeyword",
                        "fullStart": 562,
                        "fullEnd": 577,
                        "start": 573,
                        "end": 576,
                        "fullWidth": 15,
                        "width": 3,
                        "text": "var",
                        "value": "var",
                        "valueText": "var",
                        "hasLeadingTrivia": true,
                        "hasLeadingComment": true,
                        "hasLeadingNewLine": true,
                        "hasTrailingTrivia": true,
                        "leadingTrivia": [
                            {
                                "kind": "NewLineTrivia",
                                "text": "\n"
                            },
                            {
                                "kind": "SingleLineCommentTrivia",
                                "text": "//CHECK#2"
                            },
                            {
                                "kind": "NewLineTrivia",
                                "text": "\n"
                            }
                        ],
                        "trailingTrivia": [
                            {
                                "kind": "WhitespaceTrivia",
                                "text": " "
                            }
                        ]
                    },
                    "variableDeclarators": [
                        {
                            "kind": "VariableDeclarator",
                            "fullStart": 577,
                            "fullEnd": 597,
                            "start": 577,
                            "end": 597,
                            "fullWidth": 20,
<<<<<<< HEAD
                            "width": 20,
                            "identifier": {
=======
                            "propertyName": {
>>>>>>> 85e84683
                                "kind": "IdentifierName",
                                "fullStart": 577,
                                "fullEnd": 583,
                                "start": 577,
                                "end": 582,
                                "fullWidth": 6,
                                "width": 5,
                                "text": "non_D",
                                "value": "non_D",
                                "valueText": "non_D",
                                "hasTrailingTrivia": true,
                                "trailingTrivia": [
                                    {
                                        "kind": "WhitespaceTrivia",
                                        "text": " "
                                    }
                                ]
                            },
                            "equalsValueClause": {
                                "kind": "EqualsValueClause",
                                "fullStart": 583,
                                "fullEnd": 597,
                                "start": 583,
                                "end": 597,
                                "fullWidth": 14,
                                "width": 14,
                                "equalsToken": {
                                    "kind": "EqualsToken",
                                    "fullStart": 583,
                                    "fullEnd": 585,
                                    "start": 583,
                                    "end": 584,
                                    "fullWidth": 2,
                                    "width": 1,
                                    "text": "=",
                                    "value": "=",
                                    "valueText": "=",
                                    "hasTrailingTrivia": true,
                                    "trailingTrivia": [
                                        {
                                            "kind": "WhitespaceTrivia",
                                            "text": " "
                                        }
                                    ]
                                },
                                "value": {
                                    "kind": "StringLiteral",
                                    "fullStart": 585,
                                    "fullEnd": 597,
                                    "start": 585,
                                    "end": 597,
                                    "fullWidth": 12,
                                    "width": 12,
                                    "text": "'0123456789'",
                                    "value": "0123456789",
                                    "valueText": "0123456789"
                                }
                            }
                        }
                    ]
                },
                "semicolonToken": {
                    "kind": "SemicolonToken",
                    "fullStart": 597,
                    "fullEnd": 599,
                    "start": 597,
                    "end": 598,
                    "fullWidth": 2,
                    "width": 1,
                    "text": ";",
                    "value": ";",
                    "valueText": ";",
                    "hasTrailingTrivia": true,
                    "hasTrailingNewLine": true,
                    "trailingTrivia": [
                        {
                            "kind": "NewLineTrivia",
                            "text": "\n"
                        }
                    ]
                }
            },
            {
                "kind": "VariableStatement",
                "fullStart": 599,
                "fullEnd": 621,
                "start": 599,
                "end": 620,
                "fullWidth": 22,
                "width": 21,
                "isIncrementallyUnusable": true,
                "modifiers": [],
                "variableDeclaration": {
                    "kind": "VariableDeclaration",
                    "fullStart": 599,
                    "fullEnd": 619,
                    "start": 599,
                    "end": 619,
                    "fullWidth": 20,
                    "width": 20,
                    "isIncrementallyUnusable": true,
                    "varKeyword": {
                        "kind": "VarKeyword",
                        "fullStart": 599,
                        "fullEnd": 603,
                        "start": 599,
                        "end": 602,
                        "fullWidth": 4,
                        "width": 3,
                        "text": "var",
                        "value": "var",
                        "valueText": "var",
                        "hasTrailingTrivia": true,
                        "trailingTrivia": [
                            {
                                "kind": "WhitespaceTrivia",
                                "text": " "
                            }
                        ]
                    },
                    "variableDeclarators": [
                        {
                            "kind": "VariableDeclarator",
                            "fullStart": 603,
                            "fullEnd": 619,
                            "start": 603,
                            "end": 619,
                            "fullWidth": 16,
                            "width": 16,
                            "isIncrementallyUnusable": true,
                            "propertyName": {
                                "kind": "IdentifierName",
                                "fullStart": 603,
                                "fullEnd": 612,
                                "start": 603,
                                "end": 611,
                                "fullWidth": 9,
                                "width": 8,
                                "text": "regexp_d",
                                "value": "regexp_d",
                                "valueText": "regexp_d",
                                "hasTrailingTrivia": true,
                                "trailingTrivia": [
                                    {
                                        "kind": "WhitespaceTrivia",
                                        "text": " "
                                    }
                                ]
                            },
                            "equalsValueClause": {
                                "kind": "EqualsValueClause",
                                "fullStart": 612,
                                "fullEnd": 619,
                                "start": 612,
                                "end": 619,
                                "fullWidth": 7,
                                "width": 7,
                                "isIncrementallyUnusable": true,
                                "equalsToken": {
                                    "kind": "EqualsToken",
                                    "fullStart": 612,
                                    "fullEnd": 614,
                                    "start": 612,
                                    "end": 613,
                                    "fullWidth": 2,
                                    "width": 1,
                                    "text": "=",
                                    "value": "=",
                                    "valueText": "=",
                                    "hasTrailingTrivia": true,
                                    "trailingTrivia": [
                                        {
                                            "kind": "WhitespaceTrivia",
                                            "text": " "
                                        }
                                    ]
                                },
                                "value": {
                                    "kind": "RegularExpressionLiteral",
                                    "fullStart": 614,
                                    "fullEnd": 619,
                                    "start": 614,
                                    "end": 619,
                                    "fullWidth": 5,
                                    "width": 5,
                                    "text": "/\\d/g",
                                    "value": {},
                                    "valueText": "/\\d/g"
                                }
                            }
                        }
                    ]
                },
                "semicolonToken": {
                    "kind": "SemicolonToken",
                    "fullStart": 619,
                    "fullEnd": 621,
                    "start": 619,
                    "end": 620,
                    "fullWidth": 2,
                    "width": 1,
                    "text": ";",
                    "value": ";",
                    "valueText": ";",
                    "hasTrailingTrivia": true,
                    "hasTrailingNewLine": true,
                    "trailingTrivia": [
                        {
                            "kind": "NewLineTrivia",
                            "text": "\n"
                        }
                    ]
                }
            },
            {
                "kind": "VariableStatement",
                "fullStart": 621,
                "fullEnd": 632,
                "start": 621,
                "end": 631,
                "fullWidth": 11,
                "width": 10,
                "modifiers": [],
                "variableDeclaration": {
                    "kind": "VariableDeclaration",
                    "fullStart": 621,
                    "fullEnd": 630,
                    "start": 621,
                    "end": 630,
                    "fullWidth": 9,
                    "width": 9,
                    "varKeyword": {
                        "kind": "VarKeyword",
                        "fullStart": 621,
                        "fullEnd": 625,
                        "start": 621,
                        "end": 624,
                        "fullWidth": 4,
                        "width": 3,
                        "text": "var",
                        "value": "var",
                        "valueText": "var",
                        "hasTrailingTrivia": true,
                        "trailingTrivia": [
                            {
                                "kind": "WhitespaceTrivia",
                                "text": " "
                            }
                        ]
                    },
                    "variableDeclarators": [
                        {
                            "kind": "VariableDeclarator",
                            "fullStart": 625,
                            "fullEnd": 630,
                            "start": 625,
                            "end": 630,
                            "fullWidth": 5,
<<<<<<< HEAD
                            "width": 5,
                            "identifier": {
=======
                            "propertyName": {
>>>>>>> 85e84683
                                "kind": "IdentifierName",
                                "fullStart": 625,
                                "fullEnd": 627,
                                "start": 625,
                                "end": 626,
                                "fullWidth": 2,
                                "width": 1,
                                "text": "k",
                                "value": "k",
                                "valueText": "k",
                                "hasTrailingTrivia": true,
                                "trailingTrivia": [
                                    {
                                        "kind": "WhitespaceTrivia",
                                        "text": " "
                                    }
                                ]
                            },
                            "equalsValueClause": {
                                "kind": "EqualsValueClause",
                                "fullStart": 627,
                                "fullEnd": 630,
                                "start": 627,
                                "end": 630,
                                "fullWidth": 3,
                                "width": 3,
                                "equalsToken": {
                                    "kind": "EqualsToken",
                                    "fullStart": 627,
                                    "fullEnd": 629,
                                    "start": 627,
                                    "end": 628,
                                    "fullWidth": 2,
                                    "width": 1,
                                    "text": "=",
                                    "value": "=",
                                    "valueText": "=",
                                    "hasTrailingTrivia": true,
                                    "trailingTrivia": [
                                        {
                                            "kind": "WhitespaceTrivia",
                                            "text": " "
                                        }
                                    ]
                                },
                                "value": {
                                    "kind": "NumericLiteral",
                                    "fullStart": 629,
                                    "fullEnd": 630,
                                    "start": 629,
                                    "end": 630,
                                    "fullWidth": 1,
                                    "width": 1,
                                    "text": "0",
                                    "value": 0,
                                    "valueText": "0"
                                }
                            }
                        }
                    ]
                },
                "semicolonToken": {
                    "kind": "SemicolonToken",
                    "fullStart": 630,
                    "fullEnd": 632,
                    "start": 630,
                    "end": 631,
                    "fullWidth": 2,
                    "width": 1,
                    "text": ";",
                    "value": ";",
                    "valueText": ";",
                    "hasTrailingTrivia": true,
                    "hasTrailingNewLine": true,
                    "trailingTrivia": [
                        {
                            "kind": "NewLineTrivia",
                            "text": "\n"
                        }
                    ]
                }
            },
            {
                "kind": "WhileStatement",
                "fullStart": 632,
                "fullEnd": 682,
                "start": 632,
                "end": 681,
                "fullWidth": 50,
                "width": 49,
                "whileKeyword": {
                    "kind": "WhileKeyword",
                    "fullStart": 632,
                    "fullEnd": 638,
                    "start": 632,
                    "end": 637,
                    "fullWidth": 6,
                    "width": 5,
                    "text": "while",
                    "value": "while",
                    "valueText": "while",
                    "hasTrailingTrivia": true,
                    "trailingTrivia": [
                        {
                            "kind": "WhitespaceTrivia",
                            "text": " "
                        }
                    ]
                },
                "openParenToken": {
                    "kind": "OpenParenToken",
                    "fullStart": 638,
                    "fullEnd": 639,
                    "start": 638,
                    "end": 639,
                    "fullWidth": 1,
                    "width": 1,
                    "text": "(",
                    "value": "(",
                    "valueText": "("
                },
                "condition": {
                    "kind": "NotEqualsExpression",
                    "fullStart": 639,
                    "fullEnd": 668,
                    "start": 639,
                    "end": 668,
                    "fullWidth": 29,
                    "width": 29,
                    "left": {
                        "kind": "InvocationExpression",
                        "fullStart": 639,
                        "fullEnd": 660,
                        "start": 639,
                        "end": 659,
                        "fullWidth": 21,
                        "width": 20,
                        "expression": {
                            "kind": "MemberAccessExpression",
                            "fullStart": 639,
                            "fullEnd": 652,
                            "start": 639,
                            "end": 652,
                            "fullWidth": 13,
                            "width": 13,
                            "expression": {
                                "kind": "IdentifierName",
                                "fullStart": 639,
                                "fullEnd": 647,
                                "start": 639,
                                "end": 647,
                                "fullWidth": 8,
                                "width": 8,
                                "text": "regexp_d",
                                "value": "regexp_d",
                                "valueText": "regexp_d"
                            },
                            "dotToken": {
                                "kind": "DotToken",
                                "fullStart": 647,
                                "fullEnd": 648,
                                "start": 647,
                                "end": 648,
                                "fullWidth": 1,
                                "width": 1,
                                "text": ".",
                                "value": ".",
                                "valueText": "."
                            },
                            "name": {
                                "kind": "IdentifierName",
                                "fullStart": 648,
                                "fullEnd": 652,
                                "start": 648,
                                "end": 652,
                                "fullWidth": 4,
                                "width": 4,
                                "text": "exec",
                                "value": "exec",
                                "valueText": "exec"
                            }
                        },
                        "argumentList": {
                            "kind": "ArgumentList",
                            "fullStart": 652,
                            "fullEnd": 660,
                            "start": 652,
                            "end": 659,
                            "fullWidth": 8,
                            "width": 7,
                            "openParenToken": {
                                "kind": "OpenParenToken",
                                "fullStart": 652,
                                "fullEnd": 653,
                                "start": 652,
                                "end": 653,
                                "fullWidth": 1,
                                "width": 1,
                                "text": "(",
                                "value": "(",
                                "valueText": "("
                            },
                            "arguments": [
                                {
                                    "kind": "IdentifierName",
                                    "fullStart": 653,
                                    "fullEnd": 658,
                                    "start": 653,
                                    "end": 658,
                                    "fullWidth": 5,
                                    "width": 5,
                                    "text": "non_D",
                                    "value": "non_D",
                                    "valueText": "non_D"
                                }
                            ],
                            "closeParenToken": {
                                "kind": "CloseParenToken",
                                "fullStart": 658,
                                "fullEnd": 660,
                                "start": 658,
                                "end": 659,
                                "fullWidth": 2,
                                "width": 1,
                                "text": ")",
                                "value": ")",
                                "valueText": ")",
                                "hasTrailingTrivia": true,
                                "trailingTrivia": [
                                    {
                                        "kind": "WhitespaceTrivia",
                                        "text": " "
                                    }
                                ]
                            }
                        }
                    },
                    "operatorToken": {
                        "kind": "ExclamationEqualsEqualsToken",
                        "fullStart": 660,
                        "fullEnd": 664,
                        "start": 660,
                        "end": 663,
                        "fullWidth": 4,
                        "width": 3,
                        "text": "!==",
                        "value": "!==",
                        "valueText": "!==",
                        "hasTrailingTrivia": true,
                        "trailingTrivia": [
                            {
                                "kind": "WhitespaceTrivia",
                                "text": " "
                            }
                        ]
                    },
                    "right": {
                        "kind": "NullKeyword",
                        "fullStart": 664,
                        "fullEnd": 668,
                        "start": 664,
                        "end": 668,
                        "fullWidth": 4,
                        "width": 4,
                        "text": "null"
                    }
                },
                "closeParenToken": {
                    "kind": "CloseParenToken",
                    "fullStart": 668,
                    "fullEnd": 670,
                    "start": 668,
                    "end": 669,
                    "fullWidth": 2,
                    "width": 1,
                    "text": ")",
                    "value": ")",
                    "valueText": ")",
                    "hasTrailingTrivia": true,
                    "trailingTrivia": [
                        {
                            "kind": "WhitespaceTrivia",
                            "text": " "
                        }
                    ]
                },
                "statement": {
                    "kind": "Block",
                    "fullStart": 670,
                    "fullEnd": 682,
                    "start": 670,
                    "end": 681,
                    "fullWidth": 12,
                    "width": 11,
                    "openBraceToken": {
                        "kind": "OpenBraceToken",
                        "fullStart": 670,
                        "fullEnd": 672,
                        "start": 670,
                        "end": 671,
                        "fullWidth": 2,
                        "width": 1,
                        "text": "{",
                        "value": "{",
                        "valueText": "{",
                        "hasTrailingTrivia": true,
                        "hasTrailingNewLine": true,
                        "trailingTrivia": [
                            {
                                "kind": "NewLineTrivia",
                                "text": "\n"
                            }
                        ]
                    },
                    "statements": [
                        {
                            "kind": "ExpressionStatement",
                            "fullStart": 672,
                            "fullEnd": 680,
                            "start": 675,
                            "end": 679,
                            "fullWidth": 8,
                            "width": 4,
                            "expression": {
                                "kind": "PostIncrementExpression",
                                "fullStart": 672,
                                "fullEnd": 678,
                                "start": 675,
                                "end": 678,
                                "fullWidth": 6,
                                "width": 3,
                                "operand": {
                                    "kind": "IdentifierName",
                                    "fullStart": 672,
                                    "fullEnd": 676,
                                    "start": 675,
                                    "end": 676,
                                    "fullWidth": 4,
                                    "width": 1,
                                    "text": "k",
                                    "value": "k",
                                    "valueText": "k",
                                    "hasLeadingTrivia": true,
                                    "leadingTrivia": [
                                        {
                                            "kind": "WhitespaceTrivia",
                                            "text": "   "
                                        }
                                    ]
                                },
                                "operatorToken": {
                                    "kind": "PlusPlusToken",
                                    "fullStart": 676,
                                    "fullEnd": 678,
                                    "start": 676,
                                    "end": 678,
                                    "fullWidth": 2,
                                    "width": 2,
                                    "text": "++",
                                    "value": "++",
                                    "valueText": "++"
                                }
                            },
                            "semicolonToken": {
                                "kind": "SemicolonToken",
                                "fullStart": 678,
                                "fullEnd": 680,
                                "start": 678,
                                "end": 679,
                                "fullWidth": 2,
                                "width": 1,
                                "text": ";",
                                "value": ";",
                                "valueText": ";",
                                "hasTrailingTrivia": true,
                                "hasTrailingNewLine": true,
                                "trailingTrivia": [
                                    {
                                        "kind": "NewLineTrivia",
                                        "text": "\n"
                                    }
                                ]
                            }
                        }
                    ],
                    "closeBraceToken": {
                        "kind": "CloseBraceToken",
                        "fullStart": 680,
                        "fullEnd": 682,
                        "start": 680,
                        "end": 681,
                        "fullWidth": 2,
                        "width": 1,
                        "text": "}",
                        "value": "}",
                        "valueText": "}",
                        "hasTrailingTrivia": true,
                        "hasTrailingNewLine": true,
                        "trailingTrivia": [
                            {
                                "kind": "NewLineTrivia",
                                "text": "\n"
                            }
                        ]
                    }
                }
            },
            {
                "kind": "IfStatement",
                "fullStart": 682,
                "fullEnd": 737,
                "start": 683,
                "end": 734,
                "fullWidth": 55,
                "width": 51,
                "ifKeyword": {
                    "kind": "IfKeyword",
                    "fullStart": 682,
                    "fullEnd": 686,
                    "start": 683,
                    "end": 685,
                    "fullWidth": 4,
                    "width": 2,
                    "text": "if",
                    "value": "if",
                    "valueText": "if",
                    "hasLeadingTrivia": true,
                    "hasLeadingNewLine": true,
                    "hasTrailingTrivia": true,
                    "leadingTrivia": [
                        {
                            "kind": "NewLineTrivia",
                            "text": "\n"
                        }
                    ],
                    "trailingTrivia": [
                        {
                            "kind": "WhitespaceTrivia",
                            "text": " "
                        }
                    ]
                },
                "openParenToken": {
                    "kind": "OpenParenToken",
                    "fullStart": 686,
                    "fullEnd": 687,
                    "start": 686,
                    "end": 687,
                    "fullWidth": 1,
                    "width": 1,
                    "text": "(",
                    "value": "(",
                    "valueText": "("
                },
                "condition": {
                    "kind": "NotEqualsExpression",
                    "fullStart": 687,
                    "fullEnd": 705,
                    "start": 687,
                    "end": 705,
                    "fullWidth": 18,
                    "width": 18,
                    "left": {
                        "kind": "MemberAccessExpression",
                        "fullStart": 687,
                        "fullEnd": 700,
                        "start": 687,
                        "end": 699,
                        "fullWidth": 13,
                        "width": 12,
                        "expression": {
                            "kind": "IdentifierName",
                            "fullStart": 687,
                            "fullEnd": 692,
                            "start": 687,
                            "end": 692,
                            "fullWidth": 5,
                            "width": 5,
                            "text": "non_D",
                            "value": "non_D",
                            "valueText": "non_D"
                        },
                        "dotToken": {
                            "kind": "DotToken",
                            "fullStart": 692,
                            "fullEnd": 693,
                            "start": 692,
                            "end": 693,
                            "fullWidth": 1,
                            "width": 1,
                            "text": ".",
                            "value": ".",
                            "valueText": "."
                        },
                        "name": {
                            "kind": "IdentifierName",
                            "fullStart": 693,
                            "fullEnd": 700,
                            "start": 693,
                            "end": 699,
                            "fullWidth": 7,
                            "width": 6,
                            "text": "length",
                            "value": "length",
                            "valueText": "length",
                            "hasTrailingTrivia": true,
                            "trailingTrivia": [
                                {
                                    "kind": "WhitespaceTrivia",
                                    "text": " "
                                }
                            ]
                        }
                    },
                    "operatorToken": {
                        "kind": "ExclamationEqualsEqualsToken",
                        "fullStart": 700,
                        "fullEnd": 704,
                        "start": 700,
                        "end": 703,
                        "fullWidth": 4,
                        "width": 3,
                        "text": "!==",
                        "value": "!==",
                        "valueText": "!==",
                        "hasTrailingTrivia": true,
                        "trailingTrivia": [
                            {
                                "kind": "WhitespaceTrivia",
                                "text": " "
                            }
                        ]
                    },
                    "right": {
                        "kind": "IdentifierName",
                        "fullStart": 704,
                        "fullEnd": 705,
                        "start": 704,
                        "end": 705,
                        "fullWidth": 1,
                        "width": 1,
                        "text": "k",
                        "value": "k",
                        "valueText": "k"
                    }
                },
                "closeParenToken": {
                    "kind": "CloseParenToken",
                    "fullStart": 705,
                    "fullEnd": 707,
                    "start": 705,
                    "end": 706,
                    "fullWidth": 2,
                    "width": 1,
                    "text": ")",
                    "value": ")",
                    "valueText": ")",
                    "hasTrailingTrivia": true,
                    "trailingTrivia": [
                        {
                            "kind": "WhitespaceTrivia",
                            "text": " "
                        }
                    ]
                },
                "statement": {
                    "kind": "Block",
                    "fullStart": 707,
                    "fullEnd": 737,
                    "start": 707,
                    "end": 734,
                    "fullWidth": 30,
                    "width": 27,
                    "openBraceToken": {
                        "kind": "OpenBraceToken",
                        "fullStart": 707,
                        "fullEnd": 709,
                        "start": 707,
                        "end": 708,
                        "fullWidth": 2,
                        "width": 1,
                        "text": "{",
                        "value": "{",
                        "valueText": "{",
                        "hasTrailingTrivia": true,
                        "hasTrailingNewLine": true,
                        "trailingTrivia": [
                            {
                                "kind": "NewLineTrivia",
                                "text": "\n"
                            }
                        ]
                    },
                    "statements": [
                        {
                            "kind": "ExpressionStatement",
                            "fullStart": 709,
                            "fullEnd": 733,
                            "start": 712,
                            "end": 732,
                            "fullWidth": 24,
                            "width": 20,
                            "expression": {
                                "kind": "InvocationExpression",
                                "fullStart": 709,
                                "fullEnd": 731,
                                "start": 712,
                                "end": 731,
                                "fullWidth": 22,
                                "width": 19,
                                "expression": {
                                    "kind": "IdentifierName",
                                    "fullStart": 709,
                                    "fullEnd": 718,
                                    "start": 712,
                                    "end": 718,
                                    "fullWidth": 9,
                                    "width": 6,
                                    "text": "$ERROR",
                                    "value": "$ERROR",
                                    "valueText": "$ERROR",
                                    "hasLeadingTrivia": true,
                                    "leadingTrivia": [
                                        {
                                            "kind": "WhitespaceTrivia",
                                            "text": "   "
                                        }
                                    ]
                                },
                                "argumentList": {
                                    "kind": "ArgumentList",
                                    "fullStart": 718,
                                    "fullEnd": 731,
                                    "start": 718,
                                    "end": 731,
                                    "fullWidth": 13,
                                    "width": 13,
                                    "openParenToken": {
                                        "kind": "OpenParenToken",
                                        "fullStart": 718,
                                        "fullEnd": 719,
                                        "start": 718,
                                        "end": 719,
                                        "fullWidth": 1,
                                        "width": 1,
                                        "text": "(",
                                        "value": "(",
                                        "valueText": "("
                                    },
                                    "arguments": [
                                        {
                                            "kind": "StringLiteral",
                                            "fullStart": 719,
                                            "fullEnd": 730,
                                            "start": 719,
                                            "end": 730,
                                            "fullWidth": 11,
                                            "width": 11,
                                            "text": "'#2: non-D'",
                                            "value": "#2: non-D",
                                            "valueText": "#2: non-D"
                                        }
                                    ],
                                    "closeParenToken": {
                                        "kind": "CloseParenToken",
                                        "fullStart": 730,
                                        "fullEnd": 731,
                                        "start": 730,
                                        "end": 731,
                                        "fullWidth": 1,
                                        "width": 1,
                                        "text": ")",
                                        "value": ")",
                                        "valueText": ")"
                                    }
                                }
                            },
                            "semicolonToken": {
                                "kind": "SemicolonToken",
                                "fullStart": 731,
                                "fullEnd": 733,
                                "start": 731,
                                "end": 732,
                                "fullWidth": 2,
                                "width": 1,
                                "text": ";",
                                "value": ";",
                                "valueText": ";",
                                "hasTrailingTrivia": true,
                                "hasTrailingNewLine": true,
                                "trailingTrivia": [
                                    {
                                        "kind": "NewLineTrivia",
                                        "text": "\n"
                                    }
                                ]
                            }
                        }
                    ],
                    "closeBraceToken": {
                        "kind": "CloseBraceToken",
                        "fullStart": 733,
                        "fullEnd": 737,
                        "start": 733,
                        "end": 734,
                        "fullWidth": 4,
                        "width": 1,
                        "text": "}",
                        "value": "}",
                        "valueText": "}",
                        "hasTrailingTrivia": true,
                        "hasTrailingNewLine": true,
                        "trailingTrivia": [
                            {
                                "kind": "WhitespaceTrivia",
                                "text": "  "
                            },
                            {
                                "kind": "NewLineTrivia",
                                "text": "\n"
                            }
                        ]
                    }
                }
            }
        ],
        "endOfFileToken": {
            "kind": "EndOfFileToken",
            "fullStart": 737,
            "fullEnd": 738,
            "start": 738,
            "end": 738,
            "fullWidth": 1,
            "width": 0,
            "text": "",
            "hasLeadingTrivia": true,
            "hasLeadingNewLine": true,
            "leadingTrivia": [
                {
                    "kind": "NewLineTrivia",
                    "text": "\n"
                }
            ]
        }
    },
    "lineMap": {
        "lineStarts": [
            0,
            61,
            132,
            133,
            137,
            286,
            289,
            349,
            371,
            375,
            376,
            386,
            503,
            536,
            560,
            562,
            563,
            573,
            599,
            621,
            632,
            672,
            680,
            682,
            683,
            709,
            733,
            737,
            738
        ],
        "length": 738
    }
}<|MERGE_RESOLUTION|>--- conflicted
+++ resolved
@@ -103,12 +103,8 @@
                             "start": 390,
                             "end": 501,
                             "fullWidth": 111,
-<<<<<<< HEAD
                             "width": 111,
-                            "identifier": {
-=======
                             "propertyName": {
->>>>>>> 85e84683
                                 "kind": "IdentifierName",
                                 "fullStart": 390,
                                 "fullEnd": 396,
@@ -663,12 +659,8 @@
                             "start": 577,
                             "end": 597,
                             "fullWidth": 20,
-<<<<<<< HEAD
                             "width": 20,
-                            "identifier": {
-=======
                             "propertyName": {
->>>>>>> 85e84683
                                 "kind": "IdentifierName",
                                 "fullStart": 577,
                                 "fullEnd": 583,
@@ -927,12 +919,8 @@
                             "start": 625,
                             "end": 630,
                             "fullWidth": 5,
-<<<<<<< HEAD
                             "width": 5,
-                            "identifier": {
-=======
                             "propertyName": {
->>>>>>> 85e84683
                                 "kind": "IdentifierName",
                                 "fullStart": 625,
                                 "fullEnd": 627,
