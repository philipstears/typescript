--- conflicted
+++ resolved
@@ -244,12 +244,8 @@
                             "start": 436,
                             "end": 449,
                             "fullWidth": 13,
-<<<<<<< HEAD
                             "width": 13,
-                            "identifier": {
-=======
                             "propertyName": {
->>>>>>> 85e84683
                                 "kind": "IdentifierName",
                                 "fullStart": 436,
                                 "fullEnd": 443,
@@ -1431,12 +1427,8 @@
                             "start": 679,
                             "end": 692,
                             "fullWidth": 13,
-<<<<<<< HEAD
                             "width": 13,
-                            "identifier": {
-=======
                             "propertyName": {
->>>>>>> 85e84683
                                 "kind": "IdentifierName",
                                 "fullStart": 679,
                                 "fullEnd": 686,
