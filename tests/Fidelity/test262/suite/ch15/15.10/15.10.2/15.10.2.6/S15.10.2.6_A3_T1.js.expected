{
    "isDeclaration": false,
    "languageVersion": "EcmaScript5",
    "parseOptions": {
        "allowAutomaticSemicolonInsertion": true
    },
    "sourceUnit": {
        "kind": "SourceUnit",
        "fullStart": 0,
        "fullEnd": 1518,
        "start": 435,
        "end": 1518,
        "fullWidth": 1518,
        "width": 1083,
        "isIncrementallyUnusable": true,
        "moduleElements": [
            {
                "kind": "ExpressionStatement",
                "fullStart": 0,
                "fullEnd": 495,
                "start": 435,
                "end": 494,
                "fullWidth": 495,
                "width": 59,
                "isIncrementallyUnusable": true,
                "expression": {
                    "kind": "AssignmentExpression",
                    "fullStart": 0,
                    "fullEnd": 493,
                    "start": 435,
                    "end": 493,
                    "fullWidth": 493,
                    "width": 58,
                    "isIncrementallyUnusable": true,
                    "left": {
                        "kind": "IdentifierName",
                        "fullStart": 0,
                        "fullEnd": 446,
                        "start": 435,
                        "end": 445,
                        "fullWidth": 446,
                        "width": 10,
                        "text": "__executed",
                        "value": "__executed",
                        "valueText": "__executed",
                        "hasLeadingTrivia": true,
                        "hasLeadingComment": true,
                        "hasLeadingNewLine": true,
                        "hasTrailingTrivia": true,
                        "leadingTrivia": [
                            {
                                "kind": "SingleLineCommentTrivia",
                                "text": "// Copyright 2009 the Sputnik authors.  All rights reserved."
                            },
                            {
                                "kind": "NewLineTrivia",
                                "text": "\n"
                            },
                            {
                                "kind": "SingleLineCommentTrivia",
                                "text": "// This code is governed by the BSD license found in the LICENSE file."
                            },
                            {
                                "kind": "NewLineTrivia",
                                "text": "\n"
                            },
                            {
                                "kind": "NewLineTrivia",
                                "text": "\n"
                            },
                            {
                                "kind": "MultiLineCommentTrivia",
                                "text": "/**\n * The production Assertion :: \\b evaluates by returning an internal AssertionTester closure that takes a State argument x and performs the ...\n *\n * @path ch15/15.10/15.10.2/15.10.2.6/S15.10.2.6_A3_T1.js\n * @description Execute /\\bp/.exec(\"pilot\\nsoviet robot\\topenoffice\") and check results\n */"
                            },
                            {
                                "kind": "NewLineTrivia",
                                "text": "\n"
                            },
                            {
                                "kind": "NewLineTrivia",
                                "text": "\n"
                            }
                        ],
                        "trailingTrivia": [
                            {
                                "kind": "WhitespaceTrivia",
                                "text": " "
                            }
                        ]
                    },
                    "operatorToken": {
                        "kind": "EqualsToken",
                        "fullStart": 446,
                        "fullEnd": 448,
                        "start": 446,
                        "end": 447,
                        "fullWidth": 2,
                        "width": 1,
                        "text": "=",
                        "value": "=",
                        "valueText": "=",
                        "hasTrailingTrivia": true,
                        "trailingTrivia": [
                            {
                                "kind": "WhitespaceTrivia",
                                "text": " "
                            }
                        ]
                    },
                    "right": {
                        "kind": "InvocationExpression",
                        "fullStart": 448,
                        "fullEnd": 493,
                        "start": 448,
                        "end": 493,
                        "fullWidth": 45,
                        "width": 45,
                        "isIncrementallyUnusable": true,
                        "expression": {
                            "kind": "MemberAccessExpression",
                            "fullStart": 448,
                            "fullEnd": 458,
                            "start": 448,
                            "end": 458,
                            "fullWidth": 10,
                            "width": 10,
                            "isIncrementallyUnusable": true,
                            "expression": {
                                "kind": "RegularExpressionLiteral",
                                "fullStart": 448,
                                "fullEnd": 453,
                                "start": 448,
                                "end": 453,
                                "fullWidth": 5,
                                "width": 5,
                                "text": "/\\bp/",
                                "value": {},
                                "valueText": "/\\bp/"
                            },
                            "dotToken": {
                                "kind": "DotToken",
                                "fullStart": 453,
                                "fullEnd": 454,
                                "start": 453,
                                "end": 454,
                                "fullWidth": 1,
                                "width": 1,
                                "text": ".",
                                "value": ".",
                                "valueText": "."
                            },
                            "name": {
                                "kind": "IdentifierName",
                                "fullStart": 454,
                                "fullEnd": 458,
                                "start": 454,
                                "end": 458,
                                "fullWidth": 4,
                                "width": 4,
                                "text": "exec",
                                "value": "exec",
                                "valueText": "exec"
                            }
                        },
                        "argumentList": {
                            "kind": "ArgumentList",
                            "fullStart": 458,
                            "fullEnd": 493,
                            "start": 458,
                            "end": 493,
                            "fullWidth": 35,
                            "width": 35,
                            "openParenToken": {
                                "kind": "OpenParenToken",
                                "fullStart": 458,
                                "fullEnd": 459,
                                "start": 458,
                                "end": 459,
                                "fullWidth": 1,
                                "width": 1,
                                "text": "(",
                                "value": "(",
                                "valueText": "("
                            },
                            "arguments": [
                                {
                                    "kind": "StringLiteral",
                                    "fullStart": 459,
                                    "fullEnd": 492,
                                    "start": 459,
                                    "end": 492,
                                    "fullWidth": 33,
                                    "width": 33,
                                    "text": "\"pilot\\nsoviet robot\\topenoffice\"",
                                    "value": "pilot\nsoviet robot\topenoffice",
                                    "valueText": "pilot\nsoviet robot\topenoffice"
                                }
                            ],
                            "closeParenToken": {
                                "kind": "CloseParenToken",
                                "fullStart": 492,
                                "fullEnd": 493,
                                "start": 492,
                                "end": 493,
                                "fullWidth": 1,
                                "width": 1,
                                "text": ")",
                                "value": ")",
                                "valueText": ")"
                            }
                        }
                    }
                },
                "semicolonToken": {
                    "kind": "SemicolonToken",
                    "fullStart": 493,
                    "fullEnd": 495,
                    "start": 493,
                    "end": 494,
                    "fullWidth": 2,
                    "width": 1,
                    "text": ";",
                    "value": ";",
                    "valueText": ";",
                    "hasTrailingTrivia": true,
                    "hasTrailingNewLine": true,
                    "trailingTrivia": [
                        {
                            "kind": "NewLineTrivia",
                            "text": "\n"
                        }
                    ]
                }
            },
            {
                "kind": "ExpressionStatement",
                "fullStart": 495,
                "fullEnd": 516,
                "start": 496,
                "end": 515,
                "fullWidth": 21,
                "width": 19,
                "expression": {
                    "kind": "AssignmentExpression",
                    "fullStart": 495,
                    "fullEnd": 514,
                    "start": 496,
                    "end": 514,
                    "fullWidth": 19,
                    "width": 18,
                    "left": {
                        "kind": "IdentifierName",
                        "fullStart": 495,
                        "fullEnd": 507,
                        "start": 496,
                        "end": 506,
                        "fullWidth": 12,
                        "width": 10,
                        "text": "__expected",
                        "value": "__expected",
                        "valueText": "__expected",
                        "hasLeadingTrivia": true,
                        "hasLeadingNewLine": true,
                        "hasTrailingTrivia": true,
                        "leadingTrivia": [
                            {
                                "kind": "NewLineTrivia",
                                "text": "\n"
                            }
                        ],
                        "trailingTrivia": [
                            {
                                "kind": "WhitespaceTrivia",
                                "text": " "
                            }
                        ]
                    },
                    "operatorToken": {
                        "kind": "EqualsToken",
                        "fullStart": 507,
                        "fullEnd": 509,
                        "start": 507,
                        "end": 508,
                        "fullWidth": 2,
                        "width": 1,
                        "text": "=",
                        "value": "=",
                        "valueText": "=",
                        "hasTrailingTrivia": true,
                        "trailingTrivia": [
                            {
                                "kind": "WhitespaceTrivia",
                                "text": " "
                            }
                        ]
                    },
                    "right": {
                        "kind": "ArrayLiteralExpression",
                        "fullStart": 509,
                        "fullEnd": 514,
                        "start": 509,
                        "end": 514,
                        "fullWidth": 5,
                        "width": 5,
                        "openBracketToken": {
                            "kind": "OpenBracketToken",
                            "fullStart": 509,
                            "fullEnd": 510,
                            "start": 509,
                            "end": 510,
                            "fullWidth": 1,
                            "width": 1,
                            "text": "[",
                            "value": "[",
                            "valueText": "["
                        },
                        "expressions": [
                            {
                                "kind": "StringLiteral",
                                "fullStart": 510,
                                "fullEnd": 513,
                                "start": 510,
                                "end": 513,
                                "fullWidth": 3,
                                "width": 3,
                                "text": "\"p\"",
                                "value": "p",
                                "valueText": "p"
                            }
                        ],
                        "closeBracketToken": {
                            "kind": "CloseBracketToken",
                            "fullStart": 513,
                            "fullEnd": 514,
                            "start": 513,
                            "end": 514,
                            "fullWidth": 1,
                            "width": 1,
                            "text": "]",
                            "value": "]",
                            "valueText": "]"
                        }
                    }
                },
                "semicolonToken": {
                    "kind": "SemicolonToken",
                    "fullStart": 514,
                    "fullEnd": 516,
                    "start": 514,
                    "end": 515,
                    "fullWidth": 2,
                    "width": 1,
                    "text": ";",
                    "value": ";",
                    "valueText": ";",
                    "hasTrailingTrivia": true,
                    "hasTrailingNewLine": true,
                    "trailingTrivia": [
                        {
                            "kind": "NewLineTrivia",
                            "text": "\n"
                        }
                    ]
                }
            },
            {
                "kind": "ExpressionStatement",
                "fullStart": 516,
                "fullEnd": 538,
                "start": 516,
                "end": 537,
                "fullWidth": 22,
                "width": 21,
                "expression": {
                    "kind": "AssignmentExpression",
                    "fullStart": 516,
                    "fullEnd": 536,
                    "start": 516,
                    "end": 536,
                    "fullWidth": 20,
                    "width": 20,
                    "left": {
                        "kind": "MemberAccessExpression",
                        "fullStart": 516,
                        "fullEnd": 533,
                        "start": 516,
                        "end": 532,
                        "fullWidth": 17,
                        "width": 16,
                        "expression": {
                            "kind": "IdentifierName",
                            "fullStart": 516,
                            "fullEnd": 526,
                            "start": 516,
                            "end": 526,
                            "fullWidth": 10,
                            "width": 10,
                            "text": "__expected",
                            "value": "__expected",
                            "valueText": "__expected"
                        },
                        "dotToken": {
                            "kind": "DotToken",
                            "fullStart": 526,
                            "fullEnd": 527,
                            "start": 526,
                            "end": 527,
                            "fullWidth": 1,
                            "width": 1,
                            "text": ".",
                            "value": ".",
                            "valueText": "."
                        },
                        "name": {
                            "kind": "IdentifierName",
                            "fullStart": 527,
                            "fullEnd": 533,
                            "start": 527,
                            "end": 532,
                            "fullWidth": 6,
                            "width": 5,
                            "text": "index",
                            "value": "index",
                            "valueText": "index",
                            "hasTrailingTrivia": true,
                            "trailingTrivia": [
                                {
                                    "kind": "WhitespaceTrivia",
                                    "text": " "
                                }
                            ]
                        }
                    },
                    "operatorToken": {
                        "kind": "EqualsToken",
                        "fullStart": 533,
                        "fullEnd": 535,
                        "start": 533,
                        "end": 534,
                        "fullWidth": 2,
                        "width": 1,
                        "text": "=",
                        "value": "=",
                        "valueText": "=",
                        "hasTrailingTrivia": true,
                        "trailingTrivia": [
                            {
                                "kind": "WhitespaceTrivia",
                                "text": " "
                            }
                        ]
                    },
                    "right": {
                        "kind": "NumericLiteral",
                        "fullStart": 535,
                        "fullEnd": 536,
                        "start": 535,
                        "end": 536,
                        "fullWidth": 1,
                        "width": 1,
                        "text": "0",
                        "value": 0,
                        "valueText": "0"
                    }
                },
                "semicolonToken": {
                    "kind": "SemicolonToken",
                    "fullStart": 536,
                    "fullEnd": 538,
                    "start": 536,
                    "end": 537,
                    "fullWidth": 2,
                    "width": 1,
                    "text": ";",
                    "value": ";",
                    "valueText": ";",
                    "hasTrailingTrivia": true,
                    "hasTrailingNewLine": true,
                    "trailingTrivia": [
                        {
                            "kind": "NewLineTrivia",
                            "text": "\n"
                        }
                    ]
                }
            },
            {
                "kind": "ExpressionStatement",
                "fullStart": 538,
                "fullEnd": 592,
                "start": 538,
                "end": 591,
                "fullWidth": 54,
                "width": 53,
                "expression": {
                    "kind": "AssignmentExpression",
                    "fullStart": 538,
                    "fullEnd": 590,
                    "start": 538,
                    "end": 590,
                    "fullWidth": 52,
                    "width": 52,
                    "left": {
                        "kind": "MemberAccessExpression",
                        "fullStart": 538,
                        "fullEnd": 555,
                        "start": 538,
                        "end": 554,
                        "fullWidth": 17,
                        "width": 16,
                        "expression": {
                            "kind": "IdentifierName",
                            "fullStart": 538,
                            "fullEnd": 548,
                            "start": 538,
                            "end": 548,
                            "fullWidth": 10,
                            "width": 10,
                            "text": "__expected",
                            "value": "__expected",
                            "valueText": "__expected"
                        },
                        "dotToken": {
                            "kind": "DotToken",
                            "fullStart": 548,
                            "fullEnd": 549,
                            "start": 548,
                            "end": 549,
                            "fullWidth": 1,
                            "width": 1,
                            "text": ".",
                            "value": ".",
                            "valueText": "."
                        },
                        "name": {
                            "kind": "IdentifierName",
                            "fullStart": 549,
                            "fullEnd": 555,
                            "start": 549,
                            "end": 554,
                            "fullWidth": 6,
                            "width": 5,
                            "text": "input",
                            "value": "input",
                            "valueText": "input",
                            "hasTrailingTrivia": true,
                            "trailingTrivia": [
                                {
                                    "kind": "WhitespaceTrivia",
                                    "text": " "
                                }
                            ]
                        }
                    },
                    "operatorToken": {
                        "kind": "EqualsToken",
                        "fullStart": 555,
                        "fullEnd": 557,
                        "start": 555,
                        "end": 556,
                        "fullWidth": 2,
                        "width": 1,
                        "text": "=",
                        "value": "=",
                        "valueText": "=",
                        "hasTrailingTrivia": true,
                        "trailingTrivia": [
                            {
                                "kind": "WhitespaceTrivia",
                                "text": " "
                            }
                        ]
                    },
                    "right": {
                        "kind": "StringLiteral",
                        "fullStart": 557,
                        "fullEnd": 590,
                        "start": 557,
                        "end": 590,
                        "fullWidth": 33,
                        "width": 33,
                        "text": "\"pilot\\nsoviet robot\\topenoffice\"",
                        "value": "pilot\nsoviet robot\topenoffice",
                        "valueText": "pilot\nsoviet robot\topenoffice"
                    }
                },
                "semicolonToken": {
                    "kind": "SemicolonToken",
                    "fullStart": 590,
                    "fullEnd": 592,
                    "start": 590,
                    "end": 591,
                    "fullWidth": 2,
                    "width": 1,
                    "text": ";",
                    "value": ";",
                    "valueText": ";",
                    "hasTrailingTrivia": true,
                    "hasTrailingNewLine": true,
                    "trailingTrivia": [
                        {
                            "kind": "NewLineTrivia",
                            "text": "\n"
                        }
                    ]
                }
            },
            {
                "kind": "IfStatement",
                "fullStart": 592,
                "fullEnd": 809,
                "start": 603,
                "end": 808,
                "fullWidth": 217,
                "width": 205,
                "ifKeyword": {
                    "kind": "IfKeyword",
                    "fullStart": 592,
                    "fullEnd": 606,
                    "start": 603,
                    "end": 605,
                    "fullWidth": 14,
                    "width": 2,
                    "text": "if",
                    "value": "if",
                    "valueText": "if",
                    "hasLeadingTrivia": true,
                    "hasLeadingComment": true,
                    "hasLeadingNewLine": true,
                    "hasTrailingTrivia": true,
                    "leadingTrivia": [
                        {
                            "kind": "NewLineTrivia",
                            "text": "\n"
                        },
                        {
                            "kind": "SingleLineCommentTrivia",
                            "text": "//CHECK#1"
                        },
                        {
                            "kind": "NewLineTrivia",
                            "text": "\n"
                        }
                    ],
                    "trailingTrivia": [
                        {
                            "kind": "WhitespaceTrivia",
                            "text": " "
                        }
                    ]
                },
                "openParenToken": {
                    "kind": "OpenParenToken",
                    "fullStart": 606,
                    "fullEnd": 607,
                    "start": 606,
                    "end": 607,
                    "fullWidth": 1,
                    "width": 1,
                    "text": "(",
                    "value": "(",
                    "valueText": "("
                },
                "condition": {
                    "kind": "NotEqualsExpression",
                    "fullStart": 607,
                    "fullEnd": 646,
                    "start": 607,
                    "end": 646,
                    "fullWidth": 39,
                    "width": 39,
                    "left": {
                        "kind": "MemberAccessExpression",
                        "fullStart": 607,
                        "fullEnd": 625,
                        "start": 607,
                        "end": 624,
                        "fullWidth": 18,
                        "width": 17,
                        "expression": {
                            "kind": "IdentifierName",
                            "fullStart": 607,
                            "fullEnd": 617,
                            "start": 607,
                            "end": 617,
                            "fullWidth": 10,
                            "width": 10,
                            "text": "__executed",
                            "value": "__executed",
                            "valueText": "__executed"
                        },
                        "dotToken": {
                            "kind": "DotToken",
                            "fullStart": 617,
                            "fullEnd": 618,
                            "start": 617,
                            "end": 618,
                            "fullWidth": 1,
                            "width": 1,
                            "text": ".",
                            "value": ".",
                            "valueText": "."
                        },
                        "name": {
                            "kind": "IdentifierName",
                            "fullStart": 618,
                            "fullEnd": 625,
                            "start": 618,
                            "end": 624,
                            "fullWidth": 7,
                            "width": 6,
                            "text": "length",
                            "value": "length",
                            "valueText": "length",
                            "hasTrailingTrivia": true,
                            "trailingTrivia": [
                                {
                                    "kind": "WhitespaceTrivia",
                                    "text": " "
                                }
                            ]
                        }
                    },
                    "operatorToken": {
                        "kind": "ExclamationEqualsEqualsToken",
                        "fullStart": 625,
                        "fullEnd": 629,
                        "start": 625,
                        "end": 628,
                        "fullWidth": 4,
                        "width": 3,
                        "text": "!==",
                        "value": "!==",
                        "valueText": "!==",
                        "hasTrailingTrivia": true,
                        "trailingTrivia": [
                            {
                                "kind": "WhitespaceTrivia",
                                "text": " "
                            }
                        ]
                    },
                    "right": {
                        "kind": "MemberAccessExpression",
                        "fullStart": 629,
                        "fullEnd": 646,
                        "start": 629,
                        "end": 646,
                        "fullWidth": 17,
                        "width": 17,
                        "expression": {
                            "kind": "IdentifierName",
                            "fullStart": 629,
                            "fullEnd": 639,
                            "start": 629,
                            "end": 639,
                            "fullWidth": 10,
                            "width": 10,
                            "text": "__expected",
                            "value": "__expected",
                            "valueText": "__expected"
                        },
                        "dotToken": {
                            "kind": "DotToken",
                            "fullStart": 639,
                            "fullEnd": 640,
                            "start": 639,
                            "end": 640,
                            "fullWidth": 1,
                            "width": 1,
                            "text": ".",
                            "value": ".",
                            "valueText": "."
                        },
                        "name": {
                            "kind": "IdentifierName",
                            "fullStart": 640,
                            "fullEnd": 646,
                            "start": 640,
                            "end": 646,
                            "fullWidth": 6,
                            "width": 6,
                            "text": "length",
                            "value": "length",
                            "valueText": "length"
                        }
                    }
                },
                "closeParenToken": {
                    "kind": "CloseParenToken",
                    "fullStart": 646,
                    "fullEnd": 648,
                    "start": 646,
                    "end": 647,
                    "fullWidth": 2,
                    "width": 1,
                    "text": ")",
                    "value": ")",
                    "valueText": ")",
                    "hasTrailingTrivia": true,
                    "trailingTrivia": [
                        {
                            "kind": "WhitespaceTrivia",
                            "text": " "
                        }
                    ]
                },
                "statement": {
                    "kind": "Block",
                    "fullStart": 648,
                    "fullEnd": 809,
                    "start": 648,
                    "end": 808,
                    "fullWidth": 161,
                    "width": 160,
                    "openBraceToken": {
                        "kind": "OpenBraceToken",
                        "fullStart": 648,
                        "fullEnd": 650,
                        "start": 648,
                        "end": 649,
                        "fullWidth": 2,
                        "width": 1,
                        "text": "{",
                        "value": "{",
                        "valueText": "{",
                        "hasTrailingTrivia": true,
                        "hasTrailingNewLine": true,
                        "trailingTrivia": [
                            {
                                "kind": "NewLineTrivia",
                                "text": "\n"
                            }
                        ]
                    },
                    "statements": [
                        {
                            "kind": "ExpressionStatement",
                            "fullStart": 650,
                            "fullEnd": 807,
                            "start": 651,
                            "end": 806,
                            "fullWidth": 157,
                            "width": 155,
                            "expression": {
                                "kind": "InvocationExpression",
                                "fullStart": 650,
                                "fullEnd": 805,
                                "start": 651,
                                "end": 805,
                                "fullWidth": 155,
                                "width": 154,
                                "expression": {
                                    "kind": "IdentifierName",
                                    "fullStart": 650,
                                    "fullEnd": 657,
                                    "start": 651,
                                    "end": 657,
                                    "fullWidth": 7,
                                    "width": 6,
                                    "text": "$ERROR",
                                    "value": "$ERROR",
                                    "valueText": "$ERROR",
                                    "hasLeadingTrivia": true,
                                    "leadingTrivia": [
                                        {
                                            "kind": "WhitespaceTrivia",
                                            "text": "\t"
                                        }
                                    ]
                                },
                                "argumentList": {
                                    "kind": "ArgumentList",
                                    "fullStart": 657,
                                    "fullEnd": 805,
                                    "start": 657,
                                    "end": 805,
                                    "fullWidth": 148,
                                    "width": 148,
                                    "openParenToken": {
                                        "kind": "OpenParenToken",
                                        "fullStart": 657,
                                        "fullEnd": 658,
                                        "start": 657,
                                        "end": 658,
                                        "fullWidth": 1,
                                        "width": 1,
                                        "text": "(",
                                        "value": "(",
                                        "valueText": "("
                                    },
                                    "arguments": [
                                        {
                                            "kind": "AddExpression",
                                            "fullStart": 658,
                                            "fullEnd": 804,
                                            "start": 658,
                                            "end": 804,
                                            "fullWidth": 146,
                                            "width": 146,
                                            "left": {
                                                "kind": "AddExpression",
                                                "fullStart": 658,
                                                "fullEnd": 785,
                                                "start": 658,
                                                "end": 784,
                                                "fullWidth": 127,
                                                "width": 126,
                                                "left": {
                                                    "kind": "AddExpression",
                                                    "fullStart": 658,
                                                    "fullEnd": 770,
                                                    "start": 658,
                                                    "end": 769,
                                                    "fullWidth": 112,
                                                    "width": 111,
                                                    "left": {
                                                        "kind": "StringLiteral",
                                                        "fullStart": 658,
                                                        "fullEnd": 750,
                                                        "start": 658,
                                                        "end": 749,
                                                        "fullWidth": 92,
                                                        "width": 91,
                                                        "text": "'#1: __executed = /\\\\bp/.exec(\"pilot\\\\nsoviet robot\\\\topenoffice\"); __executed.length === '",
                                                        "value": "#1: __executed = /\\bp/.exec(\"pilot\\nsoviet robot\\topenoffice\"); __executed.length === ",
                                                        "valueText": "#1: __executed = /\\bp/.exec(\"pilot\\nsoviet robot\\topenoffice\"); __executed.length === ",
                                                        "hasTrailingTrivia": true,
                                                        "trailingTrivia": [
                                                            {
                                                                "kind": "WhitespaceTrivia",
                                                                "text": " "
                                                            }
                                                        ]
                                                    },
                                                    "operatorToken": {
                                                        "kind": "PlusToken",
                                                        "fullStart": 750,
                                                        "fullEnd": 752,
                                                        "start": 750,
                                                        "end": 751,
                                                        "fullWidth": 2,
                                                        "width": 1,
                                                        "text": "+",
                                                        "value": "+",
                                                        "valueText": "+",
                                                        "hasTrailingTrivia": true,
                                                        "trailingTrivia": [
                                                            {
                                                                "kind": "WhitespaceTrivia",
                                                                "text": " "
                                                            }
                                                        ]
                                                    },
                                                    "right": {
                                                        "kind": "MemberAccessExpression",
                                                        "fullStart": 752,
                                                        "fullEnd": 770,
                                                        "start": 752,
                                                        "end": 769,
                                                        "fullWidth": 18,
                                                        "width": 17,
                                                        "expression": {
                                                            "kind": "IdentifierName",
                                                            "fullStart": 752,
                                                            "fullEnd": 762,
                                                            "start": 752,
                                                            "end": 762,
                                                            "fullWidth": 10,
                                                            "width": 10,
                                                            "text": "__expected",
                                                            "value": "__expected",
                                                            "valueText": "__expected"
                                                        },
                                                        "dotToken": {
                                                            "kind": "DotToken",
                                                            "fullStart": 762,
                                                            "fullEnd": 763,
                                                            "start": 762,
                                                            "end": 763,
                                                            "fullWidth": 1,
                                                            "width": 1,
                                                            "text": ".",
                                                            "value": ".",
                                                            "valueText": "."
                                                        },
                                                        "name": {
                                                            "kind": "IdentifierName",
                                                            "fullStart": 763,
                                                            "fullEnd": 770,
                                                            "start": 763,
                                                            "end": 769,
                                                            "fullWidth": 7,
                                                            "width": 6,
                                                            "text": "length",
                                                            "value": "length",
                                                            "valueText": "length",
                                                            "hasTrailingTrivia": true,
                                                            "trailingTrivia": [
                                                                {
                                                                    "kind": "WhitespaceTrivia",
                                                                    "text": " "
                                                                }
                                                            ]
                                                        }
                                                    }
                                                },
                                                "operatorToken": {
                                                    "kind": "PlusToken",
                                                    "fullStart": 770,
                                                    "fullEnd": 772,
                                                    "start": 770,
                                                    "end": 771,
                                                    "fullWidth": 2,
                                                    "width": 1,
                                                    "text": "+",
                                                    "value": "+",
                                                    "valueText": "+",
                                                    "hasTrailingTrivia": true,
                                                    "trailingTrivia": [
                                                        {
                                                            "kind": "WhitespaceTrivia",
                                                            "text": " "
                                                        }
                                                    ]
                                                },
                                                "right": {
                                                    "kind": "StringLiteral",
                                                    "fullStart": 772,
                                                    "fullEnd": 785,
                                                    "start": 772,
                                                    "end": 784,
                                                    "fullWidth": 13,
                                                    "width": 12,
                                                    "text": "'. Actual: '",
                                                    "value": ". Actual: ",
                                                    "valueText": ". Actual: ",
                                                    "hasTrailingTrivia": true,
                                                    "trailingTrivia": [
                                                        {
                                                            "kind": "WhitespaceTrivia",
                                                            "text": " "
                                                        }
                                                    ]
                                                }
                                            },
                                            "operatorToken": {
                                                "kind": "PlusToken",
                                                "fullStart": 785,
                                                "fullEnd": 787,
                                                "start": 785,
                                                "end": 786,
                                                "fullWidth": 2,
                                                "width": 1,
                                                "text": "+",
                                                "value": "+",
                                                "valueText": "+",
                                                "hasTrailingTrivia": true,
                                                "trailingTrivia": [
                                                    {
                                                        "kind": "WhitespaceTrivia",
                                                        "text": " "
                                                    }
                                                ]
                                            },
                                            "right": {
                                                "kind": "MemberAccessExpression",
                                                "fullStart": 787,
                                                "fullEnd": 804,
                                                "start": 787,
                                                "end": 804,
                                                "fullWidth": 17,
                                                "width": 17,
                                                "expression": {
                                                    "kind": "IdentifierName",
                                                    "fullStart": 787,
                                                    "fullEnd": 797,
                                                    "start": 787,
                                                    "end": 797,
                                                    "fullWidth": 10,
                                                    "width": 10,
                                                    "text": "__executed",
                                                    "value": "__executed",
                                                    "valueText": "__executed"
                                                },
                                                "dotToken": {
                                                    "kind": "DotToken",
                                                    "fullStart": 797,
                                                    "fullEnd": 798,
                                                    "start": 797,
                                                    "end": 798,
                                                    "fullWidth": 1,
                                                    "width": 1,
                                                    "text": ".",
                                                    "value": ".",
                                                    "valueText": "."
                                                },
                                                "name": {
                                                    "kind": "IdentifierName",
                                                    "fullStart": 798,
                                                    "fullEnd": 804,
                                                    "start": 798,
                                                    "end": 804,
                                                    "fullWidth": 6,
                                                    "width": 6,
                                                    "text": "length",
                                                    "value": "length",
                                                    "valueText": "length"
                                                }
                                            }
                                        }
                                    ],
                                    "closeParenToken": {
                                        "kind": "CloseParenToken",
                                        "fullStart": 804,
                                        "fullEnd": 805,
                                        "start": 804,
                                        "end": 805,
                                        "fullWidth": 1,
                                        "width": 1,
                                        "text": ")",
                                        "value": ")",
                                        "valueText": ")"
                                    }
                                }
                            },
                            "semicolonToken": {
                                "kind": "SemicolonToken",
                                "fullStart": 805,
                                "fullEnd": 807,
                                "start": 805,
                                "end": 806,
                                "fullWidth": 2,
                                "width": 1,
                                "text": ";",
                                "value": ";",
                                "valueText": ";",
                                "hasTrailingTrivia": true,
                                "hasTrailingNewLine": true,
                                "trailingTrivia": [
                                    {
                                        "kind": "NewLineTrivia",
                                        "text": "\n"
                                    }
                                ]
                            }
                        }
                    ],
                    "closeBraceToken": {
                        "kind": "CloseBraceToken",
                        "fullStart": 807,
                        "fullEnd": 809,
                        "start": 807,
                        "end": 808,
                        "fullWidth": 2,
                        "width": 1,
                        "text": "}",
                        "value": "}",
                        "valueText": "}",
                        "hasTrailingTrivia": true,
                        "hasTrailingNewLine": true,
                        "trailingTrivia": [
                            {
                                "kind": "NewLineTrivia",
                                "text": "\n"
                            }
                        ]
                    }
                }
            },
            {
                "kind": "IfStatement",
                "fullStart": 809,
                "fullEnd": 1021,
                "start": 820,
                "end": 1020,
                "fullWidth": 212,
                "width": 200,
                "ifKeyword": {
                    "kind": "IfKeyword",
                    "fullStart": 809,
                    "fullEnd": 823,
                    "start": 820,
                    "end": 822,
                    "fullWidth": 14,
                    "width": 2,
                    "text": "if",
                    "value": "if",
                    "valueText": "if",
                    "hasLeadingTrivia": true,
                    "hasLeadingComment": true,
                    "hasLeadingNewLine": true,
                    "hasTrailingTrivia": true,
                    "leadingTrivia": [
                        {
                            "kind": "NewLineTrivia",
                            "text": "\n"
                        },
                        {
                            "kind": "SingleLineCommentTrivia",
                            "text": "//CHECK#2"
                        },
                        {
                            "kind": "NewLineTrivia",
                            "text": "\n"
                        }
                    ],
                    "trailingTrivia": [
                        {
                            "kind": "WhitespaceTrivia",
                            "text": " "
                        }
                    ]
                },
                "openParenToken": {
                    "kind": "OpenParenToken",
                    "fullStart": 823,
                    "fullEnd": 824,
                    "start": 823,
                    "end": 824,
                    "fullWidth": 1,
                    "width": 1,
                    "text": "(",
                    "value": "(",
                    "valueText": "("
                },
                "condition": {
                    "kind": "NotEqualsExpression",
                    "fullStart": 824,
                    "fullEnd": 861,
                    "start": 824,
                    "end": 861,
                    "fullWidth": 37,
                    "width": 37,
                    "left": {
                        "kind": "MemberAccessExpression",
                        "fullStart": 824,
                        "fullEnd": 841,
                        "start": 824,
                        "end": 840,
                        "fullWidth": 17,
                        "width": 16,
                        "expression": {
                            "kind": "IdentifierName",
                            "fullStart": 824,
                            "fullEnd": 834,
                            "start": 824,
                            "end": 834,
                            "fullWidth": 10,
                            "width": 10,
                            "text": "__executed",
                            "value": "__executed",
                            "valueText": "__executed"
                        },
                        "dotToken": {
                            "kind": "DotToken",
                            "fullStart": 834,
                            "fullEnd": 835,
                            "start": 834,
                            "end": 835,
                            "fullWidth": 1,
                            "width": 1,
                            "text": ".",
                            "value": ".",
                            "valueText": "."
                        },
                        "name": {
                            "kind": "IdentifierName",
                            "fullStart": 835,
                            "fullEnd": 841,
                            "start": 835,
                            "end": 840,
                            "fullWidth": 6,
                            "width": 5,
                            "text": "index",
                            "value": "index",
                            "valueText": "index",
                            "hasTrailingTrivia": true,
                            "trailingTrivia": [
                                {
                                    "kind": "WhitespaceTrivia",
                                    "text": " "
                                }
                            ]
                        }
                    },
                    "operatorToken": {
                        "kind": "ExclamationEqualsEqualsToken",
                        "fullStart": 841,
                        "fullEnd": 845,
                        "start": 841,
                        "end": 844,
                        "fullWidth": 4,
                        "width": 3,
                        "text": "!==",
                        "value": "!==",
                        "valueText": "!==",
                        "hasTrailingTrivia": true,
                        "trailingTrivia": [
                            {
                                "kind": "WhitespaceTrivia",
                                "text": " "
                            }
                        ]
                    },
                    "right": {
                        "kind": "MemberAccessExpression",
                        "fullStart": 845,
                        "fullEnd": 861,
                        "start": 845,
                        "end": 861,
                        "fullWidth": 16,
                        "width": 16,
                        "expression": {
                            "kind": "IdentifierName",
                            "fullStart": 845,
                            "fullEnd": 855,
                            "start": 845,
                            "end": 855,
                            "fullWidth": 10,
                            "width": 10,
                            "text": "__expected",
                            "value": "__expected",
                            "valueText": "__expected"
                        },
                        "dotToken": {
                            "kind": "DotToken",
                            "fullStart": 855,
                            "fullEnd": 856,
                            "start": 855,
                            "end": 856,
                            "fullWidth": 1,
                            "width": 1,
                            "text": ".",
                            "value": ".",
                            "valueText": "."
                        },
                        "name": {
                            "kind": "IdentifierName",
                            "fullStart": 856,
                            "fullEnd": 861,
                            "start": 856,
                            "end": 861,
                            "fullWidth": 5,
                            "width": 5,
                            "text": "index",
                            "value": "index",
                            "valueText": "index"
                        }
                    }
                },
                "closeParenToken": {
                    "kind": "CloseParenToken",
                    "fullStart": 861,
                    "fullEnd": 863,
                    "start": 861,
                    "end": 862,
                    "fullWidth": 2,
                    "width": 1,
                    "text": ")",
                    "value": ")",
                    "valueText": ")",
                    "hasTrailingTrivia": true,
                    "trailingTrivia": [
                        {
                            "kind": "WhitespaceTrivia",
                            "text": " "
                        }
                    ]
                },
                "statement": {
                    "kind": "Block",
                    "fullStart": 863,
                    "fullEnd": 1021,
                    "start": 863,
                    "end": 1020,
                    "fullWidth": 158,
                    "width": 157,
                    "openBraceToken": {
                        "kind": "OpenBraceToken",
                        "fullStart": 863,
                        "fullEnd": 865,
                        "start": 863,
                        "end": 864,
                        "fullWidth": 2,
                        "width": 1,
                        "text": "{",
                        "value": "{",
                        "valueText": "{",
                        "hasTrailingTrivia": true,
                        "hasTrailingNewLine": true,
                        "trailingTrivia": [
                            {
                                "kind": "NewLineTrivia",
                                "text": "\n"
                            }
                        ]
                    },
                    "statements": [
                        {
                            "kind": "ExpressionStatement",
                            "fullStart": 865,
                            "fullEnd": 1019,
                            "start": 866,
                            "end": 1018,
                            "fullWidth": 154,
                            "width": 152,
                            "expression": {
                                "kind": "InvocationExpression",
                                "fullStart": 865,
                                "fullEnd": 1017,
                                "start": 866,
                                "end": 1017,
                                "fullWidth": 152,
                                "width": 151,
                                "expression": {
                                    "kind": "IdentifierName",
                                    "fullStart": 865,
                                    "fullEnd": 872,
                                    "start": 866,
                                    "end": 872,
                                    "fullWidth": 7,
                                    "width": 6,
                                    "text": "$ERROR",
                                    "value": "$ERROR",
                                    "valueText": "$ERROR",
                                    "hasLeadingTrivia": true,
                                    "leadingTrivia": [
                                        {
                                            "kind": "WhitespaceTrivia",
                                            "text": "\t"
                                        }
                                    ]
                                },
                                "argumentList": {
                                    "kind": "ArgumentList",
                                    "fullStart": 872,
                                    "fullEnd": 1017,
                                    "start": 872,
                                    "end": 1017,
                                    "fullWidth": 145,
                                    "width": 145,
                                    "openParenToken": {
                                        "kind": "OpenParenToken",
                                        "fullStart": 872,
                                        "fullEnd": 873,
                                        "start": 872,
                                        "end": 873,
                                        "fullWidth": 1,
                                        "width": 1,
                                        "text": "(",
                                        "value": "(",
                                        "valueText": "("
                                    },
                                    "arguments": [
                                        {
                                            "kind": "AddExpression",
                                            "fullStart": 873,
                                            "fullEnd": 1016,
                                            "start": 873,
                                            "end": 1016,
                                            "fullWidth": 143,
                                            "width": 143,
                                            "left": {
                                                "kind": "AddExpression",
                                                "fullStart": 873,
                                                "fullEnd": 998,
                                                "start": 873,
                                                "end": 997,
                                                "fullWidth": 125,
                                                "width": 124,
                                                "left": {
                                                    "kind": "AddExpression",
                                                    "fullStart": 873,
                                                    "fullEnd": 983,
                                                    "start": 873,
                                                    "end": 982,
                                                    "fullWidth": 110,
                                                    "width": 109,
                                                    "left": {
                                                        "kind": "StringLiteral",
                                                        "fullStart": 873,
                                                        "fullEnd": 964,
                                                        "start": 873,
                                                        "end": 963,
                                                        "fullWidth": 91,
                                                        "width": 90,
                                                        "text": "'#2: __executed = /\\\\bp/.exec(\"pilot\\\\nsoviet robot\\\\topenoffice\"); __executed.index === '",
                                                        "value": "#2: __executed = /\\bp/.exec(\"pilot\\nsoviet robot\\topenoffice\"); __executed.index === ",
                                                        "valueText": "#2: __executed = /\\bp/.exec(\"pilot\\nsoviet robot\\topenoffice\"); __executed.index === ",
                                                        "hasTrailingTrivia": true,
                                                        "trailingTrivia": [
                                                            {
                                                                "kind": "WhitespaceTrivia",
                                                                "text": " "
                                                            }
                                                        ]
                                                    },
                                                    "operatorToken": {
                                                        "kind": "PlusToken",
                                                        "fullStart": 964,
                                                        "fullEnd": 966,
                                                        "start": 964,
                                                        "end": 965,
                                                        "fullWidth": 2,
                                                        "width": 1,
                                                        "text": "+",
                                                        "value": "+",
                                                        "valueText": "+",
                                                        "hasTrailingTrivia": true,
                                                        "trailingTrivia": [
                                                            {
                                                                "kind": "WhitespaceTrivia",
                                                                "text": " "
                                                            }
                                                        ]
                                                    },
                                                    "right": {
                                                        "kind": "MemberAccessExpression",
                                                        "fullStart": 966,
                                                        "fullEnd": 983,
                                                        "start": 966,
                                                        "end": 982,
                                                        "fullWidth": 17,
                                                        "width": 16,
                                                        "expression": {
                                                            "kind": "IdentifierName",
                                                            "fullStart": 966,
                                                            "fullEnd": 976,
                                                            "start": 966,
                                                            "end": 976,
                                                            "fullWidth": 10,
                                                            "width": 10,
                                                            "text": "__expected",
                                                            "value": "__expected",
                                                            "valueText": "__expected"
                                                        },
                                                        "dotToken": {
                                                            "kind": "DotToken",
                                                            "fullStart": 976,
                                                            "fullEnd": 977,
                                                            "start": 976,
                                                            "end": 977,
                                                            "fullWidth": 1,
                                                            "width": 1,
                                                            "text": ".",
                                                            "value": ".",
                                                            "valueText": "."
                                                        },
                                                        "name": {
                                                            "kind": "IdentifierName",
                                                            "fullStart": 977,
                                                            "fullEnd": 983,
                                                            "start": 977,
                                                            "end": 982,
                                                            "fullWidth": 6,
                                                            "width": 5,
                                                            "text": "index",
                                                            "value": "index",
                                                            "valueText": "index",
                                                            "hasTrailingTrivia": true,
                                                            "trailingTrivia": [
                                                                {
                                                                    "kind": "WhitespaceTrivia",
                                                                    "text": " "
                                                                }
                                                            ]
                                                        }
                                                    }
                                                },
                                                "operatorToken": {
                                                    "kind": "PlusToken",
                                                    "fullStart": 983,
                                                    "fullEnd": 985,
                                                    "start": 983,
                                                    "end": 984,
                                                    "fullWidth": 2,
                                                    "width": 1,
                                                    "text": "+",
                                                    "value": "+",
                                                    "valueText": "+",
                                                    "hasTrailingTrivia": true,
                                                    "trailingTrivia": [
                                                        {
                                                            "kind": "WhitespaceTrivia",
                                                            "text": " "
                                                        }
                                                    ]
                                                },
                                                "right": {
                                                    "kind": "StringLiteral",
                                                    "fullStart": 985,
                                                    "fullEnd": 998,
                                                    "start": 985,
                                                    "end": 997,
                                                    "fullWidth": 13,
                                                    "width": 12,
                                                    "text": "'. Actual: '",
                                                    "value": ". Actual: ",
                                                    "valueText": ". Actual: ",
                                                    "hasTrailingTrivia": true,
                                                    "trailingTrivia": [
                                                        {
                                                            "kind": "WhitespaceTrivia",
                                                            "text": " "
                                                        }
                                                    ]
                                                }
                                            },
                                            "operatorToken": {
                                                "kind": "PlusToken",
                                                "fullStart": 998,
                                                "fullEnd": 1000,
                                                "start": 998,
                                                "end": 999,
                                                "fullWidth": 2,
                                                "width": 1,
                                                "text": "+",
                                                "value": "+",
                                                "valueText": "+",
                                                "hasTrailingTrivia": true,
                                                "trailingTrivia": [
                                                    {
                                                        "kind": "WhitespaceTrivia",
                                                        "text": " "
                                                    }
                                                ]
                                            },
                                            "right": {
                                                "kind": "MemberAccessExpression",
                                                "fullStart": 1000,
                                                "fullEnd": 1016,
                                                "start": 1000,
                                                "end": 1016,
                                                "fullWidth": 16,
                                                "width": 16,
                                                "expression": {
                                                    "kind": "IdentifierName",
                                                    "fullStart": 1000,
                                                    "fullEnd": 1010,
                                                    "start": 1000,
                                                    "end": 1010,
                                                    "fullWidth": 10,
                                                    "width": 10,
                                                    "text": "__executed",
                                                    "value": "__executed",
                                                    "valueText": "__executed"
                                                },
                                                "dotToken": {
                                                    "kind": "DotToken",
                                                    "fullStart": 1010,
                                                    "fullEnd": 1011,
                                                    "start": 1010,
                                                    "end": 1011,
                                                    "fullWidth": 1,
                                                    "width": 1,
                                                    "text": ".",
                                                    "value": ".",
                                                    "valueText": "."
                                                },
                                                "name": {
                                                    "kind": "IdentifierName",
                                                    "fullStart": 1011,
                                                    "fullEnd": 1016,
                                                    "start": 1011,
                                                    "end": 1016,
                                                    "fullWidth": 5,
                                                    "width": 5,
                                                    "text": "index",
                                                    "value": "index",
                                                    "valueText": "index"
                                                }
                                            }
                                        }
                                    ],
                                    "closeParenToken": {
                                        "kind": "CloseParenToken",
                                        "fullStart": 1016,
                                        "fullEnd": 1017,
                                        "start": 1016,
                                        "end": 1017,
                                        "fullWidth": 1,
                                        "width": 1,
                                        "text": ")",
                                        "value": ")",
                                        "valueText": ")"
                                    }
                                }
                            },
                            "semicolonToken": {
                                "kind": "SemicolonToken",
                                "fullStart": 1017,
                                "fullEnd": 1019,
                                "start": 1017,
                                "end": 1018,
                                "fullWidth": 2,
                                "width": 1,
                                "text": ";",
                                "value": ";",
                                "valueText": ";",
                                "hasTrailingTrivia": true,
                                "hasTrailingNewLine": true,
                                "trailingTrivia": [
                                    {
                                        "kind": "NewLineTrivia",
                                        "text": "\n"
                                    }
                                ]
                            }
                        }
                    ],
                    "closeBraceToken": {
                        "kind": "CloseBraceToken",
                        "fullStart": 1019,
                        "fullEnd": 1021,
                        "start": 1019,
                        "end": 1020,
                        "fullWidth": 2,
                        "width": 1,
                        "text": "}",
                        "value": "}",
                        "valueText": "}",
                        "hasTrailingTrivia": true,
                        "hasTrailingNewLine": true,
                        "trailingTrivia": [
                            {
                                "kind": "NewLineTrivia",
                                "text": "\n"
                            }
                        ]
                    }
                }
            },
            {
                "kind": "IfStatement",
                "fullStart": 1021,
                "fullEnd": 1233,
                "start": 1032,
                "end": 1232,
                "fullWidth": 212,
                "width": 200,
                "ifKeyword": {
                    "kind": "IfKeyword",
                    "fullStart": 1021,
                    "fullEnd": 1035,
                    "start": 1032,
                    "end": 1034,
                    "fullWidth": 14,
                    "width": 2,
                    "text": "if",
                    "value": "if",
                    "valueText": "if",
                    "hasLeadingTrivia": true,
                    "hasLeadingComment": true,
                    "hasLeadingNewLine": true,
                    "hasTrailingTrivia": true,
                    "leadingTrivia": [
                        {
                            "kind": "NewLineTrivia",
                            "text": "\n"
                        },
                        {
                            "kind": "SingleLineCommentTrivia",
                            "text": "//CHECK#3"
                        },
                        {
                            "kind": "NewLineTrivia",
                            "text": "\n"
                        }
                    ],
                    "trailingTrivia": [
                        {
                            "kind": "WhitespaceTrivia",
                            "text": " "
                        }
                    ]
                },
                "openParenToken": {
                    "kind": "OpenParenToken",
                    "fullStart": 1035,
                    "fullEnd": 1036,
                    "start": 1035,
                    "end": 1036,
                    "fullWidth": 1,
                    "width": 1,
                    "text": "(",
                    "value": "(",
                    "valueText": "("
                },
                "condition": {
                    "kind": "NotEqualsExpression",
                    "fullStart": 1036,
                    "fullEnd": 1073,
                    "start": 1036,
                    "end": 1073,
                    "fullWidth": 37,
                    "width": 37,
                    "left": {
                        "kind": "MemberAccessExpression",
                        "fullStart": 1036,
                        "fullEnd": 1053,
                        "start": 1036,
                        "end": 1052,
                        "fullWidth": 17,
                        "width": 16,
                        "expression": {
                            "kind": "IdentifierName",
                            "fullStart": 1036,
                            "fullEnd": 1046,
                            "start": 1036,
                            "end": 1046,
                            "fullWidth": 10,
                            "width": 10,
                            "text": "__executed",
                            "value": "__executed",
                            "valueText": "__executed"
                        },
                        "dotToken": {
                            "kind": "DotToken",
                            "fullStart": 1046,
                            "fullEnd": 1047,
                            "start": 1046,
                            "end": 1047,
                            "fullWidth": 1,
                            "width": 1,
                            "text": ".",
                            "value": ".",
                            "valueText": "."
                        },
                        "name": {
                            "kind": "IdentifierName",
                            "fullStart": 1047,
                            "fullEnd": 1053,
                            "start": 1047,
                            "end": 1052,
                            "fullWidth": 6,
                            "width": 5,
                            "text": "input",
                            "value": "input",
                            "valueText": "input",
                            "hasTrailingTrivia": true,
                            "trailingTrivia": [
                                {
                                    "kind": "WhitespaceTrivia",
                                    "text": " "
                                }
                            ]
                        }
                    },
                    "operatorToken": {
                        "kind": "ExclamationEqualsEqualsToken",
                        "fullStart": 1053,
                        "fullEnd": 1057,
                        "start": 1053,
                        "end": 1056,
                        "fullWidth": 4,
                        "width": 3,
                        "text": "!==",
                        "value": "!==",
                        "valueText": "!==",
                        "hasTrailingTrivia": true,
                        "trailingTrivia": [
                            {
                                "kind": "WhitespaceTrivia",
                                "text": " "
                            }
                        ]
                    },
                    "right": {
                        "kind": "MemberAccessExpression",
                        "fullStart": 1057,
                        "fullEnd": 1073,
                        "start": 1057,
                        "end": 1073,
                        "fullWidth": 16,
                        "width": 16,
                        "expression": {
                            "kind": "IdentifierName",
                            "fullStart": 1057,
                            "fullEnd": 1067,
                            "start": 1057,
                            "end": 1067,
                            "fullWidth": 10,
                            "width": 10,
                            "text": "__expected",
                            "value": "__expected",
                            "valueText": "__expected"
                        },
                        "dotToken": {
                            "kind": "DotToken",
                            "fullStart": 1067,
                            "fullEnd": 1068,
                            "start": 1067,
                            "end": 1068,
                            "fullWidth": 1,
                            "width": 1,
                            "text": ".",
                            "value": ".",
                            "valueText": "."
                        },
                        "name": {
                            "kind": "IdentifierName",
                            "fullStart": 1068,
                            "fullEnd": 1073,
                            "start": 1068,
                            "end": 1073,
                            "fullWidth": 5,
                            "width": 5,
                            "text": "input",
                            "value": "input",
                            "valueText": "input"
                        }
                    }
                },
                "closeParenToken": {
                    "kind": "CloseParenToken",
                    "fullStart": 1073,
                    "fullEnd": 1075,
                    "start": 1073,
                    "end": 1074,
                    "fullWidth": 2,
                    "width": 1,
                    "text": ")",
                    "value": ")",
                    "valueText": ")",
                    "hasTrailingTrivia": true,
                    "trailingTrivia": [
                        {
                            "kind": "WhitespaceTrivia",
                            "text": " "
                        }
                    ]
                },
                "statement": {
                    "kind": "Block",
                    "fullStart": 1075,
                    "fullEnd": 1233,
                    "start": 1075,
                    "end": 1232,
                    "fullWidth": 158,
                    "width": 157,
                    "openBraceToken": {
                        "kind": "OpenBraceToken",
                        "fullStart": 1075,
                        "fullEnd": 1077,
                        "start": 1075,
                        "end": 1076,
                        "fullWidth": 2,
                        "width": 1,
                        "text": "{",
                        "value": "{",
                        "valueText": "{",
                        "hasTrailingTrivia": true,
                        "hasTrailingNewLine": true,
                        "trailingTrivia": [
                            {
                                "kind": "NewLineTrivia",
                                "text": "\n"
                            }
                        ]
                    },
                    "statements": [
                        {
                            "kind": "ExpressionStatement",
                            "fullStart": 1077,
                            "fullEnd": 1231,
                            "start": 1078,
                            "end": 1230,
                            "fullWidth": 154,
                            "width": 152,
                            "expression": {
                                "kind": "InvocationExpression",
                                "fullStart": 1077,
                                "fullEnd": 1229,
                                "start": 1078,
                                "end": 1229,
                                "fullWidth": 152,
                                "width": 151,
                                "expression": {
                                    "kind": "IdentifierName",
                                    "fullStart": 1077,
                                    "fullEnd": 1084,
                                    "start": 1078,
                                    "end": 1084,
                                    "fullWidth": 7,
                                    "width": 6,
                                    "text": "$ERROR",
                                    "value": "$ERROR",
                                    "valueText": "$ERROR",
                                    "hasLeadingTrivia": true,
                                    "leadingTrivia": [
                                        {
                                            "kind": "WhitespaceTrivia",
                                            "text": "\t"
                                        }
                                    ]
                                },
                                "argumentList": {
                                    "kind": "ArgumentList",
                                    "fullStart": 1084,
                                    "fullEnd": 1229,
                                    "start": 1084,
                                    "end": 1229,
                                    "fullWidth": 145,
                                    "width": 145,
                                    "openParenToken": {
                                        "kind": "OpenParenToken",
                                        "fullStart": 1084,
                                        "fullEnd": 1085,
                                        "start": 1084,
                                        "end": 1085,
                                        "fullWidth": 1,
                                        "width": 1,
                                        "text": "(",
                                        "value": "(",
                                        "valueText": "("
                                    },
                                    "arguments": [
                                        {
                                            "kind": "AddExpression",
                                            "fullStart": 1085,
                                            "fullEnd": 1228,
                                            "start": 1085,
                                            "end": 1228,
                                            "fullWidth": 143,
                                            "width": 143,
                                            "left": {
                                                "kind": "AddExpression",
                                                "fullStart": 1085,
                                                "fullEnd": 1210,
                                                "start": 1085,
                                                "end": 1209,
                                                "fullWidth": 125,
                                                "width": 124,
                                                "left": {
                                                    "kind": "AddExpression",
                                                    "fullStart": 1085,
                                                    "fullEnd": 1195,
                                                    "start": 1085,
                                                    "end": 1194,
                                                    "fullWidth": 110,
                                                    "width": 109,
                                                    "left": {
                                                        "kind": "StringLiteral",
                                                        "fullStart": 1085,
                                                        "fullEnd": 1176,
                                                        "start": 1085,
                                                        "end": 1175,
                                                        "fullWidth": 91,
                                                        "width": 90,
                                                        "text": "'#3: __executed = /\\\\bp/.exec(\"pilot\\\\nsoviet robot\\\\topenoffice\"); __executed.input === '",
                                                        "value": "#3: __executed = /\\bp/.exec(\"pilot\\nsoviet robot\\topenoffice\"); __executed.input === ",
                                                        "valueText": "#3: __executed = /\\bp/.exec(\"pilot\\nsoviet robot\\topenoffice\"); __executed.input === ",
                                                        "hasTrailingTrivia": true,
                                                        "trailingTrivia": [
                                                            {
                                                                "kind": "WhitespaceTrivia",
                                                                "text": " "
                                                            }
                                                        ]
                                                    },
                                                    "operatorToken": {
                                                        "kind": "PlusToken",
                                                        "fullStart": 1176,
                                                        "fullEnd": 1178,
                                                        "start": 1176,
                                                        "end": 1177,
                                                        "fullWidth": 2,
                                                        "width": 1,
                                                        "text": "+",
                                                        "value": "+",
                                                        "valueText": "+",
                                                        "hasTrailingTrivia": true,
                                                        "trailingTrivia": [
                                                            {
                                                                "kind": "WhitespaceTrivia",
                                                                "text": " "
                                                            }
                                                        ]
                                                    },
                                                    "right": {
                                                        "kind": "MemberAccessExpression",
                                                        "fullStart": 1178,
                                                        "fullEnd": 1195,
                                                        "start": 1178,
                                                        "end": 1194,
                                                        "fullWidth": 17,
                                                        "width": 16,
                                                        "expression": {
                                                            "kind": "IdentifierName",
                                                            "fullStart": 1178,
                                                            "fullEnd": 1188,
                                                            "start": 1178,
                                                            "end": 1188,
                                                            "fullWidth": 10,
                                                            "width": 10,
                                                            "text": "__expected",
                                                            "value": "__expected",
                                                            "valueText": "__expected"
                                                        },
                                                        "dotToken": {
                                                            "kind": "DotToken",
                                                            "fullStart": 1188,
                                                            "fullEnd": 1189,
                                                            "start": 1188,
                                                            "end": 1189,
                                                            "fullWidth": 1,
                                                            "width": 1,
                                                            "text": ".",
                                                            "value": ".",
                                                            "valueText": "."
                                                        },
                                                        "name": {
                                                            "kind": "IdentifierName",
                                                            "fullStart": 1189,
                                                            "fullEnd": 1195,
                                                            "start": 1189,
                                                            "end": 1194,
                                                            "fullWidth": 6,
                                                            "width": 5,
                                                            "text": "input",
                                                            "value": "input",
                                                            "valueText": "input",
                                                            "hasTrailingTrivia": true,
                                                            "trailingTrivia": [
                                                                {
                                                                    "kind": "WhitespaceTrivia",
                                                                    "text": " "
                                                                }
                                                            ]
                                                        }
                                                    }
                                                },
                                                "operatorToken": {
                                                    "kind": "PlusToken",
                                                    "fullStart": 1195,
                                                    "fullEnd": 1197,
                                                    "start": 1195,
                                                    "end": 1196,
                                                    "fullWidth": 2,
                                                    "width": 1,
                                                    "text": "+",
                                                    "value": "+",
                                                    "valueText": "+",
                                                    "hasTrailingTrivia": true,
                                                    "trailingTrivia": [
                                                        {
                                                            "kind": "WhitespaceTrivia",
                                                            "text": " "
                                                        }
                                                    ]
                                                },
                                                "right": {
                                                    "kind": "StringLiteral",
                                                    "fullStart": 1197,
                                                    "fullEnd": 1210,
                                                    "start": 1197,
                                                    "end": 1209,
                                                    "fullWidth": 13,
                                                    "width": 12,
                                                    "text": "'. Actual: '",
                                                    "value": ". Actual: ",
                                                    "valueText": ". Actual: ",
                                                    "hasTrailingTrivia": true,
                                                    "trailingTrivia": [
                                                        {
                                                            "kind": "WhitespaceTrivia",
                                                            "text": " "
                                                        }
                                                    ]
                                                }
                                            },
                                            "operatorToken": {
                                                "kind": "PlusToken",
                                                "fullStart": 1210,
                                                "fullEnd": 1212,
                                                "start": 1210,
                                                "end": 1211,
                                                "fullWidth": 2,
                                                "width": 1,
                                                "text": "+",
                                                "value": "+",
                                                "valueText": "+",
                                                "hasTrailingTrivia": true,
                                                "trailingTrivia": [
                                                    {
                                                        "kind": "WhitespaceTrivia",
                                                        "text": " "
                                                    }
                                                ]
                                            },
                                            "right": {
                                                "kind": "MemberAccessExpression",
                                                "fullStart": 1212,
                                                "fullEnd": 1228,
                                                "start": 1212,
                                                "end": 1228,
                                                "fullWidth": 16,
                                                "width": 16,
                                                "expression": {
                                                    "kind": "IdentifierName",
                                                    "fullStart": 1212,
                                                    "fullEnd": 1222,
                                                    "start": 1212,
                                                    "end": 1222,
                                                    "fullWidth": 10,
                                                    "width": 10,
                                                    "text": "__executed",
                                                    "value": "__executed",
                                                    "valueText": "__executed"
                                                },
                                                "dotToken": {
                                                    "kind": "DotToken",
                                                    "fullStart": 1222,
                                                    "fullEnd": 1223,
                                                    "start": 1222,
                                                    "end": 1223,
                                                    "fullWidth": 1,
                                                    "width": 1,
                                                    "text": ".",
                                                    "value": ".",
                                                    "valueText": "."
                                                },
                                                "name": {
                                                    "kind": "IdentifierName",
                                                    "fullStart": 1223,
                                                    "fullEnd": 1228,
                                                    "start": 1223,
                                                    "end": 1228,
                                                    "fullWidth": 5,
                                                    "width": 5,
                                                    "text": "input",
                                                    "value": "input",
                                                    "valueText": "input"
                                                }
                                            }
                                        }
                                    ],
                                    "closeParenToken": {
                                        "kind": "CloseParenToken",
                                        "fullStart": 1228,
                                        "fullEnd": 1229,
                                        "start": 1228,
                                        "end": 1229,
                                        "fullWidth": 1,
                                        "width": 1,
                                        "text": ")",
                                        "value": ")",
                                        "valueText": ")"
                                    }
                                }
                            },
                            "semicolonToken": {
                                "kind": "SemicolonToken",
                                "fullStart": 1229,
                                "fullEnd": 1231,
                                "start": 1229,
                                "end": 1230,
                                "fullWidth": 2,
                                "width": 1,
                                "text": ";",
                                "value": ";",
                                "valueText": ";",
                                "hasTrailingTrivia": true,
                                "hasTrailingNewLine": true,
                                "trailingTrivia": [
                                    {
                                        "kind": "NewLineTrivia",
                                        "text": "\n"
                                    }
                                ]
                            }
                        }
                    ],
                    "closeBraceToken": {
                        "kind": "CloseBraceToken",
                        "fullStart": 1231,
                        "fullEnd": 1233,
                        "start": 1231,
                        "end": 1232,
                        "fullWidth": 2,
                        "width": 1,
                        "text": "}",
                        "value": "}",
                        "valueText": "}",
                        "hasTrailingTrivia": true,
                        "hasTrailingNewLine": true,
                        "trailingTrivia": [
                            {
                                "kind": "NewLineTrivia",
                                "text": "\n"
                            }
                        ]
                    }
                }
            },
            {
                "kind": "ForStatement",
                "fullStart": 1233,
                "fullEnd": 1516,
                "start": 1244,
                "end": 1515,
                "fullWidth": 283,
                "width": 271,
                "forKeyword": {
                    "kind": "ForKeyword",
                    "fullStart": 1233,
                    "fullEnd": 1247,
                    "start": 1244,
                    "end": 1247,
                    "fullWidth": 14,
                    "width": 3,
                    "text": "for",
                    "value": "for",
                    "valueText": "for",
                    "hasLeadingTrivia": true,
                    "hasLeadingComment": true,
                    "hasLeadingNewLine": true,
                    "leadingTrivia": [
                        {
                            "kind": "NewLineTrivia",
                            "text": "\n"
                        },
                        {
                            "kind": "SingleLineCommentTrivia",
                            "text": "//CHECK#4"
                        },
                        {
                            "kind": "NewLineTrivia",
                            "text": "\n"
                        }
                    ]
                },
                "openParenToken": {
                    "kind": "OpenParenToken",
                    "fullStart": 1247,
                    "fullEnd": 1248,
                    "start": 1247,
                    "end": 1248,
                    "fullWidth": 1,
                    "width": 1,
                    "text": "(",
                    "value": "(",
                    "valueText": "("
                },
                "variableDeclaration": {
                    "kind": "VariableDeclaration",
                    "fullStart": 1248,
                    "fullEnd": 1259,
                    "start": 1248,
                    "end": 1259,
                    "fullWidth": 11,
                    "width": 11,
                    "varKeyword": {
                        "kind": "VarKeyword",
                        "fullStart": 1248,
                        "fullEnd": 1252,
                        "start": 1248,
                        "end": 1251,
                        "fullWidth": 4,
                        "width": 3,
                        "text": "var",
                        "value": "var",
                        "valueText": "var",
                        "hasTrailingTrivia": true,
                        "trailingTrivia": [
                            {
                                "kind": "WhitespaceTrivia",
                                "text": " "
                            }
                        ]
                    },
                    "variableDeclarators": [
                        {
                            "kind": "VariableDeclarator",
                            "fullStart": 1252,
                            "fullEnd": 1259,
                            "start": 1252,
                            "end": 1259,
                            "fullWidth": 7,
<<<<<<< HEAD
                            "width": 7,
                            "identifier": {
=======
                            "propertyName": {
>>>>>>> 85e84683
                                "kind": "IdentifierName",
                                "fullStart": 1252,
                                "fullEnd": 1257,
                                "start": 1252,
                                "end": 1257,
                                "fullWidth": 5,
                                "width": 5,
                                "text": "index",
                                "value": "index",
                                "valueText": "index"
                            },
                            "equalsValueClause": {
                                "kind": "EqualsValueClause",
                                "fullStart": 1257,
                                "fullEnd": 1259,
                                "start": 1257,
                                "end": 1259,
                                "fullWidth": 2,
                                "width": 2,
                                "equalsToken": {
                                    "kind": "EqualsToken",
                                    "fullStart": 1257,
                                    "fullEnd": 1258,
                                    "start": 1257,
                                    "end": 1258,
                                    "fullWidth": 1,
                                    "width": 1,
                                    "text": "=",
                                    "value": "=",
                                    "valueText": "="
                                },
                                "value": {
                                    "kind": "NumericLiteral",
                                    "fullStart": 1258,
                                    "fullEnd": 1259,
                                    "start": 1258,
                                    "end": 1259,
                                    "fullWidth": 1,
                                    "width": 1,
                                    "text": "0",
                                    "value": 0,
                                    "valueText": "0"
                                }
                            }
                        }
                    ]
                },
                "firstSemicolonToken": {
                    "kind": "SemicolonToken",
                    "fullStart": 1259,
                    "fullEnd": 1261,
                    "start": 1259,
                    "end": 1260,
                    "fullWidth": 2,
                    "width": 1,
                    "text": ";",
                    "value": ";",
                    "valueText": ";",
                    "hasTrailingTrivia": true,
                    "trailingTrivia": [
                        {
                            "kind": "WhitespaceTrivia",
                            "text": " "
                        }
                    ]
                },
                "condition": {
                    "kind": "LessThanExpression",
                    "fullStart": 1261,
                    "fullEnd": 1284,
                    "start": 1261,
                    "end": 1284,
                    "fullWidth": 23,
                    "width": 23,
                    "left": {
                        "kind": "IdentifierName",
                        "fullStart": 1261,
                        "fullEnd": 1266,
                        "start": 1261,
                        "end": 1266,
                        "fullWidth": 5,
                        "width": 5,
                        "text": "index",
                        "value": "index",
                        "valueText": "index"
                    },
                    "operatorToken": {
                        "kind": "LessThanToken",
                        "fullStart": 1266,
                        "fullEnd": 1267,
                        "start": 1266,
                        "end": 1267,
                        "fullWidth": 1,
                        "width": 1,
                        "text": "<",
                        "value": "<",
                        "valueText": "<"
                    },
                    "right": {
                        "kind": "MemberAccessExpression",
                        "fullStart": 1267,
                        "fullEnd": 1284,
                        "start": 1267,
                        "end": 1284,
                        "fullWidth": 17,
                        "width": 17,
                        "expression": {
                            "kind": "IdentifierName",
                            "fullStart": 1267,
                            "fullEnd": 1277,
                            "start": 1267,
                            "end": 1277,
                            "fullWidth": 10,
                            "width": 10,
                            "text": "__expected",
                            "value": "__expected",
                            "valueText": "__expected"
                        },
                        "dotToken": {
                            "kind": "DotToken",
                            "fullStart": 1277,
                            "fullEnd": 1278,
                            "start": 1277,
                            "end": 1278,
                            "fullWidth": 1,
                            "width": 1,
                            "text": ".",
                            "value": ".",
                            "valueText": "."
                        },
                        "name": {
                            "kind": "IdentifierName",
                            "fullStart": 1278,
                            "fullEnd": 1284,
                            "start": 1278,
                            "end": 1284,
                            "fullWidth": 6,
                            "width": 6,
                            "text": "length",
                            "value": "length",
                            "valueText": "length"
                        }
                    }
                },
                "secondSemicolonToken": {
                    "kind": "SemicolonToken",
                    "fullStart": 1284,
                    "fullEnd": 1286,
                    "start": 1284,
                    "end": 1285,
                    "fullWidth": 2,
                    "width": 1,
                    "text": ";",
                    "value": ";",
                    "valueText": ";",
                    "hasTrailingTrivia": true,
                    "trailingTrivia": [
                        {
                            "kind": "WhitespaceTrivia",
                            "text": " "
                        }
                    ]
                },
                "incrementor": {
                    "kind": "PostIncrementExpression",
                    "fullStart": 1286,
                    "fullEnd": 1293,
                    "start": 1286,
                    "end": 1293,
                    "fullWidth": 7,
                    "width": 7,
                    "operand": {
                        "kind": "IdentifierName",
                        "fullStart": 1286,
                        "fullEnd": 1291,
                        "start": 1286,
                        "end": 1291,
                        "fullWidth": 5,
                        "width": 5,
                        "text": "index",
                        "value": "index",
                        "valueText": "index"
                    },
                    "operatorToken": {
                        "kind": "PlusPlusToken",
                        "fullStart": 1291,
                        "fullEnd": 1293,
                        "start": 1291,
                        "end": 1293,
                        "fullWidth": 2,
                        "width": 2,
                        "text": "++",
                        "value": "++",
                        "valueText": "++"
                    }
                },
                "closeParenToken": {
                    "kind": "CloseParenToken",
                    "fullStart": 1293,
                    "fullEnd": 1295,
                    "start": 1293,
                    "end": 1294,
                    "fullWidth": 2,
                    "width": 1,
                    "text": ")",
                    "value": ")",
                    "valueText": ")",
                    "hasTrailingTrivia": true,
                    "trailingTrivia": [
                        {
                            "kind": "WhitespaceTrivia",
                            "text": " "
                        }
                    ]
                },
                "statement": {
                    "kind": "Block",
                    "fullStart": 1295,
                    "fullEnd": 1516,
                    "start": 1295,
                    "end": 1515,
                    "fullWidth": 221,
                    "width": 220,
                    "openBraceToken": {
                        "kind": "OpenBraceToken",
                        "fullStart": 1295,
                        "fullEnd": 1297,
                        "start": 1295,
                        "end": 1296,
                        "fullWidth": 2,
                        "width": 1,
                        "text": "{",
                        "value": "{",
                        "valueText": "{",
                        "hasTrailingTrivia": true,
                        "hasTrailingNewLine": true,
                        "trailingTrivia": [
                            {
                                "kind": "NewLineTrivia",
                                "text": "\n"
                            }
                        ]
                    },
                    "statements": [
                        {
                            "kind": "IfStatement",
                            "fullStart": 1297,
                            "fullEnd": 1514,
                            "start": 1298,
                            "end": 1513,
                            "fullWidth": 217,
                            "width": 215,
                            "ifKeyword": {
                                "kind": "IfKeyword",
                                "fullStart": 1297,
                                "fullEnd": 1301,
                                "start": 1298,
                                "end": 1300,
                                "fullWidth": 4,
                                "width": 2,
                                "text": "if",
                                "value": "if",
                                "valueText": "if",
                                "hasLeadingTrivia": true,
                                "hasTrailingTrivia": true,
                                "leadingTrivia": [
                                    {
                                        "kind": "WhitespaceTrivia",
                                        "text": "\t"
                                    }
                                ],
                                "trailingTrivia": [
                                    {
                                        "kind": "WhitespaceTrivia",
                                        "text": " "
                                    }
                                ]
                            },
                            "openParenToken": {
                                "kind": "OpenParenToken",
                                "fullStart": 1301,
                                "fullEnd": 1302,
                                "start": 1301,
                                "end": 1302,
                                "fullWidth": 1,
                                "width": 1,
                                "text": "(",
                                "value": "(",
                                "valueText": "("
                            },
                            "condition": {
                                "kind": "NotEqualsExpression",
                                "fullStart": 1302,
                                "fullEnd": 1341,
                                "start": 1302,
                                "end": 1341,
                                "fullWidth": 39,
                                "width": 39,
                                "left": {
                                    "kind": "ElementAccessExpression",
                                    "fullStart": 1302,
                                    "fullEnd": 1320,
                                    "start": 1302,
                                    "end": 1319,
                                    "fullWidth": 18,
                                    "width": 17,
                                    "expression": {
                                        "kind": "IdentifierName",
                                        "fullStart": 1302,
                                        "fullEnd": 1312,
                                        "start": 1302,
                                        "end": 1312,
                                        "fullWidth": 10,
                                        "width": 10,
                                        "text": "__executed",
                                        "value": "__executed",
                                        "valueText": "__executed"
                                    },
                                    "openBracketToken": {
                                        "kind": "OpenBracketToken",
                                        "fullStart": 1312,
                                        "fullEnd": 1313,
                                        "start": 1312,
                                        "end": 1313,
                                        "fullWidth": 1,
                                        "width": 1,
                                        "text": "[",
                                        "value": "[",
                                        "valueText": "["
                                    },
                                    "argumentExpression": {
                                        "kind": "IdentifierName",
                                        "fullStart": 1313,
                                        "fullEnd": 1318,
                                        "start": 1313,
                                        "end": 1318,
                                        "fullWidth": 5,
                                        "width": 5,
                                        "text": "index",
                                        "value": "index",
                                        "valueText": "index"
                                    },
                                    "closeBracketToken": {
                                        "kind": "CloseBracketToken",
                                        "fullStart": 1318,
                                        "fullEnd": 1320,
                                        "start": 1318,
                                        "end": 1319,
                                        "fullWidth": 2,
                                        "width": 1,
                                        "text": "]",
                                        "value": "]",
                                        "valueText": "]",
                                        "hasTrailingTrivia": true,
                                        "trailingTrivia": [
                                            {
                                                "kind": "WhitespaceTrivia",
                                                "text": " "
                                            }
                                        ]
                                    }
                                },
                                "operatorToken": {
                                    "kind": "ExclamationEqualsEqualsToken",
                                    "fullStart": 1320,
                                    "fullEnd": 1324,
                                    "start": 1320,
                                    "end": 1323,
                                    "fullWidth": 4,
                                    "width": 3,
                                    "text": "!==",
                                    "value": "!==",
                                    "valueText": "!==",
                                    "hasTrailingTrivia": true,
                                    "trailingTrivia": [
                                        {
                                            "kind": "WhitespaceTrivia",
                                            "text": " "
                                        }
                                    ]
                                },
                                "right": {
                                    "kind": "ElementAccessExpression",
                                    "fullStart": 1324,
                                    "fullEnd": 1341,
                                    "start": 1324,
                                    "end": 1341,
                                    "fullWidth": 17,
                                    "width": 17,
                                    "expression": {
                                        "kind": "IdentifierName",
                                        "fullStart": 1324,
                                        "fullEnd": 1334,
                                        "start": 1324,
                                        "end": 1334,
                                        "fullWidth": 10,
                                        "width": 10,
                                        "text": "__expected",
                                        "value": "__expected",
                                        "valueText": "__expected"
                                    },
                                    "openBracketToken": {
                                        "kind": "OpenBracketToken",
                                        "fullStart": 1334,
                                        "fullEnd": 1335,
                                        "start": 1334,
                                        "end": 1335,
                                        "fullWidth": 1,
                                        "width": 1,
                                        "text": "[",
                                        "value": "[",
                                        "valueText": "["
                                    },
                                    "argumentExpression": {
                                        "kind": "IdentifierName",
                                        "fullStart": 1335,
                                        "fullEnd": 1340,
                                        "start": 1335,
                                        "end": 1340,
                                        "fullWidth": 5,
                                        "width": 5,
                                        "text": "index",
                                        "value": "index",
                                        "valueText": "index"
                                    },
                                    "closeBracketToken": {
                                        "kind": "CloseBracketToken",
                                        "fullStart": 1340,
                                        "fullEnd": 1341,
                                        "start": 1340,
                                        "end": 1341,
                                        "fullWidth": 1,
                                        "width": 1,
                                        "text": "]",
                                        "value": "]",
                                        "valueText": "]"
                                    }
                                }
                            },
                            "closeParenToken": {
                                "kind": "CloseParenToken",
                                "fullStart": 1341,
                                "fullEnd": 1343,
                                "start": 1341,
                                "end": 1342,
                                "fullWidth": 2,
                                "width": 1,
                                "text": ")",
                                "value": ")",
                                "valueText": ")",
                                "hasTrailingTrivia": true,
                                "trailingTrivia": [
                                    {
                                        "kind": "WhitespaceTrivia",
                                        "text": " "
                                    }
                                ]
                            },
                            "statement": {
                                "kind": "Block",
                                "fullStart": 1343,
                                "fullEnd": 1514,
                                "start": 1343,
                                "end": 1513,
                                "fullWidth": 171,
                                "width": 170,
                                "openBraceToken": {
                                    "kind": "OpenBraceToken",
                                    "fullStart": 1343,
                                    "fullEnd": 1345,
                                    "start": 1343,
                                    "end": 1344,
                                    "fullWidth": 2,
                                    "width": 1,
                                    "text": "{",
                                    "value": "{",
                                    "valueText": "{",
                                    "hasTrailingTrivia": true,
                                    "hasTrailingNewLine": true,
                                    "trailingTrivia": [
                                        {
                                            "kind": "NewLineTrivia",
                                            "text": "\n"
                                        }
                                    ]
                                },
                                "statements": [
                                    {
                                        "kind": "ExpressionStatement",
                                        "fullStart": 1345,
                                        "fullEnd": 1511,
                                        "start": 1347,
                                        "end": 1510,
                                        "fullWidth": 166,
                                        "width": 163,
                                        "expression": {
                                            "kind": "InvocationExpression",
                                            "fullStart": 1345,
                                            "fullEnd": 1509,
                                            "start": 1347,
                                            "end": 1509,
                                            "fullWidth": 164,
                                            "width": 162,
                                            "expression": {
                                                "kind": "IdentifierName",
                                                "fullStart": 1345,
                                                "fullEnd": 1353,
                                                "start": 1347,
                                                "end": 1353,
                                                "fullWidth": 8,
                                                "width": 6,
                                                "text": "$ERROR",
                                                "value": "$ERROR",
                                                "valueText": "$ERROR",
                                                "hasLeadingTrivia": true,
                                                "leadingTrivia": [
                                                    {
                                                        "kind": "WhitespaceTrivia",
                                                        "text": "\t\t"
                                                    }
                                                ]
                                            },
                                            "argumentList": {
                                                "kind": "ArgumentList",
                                                "fullStart": 1353,
                                                "fullEnd": 1509,
                                                "start": 1353,
                                                "end": 1509,
                                                "fullWidth": 156,
                                                "width": 156,
                                                "openParenToken": {
                                                    "kind": "OpenParenToken",
                                                    "fullStart": 1353,
                                                    "fullEnd": 1354,
                                                    "start": 1353,
                                                    "end": 1354,
                                                    "fullWidth": 1,
                                                    "width": 1,
                                                    "text": "(",
                                                    "value": "(",
                                                    "valueText": "("
                                                },
                                                "arguments": [
                                                    {
                                                        "kind": "AddExpression",
                                                        "fullStart": 1354,
                                                        "fullEnd": 1508,
                                                        "start": 1354,
                                                        "end": 1508,
                                                        "fullWidth": 154,
                                                        "width": 154,
                                                        "left": {
                                                            "kind": "AddExpression",
                                                            "fullStart": 1354,
                                                            "fullEnd": 1489,
                                                            "start": 1354,
                                                            "end": 1488,
                                                            "fullWidth": 135,
                                                            "width": 134,
                                                            "left": {
                                                                "kind": "AddExpression",
                                                                "fullStart": 1354,
                                                                "fullEnd": 1474,
                                                                "start": 1354,
                                                                "end": 1473,
                                                                "fullWidth": 120,
                                                                "width": 119,
                                                                "left": {
                                                                    "kind": "AddExpression",
                                                                    "fullStart": 1354,
                                                                    "fullEnd": 1454,
                                                                    "start": 1354,
                                                                    "end": 1453,
                                                                    "fullWidth": 100,
                                                                    "width": 99,
                                                                    "left": {
                                                                        "kind": "AddExpression",
                                                                        "fullStart": 1354,
                                                                        "fullEnd": 1443,
                                                                        "start": 1354,
                                                                        "end": 1442,
                                                                        "fullWidth": 89,
                                                                        "width": 88,
                                                                        "left": {
                                                                            "kind": "StringLiteral",
                                                                            "fullStart": 1354,
                                                                            "fullEnd": 1435,
                                                                            "start": 1354,
                                                                            "end": 1434,
                                                                            "fullWidth": 81,
                                                                            "width": 80,
                                                                            "text": "'#4: __executed = /\\\\bp/.exec(\"pilot\\\\nsoviet robot\\\\topenoffice\"); __executed['",
                                                                            "value": "#4: __executed = /\\bp/.exec(\"pilot\\nsoviet robot\\topenoffice\"); __executed[",
                                                                            "valueText": "#4: __executed = /\\bp/.exec(\"pilot\\nsoviet robot\\topenoffice\"); __executed[",
                                                                            "hasTrailingTrivia": true,
                                                                            "trailingTrivia": [
                                                                                {
                                                                                    "kind": "WhitespaceTrivia",
                                                                                    "text": " "
                                                                                }
                                                                            ]
                                                                        },
                                                                        "operatorToken": {
                                                                            "kind": "PlusToken",
                                                                            "fullStart": 1435,
                                                                            "fullEnd": 1437,
                                                                            "start": 1435,
                                                                            "end": 1436,
                                                                            "fullWidth": 2,
                                                                            "width": 1,
                                                                            "text": "+",
                                                                            "value": "+",
                                                                            "valueText": "+",
                                                                            "hasTrailingTrivia": true,
                                                                            "trailingTrivia": [
                                                                                {
                                                                                    "kind": "WhitespaceTrivia",
                                                                                    "text": " "
                                                                                }
                                                                            ]
                                                                        },
                                                                        "right": {
                                                                            "kind": "IdentifierName",
                                                                            "fullStart": 1437,
                                                                            "fullEnd": 1443,
                                                                            "start": 1437,
                                                                            "end": 1442,
                                                                            "fullWidth": 6,
                                                                            "width": 5,
                                                                            "text": "index",
                                                                            "value": "index",
                                                                            "valueText": "index",
                                                                            "hasTrailingTrivia": true,
                                                                            "trailingTrivia": [
                                                                                {
                                                                                    "kind": "WhitespaceTrivia",
                                                                                    "text": " "
                                                                                }
                                                                            ]
                                                                        }
                                                                    },
                                                                    "operatorToken": {
                                                                        "kind": "PlusToken",
                                                                        "fullStart": 1443,
                                                                        "fullEnd": 1445,
                                                                        "start": 1443,
                                                                        "end": 1444,
                                                                        "fullWidth": 2,
                                                                        "width": 1,
                                                                        "text": "+",
                                                                        "value": "+",
                                                                        "valueText": "+",
                                                                        "hasTrailingTrivia": true,
                                                                        "trailingTrivia": [
                                                                            {
                                                                                "kind": "WhitespaceTrivia",
                                                                                "text": " "
                                                                            }
                                                                        ]
                                                                    },
                                                                    "right": {
                                                                        "kind": "StringLiteral",
                                                                        "fullStart": 1445,
                                                                        "fullEnd": 1454,
                                                                        "start": 1445,
                                                                        "end": 1453,
                                                                        "fullWidth": 9,
                                                                        "width": 8,
                                                                        "text": "'] === '",
                                                                        "value": "] === ",
                                                                        "valueText": "] === ",
                                                                        "hasTrailingTrivia": true,
                                                                        "trailingTrivia": [
                                                                            {
                                                                                "kind": "WhitespaceTrivia",
                                                                                "text": " "
                                                                            }
                                                                        ]
                                                                    }
                                                                },
                                                                "operatorToken": {
                                                                    "kind": "PlusToken",
                                                                    "fullStart": 1454,
                                                                    "fullEnd": 1456,
                                                                    "start": 1454,
                                                                    "end": 1455,
                                                                    "fullWidth": 2,
                                                                    "width": 1,
                                                                    "text": "+",
                                                                    "value": "+",
                                                                    "valueText": "+",
                                                                    "hasTrailingTrivia": true,
                                                                    "trailingTrivia": [
                                                                        {
                                                                            "kind": "WhitespaceTrivia",
                                                                            "text": " "
                                                                        }
                                                                    ]
                                                                },
                                                                "right": {
                                                                    "kind": "ElementAccessExpression",
                                                                    "fullStart": 1456,
                                                                    "fullEnd": 1474,
                                                                    "start": 1456,
                                                                    "end": 1473,
                                                                    "fullWidth": 18,
                                                                    "width": 17,
                                                                    "expression": {
                                                                        "kind": "IdentifierName",
                                                                        "fullStart": 1456,
                                                                        "fullEnd": 1466,
                                                                        "start": 1456,
                                                                        "end": 1466,
                                                                        "fullWidth": 10,
                                                                        "width": 10,
                                                                        "text": "__expected",
                                                                        "value": "__expected",
                                                                        "valueText": "__expected"
                                                                    },
                                                                    "openBracketToken": {
                                                                        "kind": "OpenBracketToken",
                                                                        "fullStart": 1466,
                                                                        "fullEnd": 1467,
                                                                        "start": 1466,
                                                                        "end": 1467,
                                                                        "fullWidth": 1,
                                                                        "width": 1,
                                                                        "text": "[",
                                                                        "value": "[",
                                                                        "valueText": "["
                                                                    },
                                                                    "argumentExpression": {
                                                                        "kind": "IdentifierName",
                                                                        "fullStart": 1467,
                                                                        "fullEnd": 1472,
                                                                        "start": 1467,
                                                                        "end": 1472,
                                                                        "fullWidth": 5,
                                                                        "width": 5,
                                                                        "text": "index",
                                                                        "value": "index",
                                                                        "valueText": "index"
                                                                    },
                                                                    "closeBracketToken": {
                                                                        "kind": "CloseBracketToken",
                                                                        "fullStart": 1472,
                                                                        "fullEnd": 1474,
                                                                        "start": 1472,
                                                                        "end": 1473,
                                                                        "fullWidth": 2,
                                                                        "width": 1,
                                                                        "text": "]",
                                                                        "value": "]",
                                                                        "valueText": "]",
                                                                        "hasTrailingTrivia": true,
                                                                        "trailingTrivia": [
                                                                            {
                                                                                "kind": "WhitespaceTrivia",
                                                                                "text": " "
                                                                            }
                                                                        ]
                                                                    }
                                                                }
                                                            },
                                                            "operatorToken": {
                                                                "kind": "PlusToken",
                                                                "fullStart": 1474,
                                                                "fullEnd": 1476,
                                                                "start": 1474,
                                                                "end": 1475,
                                                                "fullWidth": 2,
                                                                "width": 1,
                                                                "text": "+",
                                                                "value": "+",
                                                                "valueText": "+",
                                                                "hasTrailingTrivia": true,
                                                                "trailingTrivia": [
                                                                    {
                                                                        "kind": "WhitespaceTrivia",
                                                                        "text": " "
                                                                    }
                                                                ]
                                                            },
                                                            "right": {
                                                                "kind": "StringLiteral",
                                                                "fullStart": 1476,
                                                                "fullEnd": 1489,
                                                                "start": 1476,
                                                                "end": 1488,
                                                                "fullWidth": 13,
                                                                "width": 12,
                                                                "text": "'. Actual: '",
                                                                "value": ". Actual: ",
                                                                "valueText": ". Actual: ",
                                                                "hasTrailingTrivia": true,
                                                                "trailingTrivia": [
                                                                    {
                                                                        "kind": "WhitespaceTrivia",
                                                                        "text": " "
                                                                    }
                                                                ]
                                                            }
                                                        },
                                                        "operatorToken": {
                                                            "kind": "PlusToken",
                                                            "fullStart": 1489,
                                                            "fullEnd": 1491,
                                                            "start": 1489,
                                                            "end": 1490,
                                                            "fullWidth": 2,
                                                            "width": 1,
                                                            "text": "+",
                                                            "value": "+",
                                                            "valueText": "+",
                                                            "hasTrailingTrivia": true,
                                                            "trailingTrivia": [
                                                                {
                                                                    "kind": "WhitespaceTrivia",
                                                                    "text": " "
                                                                }
                                                            ]
                                                        },
                                                        "right": {
                                                            "kind": "ElementAccessExpression",
                                                            "fullStart": 1491,
                                                            "fullEnd": 1508,
                                                            "start": 1491,
                                                            "end": 1508,
                                                            "fullWidth": 17,
                                                            "width": 17,
                                                            "expression": {
                                                                "kind": "IdentifierName",
                                                                "fullStart": 1491,
                                                                "fullEnd": 1501,
                                                                "start": 1491,
                                                                "end": 1501,
                                                                "fullWidth": 10,
                                                                "width": 10,
                                                                "text": "__executed",
                                                                "value": "__executed",
                                                                "valueText": "__executed"
                                                            },
                                                            "openBracketToken": {
                                                                "kind": "OpenBracketToken",
                                                                "fullStart": 1501,
                                                                "fullEnd": 1502,
                                                                "start": 1501,
                                                                "end": 1502,
                                                                "fullWidth": 1,
                                                                "width": 1,
                                                                "text": "[",
                                                                "value": "[",
                                                                "valueText": "["
                                                            },
                                                            "argumentExpression": {
                                                                "kind": "IdentifierName",
                                                                "fullStart": 1502,
                                                                "fullEnd": 1507,
                                                                "start": 1502,
                                                                "end": 1507,
                                                                "fullWidth": 5,
                                                                "width": 5,
                                                                "text": "index",
                                                                "value": "index",
                                                                "valueText": "index"
                                                            },
                                                            "closeBracketToken": {
                                                                "kind": "CloseBracketToken",
                                                                "fullStart": 1507,
                                                                "fullEnd": 1508,
                                                                "start": 1507,
                                                                "end": 1508,
                                                                "fullWidth": 1,
                                                                "width": 1,
                                                                "text": "]",
                                                                "value": "]",
                                                                "valueText": "]"
                                                            }
                                                        }
                                                    }
                                                ],
                                                "closeParenToken": {
                                                    "kind": "CloseParenToken",
                                                    "fullStart": 1508,
                                                    "fullEnd": 1509,
                                                    "start": 1508,
                                                    "end": 1509,
                                                    "fullWidth": 1,
                                                    "width": 1,
                                                    "text": ")",
                                                    "value": ")",
                                                    "valueText": ")"
                                                }
                                            }
                                        },
                                        "semicolonToken": {
                                            "kind": "SemicolonToken",
                                            "fullStart": 1509,
                                            "fullEnd": 1511,
                                            "start": 1509,
                                            "end": 1510,
                                            "fullWidth": 2,
                                            "width": 1,
                                            "text": ";",
                                            "value": ";",
                                            "valueText": ";",
                                            "hasTrailingTrivia": true,
                                            "hasTrailingNewLine": true,
                                            "trailingTrivia": [
                                                {
                                                    "kind": "NewLineTrivia",
                                                    "text": "\n"
                                                }
                                            ]
                                        }
                                    }
                                ],
                                "closeBraceToken": {
                                    "kind": "CloseBraceToken",
                                    "fullStart": 1511,
                                    "fullEnd": 1514,
                                    "start": 1512,
                                    "end": 1513,
                                    "fullWidth": 3,
                                    "width": 1,
                                    "text": "}",
                                    "value": "}",
                                    "valueText": "}",
                                    "hasLeadingTrivia": true,
                                    "hasTrailingTrivia": true,
                                    "hasTrailingNewLine": true,
                                    "leadingTrivia": [
                                        {
                                            "kind": "WhitespaceTrivia",
                                            "text": "\t"
                                        }
                                    ],
                                    "trailingTrivia": [
                                        {
                                            "kind": "NewLineTrivia",
                                            "text": "\n"
                                        }
                                    ]
                                }
                            }
                        }
                    ],
                    "closeBraceToken": {
                        "kind": "CloseBraceToken",
                        "fullStart": 1514,
                        "fullEnd": 1516,
                        "start": 1514,
                        "end": 1515,
                        "fullWidth": 2,
                        "width": 1,
                        "text": "}",
                        "value": "}",
                        "valueText": "}",
                        "hasTrailingTrivia": true,
                        "hasTrailingNewLine": true,
                        "trailingTrivia": [
                            {
                                "kind": "NewLineTrivia",
                                "text": "\n"
                            }
                        ]
                    }
                }
            }
        ],
        "endOfFileToken": {
            "kind": "EndOfFileToken",
            "fullStart": 1516,
            "fullEnd": 1518,
            "start": 1518,
            "end": 1518,
            "fullWidth": 2,
            "width": 0,
            "text": "",
            "hasLeadingTrivia": true,
            "hasLeadingNewLine": true,
            "leadingTrivia": [
                {
                    "kind": "NewLineTrivia",
                    "text": "\n"
                },
                {
                    "kind": "NewLineTrivia",
                    "text": "\n"
                }
            ]
        }
    },
    "lineMap": {
        "lineStarts": [
            0,
            61,
            132,
            133,
            137,
            281,
            284,
            342,
            430,
            434,
            435,
            495,
            496,
            516,
            538,
            592,
            593,
            603,
            650,
            807,
            809,
            810,
            820,
            865,
            1019,
            1021,
            1022,
            1032,
            1077,
            1231,
            1233,
            1234,
            1244,
            1297,
            1345,
            1511,
            1514,
            1516,
            1517,
            1518
        ],
        "length": 1518
    }
}<|MERGE_RESOLUTION|>--- conflicted
+++ resolved
@@ -2378,12 +2378,8 @@
                             "start": 1252,
                             "end": 1259,
                             "fullWidth": 7,
-<<<<<<< HEAD
                             "width": 7,
-                            "identifier": {
-=======
                             "propertyName": {
->>>>>>> 85e84683
                                 "kind": "IdentifierName",
                                 "fullStart": 1252,
                                 "fullEnd": 1257,
