{
    "isDeclaration": false,
    "languageVersion": "EcmaScript5",
    "parseOptions": {
        "allowAutomaticSemicolonInsertion": true
    },
    "sourceUnit": {
        "kind": "SourceUnit",
        "fullStart": 0,
        "fullEnd": 1514,
        "start": 434,
        "end": 1514,
        "fullWidth": 1514,
        "width": 1080,
        "isIncrementallyUnusable": true,
        "moduleElements": [
            {
                "kind": "ExpressionStatement",
                "fullStart": 0,
                "fullEnd": 494,
                "start": 434,
                "end": 493,
                "fullWidth": 494,
                "width": 59,
                "isIncrementallyUnusable": true,
                "expression": {
                    "kind": "AssignmentExpression",
                    "fullStart": 0,
                    "fullEnd": 492,
                    "start": 434,
                    "end": 492,
                    "fullWidth": 492,
                    "width": 58,
                    "isIncrementallyUnusable": true,
                    "left": {
                        "kind": "IdentifierName",
                        "fullStart": 0,
                        "fullEnd": 445,
                        "start": 434,
                        "end": 444,
                        "fullWidth": 445,
                        "width": 10,
                        "text": "__executed",
                        "value": "__executed",
                        "valueText": "__executed",
                        "hasLeadingTrivia": true,
                        "hasLeadingComment": true,
                        "hasLeadingNewLine": true,
                        "hasTrailingTrivia": true,
                        "leadingTrivia": [
                            {
                                "kind": "SingleLineCommentTrivia",
                                "text": "// Copyright 2009 the Sputnik authors.  All rights reserved."
                            },
                            {
                                "kind": "NewLineTrivia",
                                "text": "\n"
                            },
                            {
                                "kind": "SingleLineCommentTrivia",
                                "text": "// This code is governed by the BSD license found in the LICENSE file."
                            },
                            {
                                "kind": "NewLineTrivia",
                                "text": "\n"
                            },
                            {
                                "kind": "NewLineTrivia",
                                "text": "\n"
                            },
                            {
                                "kind": "MultiLineCommentTrivia",
                                "text": "/**\n * The production Assertion :: ^ evaluates by returning an internal AssertionTester closure that takes a State argument x and performs the ...\n *\n * @path ch15/15.10/15.10.2/15.10.2.6/S15.10.2.6_A2_T3.js\n * @description Execute /^p[a-z]/.exec(\"pairs\\nmakes\\tdouble\\npesos\") and check results\n */"
                            },
                            {
                                "kind": "NewLineTrivia",
                                "text": "\n"
                            },
                            {
                                "kind": "NewLineTrivia",
                                "text": "\n"
                            }
                        ],
                        "trailingTrivia": [
                            {
                                "kind": "WhitespaceTrivia",
                                "text": " "
                            }
                        ]
                    },
                    "operatorToken": {
                        "kind": "EqualsToken",
                        "fullStart": 445,
                        "fullEnd": 447,
                        "start": 445,
                        "end": 446,
                        "fullWidth": 2,
                        "width": 1,
                        "text": "=",
                        "value": "=",
                        "valueText": "=",
                        "hasTrailingTrivia": true,
                        "trailingTrivia": [
                            {
                                "kind": "WhitespaceTrivia",
                                "text": " "
                            }
                        ]
                    },
                    "right": {
                        "kind": "InvocationExpression",
                        "fullStart": 447,
                        "fullEnd": 492,
                        "start": 447,
                        "end": 492,
                        "fullWidth": 45,
                        "width": 45,
                        "isIncrementallyUnusable": true,
                        "expression": {
                            "kind": "MemberAccessExpression",
                            "fullStart": 447,
                            "fullEnd": 461,
                            "start": 447,
                            "end": 461,
                            "fullWidth": 14,
                            "width": 14,
                            "isIncrementallyUnusable": true,
                            "expression": {
                                "kind": "RegularExpressionLiteral",
                                "fullStart": 447,
                                "fullEnd": 456,
                                "start": 447,
                                "end": 456,
                                "fullWidth": 9,
                                "width": 9,
                                "text": "/^p[a-z]/",
                                "value": {},
                                "valueText": "/^p[a-z]/"
                            },
                            "dotToken": {
                                "kind": "DotToken",
                                "fullStart": 456,
                                "fullEnd": 457,
                                "start": 456,
                                "end": 457,
                                "fullWidth": 1,
                                "width": 1,
                                "text": ".",
                                "value": ".",
                                "valueText": "."
                            },
                            "name": {
                                "kind": "IdentifierName",
                                "fullStart": 457,
                                "fullEnd": 461,
                                "start": 457,
                                "end": 461,
                                "fullWidth": 4,
                                "width": 4,
                                "text": "exec",
                                "value": "exec",
                                "valueText": "exec"
                            }
                        },
                        "argumentList": {
                            "kind": "ArgumentList",
                            "fullStart": 461,
                            "fullEnd": 492,
                            "start": 461,
                            "end": 492,
                            "fullWidth": 31,
                            "width": 31,
                            "openParenToken": {
                                "kind": "OpenParenToken",
                                "fullStart": 461,
                                "fullEnd": 462,
                                "start": 461,
                                "end": 462,
                                "fullWidth": 1,
                                "width": 1,
                                "text": "(",
                                "value": "(",
                                "valueText": "("
                            },
                            "arguments": [
                                {
                                    "kind": "StringLiteral",
                                    "fullStart": 462,
                                    "fullEnd": 491,
                                    "start": 462,
                                    "end": 491,
                                    "fullWidth": 29,
                                    "width": 29,
                                    "text": "\"pairs\\nmakes\\tdouble\\npesos\"",
                                    "value": "pairs\nmakes\tdouble\npesos",
                                    "valueText": "pairs\nmakes\tdouble\npesos"
                                }
                            ],
                            "closeParenToken": {
                                "kind": "CloseParenToken",
                                "fullStart": 491,
                                "fullEnd": 492,
                                "start": 491,
                                "end": 492,
                                "fullWidth": 1,
                                "width": 1,
                                "text": ")",
                                "value": ")",
                                "valueText": ")"
                            }
                        }
                    }
                },
                "semicolonToken": {
                    "kind": "SemicolonToken",
                    "fullStart": 492,
                    "fullEnd": 494,
                    "start": 492,
                    "end": 493,
                    "fullWidth": 2,
                    "width": 1,
                    "text": ";",
                    "value": ";",
                    "valueText": ";",
                    "hasTrailingTrivia": true,
                    "hasTrailingNewLine": true,
                    "trailingTrivia": [
                        {
                            "kind": "NewLineTrivia",
                            "text": "\n"
                        }
                    ]
                }
            },
            {
                "kind": "ExpressionStatement",
                "fullStart": 494,
                "fullEnd": 516,
                "start": 495,
                "end": 515,
                "fullWidth": 22,
                "width": 20,
                "expression": {
                    "kind": "AssignmentExpression",
                    "fullStart": 494,
                    "fullEnd": 514,
                    "start": 495,
                    "end": 514,
                    "fullWidth": 20,
                    "width": 19,
                    "left": {
                        "kind": "IdentifierName",
                        "fullStart": 494,
                        "fullEnd": 506,
                        "start": 495,
                        "end": 505,
                        "fullWidth": 12,
                        "width": 10,
                        "text": "__expected",
                        "value": "__expected",
                        "valueText": "__expected",
                        "hasLeadingTrivia": true,
                        "hasLeadingNewLine": true,
                        "hasTrailingTrivia": true,
                        "leadingTrivia": [
                            {
                                "kind": "NewLineTrivia",
                                "text": "\n"
                            }
                        ],
                        "trailingTrivia": [
                            {
                                "kind": "WhitespaceTrivia",
                                "text": " "
                            }
                        ]
                    },
                    "operatorToken": {
                        "kind": "EqualsToken",
                        "fullStart": 506,
                        "fullEnd": 508,
                        "start": 506,
                        "end": 507,
                        "fullWidth": 2,
                        "width": 1,
                        "text": "=",
                        "value": "=",
                        "valueText": "=",
                        "hasTrailingTrivia": true,
                        "trailingTrivia": [
                            {
                                "kind": "WhitespaceTrivia",
                                "text": " "
                            }
                        ]
                    },
                    "right": {
                        "kind": "ArrayLiteralExpression",
                        "fullStart": 508,
                        "fullEnd": 514,
                        "start": 508,
                        "end": 514,
                        "fullWidth": 6,
                        "width": 6,
                        "openBracketToken": {
                            "kind": "OpenBracketToken",
                            "fullStart": 508,
                            "fullEnd": 509,
                            "start": 508,
                            "end": 509,
                            "fullWidth": 1,
                            "width": 1,
                            "text": "[",
                            "value": "[",
                            "valueText": "["
                        },
                        "expressions": [
                            {
                                "kind": "StringLiteral",
                                "fullStart": 509,
                                "fullEnd": 513,
                                "start": 509,
                                "end": 513,
                                "fullWidth": 4,
                                "width": 4,
                                "text": "\"pa\"",
                                "value": "pa",
                                "valueText": "pa"
                            }
                        ],
                        "closeBracketToken": {
                            "kind": "CloseBracketToken",
                            "fullStart": 513,
                            "fullEnd": 514,
                            "start": 513,
                            "end": 514,
                            "fullWidth": 1,
                            "width": 1,
                            "text": "]",
                            "value": "]",
                            "valueText": "]"
                        }
                    }
                },
                "semicolonToken": {
                    "kind": "SemicolonToken",
                    "fullStart": 514,
                    "fullEnd": 516,
                    "start": 514,
                    "end": 515,
                    "fullWidth": 2,
                    "width": 1,
                    "text": ";",
                    "value": ";",
                    "valueText": ";",
                    "hasTrailingTrivia": true,
                    "hasTrailingNewLine": true,
                    "trailingTrivia": [
                        {
                            "kind": "NewLineTrivia",
                            "text": "\n"
                        }
                    ]
                }
            },
            {
                "kind": "ExpressionStatement",
                "fullStart": 516,
                "fullEnd": 538,
                "start": 516,
                "end": 537,
                "fullWidth": 22,
                "width": 21,
                "expression": {
                    "kind": "AssignmentExpression",
                    "fullStart": 516,
                    "fullEnd": 536,
                    "start": 516,
                    "end": 536,
                    "fullWidth": 20,
                    "width": 20,
                    "left": {
                        "kind": "MemberAccessExpression",
                        "fullStart": 516,
                        "fullEnd": 533,
                        "start": 516,
                        "end": 532,
                        "fullWidth": 17,
                        "width": 16,
                        "expression": {
                            "kind": "IdentifierName",
                            "fullStart": 516,
                            "fullEnd": 526,
                            "start": 516,
                            "end": 526,
                            "fullWidth": 10,
                            "width": 10,
                            "text": "__expected",
                            "value": "__expected",
                            "valueText": "__expected"
                        },
                        "dotToken": {
                            "kind": "DotToken",
                            "fullStart": 526,
                            "fullEnd": 527,
                            "start": 526,
                            "end": 527,
                            "fullWidth": 1,
                            "width": 1,
                            "text": ".",
                            "value": ".",
                            "valueText": "."
                        },
                        "name": {
                            "kind": "IdentifierName",
                            "fullStart": 527,
                            "fullEnd": 533,
                            "start": 527,
                            "end": 532,
                            "fullWidth": 6,
                            "width": 5,
                            "text": "index",
                            "value": "index",
                            "valueText": "index",
                            "hasTrailingTrivia": true,
                            "trailingTrivia": [
                                {
                                    "kind": "WhitespaceTrivia",
                                    "text": " "
                                }
                            ]
                        }
                    },
                    "operatorToken": {
                        "kind": "EqualsToken",
                        "fullStart": 533,
                        "fullEnd": 535,
                        "start": 533,
                        "end": 534,
                        "fullWidth": 2,
                        "width": 1,
                        "text": "=",
                        "value": "=",
                        "valueText": "=",
                        "hasTrailingTrivia": true,
                        "trailingTrivia": [
                            {
                                "kind": "WhitespaceTrivia",
                                "text": " "
                            }
                        ]
                    },
                    "right": {
                        "kind": "NumericLiteral",
                        "fullStart": 535,
                        "fullEnd": 536,
                        "start": 535,
                        "end": 536,
                        "fullWidth": 1,
                        "width": 1,
                        "text": "0",
                        "value": 0,
                        "valueText": "0"
                    }
                },
                "semicolonToken": {
                    "kind": "SemicolonToken",
                    "fullStart": 536,
                    "fullEnd": 538,
                    "start": 536,
                    "end": 537,
                    "fullWidth": 2,
                    "width": 1,
                    "text": ";",
                    "value": ";",
                    "valueText": ";",
                    "hasTrailingTrivia": true,
                    "hasTrailingNewLine": true,
                    "trailingTrivia": [
                        {
                            "kind": "NewLineTrivia",
                            "text": "\n"
                        }
                    ]
                }
            },
            {
                "kind": "ExpressionStatement",
                "fullStart": 538,
                "fullEnd": 588,
                "start": 538,
                "end": 587,
                "fullWidth": 50,
                "width": 49,
                "expression": {
                    "kind": "AssignmentExpression",
                    "fullStart": 538,
                    "fullEnd": 586,
                    "start": 538,
                    "end": 586,
                    "fullWidth": 48,
                    "width": 48,
                    "left": {
                        "kind": "MemberAccessExpression",
                        "fullStart": 538,
                        "fullEnd": 555,
                        "start": 538,
                        "end": 554,
                        "fullWidth": 17,
                        "width": 16,
                        "expression": {
                            "kind": "IdentifierName",
                            "fullStart": 538,
                            "fullEnd": 548,
                            "start": 538,
                            "end": 548,
                            "fullWidth": 10,
                            "width": 10,
                            "text": "__expected",
                            "value": "__expected",
                            "valueText": "__expected"
                        },
                        "dotToken": {
                            "kind": "DotToken",
                            "fullStart": 548,
                            "fullEnd": 549,
                            "start": 548,
                            "end": 549,
                            "fullWidth": 1,
                            "width": 1,
                            "text": ".",
                            "value": ".",
                            "valueText": "."
                        },
                        "name": {
                            "kind": "IdentifierName",
                            "fullStart": 549,
                            "fullEnd": 555,
                            "start": 549,
                            "end": 554,
                            "fullWidth": 6,
                            "width": 5,
                            "text": "input",
                            "value": "input",
                            "valueText": "input",
                            "hasTrailingTrivia": true,
                            "trailingTrivia": [
                                {
                                    "kind": "WhitespaceTrivia",
                                    "text": " "
                                }
                            ]
                        }
                    },
                    "operatorToken": {
                        "kind": "EqualsToken",
                        "fullStart": 555,
                        "fullEnd": 557,
                        "start": 555,
                        "end": 556,
                        "fullWidth": 2,
                        "width": 1,
                        "text": "=",
                        "value": "=",
                        "valueText": "=",
                        "hasTrailingTrivia": true,
                        "trailingTrivia": [
                            {
                                "kind": "WhitespaceTrivia",
                                "text": " "
                            }
                        ]
                    },
                    "right": {
                        "kind": "StringLiteral",
                        "fullStart": 557,
                        "fullEnd": 586,
                        "start": 557,
                        "end": 586,
                        "fullWidth": 29,
                        "width": 29,
                        "text": "\"pairs\\nmakes\\tdouble\\npesos\"",
                        "value": "pairs\nmakes\tdouble\npesos",
                        "valueText": "pairs\nmakes\tdouble\npesos"
                    }
                },
                "semicolonToken": {
                    "kind": "SemicolonToken",
                    "fullStart": 586,
                    "fullEnd": 588,
                    "start": 586,
                    "end": 587,
                    "fullWidth": 2,
                    "width": 1,
                    "text": ";",
                    "value": ";",
                    "valueText": ";",
                    "hasTrailingTrivia": true,
                    "hasTrailingNewLine": true,
                    "trailingTrivia": [
                        {
                            "kind": "NewLineTrivia",
                            "text": "\n"
                        }
                    ]
                }
            },
            {
                "kind": "IfStatement",
                "fullStart": 588,
                "fullEnd": 805,
                "start": 599,
                "end": 804,
                "fullWidth": 217,
                "width": 205,
                "ifKeyword": {
                    "kind": "IfKeyword",
                    "fullStart": 588,
                    "fullEnd": 602,
                    "start": 599,
                    "end": 601,
                    "fullWidth": 14,
                    "width": 2,
                    "text": "if",
                    "value": "if",
                    "valueText": "if",
                    "hasLeadingTrivia": true,
                    "hasLeadingComment": true,
                    "hasLeadingNewLine": true,
                    "hasTrailingTrivia": true,
                    "leadingTrivia": [
                        {
                            "kind": "NewLineTrivia",
                            "text": "\n"
                        },
                        {
                            "kind": "SingleLineCommentTrivia",
                            "text": "//CHECK#1"
                        },
                        {
                            "kind": "NewLineTrivia",
                            "text": "\n"
                        }
                    ],
                    "trailingTrivia": [
                        {
                            "kind": "WhitespaceTrivia",
                            "text": " "
                        }
                    ]
                },
                "openParenToken": {
                    "kind": "OpenParenToken",
                    "fullStart": 602,
                    "fullEnd": 603,
                    "start": 602,
                    "end": 603,
                    "fullWidth": 1,
                    "width": 1,
                    "text": "(",
                    "value": "(",
                    "valueText": "("
                },
                "condition": {
                    "kind": "NotEqualsExpression",
                    "fullStart": 603,
                    "fullEnd": 642,
                    "start": 603,
                    "end": 642,
                    "fullWidth": 39,
                    "width": 39,
                    "left": {
                        "kind": "MemberAccessExpression",
                        "fullStart": 603,
                        "fullEnd": 621,
                        "start": 603,
                        "end": 620,
                        "fullWidth": 18,
                        "width": 17,
                        "expression": {
                            "kind": "IdentifierName",
                            "fullStart": 603,
                            "fullEnd": 613,
                            "start": 603,
                            "end": 613,
                            "fullWidth": 10,
                            "width": 10,
                            "text": "__executed",
                            "value": "__executed",
                            "valueText": "__executed"
                        },
                        "dotToken": {
                            "kind": "DotToken",
                            "fullStart": 613,
                            "fullEnd": 614,
                            "start": 613,
                            "end": 614,
                            "fullWidth": 1,
                            "width": 1,
                            "text": ".",
                            "value": ".",
                            "valueText": "."
                        },
                        "name": {
                            "kind": "IdentifierName",
                            "fullStart": 614,
                            "fullEnd": 621,
                            "start": 614,
                            "end": 620,
                            "fullWidth": 7,
                            "width": 6,
                            "text": "length",
                            "value": "length",
                            "valueText": "length",
                            "hasTrailingTrivia": true,
                            "trailingTrivia": [
                                {
                                    "kind": "WhitespaceTrivia",
                                    "text": " "
                                }
                            ]
                        }
                    },
                    "operatorToken": {
                        "kind": "ExclamationEqualsEqualsToken",
                        "fullStart": 621,
                        "fullEnd": 625,
                        "start": 621,
                        "end": 624,
                        "fullWidth": 4,
                        "width": 3,
                        "text": "!==",
                        "value": "!==",
                        "valueText": "!==",
                        "hasTrailingTrivia": true,
                        "trailingTrivia": [
                            {
                                "kind": "WhitespaceTrivia",
                                "text": " "
                            }
                        ]
                    },
                    "right": {
                        "kind": "MemberAccessExpression",
                        "fullStart": 625,
                        "fullEnd": 642,
                        "start": 625,
                        "end": 642,
                        "fullWidth": 17,
                        "width": 17,
                        "expression": {
                            "kind": "IdentifierName",
                            "fullStart": 625,
                            "fullEnd": 635,
                            "start": 625,
                            "end": 635,
                            "fullWidth": 10,
                            "width": 10,
                            "text": "__expected",
                            "value": "__expected",
                            "valueText": "__expected"
                        },
                        "dotToken": {
                            "kind": "DotToken",
                            "fullStart": 635,
                            "fullEnd": 636,
                            "start": 635,
                            "end": 636,
                            "fullWidth": 1,
                            "width": 1,
                            "text": ".",
                            "value": ".",
                            "valueText": "."
                        },
                        "name": {
                            "kind": "IdentifierName",
                            "fullStart": 636,
                            "fullEnd": 642,
                            "start": 636,
                            "end": 642,
                            "fullWidth": 6,
                            "width": 6,
                            "text": "length",
                            "value": "length",
                            "valueText": "length"
                        }
                    }
                },
                "closeParenToken": {
                    "kind": "CloseParenToken",
                    "fullStart": 642,
                    "fullEnd": 644,
                    "start": 642,
                    "end": 643,
                    "fullWidth": 2,
                    "width": 1,
                    "text": ")",
                    "value": ")",
                    "valueText": ")",
                    "hasTrailingTrivia": true,
                    "trailingTrivia": [
                        {
                            "kind": "WhitespaceTrivia",
                            "text": " "
                        }
                    ]
                },
                "statement": {
                    "kind": "Block",
                    "fullStart": 644,
                    "fullEnd": 805,
                    "start": 644,
                    "end": 804,
                    "fullWidth": 161,
                    "width": 160,
                    "openBraceToken": {
                        "kind": "OpenBraceToken",
                        "fullStart": 644,
                        "fullEnd": 646,
                        "start": 644,
                        "end": 645,
                        "fullWidth": 2,
                        "width": 1,
                        "text": "{",
                        "value": "{",
                        "valueText": "{",
                        "hasTrailingTrivia": true,
                        "hasTrailingNewLine": true,
                        "trailingTrivia": [
                            {
                                "kind": "NewLineTrivia",
                                "text": "\n"
                            }
                        ]
                    },
                    "statements": [
                        {
                            "kind": "ExpressionStatement",
                            "fullStart": 646,
                            "fullEnd": 803,
                            "start": 647,
                            "end": 802,
                            "fullWidth": 157,
                            "width": 155,
                            "expression": {
                                "kind": "InvocationExpression",
                                "fullStart": 646,
                                "fullEnd": 801,
                                "start": 647,
                                "end": 801,
                                "fullWidth": 155,
                                "width": 154,
                                "expression": {
                                    "kind": "IdentifierName",
                                    "fullStart": 646,
                                    "fullEnd": 653,
                                    "start": 647,
                                    "end": 653,
                                    "fullWidth": 7,
                                    "width": 6,
                                    "text": "$ERROR",
                                    "value": "$ERROR",
                                    "valueText": "$ERROR",
                                    "hasLeadingTrivia": true,
                                    "leadingTrivia": [
                                        {
                                            "kind": "WhitespaceTrivia",
                                            "text": "\t"
                                        }
                                    ]
                                },
                                "argumentList": {
                                    "kind": "ArgumentList",
                                    "fullStart": 653,
                                    "fullEnd": 801,
                                    "start": 653,
                                    "end": 801,
                                    "fullWidth": 148,
                                    "width": 148,
                                    "openParenToken": {
                                        "kind": "OpenParenToken",
                                        "fullStart": 653,
                                        "fullEnd": 654,
                                        "start": 653,
                                        "end": 654,
                                        "fullWidth": 1,
                                        "width": 1,
                                        "text": "(",
                                        "value": "(",
                                        "valueText": "("
                                    },
                                    "arguments": [
                                        {
                                            "kind": "AddExpression",
                                            "fullStart": 654,
                                            "fullEnd": 800,
                                            "start": 654,
                                            "end": 800,
                                            "fullWidth": 146,
                                            "width": 146,
                                            "left": {
                                                "kind": "AddExpression",
                                                "fullStart": 654,
                                                "fullEnd": 781,
                                                "start": 654,
                                                "end": 780,
                                                "fullWidth": 127,
                                                "width": 126,
                                                "left": {
                                                    "kind": "AddExpression",
                                                    "fullStart": 654,
                                                    "fullEnd": 766,
                                                    "start": 654,
                                                    "end": 765,
                                                    "fullWidth": 112,
                                                    "width": 111,
                                                    "left": {
                                                        "kind": "StringLiteral",
                                                        "fullStart": 654,
                                                        "fullEnd": 746,
                                                        "start": 654,
                                                        "end": 745,
                                                        "fullWidth": 92,
                                                        "width": 91,
                                                        "text": "'#1: __executed = /^p[a-z]/.exec(\"pairs\\\\nmakes\\\\tdouble\\\\npesos\"); __executed.length === '",
                                                        "value": "#1: __executed = /^p[a-z]/.exec(\"pairs\\nmakes\\tdouble\\npesos\"); __executed.length === ",
                                                        "valueText": "#1: __executed = /^p[a-z]/.exec(\"pairs\\nmakes\\tdouble\\npesos\"); __executed.length === ",
                                                        "hasTrailingTrivia": true,
                                                        "trailingTrivia": [
                                                            {
                                                                "kind": "WhitespaceTrivia",
                                                                "text": " "
                                                            }
                                                        ]
                                                    },
                                                    "operatorToken": {
                                                        "kind": "PlusToken",
                                                        "fullStart": 746,
                                                        "fullEnd": 748,
                                                        "start": 746,
                                                        "end": 747,
                                                        "fullWidth": 2,
                                                        "width": 1,
                                                        "text": "+",
                                                        "value": "+",
                                                        "valueText": "+",
                                                        "hasTrailingTrivia": true,
                                                        "trailingTrivia": [
                                                            {
                                                                "kind": "WhitespaceTrivia",
                                                                "text": " "
                                                            }
                                                        ]
                                                    },
                                                    "right": {
                                                        "kind": "MemberAccessExpression",
                                                        "fullStart": 748,
                                                        "fullEnd": 766,
                                                        "start": 748,
                                                        "end": 765,
                                                        "fullWidth": 18,
                                                        "width": 17,
                                                        "expression": {
                                                            "kind": "IdentifierName",
                                                            "fullStart": 748,
                                                            "fullEnd": 758,
                                                            "start": 748,
                                                            "end": 758,
                                                            "fullWidth": 10,
                                                            "width": 10,
                                                            "text": "__expected",
                                                            "value": "__expected",
                                                            "valueText": "__expected"
                                                        },
                                                        "dotToken": {
                                                            "kind": "DotToken",
                                                            "fullStart": 758,
                                                            "fullEnd": 759,
                                                            "start": 758,
                                                            "end": 759,
                                                            "fullWidth": 1,
                                                            "width": 1,
                                                            "text": ".",
                                                            "value": ".",
                                                            "valueText": "."
                                                        },
                                                        "name": {
                                                            "kind": "IdentifierName",
                                                            "fullStart": 759,
                                                            "fullEnd": 766,
                                                            "start": 759,
                                                            "end": 765,
                                                            "fullWidth": 7,
                                                            "width": 6,
                                                            "text": "length",
                                                            "value": "length",
                                                            "valueText": "length",
                                                            "hasTrailingTrivia": true,
                                                            "trailingTrivia": [
                                                                {
                                                                    "kind": "WhitespaceTrivia",
                                                                    "text": " "
                                                                }
                                                            ]
                                                        }
                                                    }
                                                },
                                                "operatorToken": {
                                                    "kind": "PlusToken",
                                                    "fullStart": 766,
                                                    "fullEnd": 768,
                                                    "start": 766,
                                                    "end": 767,
                                                    "fullWidth": 2,
                                                    "width": 1,
                                                    "text": "+",
                                                    "value": "+",
                                                    "valueText": "+",
                                                    "hasTrailingTrivia": true,
                                                    "trailingTrivia": [
                                                        {
                                                            "kind": "WhitespaceTrivia",
                                                            "text": " "
                                                        }
                                                    ]
                                                },
                                                "right": {
                                                    "kind": "StringLiteral",
                                                    "fullStart": 768,
                                                    "fullEnd": 781,
                                                    "start": 768,
                                                    "end": 780,
                                                    "fullWidth": 13,
                                                    "width": 12,
                                                    "text": "'. Actual: '",
                                                    "value": ". Actual: ",
                                                    "valueText": ". Actual: ",
                                                    "hasTrailingTrivia": true,
                                                    "trailingTrivia": [
                                                        {
                                                            "kind": "WhitespaceTrivia",
                                                            "text": " "
                                                        }
                                                    ]
                                                }
                                            },
                                            "operatorToken": {
                                                "kind": "PlusToken",
                                                "fullStart": 781,
                                                "fullEnd": 783,
                                                "start": 781,
                                                "end": 782,
                                                "fullWidth": 2,
                                                "width": 1,
                                                "text": "+",
                                                "value": "+",
                                                "valueText": "+",
                                                "hasTrailingTrivia": true,
                                                "trailingTrivia": [
                                                    {
                                                        "kind": "WhitespaceTrivia",
                                                        "text": " "
                                                    }
                                                ]
                                            },
                                            "right": {
                                                "kind": "MemberAccessExpression",
                                                "fullStart": 783,
                                                "fullEnd": 800,
                                                "start": 783,
                                                "end": 800,
                                                "fullWidth": 17,
                                                "width": 17,
                                                "expression": {
                                                    "kind": "IdentifierName",
                                                    "fullStart": 783,
                                                    "fullEnd": 793,
                                                    "start": 783,
                                                    "end": 793,
                                                    "fullWidth": 10,
                                                    "width": 10,
                                                    "text": "__executed",
                                                    "value": "__executed",
                                                    "valueText": "__executed"
                                                },
                                                "dotToken": {
                                                    "kind": "DotToken",
                                                    "fullStart": 793,
                                                    "fullEnd": 794,
                                                    "start": 793,
                                                    "end": 794,
                                                    "fullWidth": 1,
                                                    "width": 1,
                                                    "text": ".",
                                                    "value": ".",
                                                    "valueText": "."
                                                },
                                                "name": {
                                                    "kind": "IdentifierName",
                                                    "fullStart": 794,
                                                    "fullEnd": 800,
                                                    "start": 794,
                                                    "end": 800,
                                                    "fullWidth": 6,
                                                    "width": 6,
                                                    "text": "length",
                                                    "value": "length",
                                                    "valueText": "length"
                                                }
                                            }
                                        }
                                    ],
                                    "closeParenToken": {
                                        "kind": "CloseParenToken",
                                        "fullStart": 800,
                                        "fullEnd": 801,
                                        "start": 800,
                                        "end": 801,
                                        "fullWidth": 1,
                                        "width": 1,
                                        "text": ")",
                                        "value": ")",
                                        "valueText": ")"
                                    }
                                }
                            },
                            "semicolonToken": {
                                "kind": "SemicolonToken",
                                "fullStart": 801,
                                "fullEnd": 803,
                                "start": 801,
                                "end": 802,
                                "fullWidth": 2,
                                "width": 1,
                                "text": ";",
                                "value": ";",
                                "valueText": ";",
                                "hasTrailingTrivia": true,
                                "hasTrailingNewLine": true,
                                "trailingTrivia": [
                                    {
                                        "kind": "NewLineTrivia",
                                        "text": "\n"
                                    }
                                ]
                            }
                        }
                    ],
                    "closeBraceToken": {
                        "kind": "CloseBraceToken",
                        "fullStart": 803,
                        "fullEnd": 805,
                        "start": 803,
                        "end": 804,
                        "fullWidth": 2,
                        "width": 1,
                        "text": "}",
                        "value": "}",
                        "valueText": "}",
                        "hasTrailingTrivia": true,
                        "hasTrailingNewLine": true,
                        "trailingTrivia": [
                            {
                                "kind": "NewLineTrivia",
                                "text": "\n"
                            }
                        ]
                    }
                }
            },
            {
                "kind": "IfStatement",
                "fullStart": 805,
                "fullEnd": 1017,
                "start": 816,
                "end": 1016,
                "fullWidth": 212,
                "width": 200,
                "ifKeyword": {
                    "kind": "IfKeyword",
                    "fullStart": 805,
                    "fullEnd": 819,
                    "start": 816,
                    "end": 818,
                    "fullWidth": 14,
                    "width": 2,
                    "text": "if",
                    "value": "if",
                    "valueText": "if",
                    "hasLeadingTrivia": true,
                    "hasLeadingComment": true,
                    "hasLeadingNewLine": true,
                    "hasTrailingTrivia": true,
                    "leadingTrivia": [
                        {
                            "kind": "NewLineTrivia",
                            "text": "\n"
                        },
                        {
                            "kind": "SingleLineCommentTrivia",
                            "text": "//CHECK#2"
                        },
                        {
                            "kind": "NewLineTrivia",
                            "text": "\n"
                        }
                    ],
                    "trailingTrivia": [
                        {
                            "kind": "WhitespaceTrivia",
                            "text": " "
                        }
                    ]
                },
                "openParenToken": {
                    "kind": "OpenParenToken",
                    "fullStart": 819,
                    "fullEnd": 820,
                    "start": 819,
                    "end": 820,
                    "fullWidth": 1,
                    "width": 1,
                    "text": "(",
                    "value": "(",
                    "valueText": "("
                },
                "condition": {
                    "kind": "NotEqualsExpression",
                    "fullStart": 820,
                    "fullEnd": 857,
                    "start": 820,
                    "end": 857,
                    "fullWidth": 37,
                    "width": 37,
                    "left": {
                        "kind": "MemberAccessExpression",
                        "fullStart": 820,
                        "fullEnd": 837,
                        "start": 820,
                        "end": 836,
                        "fullWidth": 17,
                        "width": 16,
                        "expression": {
                            "kind": "IdentifierName",
                            "fullStart": 820,
                            "fullEnd": 830,
                            "start": 820,
                            "end": 830,
                            "fullWidth": 10,
                            "width": 10,
                            "text": "__executed",
                            "value": "__executed",
                            "valueText": "__executed"
                        },
                        "dotToken": {
                            "kind": "DotToken",
                            "fullStart": 830,
                            "fullEnd": 831,
                            "start": 830,
                            "end": 831,
                            "fullWidth": 1,
                            "width": 1,
                            "text": ".",
                            "value": ".",
                            "valueText": "."
                        },
                        "name": {
                            "kind": "IdentifierName",
                            "fullStart": 831,
                            "fullEnd": 837,
                            "start": 831,
                            "end": 836,
                            "fullWidth": 6,
                            "width": 5,
                            "text": "index",
                            "value": "index",
                            "valueText": "index",
                            "hasTrailingTrivia": true,
                            "trailingTrivia": [
                                {
                                    "kind": "WhitespaceTrivia",
                                    "text": " "
                                }
                            ]
                        }
                    },
                    "operatorToken": {
                        "kind": "ExclamationEqualsEqualsToken",
                        "fullStart": 837,
                        "fullEnd": 841,
                        "start": 837,
                        "end": 840,
                        "fullWidth": 4,
                        "width": 3,
                        "text": "!==",
                        "value": "!==",
                        "valueText": "!==",
                        "hasTrailingTrivia": true,
                        "trailingTrivia": [
                            {
                                "kind": "WhitespaceTrivia",
                                "text": " "
                            }
                        ]
                    },
                    "right": {
                        "kind": "MemberAccessExpression",
                        "fullStart": 841,
                        "fullEnd": 857,
                        "start": 841,
                        "end": 857,
                        "fullWidth": 16,
                        "width": 16,
                        "expression": {
                            "kind": "IdentifierName",
                            "fullStart": 841,
                            "fullEnd": 851,
                            "start": 841,
                            "end": 851,
                            "fullWidth": 10,
                            "width": 10,
                            "text": "__expected",
                            "value": "__expected",
                            "valueText": "__expected"
                        },
                        "dotToken": {
                            "kind": "DotToken",
                            "fullStart": 851,
                            "fullEnd": 852,
                            "start": 851,
                            "end": 852,
                            "fullWidth": 1,
                            "width": 1,
                            "text": ".",
                            "value": ".",
                            "valueText": "."
                        },
                        "name": {
                            "kind": "IdentifierName",
                            "fullStart": 852,
                            "fullEnd": 857,
                            "start": 852,
                            "end": 857,
                            "fullWidth": 5,
                            "width": 5,
                            "text": "index",
                            "value": "index",
                            "valueText": "index"
                        }
                    }
                },
                "closeParenToken": {
                    "kind": "CloseParenToken",
                    "fullStart": 857,
                    "fullEnd": 859,
                    "start": 857,
                    "end": 858,
                    "fullWidth": 2,
                    "width": 1,
                    "text": ")",
                    "value": ")",
                    "valueText": ")",
                    "hasTrailingTrivia": true,
                    "trailingTrivia": [
                        {
                            "kind": "WhitespaceTrivia",
                            "text": " "
                        }
                    ]
                },
                "statement": {
                    "kind": "Block",
                    "fullStart": 859,
                    "fullEnd": 1017,
                    "start": 859,
                    "end": 1016,
                    "fullWidth": 158,
                    "width": 157,
                    "openBraceToken": {
                        "kind": "OpenBraceToken",
                        "fullStart": 859,
                        "fullEnd": 861,
                        "start": 859,
                        "end": 860,
                        "fullWidth": 2,
                        "width": 1,
                        "text": "{",
                        "value": "{",
                        "valueText": "{",
                        "hasTrailingTrivia": true,
                        "hasTrailingNewLine": true,
                        "trailingTrivia": [
                            {
                                "kind": "NewLineTrivia",
                                "text": "\n"
                            }
                        ]
                    },
                    "statements": [
                        {
                            "kind": "ExpressionStatement",
                            "fullStart": 861,
                            "fullEnd": 1015,
                            "start": 862,
                            "end": 1014,
                            "fullWidth": 154,
                            "width": 152,
                            "expression": {
                                "kind": "InvocationExpression",
                                "fullStart": 861,
                                "fullEnd": 1013,
                                "start": 862,
                                "end": 1013,
                                "fullWidth": 152,
                                "width": 151,
                                "expression": {
                                    "kind": "IdentifierName",
                                    "fullStart": 861,
                                    "fullEnd": 868,
                                    "start": 862,
                                    "end": 868,
                                    "fullWidth": 7,
                                    "width": 6,
                                    "text": "$ERROR",
                                    "value": "$ERROR",
                                    "valueText": "$ERROR",
                                    "hasLeadingTrivia": true,
                                    "leadingTrivia": [
                                        {
                                            "kind": "WhitespaceTrivia",
                                            "text": "\t"
                                        }
                                    ]
                                },
                                "argumentList": {
                                    "kind": "ArgumentList",
                                    "fullStart": 868,
                                    "fullEnd": 1013,
                                    "start": 868,
                                    "end": 1013,
                                    "fullWidth": 145,
                                    "width": 145,
                                    "openParenToken": {
                                        "kind": "OpenParenToken",
                                        "fullStart": 868,
                                        "fullEnd": 869,
                                        "start": 868,
                                        "end": 869,
                                        "fullWidth": 1,
                                        "width": 1,
                                        "text": "(",
                                        "value": "(",
                                        "valueText": "("
                                    },
                                    "arguments": [
                                        {
                                            "kind": "AddExpression",
                                            "fullStart": 869,
                                            "fullEnd": 1012,
                                            "start": 869,
                                            "end": 1012,
                                            "fullWidth": 143,
                                            "width": 143,
                                            "left": {
                                                "kind": "AddExpression",
                                                "fullStart": 869,
                                                "fullEnd": 994,
                                                "start": 869,
                                                "end": 993,
                                                "fullWidth": 125,
                                                "width": 124,
                                                "left": {
                                                    "kind": "AddExpression",
                                                    "fullStart": 869,
                                                    "fullEnd": 979,
                                                    "start": 869,
                                                    "end": 978,
                                                    "fullWidth": 110,
                                                    "width": 109,
                                                    "left": {
                                                        "kind": "StringLiteral",
                                                        "fullStart": 869,
                                                        "fullEnd": 960,
                                                        "start": 869,
                                                        "end": 959,
                                                        "fullWidth": 91,
                                                        "width": 90,
                                                        "text": "'#2: __executed = /^p[a-z]/.exec(\"pairs\\\\nmakes\\\\tdouble\\\\npesos\"); __executed.index === '",
                                                        "value": "#2: __executed = /^p[a-z]/.exec(\"pairs\\nmakes\\tdouble\\npesos\"); __executed.index === ",
                                                        "valueText": "#2: __executed = /^p[a-z]/.exec(\"pairs\\nmakes\\tdouble\\npesos\"); __executed.index === ",
                                                        "hasTrailingTrivia": true,
                                                        "trailingTrivia": [
                                                            {
                                                                "kind": "WhitespaceTrivia",
                                                                "text": " "
                                                            }
                                                        ]
                                                    },
                                                    "operatorToken": {
                                                        "kind": "PlusToken",
                                                        "fullStart": 960,
                                                        "fullEnd": 962,
                                                        "start": 960,
                                                        "end": 961,
                                                        "fullWidth": 2,
                                                        "width": 1,
                                                        "text": "+",
                                                        "value": "+",
                                                        "valueText": "+",
                                                        "hasTrailingTrivia": true,
                                                        "trailingTrivia": [
                                                            {
                                                                "kind": "WhitespaceTrivia",
                                                                "text": " "
                                                            }
                                                        ]
                                                    },
                                                    "right": {
                                                        "kind": "MemberAccessExpression",
                                                        "fullStart": 962,
                                                        "fullEnd": 979,
                                                        "start": 962,
                                                        "end": 978,
                                                        "fullWidth": 17,
                                                        "width": 16,
                                                        "expression": {
                                                            "kind": "IdentifierName",
                                                            "fullStart": 962,
                                                            "fullEnd": 972,
                                                            "start": 962,
                                                            "end": 972,
                                                            "fullWidth": 10,
                                                            "width": 10,
                                                            "text": "__expected",
                                                            "value": "__expected",
                                                            "valueText": "__expected"
                                                        },
                                                        "dotToken": {
                                                            "kind": "DotToken",
                                                            "fullStart": 972,
                                                            "fullEnd": 973,
                                                            "start": 972,
                                                            "end": 973,
                                                            "fullWidth": 1,
                                                            "width": 1,
                                                            "text": ".",
                                                            "value": ".",
                                                            "valueText": "."
                                                        },
                                                        "name": {
                                                            "kind": "IdentifierName",
                                                            "fullStart": 973,
                                                            "fullEnd": 979,
                                                            "start": 973,
                                                            "end": 978,
                                                            "fullWidth": 6,
                                                            "width": 5,
                                                            "text": "index",
                                                            "value": "index",
                                                            "valueText": "index",
                                                            "hasTrailingTrivia": true,
                                                            "trailingTrivia": [
                                                                {
                                                                    "kind": "WhitespaceTrivia",
                                                                    "text": " "
                                                                }
                                                            ]
                                                        }
                                                    }
                                                },
                                                "operatorToken": {
                                                    "kind": "PlusToken",
                                                    "fullStart": 979,
                                                    "fullEnd": 981,
                                                    "start": 979,
                                                    "end": 980,
                                                    "fullWidth": 2,
                                                    "width": 1,
                                                    "text": "+",
                                                    "value": "+",
                                                    "valueText": "+",
                                                    "hasTrailingTrivia": true,
                                                    "trailingTrivia": [
                                                        {
                                                            "kind": "WhitespaceTrivia",
                                                            "text": " "
                                                        }
                                                    ]
                                                },
                                                "right": {
                                                    "kind": "StringLiteral",
                                                    "fullStart": 981,
                                                    "fullEnd": 994,
                                                    "start": 981,
                                                    "end": 993,
                                                    "fullWidth": 13,
                                                    "width": 12,
                                                    "text": "'. Actual: '",
                                                    "value": ". Actual: ",
                                                    "valueText": ". Actual: ",
                                                    "hasTrailingTrivia": true,
                                                    "trailingTrivia": [
                                                        {
                                                            "kind": "WhitespaceTrivia",
                                                            "text": " "
                                                        }
                                                    ]
                                                }
                                            },
                                            "operatorToken": {
                                                "kind": "PlusToken",
                                                "fullStart": 994,
                                                "fullEnd": 996,
                                                "start": 994,
                                                "end": 995,
                                                "fullWidth": 2,
                                                "width": 1,
                                                "text": "+",
                                                "value": "+",
                                                "valueText": "+",
                                                "hasTrailingTrivia": true,
                                                "trailingTrivia": [
                                                    {
                                                        "kind": "WhitespaceTrivia",
                                                        "text": " "
                                                    }
                                                ]
                                            },
                                            "right": {
                                                "kind": "MemberAccessExpression",
                                                "fullStart": 996,
                                                "fullEnd": 1012,
                                                "start": 996,
                                                "end": 1012,
                                                "fullWidth": 16,
                                                "width": 16,
                                                "expression": {
                                                    "kind": "IdentifierName",
                                                    "fullStart": 996,
                                                    "fullEnd": 1006,
                                                    "start": 996,
                                                    "end": 1006,
                                                    "fullWidth": 10,
                                                    "width": 10,
                                                    "text": "__executed",
                                                    "value": "__executed",
                                                    "valueText": "__executed"
                                                },
                                                "dotToken": {
                                                    "kind": "DotToken",
                                                    "fullStart": 1006,
                                                    "fullEnd": 1007,
                                                    "start": 1006,
                                                    "end": 1007,
                                                    "fullWidth": 1,
                                                    "width": 1,
                                                    "text": ".",
                                                    "value": ".",
                                                    "valueText": "."
                                                },
                                                "name": {
                                                    "kind": "IdentifierName",
                                                    "fullStart": 1007,
                                                    "fullEnd": 1012,
                                                    "start": 1007,
                                                    "end": 1012,
                                                    "fullWidth": 5,
                                                    "width": 5,
                                                    "text": "index",
                                                    "value": "index",
                                                    "valueText": "index"
                                                }
                                            }
                                        }
                                    ],
                                    "closeParenToken": {
                                        "kind": "CloseParenToken",
                                        "fullStart": 1012,
                                        "fullEnd": 1013,
                                        "start": 1012,
                                        "end": 1013,
                                        "fullWidth": 1,
                                        "width": 1,
                                        "text": ")",
                                        "value": ")",
                                        "valueText": ")"
                                    }
                                }
                            },
                            "semicolonToken": {
                                "kind": "SemicolonToken",
                                "fullStart": 1013,
                                "fullEnd": 1015,
                                "start": 1013,
                                "end": 1014,
                                "fullWidth": 2,
                                "width": 1,
                                "text": ";",
                                "value": ";",
                                "valueText": ";",
                                "hasTrailingTrivia": true,
                                "hasTrailingNewLine": true,
                                "trailingTrivia": [
                                    {
                                        "kind": "NewLineTrivia",
                                        "text": "\n"
                                    }
                                ]
                            }
                        }
                    ],
                    "closeBraceToken": {
                        "kind": "CloseBraceToken",
                        "fullStart": 1015,
                        "fullEnd": 1017,
                        "start": 1015,
                        "end": 1016,
                        "fullWidth": 2,
                        "width": 1,
                        "text": "}",
                        "value": "}",
                        "valueText": "}",
                        "hasTrailingTrivia": true,
                        "hasTrailingNewLine": true,
                        "trailingTrivia": [
                            {
                                "kind": "NewLineTrivia",
                                "text": "\n"
                            }
                        ]
                    }
                }
            },
            {
                "kind": "IfStatement",
                "fullStart": 1017,
                "fullEnd": 1229,
                "start": 1028,
                "end": 1228,
                "fullWidth": 212,
                "width": 200,
                "ifKeyword": {
                    "kind": "IfKeyword",
                    "fullStart": 1017,
                    "fullEnd": 1031,
                    "start": 1028,
                    "end": 1030,
                    "fullWidth": 14,
                    "width": 2,
                    "text": "if",
                    "value": "if",
                    "valueText": "if",
                    "hasLeadingTrivia": true,
                    "hasLeadingComment": true,
                    "hasLeadingNewLine": true,
                    "hasTrailingTrivia": true,
                    "leadingTrivia": [
                        {
                            "kind": "NewLineTrivia",
                            "text": "\n"
                        },
                        {
                            "kind": "SingleLineCommentTrivia",
                            "text": "//CHECK#3"
                        },
                        {
                            "kind": "NewLineTrivia",
                            "text": "\n"
                        }
                    ],
                    "trailingTrivia": [
                        {
                            "kind": "WhitespaceTrivia",
                            "text": " "
                        }
                    ]
                },
                "openParenToken": {
                    "kind": "OpenParenToken",
                    "fullStart": 1031,
                    "fullEnd": 1032,
                    "start": 1031,
                    "end": 1032,
                    "fullWidth": 1,
                    "width": 1,
                    "text": "(",
                    "value": "(",
                    "valueText": "("
                },
                "condition": {
                    "kind": "NotEqualsExpression",
                    "fullStart": 1032,
                    "fullEnd": 1069,
                    "start": 1032,
                    "end": 1069,
                    "fullWidth": 37,
                    "width": 37,
                    "left": {
                        "kind": "MemberAccessExpression",
                        "fullStart": 1032,
                        "fullEnd": 1049,
                        "start": 1032,
                        "end": 1048,
                        "fullWidth": 17,
                        "width": 16,
                        "expression": {
                            "kind": "IdentifierName",
                            "fullStart": 1032,
                            "fullEnd": 1042,
                            "start": 1032,
                            "end": 1042,
                            "fullWidth": 10,
                            "width": 10,
                            "text": "__executed",
                            "value": "__executed",
                            "valueText": "__executed"
                        },
                        "dotToken": {
                            "kind": "DotToken",
                            "fullStart": 1042,
                            "fullEnd": 1043,
                            "start": 1042,
                            "end": 1043,
                            "fullWidth": 1,
                            "width": 1,
                            "text": ".",
                            "value": ".",
                            "valueText": "."
                        },
                        "name": {
                            "kind": "IdentifierName",
                            "fullStart": 1043,
                            "fullEnd": 1049,
                            "start": 1043,
                            "end": 1048,
                            "fullWidth": 6,
                            "width": 5,
                            "text": "input",
                            "value": "input",
                            "valueText": "input",
                            "hasTrailingTrivia": true,
                            "trailingTrivia": [
                                {
                                    "kind": "WhitespaceTrivia",
                                    "text": " "
                                }
                            ]
                        }
                    },
                    "operatorToken": {
                        "kind": "ExclamationEqualsEqualsToken",
                        "fullStart": 1049,
                        "fullEnd": 1053,
                        "start": 1049,
                        "end": 1052,
                        "fullWidth": 4,
                        "width": 3,
                        "text": "!==",
                        "value": "!==",
                        "valueText": "!==",
                        "hasTrailingTrivia": true,
                        "trailingTrivia": [
                            {
                                "kind": "WhitespaceTrivia",
                                "text": " "
                            }
                        ]
                    },
                    "right": {
                        "kind": "MemberAccessExpression",
                        "fullStart": 1053,
                        "fullEnd": 1069,
                        "start": 1053,
                        "end": 1069,
                        "fullWidth": 16,
                        "width": 16,
                        "expression": {
                            "kind": "IdentifierName",
                            "fullStart": 1053,
                            "fullEnd": 1063,
                            "start": 1053,
                            "end": 1063,
                            "fullWidth": 10,
                            "width": 10,
                            "text": "__expected",
                            "value": "__expected",
                            "valueText": "__expected"
                        },
                        "dotToken": {
                            "kind": "DotToken",
                            "fullStart": 1063,
                            "fullEnd": 1064,
                            "start": 1063,
                            "end": 1064,
                            "fullWidth": 1,
                            "width": 1,
                            "text": ".",
                            "value": ".",
                            "valueText": "."
                        },
                        "name": {
                            "kind": "IdentifierName",
                            "fullStart": 1064,
                            "fullEnd": 1069,
                            "start": 1064,
                            "end": 1069,
                            "fullWidth": 5,
                            "width": 5,
                            "text": "input",
                            "value": "input",
                            "valueText": "input"
                        }
                    }
                },
                "closeParenToken": {
                    "kind": "CloseParenToken",
                    "fullStart": 1069,
                    "fullEnd": 1071,
                    "start": 1069,
                    "end": 1070,
                    "fullWidth": 2,
                    "width": 1,
                    "text": ")",
                    "value": ")",
                    "valueText": ")",
                    "hasTrailingTrivia": true,
                    "trailingTrivia": [
                        {
                            "kind": "WhitespaceTrivia",
                            "text": " "
                        }
                    ]
                },
                "statement": {
                    "kind": "Block",
                    "fullStart": 1071,
                    "fullEnd": 1229,
                    "start": 1071,
                    "end": 1228,
                    "fullWidth": 158,
                    "width": 157,
                    "openBraceToken": {
                        "kind": "OpenBraceToken",
                        "fullStart": 1071,
                        "fullEnd": 1073,
                        "start": 1071,
                        "end": 1072,
                        "fullWidth": 2,
                        "width": 1,
                        "text": "{",
                        "value": "{",
                        "valueText": "{",
                        "hasTrailingTrivia": true,
                        "hasTrailingNewLine": true,
                        "trailingTrivia": [
                            {
                                "kind": "NewLineTrivia",
                                "text": "\n"
                            }
                        ]
                    },
                    "statements": [
                        {
                            "kind": "ExpressionStatement",
                            "fullStart": 1073,
                            "fullEnd": 1227,
                            "start": 1074,
                            "end": 1226,
                            "fullWidth": 154,
                            "width": 152,
                            "expression": {
                                "kind": "InvocationExpression",
                                "fullStart": 1073,
                                "fullEnd": 1225,
                                "start": 1074,
                                "end": 1225,
                                "fullWidth": 152,
                                "width": 151,
                                "expression": {
                                    "kind": "IdentifierName",
                                    "fullStart": 1073,
                                    "fullEnd": 1080,
                                    "start": 1074,
                                    "end": 1080,
                                    "fullWidth": 7,
                                    "width": 6,
                                    "text": "$ERROR",
                                    "value": "$ERROR",
                                    "valueText": "$ERROR",
                                    "hasLeadingTrivia": true,
                                    "leadingTrivia": [
                                        {
                                            "kind": "WhitespaceTrivia",
                                            "text": "\t"
                                        }
                                    ]
                                },
                                "argumentList": {
                                    "kind": "ArgumentList",
                                    "fullStart": 1080,
                                    "fullEnd": 1225,
                                    "start": 1080,
                                    "end": 1225,
                                    "fullWidth": 145,
                                    "width": 145,
                                    "openParenToken": {
                                        "kind": "OpenParenToken",
                                        "fullStart": 1080,
                                        "fullEnd": 1081,
                                        "start": 1080,
                                        "end": 1081,
                                        "fullWidth": 1,
                                        "width": 1,
                                        "text": "(",
                                        "value": "(",
                                        "valueText": "("
                                    },
                                    "arguments": [
                                        {
                                            "kind": "AddExpression",
                                            "fullStart": 1081,
                                            "fullEnd": 1224,
                                            "start": 1081,
                                            "end": 1224,
                                            "fullWidth": 143,
                                            "width": 143,
                                            "left": {
                                                "kind": "AddExpression",
                                                "fullStart": 1081,
                                                "fullEnd": 1206,
                                                "start": 1081,
                                                "end": 1205,
                                                "fullWidth": 125,
                                                "width": 124,
                                                "left": {
                                                    "kind": "AddExpression",
                                                    "fullStart": 1081,
                                                    "fullEnd": 1191,
                                                    "start": 1081,
                                                    "end": 1190,
                                                    "fullWidth": 110,
                                                    "width": 109,
                                                    "left": {
                                                        "kind": "StringLiteral",
                                                        "fullStart": 1081,
                                                        "fullEnd": 1172,
                                                        "start": 1081,
                                                        "end": 1171,
                                                        "fullWidth": 91,
                                                        "width": 90,
                                                        "text": "'#3: __executed = /^p[a-z]/.exec(\"pairs\\\\nmakes\\\\tdouble\\\\npesos\"); __executed.input === '",
                                                        "value": "#3: __executed = /^p[a-z]/.exec(\"pairs\\nmakes\\tdouble\\npesos\"); __executed.input === ",
                                                        "valueText": "#3: __executed = /^p[a-z]/.exec(\"pairs\\nmakes\\tdouble\\npesos\"); __executed.input === ",
                                                        "hasTrailingTrivia": true,
                                                        "trailingTrivia": [
                                                            {
                                                                "kind": "WhitespaceTrivia",
                                                                "text": " "
                                                            }
                                                        ]
                                                    },
                                                    "operatorToken": {
                                                        "kind": "PlusToken",
                                                        "fullStart": 1172,
                                                        "fullEnd": 1174,
                                                        "start": 1172,
                                                        "end": 1173,
                                                        "fullWidth": 2,
                                                        "width": 1,
                                                        "text": "+",
                                                        "value": "+",
                                                        "valueText": "+",
                                                        "hasTrailingTrivia": true,
                                                        "trailingTrivia": [
                                                            {
                                                                "kind": "WhitespaceTrivia",
                                                                "text": " "
                                                            }
                                                        ]
                                                    },
                                                    "right": {
                                                        "kind": "MemberAccessExpression",
                                                        "fullStart": 1174,
                                                        "fullEnd": 1191,
                                                        "start": 1174,
                                                        "end": 1190,
                                                        "fullWidth": 17,
                                                        "width": 16,
                                                        "expression": {
                                                            "kind": "IdentifierName",
                                                            "fullStart": 1174,
                                                            "fullEnd": 1184,
                                                            "start": 1174,
                                                            "end": 1184,
                                                            "fullWidth": 10,
                                                            "width": 10,
                                                            "text": "__expected",
                                                            "value": "__expected",
                                                            "valueText": "__expected"
                                                        },
                                                        "dotToken": {
                                                            "kind": "DotToken",
                                                            "fullStart": 1184,
                                                            "fullEnd": 1185,
                                                            "start": 1184,
                                                            "end": 1185,
                                                            "fullWidth": 1,
                                                            "width": 1,
                                                            "text": ".",
                                                            "value": ".",
                                                            "valueText": "."
                                                        },
                                                        "name": {
                                                            "kind": "IdentifierName",
                                                            "fullStart": 1185,
                                                            "fullEnd": 1191,
                                                            "start": 1185,
                                                            "end": 1190,
                                                            "fullWidth": 6,
                                                            "width": 5,
                                                            "text": "input",
                                                            "value": "input",
                                                            "valueText": "input",
                                                            "hasTrailingTrivia": true,
                                                            "trailingTrivia": [
                                                                {
                                                                    "kind": "WhitespaceTrivia",
                                                                    "text": " "
                                                                }
                                                            ]
                                                        }
                                                    }
                                                },
                                                "operatorToken": {
                                                    "kind": "PlusToken",
                                                    "fullStart": 1191,
                                                    "fullEnd": 1193,
                                                    "start": 1191,
                                                    "end": 1192,
                                                    "fullWidth": 2,
                                                    "width": 1,
                                                    "text": "+",
                                                    "value": "+",
                                                    "valueText": "+",
                                                    "hasTrailingTrivia": true,
                                                    "trailingTrivia": [
                                                        {
                                                            "kind": "WhitespaceTrivia",
                                                            "text": " "
                                                        }
                                                    ]
                                                },
                                                "right": {
                                                    "kind": "StringLiteral",
                                                    "fullStart": 1193,
                                                    "fullEnd": 1206,
                                                    "start": 1193,
                                                    "end": 1205,
                                                    "fullWidth": 13,
                                                    "width": 12,
                                                    "text": "'. Actual: '",
                                                    "value": ". Actual: ",
                                                    "valueText": ". Actual: ",
                                                    "hasTrailingTrivia": true,
                                                    "trailingTrivia": [
                                                        {
                                                            "kind": "WhitespaceTrivia",
                                                            "text": " "
                                                        }
                                                    ]
                                                }
                                            },
                                            "operatorToken": {
                                                "kind": "PlusToken",
                                                "fullStart": 1206,
                                                "fullEnd": 1208,
                                                "start": 1206,
                                                "end": 1207,
                                                "fullWidth": 2,
                                                "width": 1,
                                                "text": "+",
                                                "value": "+",
                                                "valueText": "+",
                                                "hasTrailingTrivia": true,
                                                "trailingTrivia": [
                                                    {
                                                        "kind": "WhitespaceTrivia",
                                                        "text": " "
                                                    }
                                                ]
                                            },
                                            "right": {
                                                "kind": "MemberAccessExpression",
                                                "fullStart": 1208,
                                                "fullEnd": 1224,
                                                "start": 1208,
                                                "end": 1224,
                                                "fullWidth": 16,
                                                "width": 16,
                                                "expression": {
                                                    "kind": "IdentifierName",
                                                    "fullStart": 1208,
                                                    "fullEnd": 1218,
                                                    "start": 1208,
                                                    "end": 1218,
                                                    "fullWidth": 10,
                                                    "width": 10,
                                                    "text": "__executed",
                                                    "value": "__executed",
                                                    "valueText": "__executed"
                                                },
                                                "dotToken": {
                                                    "kind": "DotToken",
                                                    "fullStart": 1218,
                                                    "fullEnd": 1219,
                                                    "start": 1218,
                                                    "end": 1219,
                                                    "fullWidth": 1,
                                                    "width": 1,
                                                    "text": ".",
                                                    "value": ".",
                                                    "valueText": "."
                                                },
                                                "name": {
                                                    "kind": "IdentifierName",
                                                    "fullStart": 1219,
                                                    "fullEnd": 1224,
                                                    "start": 1219,
                                                    "end": 1224,
                                                    "fullWidth": 5,
                                                    "width": 5,
                                                    "text": "input",
                                                    "value": "input",
                                                    "valueText": "input"
                                                }
                                            }
                                        }
                                    ],
                                    "closeParenToken": {
                                        "kind": "CloseParenToken",
                                        "fullStart": 1224,
                                        "fullEnd": 1225,
                                        "start": 1224,
                                        "end": 1225,
                                        "fullWidth": 1,
                                        "width": 1,
                                        "text": ")",
                                        "value": ")",
                                        "valueText": ")"
                                    }
                                }
                            },
                            "semicolonToken": {
                                "kind": "SemicolonToken",
                                "fullStart": 1225,
                                "fullEnd": 1227,
                                "start": 1225,
                                "end": 1226,
                                "fullWidth": 2,
                                "width": 1,
                                "text": ";",
                                "value": ";",
                                "valueText": ";",
                                "hasTrailingTrivia": true,
                                "hasTrailingNewLine": true,
                                "trailingTrivia": [
                                    {
                                        "kind": "NewLineTrivia",
                                        "text": "\n"
                                    }
                                ]
                            }
                        }
                    ],
                    "closeBraceToken": {
                        "kind": "CloseBraceToken",
                        "fullStart": 1227,
                        "fullEnd": 1229,
                        "start": 1227,
                        "end": 1228,
                        "fullWidth": 2,
                        "width": 1,
                        "text": "}",
                        "value": "}",
                        "valueText": "}",
                        "hasTrailingTrivia": true,
                        "hasTrailingNewLine": true,
                        "trailingTrivia": [
                            {
                                "kind": "NewLineTrivia",
                                "text": "\n"
                            }
                        ]
                    }
                }
            },
            {
                "kind": "ForStatement",
                "fullStart": 1229,
                "fullEnd": 1512,
                "start": 1240,
                "end": 1511,
                "fullWidth": 283,
                "width": 271,
                "forKeyword": {
                    "kind": "ForKeyword",
                    "fullStart": 1229,
                    "fullEnd": 1243,
                    "start": 1240,
                    "end": 1243,
                    "fullWidth": 14,
                    "width": 3,
                    "text": "for",
                    "value": "for",
                    "valueText": "for",
                    "hasLeadingTrivia": true,
                    "hasLeadingComment": true,
                    "hasLeadingNewLine": true,
                    "leadingTrivia": [
                        {
                            "kind": "NewLineTrivia",
                            "text": "\n"
                        },
                        {
                            "kind": "SingleLineCommentTrivia",
                            "text": "//CHECK#4"
                        },
                        {
                            "kind": "NewLineTrivia",
                            "text": "\n"
                        }
                    ]
                },
                "openParenToken": {
                    "kind": "OpenParenToken",
                    "fullStart": 1243,
                    "fullEnd": 1244,
                    "start": 1243,
                    "end": 1244,
                    "fullWidth": 1,
                    "width": 1,
                    "text": "(",
                    "value": "(",
                    "valueText": "("
                },
                "variableDeclaration": {
                    "kind": "VariableDeclaration",
                    "fullStart": 1244,
                    "fullEnd": 1255,
                    "start": 1244,
                    "end": 1255,
                    "fullWidth": 11,
                    "width": 11,
                    "varKeyword": {
                        "kind": "VarKeyword",
                        "fullStart": 1244,
                        "fullEnd": 1248,
                        "start": 1244,
                        "end": 1247,
                        "fullWidth": 4,
                        "width": 3,
                        "text": "var",
                        "value": "var",
                        "valueText": "var",
                        "hasTrailingTrivia": true,
                        "trailingTrivia": [
                            {
                                "kind": "WhitespaceTrivia",
                                "text": " "
                            }
                        ]
                    },
                    "variableDeclarators": [
                        {
                            "kind": "VariableDeclarator",
                            "fullStart": 1248,
                            "fullEnd": 1255,
                            "start": 1248,
                            "end": 1255,
                            "fullWidth": 7,
<<<<<<< HEAD
                            "width": 7,
                            "identifier": {
=======
                            "propertyName": {
>>>>>>> 85e84683
                                "kind": "IdentifierName",
                                "fullStart": 1248,
                                "fullEnd": 1253,
                                "start": 1248,
                                "end": 1253,
                                "fullWidth": 5,
                                "width": 5,
                                "text": "index",
                                "value": "index",
                                "valueText": "index"
                            },
                            "equalsValueClause": {
                                "kind": "EqualsValueClause",
                                "fullStart": 1253,
                                "fullEnd": 1255,
                                "start": 1253,
                                "end": 1255,
                                "fullWidth": 2,
                                "width": 2,
                                "equalsToken": {
                                    "kind": "EqualsToken",
                                    "fullStart": 1253,
                                    "fullEnd": 1254,
                                    "start": 1253,
                                    "end": 1254,
                                    "fullWidth": 1,
                                    "width": 1,
                                    "text": "=",
                                    "value": "=",
                                    "valueText": "="
                                },
                                "value": {
                                    "kind": "NumericLiteral",
                                    "fullStart": 1254,
                                    "fullEnd": 1255,
                                    "start": 1254,
                                    "end": 1255,
                                    "fullWidth": 1,
                                    "width": 1,
                                    "text": "0",
                                    "value": 0,
                                    "valueText": "0"
                                }
                            }
                        }
                    ]
                },
                "firstSemicolonToken": {
                    "kind": "SemicolonToken",
                    "fullStart": 1255,
                    "fullEnd": 1257,
                    "start": 1255,
                    "end": 1256,
                    "fullWidth": 2,
                    "width": 1,
                    "text": ";",
                    "value": ";",
                    "valueText": ";",
                    "hasTrailingTrivia": true,
                    "trailingTrivia": [
                        {
                            "kind": "WhitespaceTrivia",
                            "text": " "
                        }
                    ]
                },
                "condition": {
                    "kind": "LessThanExpression",
                    "fullStart": 1257,
                    "fullEnd": 1280,
                    "start": 1257,
                    "end": 1280,
                    "fullWidth": 23,
                    "width": 23,
                    "left": {
                        "kind": "IdentifierName",
                        "fullStart": 1257,
                        "fullEnd": 1262,
                        "start": 1257,
                        "end": 1262,
                        "fullWidth": 5,
                        "width": 5,
                        "text": "index",
                        "value": "index",
                        "valueText": "index"
                    },
                    "operatorToken": {
                        "kind": "LessThanToken",
                        "fullStart": 1262,
                        "fullEnd": 1263,
                        "start": 1262,
                        "end": 1263,
                        "fullWidth": 1,
                        "width": 1,
                        "text": "<",
                        "value": "<",
                        "valueText": "<"
                    },
                    "right": {
                        "kind": "MemberAccessExpression",
                        "fullStart": 1263,
                        "fullEnd": 1280,
                        "start": 1263,
                        "end": 1280,
                        "fullWidth": 17,
                        "width": 17,
                        "expression": {
                            "kind": "IdentifierName",
                            "fullStart": 1263,
                            "fullEnd": 1273,
                            "start": 1263,
                            "end": 1273,
                            "fullWidth": 10,
                            "width": 10,
                            "text": "__expected",
                            "value": "__expected",
                            "valueText": "__expected"
                        },
                        "dotToken": {
                            "kind": "DotToken",
                            "fullStart": 1273,
                            "fullEnd": 1274,
                            "start": 1273,
                            "end": 1274,
                            "fullWidth": 1,
                            "width": 1,
                            "text": ".",
                            "value": ".",
                            "valueText": "."
                        },
                        "name": {
                            "kind": "IdentifierName",
                            "fullStart": 1274,
                            "fullEnd": 1280,
                            "start": 1274,
                            "end": 1280,
                            "fullWidth": 6,
                            "width": 6,
                            "text": "length",
                            "value": "length",
                            "valueText": "length"
                        }
                    }
                },
                "secondSemicolonToken": {
                    "kind": "SemicolonToken",
                    "fullStart": 1280,
                    "fullEnd": 1282,
                    "start": 1280,
                    "end": 1281,
                    "fullWidth": 2,
                    "width": 1,
                    "text": ";",
                    "value": ";",
                    "valueText": ";",
                    "hasTrailingTrivia": true,
                    "trailingTrivia": [
                        {
                            "kind": "WhitespaceTrivia",
                            "text": " "
                        }
                    ]
                },
                "incrementor": {
                    "kind": "PostIncrementExpression",
                    "fullStart": 1282,
                    "fullEnd": 1289,
                    "start": 1282,
                    "end": 1289,
                    "fullWidth": 7,
                    "width": 7,
                    "operand": {
                        "kind": "IdentifierName",
                        "fullStart": 1282,
                        "fullEnd": 1287,
                        "start": 1282,
                        "end": 1287,
                        "fullWidth": 5,
                        "width": 5,
                        "text": "index",
                        "value": "index",
                        "valueText": "index"
                    },
                    "operatorToken": {
                        "kind": "PlusPlusToken",
                        "fullStart": 1287,
                        "fullEnd": 1289,
                        "start": 1287,
                        "end": 1289,
                        "fullWidth": 2,
                        "width": 2,
                        "text": "++",
                        "value": "++",
                        "valueText": "++"
                    }
                },
                "closeParenToken": {
                    "kind": "CloseParenToken",
                    "fullStart": 1289,
                    "fullEnd": 1291,
                    "start": 1289,
                    "end": 1290,
                    "fullWidth": 2,
                    "width": 1,
                    "text": ")",
                    "value": ")",
                    "valueText": ")",
                    "hasTrailingTrivia": true,
                    "trailingTrivia": [
                        {
                            "kind": "WhitespaceTrivia",
                            "text": " "
                        }
                    ]
                },
                "statement": {
                    "kind": "Block",
                    "fullStart": 1291,
                    "fullEnd": 1512,
                    "start": 1291,
                    "end": 1511,
                    "fullWidth": 221,
                    "width": 220,
                    "openBraceToken": {
                        "kind": "OpenBraceToken",
                        "fullStart": 1291,
                        "fullEnd": 1293,
                        "start": 1291,
                        "end": 1292,
                        "fullWidth": 2,
                        "width": 1,
                        "text": "{",
                        "value": "{",
                        "valueText": "{",
                        "hasTrailingTrivia": true,
                        "hasTrailingNewLine": true,
                        "trailingTrivia": [
                            {
                                "kind": "NewLineTrivia",
                                "text": "\n"
                            }
                        ]
                    },
                    "statements": [
                        {
                            "kind": "IfStatement",
                            "fullStart": 1293,
                            "fullEnd": 1510,
                            "start": 1294,
                            "end": 1509,
                            "fullWidth": 217,
                            "width": 215,
                            "ifKeyword": {
                                "kind": "IfKeyword",
                                "fullStart": 1293,
                                "fullEnd": 1297,
                                "start": 1294,
                                "end": 1296,
                                "fullWidth": 4,
                                "width": 2,
                                "text": "if",
                                "value": "if",
                                "valueText": "if",
                                "hasLeadingTrivia": true,
                                "hasTrailingTrivia": true,
                                "leadingTrivia": [
                                    {
                                        "kind": "WhitespaceTrivia",
                                        "text": "\t"
                                    }
                                ],
                                "trailingTrivia": [
                                    {
                                        "kind": "WhitespaceTrivia",
                                        "text": " "
                                    }
                                ]
                            },
                            "openParenToken": {
                                "kind": "OpenParenToken",
                                "fullStart": 1297,
                                "fullEnd": 1298,
                                "start": 1297,
                                "end": 1298,
                                "fullWidth": 1,
                                "width": 1,
                                "text": "(",
                                "value": "(",
                                "valueText": "("
                            },
                            "condition": {
                                "kind": "NotEqualsExpression",
                                "fullStart": 1298,
                                "fullEnd": 1337,
                                "start": 1298,
                                "end": 1337,
                                "fullWidth": 39,
                                "width": 39,
                                "left": {
                                    "kind": "ElementAccessExpression",
                                    "fullStart": 1298,
                                    "fullEnd": 1316,
                                    "start": 1298,
                                    "end": 1315,
                                    "fullWidth": 18,
                                    "width": 17,
                                    "expression": {
                                        "kind": "IdentifierName",
                                        "fullStart": 1298,
                                        "fullEnd": 1308,
                                        "start": 1298,
                                        "end": 1308,
                                        "fullWidth": 10,
                                        "width": 10,
                                        "text": "__executed",
                                        "value": "__executed",
                                        "valueText": "__executed"
                                    },
                                    "openBracketToken": {
                                        "kind": "OpenBracketToken",
                                        "fullStart": 1308,
                                        "fullEnd": 1309,
                                        "start": 1308,
                                        "end": 1309,
                                        "fullWidth": 1,
                                        "width": 1,
                                        "text": "[",
                                        "value": "[",
                                        "valueText": "["
                                    },
                                    "argumentExpression": {
                                        "kind": "IdentifierName",
                                        "fullStart": 1309,
                                        "fullEnd": 1314,
                                        "start": 1309,
                                        "end": 1314,
                                        "fullWidth": 5,
                                        "width": 5,
                                        "text": "index",
                                        "value": "index",
                                        "valueText": "index"
                                    },
                                    "closeBracketToken": {
                                        "kind": "CloseBracketToken",
                                        "fullStart": 1314,
                                        "fullEnd": 1316,
                                        "start": 1314,
                                        "end": 1315,
                                        "fullWidth": 2,
                                        "width": 1,
                                        "text": "]",
                                        "value": "]",
                                        "valueText": "]",
                                        "hasTrailingTrivia": true,
                                        "trailingTrivia": [
                                            {
                                                "kind": "WhitespaceTrivia",
                                                "text": " "
                                            }
                                        ]
                                    }
                                },
                                "operatorToken": {
                                    "kind": "ExclamationEqualsEqualsToken",
                                    "fullStart": 1316,
                                    "fullEnd": 1320,
                                    "start": 1316,
                                    "end": 1319,
                                    "fullWidth": 4,
                                    "width": 3,
                                    "text": "!==",
                                    "value": "!==",
                                    "valueText": "!==",
                                    "hasTrailingTrivia": true,
                                    "trailingTrivia": [
                                        {
                                            "kind": "WhitespaceTrivia",
                                            "text": " "
                                        }
                                    ]
                                },
                                "right": {
                                    "kind": "ElementAccessExpression",
                                    "fullStart": 1320,
                                    "fullEnd": 1337,
                                    "start": 1320,
                                    "end": 1337,
                                    "fullWidth": 17,
                                    "width": 17,
                                    "expression": {
                                        "kind": "IdentifierName",
                                        "fullStart": 1320,
                                        "fullEnd": 1330,
                                        "start": 1320,
                                        "end": 1330,
                                        "fullWidth": 10,
                                        "width": 10,
                                        "text": "__expected",
                                        "value": "__expected",
                                        "valueText": "__expected"
                                    },
                                    "openBracketToken": {
                                        "kind": "OpenBracketToken",
                                        "fullStart": 1330,
                                        "fullEnd": 1331,
                                        "start": 1330,
                                        "end": 1331,
                                        "fullWidth": 1,
                                        "width": 1,
                                        "text": "[",
                                        "value": "[",
                                        "valueText": "["
                                    },
                                    "argumentExpression": {
                                        "kind": "IdentifierName",
                                        "fullStart": 1331,
                                        "fullEnd": 1336,
                                        "start": 1331,
                                        "end": 1336,
                                        "fullWidth": 5,
                                        "width": 5,
                                        "text": "index",
                                        "value": "index",
                                        "valueText": "index"
                                    },
                                    "closeBracketToken": {
                                        "kind": "CloseBracketToken",
                                        "fullStart": 1336,
                                        "fullEnd": 1337,
                                        "start": 1336,
                                        "end": 1337,
                                        "fullWidth": 1,
                                        "width": 1,
                                        "text": "]",
                                        "value": "]",
                                        "valueText": "]"
                                    }
                                }
                            },
                            "closeParenToken": {
                                "kind": "CloseParenToken",
                                "fullStart": 1337,
                                "fullEnd": 1339,
                                "start": 1337,
                                "end": 1338,
                                "fullWidth": 2,
                                "width": 1,
                                "text": ")",
                                "value": ")",
                                "valueText": ")",
                                "hasTrailingTrivia": true,
                                "trailingTrivia": [
                                    {
                                        "kind": "WhitespaceTrivia",
                                        "text": " "
                                    }
                                ]
                            },
                            "statement": {
                                "kind": "Block",
                                "fullStart": 1339,
                                "fullEnd": 1510,
                                "start": 1339,
                                "end": 1509,
                                "fullWidth": 171,
                                "width": 170,
                                "openBraceToken": {
                                    "kind": "OpenBraceToken",
                                    "fullStart": 1339,
                                    "fullEnd": 1341,
                                    "start": 1339,
                                    "end": 1340,
                                    "fullWidth": 2,
                                    "width": 1,
                                    "text": "{",
                                    "value": "{",
                                    "valueText": "{",
                                    "hasTrailingTrivia": true,
                                    "hasTrailingNewLine": true,
                                    "trailingTrivia": [
                                        {
                                            "kind": "NewLineTrivia",
                                            "text": "\n"
                                        }
                                    ]
                                },
                                "statements": [
                                    {
                                        "kind": "ExpressionStatement",
                                        "fullStart": 1341,
                                        "fullEnd": 1507,
                                        "start": 1343,
                                        "end": 1506,
                                        "fullWidth": 166,
                                        "width": 163,
                                        "expression": {
                                            "kind": "InvocationExpression",
                                            "fullStart": 1341,
                                            "fullEnd": 1505,
                                            "start": 1343,
                                            "end": 1505,
                                            "fullWidth": 164,
                                            "width": 162,
                                            "expression": {
                                                "kind": "IdentifierName",
                                                "fullStart": 1341,
                                                "fullEnd": 1349,
                                                "start": 1343,
                                                "end": 1349,
                                                "fullWidth": 8,
                                                "width": 6,
                                                "text": "$ERROR",
                                                "value": "$ERROR",
                                                "valueText": "$ERROR",
                                                "hasLeadingTrivia": true,
                                                "leadingTrivia": [
                                                    {
                                                        "kind": "WhitespaceTrivia",
                                                        "text": "\t\t"
                                                    }
                                                ]
                                            },
                                            "argumentList": {
                                                "kind": "ArgumentList",
                                                "fullStart": 1349,
                                                "fullEnd": 1505,
                                                "start": 1349,
                                                "end": 1505,
                                                "fullWidth": 156,
                                                "width": 156,
                                                "openParenToken": {
                                                    "kind": "OpenParenToken",
                                                    "fullStart": 1349,
                                                    "fullEnd": 1350,
                                                    "start": 1349,
                                                    "end": 1350,
                                                    "fullWidth": 1,
                                                    "width": 1,
                                                    "text": "(",
                                                    "value": "(",
                                                    "valueText": "("
                                                },
                                                "arguments": [
                                                    {
                                                        "kind": "AddExpression",
                                                        "fullStart": 1350,
                                                        "fullEnd": 1504,
                                                        "start": 1350,
                                                        "end": 1504,
                                                        "fullWidth": 154,
                                                        "width": 154,
                                                        "left": {
                                                            "kind": "AddExpression",
                                                            "fullStart": 1350,
                                                            "fullEnd": 1485,
                                                            "start": 1350,
                                                            "end": 1484,
                                                            "fullWidth": 135,
                                                            "width": 134,
                                                            "left": {
                                                                "kind": "AddExpression",
                                                                "fullStart": 1350,
                                                                "fullEnd": 1470,
                                                                "start": 1350,
                                                                "end": 1469,
                                                                "fullWidth": 120,
                                                                "width": 119,
                                                                "left": {
                                                                    "kind": "AddExpression",
                                                                    "fullStart": 1350,
                                                                    "fullEnd": 1450,
                                                                    "start": 1350,
                                                                    "end": 1449,
                                                                    "fullWidth": 100,
                                                                    "width": 99,
                                                                    "left": {
                                                                        "kind": "AddExpression",
                                                                        "fullStart": 1350,
                                                                        "fullEnd": 1439,
                                                                        "start": 1350,
                                                                        "end": 1438,
                                                                        "fullWidth": 89,
                                                                        "width": 88,
                                                                        "left": {
                                                                            "kind": "StringLiteral",
                                                                            "fullStart": 1350,
                                                                            "fullEnd": 1431,
                                                                            "start": 1350,
                                                                            "end": 1430,
                                                                            "fullWidth": 81,
                                                                            "width": 80,
                                                                            "text": "'#4: __executed = /^p[a-z]/.exec(\"pairs\\\\nmakes\\\\tdouble\\\\npesos\"); __executed['",
                                                                            "value": "#4: __executed = /^p[a-z]/.exec(\"pairs\\nmakes\\tdouble\\npesos\"); __executed[",
                                                                            "valueText": "#4: __executed = /^p[a-z]/.exec(\"pairs\\nmakes\\tdouble\\npesos\"); __executed[",
                                                                            "hasTrailingTrivia": true,
                                                                            "trailingTrivia": [
                                                                                {
                                                                                    "kind": "WhitespaceTrivia",
                                                                                    "text": " "
                                                                                }
                                                                            ]
                                                                        },
                                                                        "operatorToken": {
                                                                            "kind": "PlusToken",
                                                                            "fullStart": 1431,
                                                                            "fullEnd": 1433,
                                                                            "start": 1431,
                                                                            "end": 1432,
                                                                            "fullWidth": 2,
                                                                            "width": 1,
                                                                            "text": "+",
                                                                            "value": "+",
                                                                            "valueText": "+",
                                                                            "hasTrailingTrivia": true,
                                                                            "trailingTrivia": [
                                                                                {
                                                                                    "kind": "WhitespaceTrivia",
                                                                                    "text": " "
                                                                                }
                                                                            ]
                                                                        },
                                                                        "right": {
                                                                            "kind": "IdentifierName",
                                                                            "fullStart": 1433,
                                                                            "fullEnd": 1439,
                                                                            "start": 1433,
                                                                            "end": 1438,
                                                                            "fullWidth": 6,
                                                                            "width": 5,
                                                                            "text": "index",
                                                                            "value": "index",
                                                                            "valueText": "index",
                                                                            "hasTrailingTrivia": true,
                                                                            "trailingTrivia": [
                                                                                {
                                                                                    "kind": "WhitespaceTrivia",
                                                                                    "text": " "
                                                                                }
                                                                            ]
                                                                        }
                                                                    },
                                                                    "operatorToken": {
                                                                        "kind": "PlusToken",
                                                                        "fullStart": 1439,
                                                                        "fullEnd": 1441,
                                                                        "start": 1439,
                                                                        "end": 1440,
                                                                        "fullWidth": 2,
                                                                        "width": 1,
                                                                        "text": "+",
                                                                        "value": "+",
                                                                        "valueText": "+",
                                                                        "hasTrailingTrivia": true,
                                                                        "trailingTrivia": [
                                                                            {
                                                                                "kind": "WhitespaceTrivia",
                                                                                "text": " "
                                                                            }
                                                                        ]
                                                                    },
                                                                    "right": {
                                                                        "kind": "StringLiteral",
                                                                        "fullStart": 1441,
                                                                        "fullEnd": 1450,
                                                                        "start": 1441,
                                                                        "end": 1449,
                                                                        "fullWidth": 9,
                                                                        "width": 8,
                                                                        "text": "'] === '",
                                                                        "value": "] === ",
                                                                        "valueText": "] === ",
                                                                        "hasTrailingTrivia": true,
                                                                        "trailingTrivia": [
                                                                            {
                                                                                "kind": "WhitespaceTrivia",
                                                                                "text": " "
                                                                            }
                                                                        ]
                                                                    }
                                                                },
                                                                "operatorToken": {
                                                                    "kind": "PlusToken",
                                                                    "fullStart": 1450,
                                                                    "fullEnd": 1452,
                                                                    "start": 1450,
                                                                    "end": 1451,
                                                                    "fullWidth": 2,
                                                                    "width": 1,
                                                                    "text": "+",
                                                                    "value": "+",
                                                                    "valueText": "+",
                                                                    "hasTrailingTrivia": true,
                                                                    "trailingTrivia": [
                                                                        {
                                                                            "kind": "WhitespaceTrivia",
                                                                            "text": " "
                                                                        }
                                                                    ]
                                                                },
                                                                "right": {
                                                                    "kind": "ElementAccessExpression",
                                                                    "fullStart": 1452,
                                                                    "fullEnd": 1470,
                                                                    "start": 1452,
                                                                    "end": 1469,
                                                                    "fullWidth": 18,
                                                                    "width": 17,
                                                                    "expression": {
                                                                        "kind": "IdentifierName",
                                                                        "fullStart": 1452,
                                                                        "fullEnd": 1462,
                                                                        "start": 1452,
                                                                        "end": 1462,
                                                                        "fullWidth": 10,
                                                                        "width": 10,
                                                                        "text": "__expected",
                                                                        "value": "__expected",
                                                                        "valueText": "__expected"
                                                                    },
                                                                    "openBracketToken": {
                                                                        "kind": "OpenBracketToken",
                                                                        "fullStart": 1462,
                                                                        "fullEnd": 1463,
                                                                        "start": 1462,
                                                                        "end": 1463,
                                                                        "fullWidth": 1,
                                                                        "width": 1,
                                                                        "text": "[",
                                                                        "value": "[",
                                                                        "valueText": "["
                                                                    },
                                                                    "argumentExpression": {
                                                                        "kind": "IdentifierName",
                                                                        "fullStart": 1463,
                                                                        "fullEnd": 1468,
                                                                        "start": 1463,
                                                                        "end": 1468,
                                                                        "fullWidth": 5,
                                                                        "width": 5,
                                                                        "text": "index",
                                                                        "value": "index",
                                                                        "valueText": "index"
                                                                    },
                                                                    "closeBracketToken": {
                                                                        "kind": "CloseBracketToken",
                                                                        "fullStart": 1468,
                                                                        "fullEnd": 1470,
                                                                        "start": 1468,
                                                                        "end": 1469,
                                                                        "fullWidth": 2,
                                                                        "width": 1,
                                                                        "text": "]",
                                                                        "value": "]",
                                                                        "valueText": "]",
                                                                        "hasTrailingTrivia": true,
                                                                        "trailingTrivia": [
                                                                            {
                                                                                "kind": "WhitespaceTrivia",
                                                                                "text": " "
                                                                            }
                                                                        ]
                                                                    }
                                                                }
                                                            },
                                                            "operatorToken": {
                                                                "kind": "PlusToken",
                                                                "fullStart": 1470,
                                                                "fullEnd": 1472,
                                                                "start": 1470,
                                                                "end": 1471,
                                                                "fullWidth": 2,
                                                                "width": 1,
                                                                "text": "+",
                                                                "value": "+",
                                                                "valueText": "+",
                                                                "hasTrailingTrivia": true,
                                                                "trailingTrivia": [
                                                                    {
                                                                        "kind": "WhitespaceTrivia",
                                                                        "text": " "
                                                                    }
                                                                ]
                                                            },
                                                            "right": {
                                                                "kind": "StringLiteral",
                                                                "fullStart": 1472,
                                                                "fullEnd": 1485,
                                                                "start": 1472,
                                                                "end": 1484,
                                                                "fullWidth": 13,
                                                                "width": 12,
                                                                "text": "'. Actual: '",
                                                                "value": ". Actual: ",
                                                                "valueText": ". Actual: ",
                                                                "hasTrailingTrivia": true,
                                                                "trailingTrivia": [
                                                                    {
                                                                        "kind": "WhitespaceTrivia",
                                                                        "text": " "
                                                                    }
                                                                ]
                                                            }
                                                        },
                                                        "operatorToken": {
                                                            "kind": "PlusToken",
                                                            "fullStart": 1485,
                                                            "fullEnd": 1487,
                                                            "start": 1485,
                                                            "end": 1486,
                                                            "fullWidth": 2,
                                                            "width": 1,
                                                            "text": "+",
                                                            "value": "+",
                                                            "valueText": "+",
                                                            "hasTrailingTrivia": true,
                                                            "trailingTrivia": [
                                                                {
                                                                    "kind": "WhitespaceTrivia",
                                                                    "text": " "
                                                                }
                                                            ]
                                                        },
                                                        "right": {
                                                            "kind": "ElementAccessExpression",
                                                            "fullStart": 1487,
                                                            "fullEnd": 1504,
                                                            "start": 1487,
                                                            "end": 1504,
                                                            "fullWidth": 17,
                                                            "width": 17,
                                                            "expression": {
                                                                "kind": "IdentifierName",
                                                                "fullStart": 1487,
                                                                "fullEnd": 1497,
                                                                "start": 1487,
                                                                "end": 1497,
                                                                "fullWidth": 10,
                                                                "width": 10,
                                                                "text": "__executed",
                                                                "value": "__executed",
                                                                "valueText": "__executed"
                                                            },
                                                            "openBracketToken": {
                                                                "kind": "OpenBracketToken",
                                                                "fullStart": 1497,
                                                                "fullEnd": 1498,
                                                                "start": 1497,
                                                                "end": 1498,
                                                                "fullWidth": 1,
                                                                "width": 1,
                                                                "text": "[",
                                                                "value": "[",
                                                                "valueText": "["
                                                            },
                                                            "argumentExpression": {
                                                                "kind": "IdentifierName",
                                                                "fullStart": 1498,
                                                                "fullEnd": 1503,
                                                                "start": 1498,
                                                                "end": 1503,
                                                                "fullWidth": 5,
                                                                "width": 5,
                                                                "text": "index",
                                                                "value": "index",
                                                                "valueText": "index"
                                                            },
                                                            "closeBracketToken": {
                                                                "kind": "CloseBracketToken",
                                                                "fullStart": 1503,
                                                                "fullEnd": 1504,
                                                                "start": 1503,
                                                                "end": 1504,
                                                                "fullWidth": 1,
                                                                "width": 1,
                                                                "text": "]",
                                                                "value": "]",
                                                                "valueText": "]"
                                                            }
                                                        }
                                                    }
                                                ],
                                                "closeParenToken": {
                                                    "kind": "CloseParenToken",
                                                    "fullStart": 1504,
                                                    "fullEnd": 1505,
                                                    "start": 1504,
                                                    "end": 1505,
                                                    "fullWidth": 1,
                                                    "width": 1,
                                                    "text": ")",
                                                    "value": ")",
                                                    "valueText": ")"
                                                }
                                            }
                                        },
                                        "semicolonToken": {
                                            "kind": "SemicolonToken",
                                            "fullStart": 1505,
                                            "fullEnd": 1507,
                                            "start": 1505,
                                            "end": 1506,
                                            "fullWidth": 2,
                                            "width": 1,
                                            "text": ";",
                                            "value": ";",
                                            "valueText": ";",
                                            "hasTrailingTrivia": true,
                                            "hasTrailingNewLine": true,
                                            "trailingTrivia": [
                                                {
                                                    "kind": "NewLineTrivia",
                                                    "text": "\n"
                                                }
                                            ]
                                        }
                                    }
                                ],
                                "closeBraceToken": {
                                    "kind": "CloseBraceToken",
                                    "fullStart": 1507,
                                    "fullEnd": 1510,
                                    "start": 1508,
                                    "end": 1509,
                                    "fullWidth": 3,
                                    "width": 1,
                                    "text": "}",
                                    "value": "}",
                                    "valueText": "}",
                                    "hasLeadingTrivia": true,
                                    "hasTrailingTrivia": true,
                                    "hasTrailingNewLine": true,
                                    "leadingTrivia": [
                                        {
                                            "kind": "WhitespaceTrivia",
                                            "text": "\t"
                                        }
                                    ],
                                    "trailingTrivia": [
                                        {
                                            "kind": "NewLineTrivia",
                                            "text": "\n"
                                        }
                                    ]
                                }
                            }
                        }
                    ],
                    "closeBraceToken": {
                        "kind": "CloseBraceToken",
                        "fullStart": 1510,
                        "fullEnd": 1512,
                        "start": 1510,
                        "end": 1511,
                        "fullWidth": 2,
                        "width": 1,
                        "text": "}",
                        "value": "}",
                        "valueText": "}",
                        "hasTrailingTrivia": true,
                        "hasTrailingNewLine": true,
                        "trailingTrivia": [
                            {
                                "kind": "NewLineTrivia",
                                "text": "\n"
                            }
                        ]
                    }
                }
            }
        ],
        "endOfFileToken": {
            "kind": "EndOfFileToken",
            "fullStart": 1512,
            "fullEnd": 1514,
            "start": 1514,
            "end": 1514,
            "fullWidth": 2,
            "width": 0,
            "text": "",
            "hasLeadingTrivia": true,
            "hasLeadingNewLine": true,
            "leadingTrivia": [
                {
                    "kind": "NewLineTrivia",
                    "text": "\n"
                },
                {
                    "kind": "NewLineTrivia",
                    "text": "\n"
                }
            ]
        }
    },
    "lineMap": {
        "lineStarts": [
            0,
            61,
            132,
            133,
            137,
            280,
            283,
            341,
            429,
            433,
            434,
            494,
            495,
            516,
            538,
            588,
            589,
            599,
            646,
            803,
            805,
            806,
            816,
            861,
            1015,
            1017,
            1018,
            1028,
            1073,
            1227,
            1229,
            1230,
            1240,
            1293,
            1341,
            1507,
            1510,
            1512,
            1513,
            1514
        ],
        "length": 1514
    }
}<|MERGE_RESOLUTION|>--- conflicted
+++ resolved
@@ -2378,12 +2378,8 @@
                             "start": 1248,
                             "end": 1255,
                             "fullWidth": 7,
-<<<<<<< HEAD
                             "width": 7,
-                            "identifier": {
-=======
                             "propertyName": {
->>>>>>> 85e84683
                                 "kind": "IdentifierName",
                                 "fullStart": 1248,
                                 "fullEnd": 1253,
