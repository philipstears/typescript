--- conflicted
+++ resolved
@@ -2426,12 +2426,8 @@
                             "start": 1336,
                             "end": 1343,
                             "fullWidth": 7,
-<<<<<<< HEAD
                             "width": 7,
-                            "identifier": {
-=======
                             "propertyName": {
->>>>>>> 85e84683
                                 "kind": "IdentifierName",
                                 "fullStart": 1336,
                                 "fullEnd": 1341,
