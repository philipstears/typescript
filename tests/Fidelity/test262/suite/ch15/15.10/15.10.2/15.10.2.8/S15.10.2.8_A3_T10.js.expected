{
    "isDeclaration": false,
    "languageVersion": "EcmaScript5",
    "parseOptions": {
        "allowAutomaticSemicolonInsertion": true
    },
    "sourceUnit": {
        "kind": "SourceUnit",
        "fullStart": 0,
        "fullEnd": 1720,
        "start": 649,
        "end": 1720,
        "fullWidth": 1720,
        "width": 1071,
        "isIncrementallyUnusable": true,
        "moduleElements": [
            {
                "kind": "ExpressionStatement",
                "fullStart": 0,
                "fullEnd": 705,
                "start": 649,
                "end": 704,
                "fullWidth": 705,
                "width": 55,
                "isIncrementallyUnusable": true,
                "expression": {
                    "kind": "AssignmentExpression",
                    "fullStart": 0,
                    "fullEnd": 703,
                    "start": 649,
                    "end": 703,
                    "fullWidth": 703,
                    "width": 54,
                    "isIncrementallyUnusable": true,
                    "left": {
                        "kind": "IdentifierName",
                        "fullStart": 0,
                        "fullEnd": 660,
                        "start": 649,
                        "end": 659,
                        "fullWidth": 660,
                        "width": 10,
                        "text": "__executed",
                        "value": "__executed",
                        "valueText": "__executed",
                        "hasLeadingTrivia": true,
                        "hasLeadingComment": true,
                        "hasLeadingNewLine": true,
                        "hasTrailingTrivia": true,
                        "leadingTrivia": [
                            {
                                "kind": "SingleLineCommentTrivia",
                                "text": "// Copyright 2009 the Sputnik authors.  All rights reserved."
                            },
                            {
                                "kind": "NewLineTrivia",
                                "text": "\n"
                            },
                            {
                                "kind": "SingleLineCommentTrivia",
                                "text": "// This code is governed by the BSD license found in the LICENSE file."
                            },
                            {
                                "kind": "NewLineTrivia",
                                "text": "\n"
                            },
                            {
                                "kind": "NewLineTrivia",
                                "text": "\n"
                            },
                            {
                                "kind": "MultiLineCommentTrivia",
                                "text": "/**\n * Parentheses of the form ( Disjunction ) serve both to group the components of the Disjunction pattern together and to save the result of the match.\n * The result can be used either in a backreference (\\ followed by a nonzero decimal number),\n * referenced in a replace string,\n * or returned as part of an array from the regular expression matching function\n *\n * @path ch15/15.10/15.10.2/15.10.2.8/S15.10.2.8_A3_T10.js\n * @description Execute /(\\d{3})(\\d{3})\\1\\2/.exec(\"123456123456\") and check results\n */"
                            },
                            {
                                "kind": "NewLineTrivia",
                                "text": "\n"
                            },
                            {
                                "kind": "NewLineTrivia",
                                "text": "\n"
                            }
                        ],
                        "trailingTrivia": [
                            {
                                "kind": "WhitespaceTrivia",
                                "text": " "
                            }
                        ]
                    },
                    "operatorToken": {
                        "kind": "EqualsToken",
                        "fullStart": 660,
                        "fullEnd": 662,
                        "start": 660,
                        "end": 661,
                        "fullWidth": 2,
                        "width": 1,
                        "text": "=",
                        "value": "=",
                        "valueText": "=",
                        "hasTrailingTrivia": true,
                        "trailingTrivia": [
                            {
                                "kind": "WhitespaceTrivia",
                                "text": " "
                            }
                        ]
                    },
                    "right": {
                        "kind": "InvocationExpression",
                        "fullStart": 662,
                        "fullEnd": 703,
                        "start": 662,
                        "end": 703,
                        "fullWidth": 41,
                        "width": 41,
                        "isIncrementallyUnusable": true,
                        "expression": {
                            "kind": "MemberAccessExpression",
                            "fullStart": 662,
                            "fullEnd": 687,
                            "start": 662,
                            "end": 687,
                            "fullWidth": 25,
                            "width": 25,
                            "isIncrementallyUnusable": true,
                            "expression": {
                                "kind": "RegularExpressionLiteral",
                                "fullStart": 662,
                                "fullEnd": 682,
                                "start": 662,
                                "end": 682,
                                "fullWidth": 20,
                                "width": 20,
                                "text": "/(\\d{3})(\\d{3})\\1\\2/",
                                "value": {},
                                "valueText": "/(\\d{3})(\\d{3})\\1\\2/"
                            },
                            "dotToken": {
                                "kind": "DotToken",
                                "fullStart": 682,
                                "fullEnd": 683,
                                "start": 682,
                                "end": 683,
                                "fullWidth": 1,
                                "width": 1,
                                "text": ".",
                                "value": ".",
                                "valueText": "."
                            },
                            "name": {
                                "kind": "IdentifierName",
                                "fullStart": 683,
                                "fullEnd": 687,
                                "start": 683,
                                "end": 687,
                                "fullWidth": 4,
                                "width": 4,
                                "text": "exec",
                                "value": "exec",
                                "valueText": "exec"
                            }
                        },
                        "argumentList": {
                            "kind": "ArgumentList",
                            "fullStart": 687,
                            "fullEnd": 703,
                            "start": 687,
                            "end": 703,
                            "fullWidth": 16,
                            "width": 16,
                            "openParenToken": {
                                "kind": "OpenParenToken",
                                "fullStart": 687,
                                "fullEnd": 688,
                                "start": 687,
                                "end": 688,
                                "fullWidth": 1,
                                "width": 1,
                                "text": "(",
                                "value": "(",
                                "valueText": "("
                            },
                            "arguments": [
                                {
                                    "kind": "StringLiteral",
                                    "fullStart": 688,
                                    "fullEnd": 702,
                                    "start": 688,
                                    "end": 702,
                                    "fullWidth": 14,
                                    "width": 14,
                                    "text": "\"123456123456\"",
                                    "value": "123456123456",
                                    "valueText": "123456123456"
                                }
                            ],
                            "closeParenToken": {
                                "kind": "CloseParenToken",
                                "fullStart": 702,
                                "fullEnd": 703,
                                "start": 702,
                                "end": 703,
                                "fullWidth": 1,
                                "width": 1,
                                "text": ")",
                                "value": ")",
                                "valueText": ")"
                            }
                        }
                    }
                },
                "semicolonToken": {
                    "kind": "SemicolonToken",
                    "fullStart": 703,
                    "fullEnd": 705,
                    "start": 703,
                    "end": 704,
                    "fullWidth": 2,
                    "width": 1,
                    "text": ";",
                    "value": ";",
                    "valueText": ";",
                    "hasTrailingTrivia": true,
                    "hasTrailingNewLine": true,
                    "trailingTrivia": [
                        {
                            "kind": "NewLineTrivia",
                            "text": "\n"
                        }
                    ]
                }
            },
            {
                "kind": "ExpressionStatement",
                "fullStart": 705,
                "fullEnd": 749,
                "start": 706,
                "end": 748,
                "fullWidth": 44,
                "width": 42,
                "expression": {
                    "kind": "AssignmentExpression",
                    "fullStart": 705,
                    "fullEnd": 747,
                    "start": 706,
                    "end": 747,
                    "fullWidth": 42,
                    "width": 41,
                    "left": {
                        "kind": "IdentifierName",
                        "fullStart": 705,
                        "fullEnd": 717,
                        "start": 706,
                        "end": 716,
                        "fullWidth": 12,
                        "width": 10,
                        "text": "__expected",
                        "value": "__expected",
                        "valueText": "__expected",
                        "hasLeadingTrivia": true,
                        "hasLeadingNewLine": true,
                        "hasTrailingTrivia": true,
                        "leadingTrivia": [
                            {
                                "kind": "NewLineTrivia",
                                "text": "\n"
                            }
                        ],
                        "trailingTrivia": [
                            {
                                "kind": "WhitespaceTrivia",
                                "text": " "
                            }
                        ]
                    },
                    "operatorToken": {
                        "kind": "EqualsToken",
                        "fullStart": 717,
                        "fullEnd": 719,
                        "start": 717,
                        "end": 718,
                        "fullWidth": 2,
                        "width": 1,
                        "text": "=",
                        "value": "=",
                        "valueText": "=",
                        "hasTrailingTrivia": true,
                        "trailingTrivia": [
                            {
                                "kind": "WhitespaceTrivia",
                                "text": " "
                            }
                        ]
                    },
                    "right": {
                        "kind": "ArrayLiteralExpression",
                        "fullStart": 719,
                        "fullEnd": 747,
                        "start": 719,
                        "end": 747,
                        "fullWidth": 28,
                        "width": 28,
                        "openBracketToken": {
                            "kind": "OpenBracketToken",
                            "fullStart": 719,
                            "fullEnd": 720,
                            "start": 719,
                            "end": 720,
                            "fullWidth": 1,
                            "width": 1,
                            "text": "[",
                            "value": "[",
                            "valueText": "["
                        },
                        "expressions": [
                            {
                                "kind": "StringLiteral",
                                "fullStart": 720,
                                "fullEnd": 734,
                                "start": 720,
                                "end": 734,
                                "fullWidth": 14,
                                "width": 14,
                                "text": "\"123456123456\"",
                                "value": "123456123456",
                                "valueText": "123456123456"
                            },
                            {
                                "kind": "CommaToken",
                                "fullStart": 734,
                                "fullEnd": 735,
                                "start": 734,
                                "end": 735,
                                "fullWidth": 1,
                                "width": 1,
                                "text": ",",
                                "value": ",",
                                "valueText": ","
                            },
                            {
                                "kind": "StringLiteral",
                                "fullStart": 735,
                                "fullEnd": 740,
                                "start": 735,
                                "end": 740,
                                "fullWidth": 5,
                                "width": 5,
                                "text": "\"123\"",
                                "value": "123",
                                "valueText": "123"
                            },
                            {
                                "kind": "CommaToken",
                                "fullStart": 740,
                                "fullEnd": 741,
                                "start": 740,
                                "end": 741,
                                "fullWidth": 1,
                                "width": 1,
                                "text": ",",
                                "value": ",",
                                "valueText": ","
                            },
                            {
                                "kind": "StringLiteral",
                                "fullStart": 741,
                                "fullEnd": 746,
                                "start": 741,
                                "end": 746,
                                "fullWidth": 5,
                                "width": 5,
                                "text": "\"456\"",
                                "value": "456",
                                "valueText": "456"
                            }
                        ],
                        "closeBracketToken": {
                            "kind": "CloseBracketToken",
                            "fullStart": 746,
                            "fullEnd": 747,
                            "start": 746,
                            "end": 747,
                            "fullWidth": 1,
                            "width": 1,
                            "text": "]",
                            "value": "]",
                            "valueText": "]"
                        }
                    }
                },
                "semicolonToken": {
                    "kind": "SemicolonToken",
                    "fullStart": 747,
                    "fullEnd": 749,
                    "start": 747,
                    "end": 748,
                    "fullWidth": 2,
                    "width": 1,
                    "text": ";",
                    "value": ";",
                    "valueText": ";",
                    "hasTrailingTrivia": true,
                    "hasTrailingNewLine": true,
                    "trailingTrivia": [
                        {
                            "kind": "NewLineTrivia",
                            "text": "\n"
                        }
                    ]
                }
            },
            {
                "kind": "ExpressionStatement",
                "fullStart": 749,
                "fullEnd": 771,
                "start": 749,
                "end": 770,
                "fullWidth": 22,
                "width": 21,
                "expression": {
                    "kind": "AssignmentExpression",
                    "fullStart": 749,
                    "fullEnd": 769,
                    "start": 749,
                    "end": 769,
                    "fullWidth": 20,
                    "width": 20,
                    "left": {
                        "kind": "MemberAccessExpression",
                        "fullStart": 749,
                        "fullEnd": 766,
                        "start": 749,
                        "end": 765,
                        "fullWidth": 17,
                        "width": 16,
                        "expression": {
                            "kind": "IdentifierName",
                            "fullStart": 749,
                            "fullEnd": 759,
                            "start": 749,
                            "end": 759,
                            "fullWidth": 10,
                            "width": 10,
                            "text": "__expected",
                            "value": "__expected",
                            "valueText": "__expected"
                        },
                        "dotToken": {
                            "kind": "DotToken",
                            "fullStart": 759,
                            "fullEnd": 760,
                            "start": 759,
                            "end": 760,
                            "fullWidth": 1,
                            "width": 1,
                            "text": ".",
                            "value": ".",
                            "valueText": "."
                        },
                        "name": {
                            "kind": "IdentifierName",
                            "fullStart": 760,
                            "fullEnd": 766,
                            "start": 760,
                            "end": 765,
                            "fullWidth": 6,
                            "width": 5,
                            "text": "index",
                            "value": "index",
                            "valueText": "index",
                            "hasTrailingTrivia": true,
                            "trailingTrivia": [
                                {
                                    "kind": "WhitespaceTrivia",
                                    "text": " "
                                }
                            ]
                        }
                    },
                    "operatorToken": {
                        "kind": "EqualsToken",
                        "fullStart": 766,
                        "fullEnd": 768,
                        "start": 766,
                        "end": 767,
                        "fullWidth": 2,
                        "width": 1,
                        "text": "=",
                        "value": "=",
                        "valueText": "=",
                        "hasTrailingTrivia": true,
                        "trailingTrivia": [
                            {
                                "kind": "WhitespaceTrivia",
                                "text": " "
                            }
                        ]
                    },
                    "right": {
                        "kind": "NumericLiteral",
                        "fullStart": 768,
                        "fullEnd": 769,
                        "start": 768,
                        "end": 769,
                        "fullWidth": 1,
                        "width": 1,
                        "text": "0",
                        "value": 0,
                        "valueText": "0"
                    }
                },
                "semicolonToken": {
                    "kind": "SemicolonToken",
                    "fullStart": 769,
                    "fullEnd": 771,
                    "start": 769,
                    "end": 770,
                    "fullWidth": 2,
                    "width": 1,
                    "text": ";",
                    "value": ";",
                    "valueText": ";",
                    "hasTrailingTrivia": true,
                    "hasTrailingNewLine": true,
                    "trailingTrivia": [
                        {
                            "kind": "NewLineTrivia",
                            "text": "\n"
                        }
                    ]
                }
            },
            {
                "kind": "ExpressionStatement",
                "fullStart": 771,
                "fullEnd": 806,
                "start": 771,
                "end": 805,
                "fullWidth": 35,
                "width": 34,
                "expression": {
                    "kind": "AssignmentExpression",
                    "fullStart": 771,
                    "fullEnd": 804,
                    "start": 771,
                    "end": 804,
                    "fullWidth": 33,
                    "width": 33,
                    "left": {
                        "kind": "MemberAccessExpression",
                        "fullStart": 771,
                        "fullEnd": 788,
                        "start": 771,
                        "end": 787,
                        "fullWidth": 17,
                        "width": 16,
                        "expression": {
                            "kind": "IdentifierName",
                            "fullStart": 771,
                            "fullEnd": 781,
                            "start": 771,
                            "end": 781,
                            "fullWidth": 10,
                            "width": 10,
                            "text": "__expected",
                            "value": "__expected",
                            "valueText": "__expected"
                        },
                        "dotToken": {
                            "kind": "DotToken",
                            "fullStart": 781,
                            "fullEnd": 782,
                            "start": 781,
                            "end": 782,
                            "fullWidth": 1,
                            "width": 1,
                            "text": ".",
                            "value": ".",
                            "valueText": "."
                        },
                        "name": {
                            "kind": "IdentifierName",
                            "fullStart": 782,
                            "fullEnd": 788,
                            "start": 782,
                            "end": 787,
                            "fullWidth": 6,
                            "width": 5,
                            "text": "input",
                            "value": "input",
                            "valueText": "input",
                            "hasTrailingTrivia": true,
                            "trailingTrivia": [
                                {
                                    "kind": "WhitespaceTrivia",
                                    "text": " "
                                }
                            ]
                        }
                    },
                    "operatorToken": {
                        "kind": "EqualsToken",
                        "fullStart": 788,
                        "fullEnd": 790,
                        "start": 788,
                        "end": 789,
                        "fullWidth": 2,
                        "width": 1,
                        "text": "=",
                        "value": "=",
                        "valueText": "=",
                        "hasTrailingTrivia": true,
                        "trailingTrivia": [
                            {
                                "kind": "WhitespaceTrivia",
                                "text": " "
                            }
                        ]
                    },
                    "right": {
                        "kind": "StringLiteral",
                        "fullStart": 790,
                        "fullEnd": 804,
                        "start": 790,
                        "end": 804,
                        "fullWidth": 14,
                        "width": 14,
                        "text": "\"123456123456\"",
                        "value": "123456123456",
                        "valueText": "123456123456"
                    }
                },
                "semicolonToken": {
                    "kind": "SemicolonToken",
                    "fullStart": 804,
                    "fullEnd": 806,
                    "start": 804,
                    "end": 805,
                    "fullWidth": 2,
                    "width": 1,
                    "text": ";",
                    "value": ";",
                    "valueText": ";",
                    "hasTrailingTrivia": true,
                    "hasTrailingNewLine": true,
                    "trailingTrivia": [
                        {
                            "kind": "NewLineTrivia",
                            "text": "\n"
                        }
                    ]
                }
            },
            {
                "kind": "IfStatement",
                "fullStart": 806,
                "fullEnd": 1020,
                "start": 817,
                "end": 1019,
                "fullWidth": 214,
                "width": 202,
                "ifKeyword": {
                    "kind": "IfKeyword",
                    "fullStart": 806,
                    "fullEnd": 820,
                    "start": 817,
                    "end": 819,
                    "fullWidth": 14,
                    "width": 2,
                    "text": "if",
                    "value": "if",
                    "valueText": "if",
                    "hasLeadingTrivia": true,
                    "hasLeadingComment": true,
                    "hasLeadingNewLine": true,
                    "hasTrailingTrivia": true,
                    "leadingTrivia": [
                        {
                            "kind": "NewLineTrivia",
                            "text": "\n"
                        },
                        {
                            "kind": "SingleLineCommentTrivia",
                            "text": "//CHECK#1"
                        },
                        {
                            "kind": "NewLineTrivia",
                            "text": "\n"
                        }
                    ],
                    "trailingTrivia": [
                        {
                            "kind": "WhitespaceTrivia",
                            "text": " "
                        }
                    ]
                },
                "openParenToken": {
                    "kind": "OpenParenToken",
                    "fullStart": 820,
                    "fullEnd": 821,
                    "start": 820,
                    "end": 821,
                    "fullWidth": 1,
                    "width": 1,
                    "text": "(",
                    "value": "(",
                    "valueText": "("
                },
                "condition": {
                    "kind": "NotEqualsExpression",
                    "fullStart": 821,
                    "fullEnd": 860,
                    "start": 821,
                    "end": 860,
                    "fullWidth": 39,
                    "width": 39,
                    "left": {
                        "kind": "MemberAccessExpression",
                        "fullStart": 821,
                        "fullEnd": 839,
                        "start": 821,
                        "end": 838,
                        "fullWidth": 18,
                        "width": 17,
                        "expression": {
                            "kind": "IdentifierName",
                            "fullStart": 821,
                            "fullEnd": 831,
                            "start": 821,
                            "end": 831,
                            "fullWidth": 10,
                            "width": 10,
                            "text": "__executed",
                            "value": "__executed",
                            "valueText": "__executed"
                        },
                        "dotToken": {
                            "kind": "DotToken",
                            "fullStart": 831,
                            "fullEnd": 832,
                            "start": 831,
                            "end": 832,
                            "fullWidth": 1,
                            "width": 1,
                            "text": ".",
                            "value": ".",
                            "valueText": "."
                        },
                        "name": {
                            "kind": "IdentifierName",
                            "fullStart": 832,
                            "fullEnd": 839,
                            "start": 832,
                            "end": 838,
                            "fullWidth": 7,
                            "width": 6,
                            "text": "length",
                            "value": "length",
                            "valueText": "length",
                            "hasTrailingTrivia": true,
                            "trailingTrivia": [
                                {
                                    "kind": "WhitespaceTrivia",
                                    "text": " "
                                }
                            ]
                        }
                    },
                    "operatorToken": {
                        "kind": "ExclamationEqualsEqualsToken",
                        "fullStart": 839,
                        "fullEnd": 843,
                        "start": 839,
                        "end": 842,
                        "fullWidth": 4,
                        "width": 3,
                        "text": "!==",
                        "value": "!==",
                        "valueText": "!==",
                        "hasTrailingTrivia": true,
                        "trailingTrivia": [
                            {
                                "kind": "WhitespaceTrivia",
                                "text": " "
                            }
                        ]
                    },
                    "right": {
                        "kind": "MemberAccessExpression",
                        "fullStart": 843,
                        "fullEnd": 860,
                        "start": 843,
                        "end": 860,
                        "fullWidth": 17,
                        "width": 17,
                        "expression": {
                            "kind": "IdentifierName",
                            "fullStart": 843,
                            "fullEnd": 853,
                            "start": 843,
                            "end": 853,
                            "fullWidth": 10,
                            "width": 10,
                            "text": "__expected",
                            "value": "__expected",
                            "valueText": "__expected"
                        },
                        "dotToken": {
                            "kind": "DotToken",
                            "fullStart": 853,
                            "fullEnd": 854,
                            "start": 853,
                            "end": 854,
                            "fullWidth": 1,
                            "width": 1,
                            "text": ".",
                            "value": ".",
                            "valueText": "."
                        },
                        "name": {
                            "kind": "IdentifierName",
                            "fullStart": 854,
                            "fullEnd": 860,
                            "start": 854,
                            "end": 860,
                            "fullWidth": 6,
                            "width": 6,
                            "text": "length",
                            "value": "length",
                            "valueText": "length"
                        }
                    }
                },
                "closeParenToken": {
                    "kind": "CloseParenToken",
                    "fullStart": 860,
                    "fullEnd": 862,
                    "start": 860,
                    "end": 861,
                    "fullWidth": 2,
                    "width": 1,
                    "text": ")",
                    "value": ")",
                    "valueText": ")",
                    "hasTrailingTrivia": true,
                    "trailingTrivia": [
                        {
                            "kind": "WhitespaceTrivia",
                            "text": " "
                        }
                    ]
                },
                "statement": {
                    "kind": "Block",
                    "fullStart": 862,
                    "fullEnd": 1020,
                    "start": 862,
                    "end": 1019,
                    "fullWidth": 158,
                    "width": 157,
                    "openBraceToken": {
                        "kind": "OpenBraceToken",
                        "fullStart": 862,
                        "fullEnd": 864,
                        "start": 862,
                        "end": 863,
                        "fullWidth": 2,
                        "width": 1,
                        "text": "{",
                        "value": "{",
                        "valueText": "{",
                        "hasTrailingTrivia": true,
                        "hasTrailingNewLine": true,
                        "trailingTrivia": [
                            {
                                "kind": "NewLineTrivia",
                                "text": "\n"
                            }
                        ]
                    },
                    "statements": [
                        {
                            "kind": "ExpressionStatement",
                            "fullStart": 864,
                            "fullEnd": 1018,
                            "start": 865,
                            "end": 1017,
                            "fullWidth": 154,
                            "width": 152,
                            "expression": {
                                "kind": "InvocationExpression",
                                "fullStart": 864,
                                "fullEnd": 1016,
                                "start": 865,
                                "end": 1016,
                                "fullWidth": 152,
                                "width": 151,
                                "expression": {
                                    "kind": "IdentifierName",
                                    "fullStart": 864,
                                    "fullEnd": 871,
                                    "start": 865,
                                    "end": 871,
                                    "fullWidth": 7,
                                    "width": 6,
                                    "text": "$ERROR",
                                    "value": "$ERROR",
                                    "valueText": "$ERROR",
                                    "hasLeadingTrivia": true,
                                    "leadingTrivia": [
                                        {
                                            "kind": "WhitespaceTrivia",
                                            "text": "\t"
                                        }
                                    ]
                                },
                                "argumentList": {
                                    "kind": "ArgumentList",
                                    "fullStart": 871,
                                    "fullEnd": 1016,
                                    "start": 871,
                                    "end": 1016,
                                    "fullWidth": 145,
                                    "width": 145,
                                    "openParenToken": {
                                        "kind": "OpenParenToken",
                                        "fullStart": 871,
                                        "fullEnd": 872,
                                        "start": 871,
                                        "end": 872,
                                        "fullWidth": 1,
                                        "width": 1,
                                        "text": "(",
                                        "value": "(",
                                        "valueText": "("
                                    },
                                    "arguments": [
                                        {
                                            "kind": "AddExpression",
                                            "fullStart": 872,
                                            "fullEnd": 1015,
                                            "start": 872,
                                            "end": 1015,
                                            "fullWidth": 143,
                                            "width": 143,
                                            "left": {
                                                "kind": "AddExpression",
                                                "fullStart": 872,
                                                "fullEnd": 996,
                                                "start": 872,
                                                "end": 995,
                                                "fullWidth": 124,
                                                "width": 123,
                                                "left": {
                                                    "kind": "AddExpression",
                                                    "fullStart": 872,
                                                    "fullEnd": 981,
                                                    "start": 872,
                                                    "end": 980,
                                                    "fullWidth": 109,
                                                    "width": 108,
                                                    "left": {
                                                        "kind": "StringLiteral",
                                                        "fullStart": 872,
                                                        "fullEnd": 961,
                                                        "start": 872,
                                                        "end": 960,
                                                        "fullWidth": 89,
                                                        "width": 88,
                                                        "text": "'#1: __executed = /(\\\\d{3})(\\\\d{3})\\\\1\\\\2/.exec(\"123456123456\"); __executed.length === '",
                                                        "value": "#1: __executed = /(\\d{3})(\\d{3})\\1\\2/.exec(\"123456123456\"); __executed.length === ",
                                                        "valueText": "#1: __executed = /(\\d{3})(\\d{3})\\1\\2/.exec(\"123456123456\"); __executed.length === ",
                                                        "hasTrailingTrivia": true,
                                                        "trailingTrivia": [
                                                            {
                                                                "kind": "WhitespaceTrivia",
                                                                "text": " "
                                                            }
                                                        ]
                                                    },
                                                    "operatorToken": {
                                                        "kind": "PlusToken",
                                                        "fullStart": 961,
                                                        "fullEnd": 963,
                                                        "start": 961,
                                                        "end": 962,
                                                        "fullWidth": 2,
                                                        "width": 1,
                                                        "text": "+",
                                                        "value": "+",
                                                        "valueText": "+",
                                                        "hasTrailingTrivia": true,
                                                        "trailingTrivia": [
                                                            {
                                                                "kind": "WhitespaceTrivia",
                                                                "text": " "
                                                            }
                                                        ]
                                                    },
                                                    "right": {
                                                        "kind": "MemberAccessExpression",
                                                        "fullStart": 963,
                                                        "fullEnd": 981,
                                                        "start": 963,
                                                        "end": 980,
                                                        "fullWidth": 18,
                                                        "width": 17,
                                                        "expression": {
                                                            "kind": "IdentifierName",
                                                            "fullStart": 963,
                                                            "fullEnd": 973,
                                                            "start": 963,
                                                            "end": 973,
                                                            "fullWidth": 10,
                                                            "width": 10,
                                                            "text": "__expected",
                                                            "value": "__expected",
                                                            "valueText": "__expected"
                                                        },
                                                        "dotToken": {
                                                            "kind": "DotToken",
                                                            "fullStart": 973,
                                                            "fullEnd": 974,
                                                            "start": 973,
                                                            "end": 974,
                                                            "fullWidth": 1,
                                                            "width": 1,
                                                            "text": ".",
                                                            "value": ".",
                                                            "valueText": "."
                                                        },
                                                        "name": {
                                                            "kind": "IdentifierName",
                                                            "fullStart": 974,
                                                            "fullEnd": 981,
                                                            "start": 974,
                                                            "end": 980,
                                                            "fullWidth": 7,
                                                            "width": 6,
                                                            "text": "length",
                                                            "value": "length",
                                                            "valueText": "length",
                                                            "hasTrailingTrivia": true,
                                                            "trailingTrivia": [
                                                                {
                                                                    "kind": "WhitespaceTrivia",
                                                                    "text": " "
                                                                }
                                                            ]
                                                        }
                                                    }
                                                },
                                                "operatorToken": {
                                                    "kind": "PlusToken",
                                                    "fullStart": 981,
                                                    "fullEnd": 983,
                                                    "start": 981,
                                                    "end": 982,
                                                    "fullWidth": 2,
                                                    "width": 1,
                                                    "text": "+",
                                                    "value": "+",
                                                    "valueText": "+",
                                                    "hasTrailingTrivia": true,
                                                    "trailingTrivia": [
                                                        {
                                                            "kind": "WhitespaceTrivia",
                                                            "text": " "
                                                        }
                                                    ]
                                                },
                                                "right": {
                                                    "kind": "StringLiteral",
                                                    "fullStart": 983,
                                                    "fullEnd": 996,
                                                    "start": 983,
                                                    "end": 995,
                                                    "fullWidth": 13,
                                                    "width": 12,
                                                    "text": "'. Actual: '",
                                                    "value": ". Actual: ",
                                                    "valueText": ". Actual: ",
                                                    "hasTrailingTrivia": true,
                                                    "trailingTrivia": [
                                                        {
                                                            "kind": "WhitespaceTrivia",
                                                            "text": " "
                                                        }
                                                    ]
                                                }
                                            },
                                            "operatorToken": {
                                                "kind": "PlusToken",
                                                "fullStart": 996,
                                                "fullEnd": 998,
                                                "start": 996,
                                                "end": 997,
                                                "fullWidth": 2,
                                                "width": 1,
                                                "text": "+",
                                                "value": "+",
                                                "valueText": "+",
                                                "hasTrailingTrivia": true,
                                                "trailingTrivia": [
                                                    {
                                                        "kind": "WhitespaceTrivia",
                                                        "text": " "
                                                    }
                                                ]
                                            },
                                            "right": {
                                                "kind": "MemberAccessExpression",
                                                "fullStart": 998,
                                                "fullEnd": 1015,
                                                "start": 998,
                                                "end": 1015,
                                                "fullWidth": 17,
                                                "width": 17,
                                                "expression": {
                                                    "kind": "IdentifierName",
                                                    "fullStart": 998,
                                                    "fullEnd": 1008,
                                                    "start": 998,
                                                    "end": 1008,
                                                    "fullWidth": 10,
                                                    "width": 10,
                                                    "text": "__executed",
                                                    "value": "__executed",
                                                    "valueText": "__executed"
                                                },
                                                "dotToken": {
                                                    "kind": "DotToken",
                                                    "fullStart": 1008,
                                                    "fullEnd": 1009,
                                                    "start": 1008,
                                                    "end": 1009,
                                                    "fullWidth": 1,
                                                    "width": 1,
                                                    "text": ".",
                                                    "value": ".",
                                                    "valueText": "."
                                                },
                                                "name": {
                                                    "kind": "IdentifierName",
                                                    "fullStart": 1009,
                                                    "fullEnd": 1015,
                                                    "start": 1009,
                                                    "end": 1015,
                                                    "fullWidth": 6,
                                                    "width": 6,
                                                    "text": "length",
                                                    "value": "length",
                                                    "valueText": "length"
                                                }
                                            }
                                        }
                                    ],
                                    "closeParenToken": {
                                        "kind": "CloseParenToken",
                                        "fullStart": 1015,
                                        "fullEnd": 1016,
                                        "start": 1015,
                                        "end": 1016,
                                        "fullWidth": 1,
                                        "width": 1,
                                        "text": ")",
                                        "value": ")",
                                        "valueText": ")"
                                    }
                                }
                            },
                            "semicolonToken": {
                                "kind": "SemicolonToken",
                                "fullStart": 1016,
                                "fullEnd": 1018,
                                "start": 1016,
                                "end": 1017,
                                "fullWidth": 2,
                                "width": 1,
                                "text": ";",
                                "value": ";",
                                "valueText": ";",
                                "hasTrailingTrivia": true,
                                "hasTrailingNewLine": true,
                                "trailingTrivia": [
                                    {
                                        "kind": "NewLineTrivia",
                                        "text": "\n"
                                    }
                                ]
                            }
                        }
                    ],
                    "closeBraceToken": {
                        "kind": "CloseBraceToken",
                        "fullStart": 1018,
                        "fullEnd": 1020,
                        "start": 1018,
                        "end": 1019,
                        "fullWidth": 2,
                        "width": 1,
                        "text": "}",
                        "value": "}",
                        "valueText": "}",
                        "hasTrailingTrivia": true,
                        "hasTrailingNewLine": true,
                        "trailingTrivia": [
                            {
                                "kind": "NewLineTrivia",
                                "text": "\n"
                            }
                        ]
                    }
                }
            },
            {
                "kind": "IfStatement",
                "fullStart": 1020,
                "fullEnd": 1229,
                "start": 1031,
                "end": 1228,
                "fullWidth": 209,
                "width": 197,
                "ifKeyword": {
                    "kind": "IfKeyword",
                    "fullStart": 1020,
                    "fullEnd": 1034,
                    "start": 1031,
                    "end": 1033,
                    "fullWidth": 14,
                    "width": 2,
                    "text": "if",
                    "value": "if",
                    "valueText": "if",
                    "hasLeadingTrivia": true,
                    "hasLeadingComment": true,
                    "hasLeadingNewLine": true,
                    "hasTrailingTrivia": true,
                    "leadingTrivia": [
                        {
                            "kind": "NewLineTrivia",
                            "text": "\n"
                        },
                        {
                            "kind": "SingleLineCommentTrivia",
                            "text": "//CHECK#2"
                        },
                        {
                            "kind": "NewLineTrivia",
                            "text": "\n"
                        }
                    ],
                    "trailingTrivia": [
                        {
                            "kind": "WhitespaceTrivia",
                            "text": " "
                        }
                    ]
                },
                "openParenToken": {
                    "kind": "OpenParenToken",
                    "fullStart": 1034,
                    "fullEnd": 1035,
                    "start": 1034,
                    "end": 1035,
                    "fullWidth": 1,
                    "width": 1,
                    "text": "(",
                    "value": "(",
                    "valueText": "("
                },
                "condition": {
                    "kind": "NotEqualsExpression",
                    "fullStart": 1035,
                    "fullEnd": 1072,
                    "start": 1035,
                    "end": 1072,
                    "fullWidth": 37,
                    "width": 37,
                    "left": {
                        "kind": "MemberAccessExpression",
                        "fullStart": 1035,
                        "fullEnd": 1052,
                        "start": 1035,
                        "end": 1051,
                        "fullWidth": 17,
                        "width": 16,
                        "expression": {
                            "kind": "IdentifierName",
                            "fullStart": 1035,
                            "fullEnd": 1045,
                            "start": 1035,
                            "end": 1045,
                            "fullWidth": 10,
                            "width": 10,
                            "text": "__executed",
                            "value": "__executed",
                            "valueText": "__executed"
                        },
                        "dotToken": {
                            "kind": "DotToken",
                            "fullStart": 1045,
                            "fullEnd": 1046,
                            "start": 1045,
                            "end": 1046,
                            "fullWidth": 1,
                            "width": 1,
                            "text": ".",
                            "value": ".",
                            "valueText": "."
                        },
                        "name": {
                            "kind": "IdentifierName",
                            "fullStart": 1046,
                            "fullEnd": 1052,
                            "start": 1046,
                            "end": 1051,
                            "fullWidth": 6,
                            "width": 5,
                            "text": "index",
                            "value": "index",
                            "valueText": "index",
                            "hasTrailingTrivia": true,
                            "trailingTrivia": [
                                {
                                    "kind": "WhitespaceTrivia",
                                    "text": " "
                                }
                            ]
                        }
                    },
                    "operatorToken": {
                        "kind": "ExclamationEqualsEqualsToken",
                        "fullStart": 1052,
                        "fullEnd": 1056,
                        "start": 1052,
                        "end": 1055,
                        "fullWidth": 4,
                        "width": 3,
                        "text": "!==",
                        "value": "!==",
                        "valueText": "!==",
                        "hasTrailingTrivia": true,
                        "trailingTrivia": [
                            {
                                "kind": "WhitespaceTrivia",
                                "text": " "
                            }
                        ]
                    },
                    "right": {
                        "kind": "MemberAccessExpression",
                        "fullStart": 1056,
                        "fullEnd": 1072,
                        "start": 1056,
                        "end": 1072,
                        "fullWidth": 16,
                        "width": 16,
                        "expression": {
                            "kind": "IdentifierName",
                            "fullStart": 1056,
                            "fullEnd": 1066,
                            "start": 1056,
                            "end": 1066,
                            "fullWidth": 10,
                            "width": 10,
                            "text": "__expected",
                            "value": "__expected",
                            "valueText": "__expected"
                        },
                        "dotToken": {
                            "kind": "DotToken",
                            "fullStart": 1066,
                            "fullEnd": 1067,
                            "start": 1066,
                            "end": 1067,
                            "fullWidth": 1,
                            "width": 1,
                            "text": ".",
                            "value": ".",
                            "valueText": "."
                        },
                        "name": {
                            "kind": "IdentifierName",
                            "fullStart": 1067,
                            "fullEnd": 1072,
                            "start": 1067,
                            "end": 1072,
                            "fullWidth": 5,
                            "width": 5,
                            "text": "index",
                            "value": "index",
                            "valueText": "index"
                        }
                    }
                },
                "closeParenToken": {
                    "kind": "CloseParenToken",
                    "fullStart": 1072,
                    "fullEnd": 1074,
                    "start": 1072,
                    "end": 1073,
                    "fullWidth": 2,
                    "width": 1,
                    "text": ")",
                    "value": ")",
                    "valueText": ")",
                    "hasTrailingTrivia": true,
                    "trailingTrivia": [
                        {
                            "kind": "WhitespaceTrivia",
                            "text": " "
                        }
                    ]
                },
                "statement": {
                    "kind": "Block",
                    "fullStart": 1074,
                    "fullEnd": 1229,
                    "start": 1074,
                    "end": 1228,
                    "fullWidth": 155,
                    "width": 154,
                    "openBraceToken": {
                        "kind": "OpenBraceToken",
                        "fullStart": 1074,
                        "fullEnd": 1076,
                        "start": 1074,
                        "end": 1075,
                        "fullWidth": 2,
                        "width": 1,
                        "text": "{",
                        "value": "{",
                        "valueText": "{",
                        "hasTrailingTrivia": true,
                        "hasTrailingNewLine": true,
                        "trailingTrivia": [
                            {
                                "kind": "NewLineTrivia",
                                "text": "\n"
                            }
                        ]
                    },
                    "statements": [
                        {
                            "kind": "ExpressionStatement",
                            "fullStart": 1076,
                            "fullEnd": 1227,
                            "start": 1077,
                            "end": 1226,
                            "fullWidth": 151,
                            "width": 149,
                            "expression": {
                                "kind": "InvocationExpression",
                                "fullStart": 1076,
                                "fullEnd": 1225,
                                "start": 1077,
                                "end": 1225,
                                "fullWidth": 149,
                                "width": 148,
                                "expression": {
                                    "kind": "IdentifierName",
                                    "fullStart": 1076,
                                    "fullEnd": 1083,
                                    "start": 1077,
                                    "end": 1083,
                                    "fullWidth": 7,
                                    "width": 6,
                                    "text": "$ERROR",
                                    "value": "$ERROR",
                                    "valueText": "$ERROR",
                                    "hasLeadingTrivia": true,
                                    "leadingTrivia": [
                                        {
                                            "kind": "WhitespaceTrivia",
                                            "text": "\t"
                                        }
                                    ]
                                },
                                "argumentList": {
                                    "kind": "ArgumentList",
                                    "fullStart": 1083,
                                    "fullEnd": 1225,
                                    "start": 1083,
                                    "end": 1225,
                                    "fullWidth": 142,
                                    "width": 142,
                                    "openParenToken": {
                                        "kind": "OpenParenToken",
                                        "fullStart": 1083,
                                        "fullEnd": 1084,
                                        "start": 1083,
                                        "end": 1084,
                                        "fullWidth": 1,
                                        "width": 1,
                                        "text": "(",
                                        "value": "(",
                                        "valueText": "("
                                    },
                                    "arguments": [
                                        {
                                            "kind": "AddExpression",
                                            "fullStart": 1084,
                                            "fullEnd": 1224,
                                            "start": 1084,
                                            "end": 1224,
                                            "fullWidth": 140,
                                            "width": 140,
                                            "left": {
                                                "kind": "AddExpression",
                                                "fullStart": 1084,
                                                "fullEnd": 1206,
                                                "start": 1084,
                                                "end": 1205,
                                                "fullWidth": 122,
                                                "width": 121,
                                                "left": {
                                                    "kind": "AddExpression",
                                                    "fullStart": 1084,
                                                    "fullEnd": 1191,
                                                    "start": 1084,
                                                    "end": 1190,
                                                    "fullWidth": 107,
                                                    "width": 106,
                                                    "left": {
                                                        "kind": "StringLiteral",
                                                        "fullStart": 1084,
                                                        "fullEnd": 1172,
                                                        "start": 1084,
                                                        "end": 1171,
                                                        "fullWidth": 88,
                                                        "width": 87,
                                                        "text": "'#2: __executed = /(\\\\d{3})(\\\\d{3})\\\\1\\\\2/.exec(\"123456123456\"); __executed.index === '",
                                                        "value": "#2: __executed = /(\\d{3})(\\d{3})\\1\\2/.exec(\"123456123456\"); __executed.index === ",
                                                        "valueText": "#2: __executed = /(\\d{3})(\\d{3})\\1\\2/.exec(\"123456123456\"); __executed.index === ",
                                                        "hasTrailingTrivia": true,
                                                        "trailingTrivia": [
                                                            {
                                                                "kind": "WhitespaceTrivia",
                                                                "text": " "
                                                            }
                                                        ]
                                                    },
                                                    "operatorToken": {
                                                        "kind": "PlusToken",
                                                        "fullStart": 1172,
                                                        "fullEnd": 1174,
                                                        "start": 1172,
                                                        "end": 1173,
                                                        "fullWidth": 2,
                                                        "width": 1,
                                                        "text": "+",
                                                        "value": "+",
                                                        "valueText": "+",
                                                        "hasTrailingTrivia": true,
                                                        "trailingTrivia": [
                                                            {
                                                                "kind": "WhitespaceTrivia",
                                                                "text": " "
                                                            }
                                                        ]
                                                    },
                                                    "right": {
                                                        "kind": "MemberAccessExpression",
                                                        "fullStart": 1174,
                                                        "fullEnd": 1191,
                                                        "start": 1174,
                                                        "end": 1190,
                                                        "fullWidth": 17,
                                                        "width": 16,
                                                        "expression": {
                                                            "kind": "IdentifierName",
                                                            "fullStart": 1174,
                                                            "fullEnd": 1184,
                                                            "start": 1174,
                                                            "end": 1184,
                                                            "fullWidth": 10,
                                                            "width": 10,
                                                            "text": "__expected",
                                                            "value": "__expected",
                                                            "valueText": "__expected"
                                                        },
                                                        "dotToken": {
                                                            "kind": "DotToken",
                                                            "fullStart": 1184,
                                                            "fullEnd": 1185,
                                                            "start": 1184,
                                                            "end": 1185,
                                                            "fullWidth": 1,
                                                            "width": 1,
                                                            "text": ".",
                                                            "value": ".",
                                                            "valueText": "."
                                                        },
                                                        "name": {
                                                            "kind": "IdentifierName",
                                                            "fullStart": 1185,
                                                            "fullEnd": 1191,
                                                            "start": 1185,
                                                            "end": 1190,
                                                            "fullWidth": 6,
                                                            "width": 5,
                                                            "text": "index",
                                                            "value": "index",
                                                            "valueText": "index",
                                                            "hasTrailingTrivia": true,
                                                            "trailingTrivia": [
                                                                {
                                                                    "kind": "WhitespaceTrivia",
                                                                    "text": " "
                                                                }
                                                            ]
                                                        }
                                                    }
                                                },
                                                "operatorToken": {
                                                    "kind": "PlusToken",
                                                    "fullStart": 1191,
                                                    "fullEnd": 1193,
                                                    "start": 1191,
                                                    "end": 1192,
                                                    "fullWidth": 2,
                                                    "width": 1,
                                                    "text": "+",
                                                    "value": "+",
                                                    "valueText": "+",
                                                    "hasTrailingTrivia": true,
                                                    "trailingTrivia": [
                                                        {
                                                            "kind": "WhitespaceTrivia",
                                                            "text": " "
                                                        }
                                                    ]
                                                },
                                                "right": {
                                                    "kind": "StringLiteral",
                                                    "fullStart": 1193,
                                                    "fullEnd": 1206,
                                                    "start": 1193,
                                                    "end": 1205,
                                                    "fullWidth": 13,
                                                    "width": 12,
                                                    "text": "'. Actual: '",
                                                    "value": ". Actual: ",
                                                    "valueText": ". Actual: ",
                                                    "hasTrailingTrivia": true,
                                                    "trailingTrivia": [
                                                        {
                                                            "kind": "WhitespaceTrivia",
                                                            "text": " "
                                                        }
                                                    ]
                                                }
                                            },
                                            "operatorToken": {
                                                "kind": "PlusToken",
                                                "fullStart": 1206,
                                                "fullEnd": 1208,
                                                "start": 1206,
                                                "end": 1207,
                                                "fullWidth": 2,
                                                "width": 1,
                                                "text": "+",
                                                "value": "+",
                                                "valueText": "+",
                                                "hasTrailingTrivia": true,
                                                "trailingTrivia": [
                                                    {
                                                        "kind": "WhitespaceTrivia",
                                                        "text": " "
                                                    }
                                                ]
                                            },
                                            "right": {
                                                "kind": "MemberAccessExpression",
                                                "fullStart": 1208,
                                                "fullEnd": 1224,
                                                "start": 1208,
                                                "end": 1224,
                                                "fullWidth": 16,
                                                "width": 16,
                                                "expression": {
                                                    "kind": "IdentifierName",
                                                    "fullStart": 1208,
                                                    "fullEnd": 1218,
                                                    "start": 1208,
                                                    "end": 1218,
                                                    "fullWidth": 10,
                                                    "width": 10,
                                                    "text": "__executed",
                                                    "value": "__executed",
                                                    "valueText": "__executed"
                                                },
                                                "dotToken": {
                                                    "kind": "DotToken",
                                                    "fullStart": 1218,
                                                    "fullEnd": 1219,
                                                    "start": 1218,
                                                    "end": 1219,
                                                    "fullWidth": 1,
                                                    "width": 1,
                                                    "text": ".",
                                                    "value": ".",
                                                    "valueText": "."
                                                },
                                                "name": {
                                                    "kind": "IdentifierName",
                                                    "fullStart": 1219,
                                                    "fullEnd": 1224,
                                                    "start": 1219,
                                                    "end": 1224,
                                                    "fullWidth": 5,
                                                    "width": 5,
                                                    "text": "index",
                                                    "value": "index",
                                                    "valueText": "index"
                                                }
                                            }
                                        }
                                    ],
                                    "closeParenToken": {
                                        "kind": "CloseParenToken",
                                        "fullStart": 1224,
                                        "fullEnd": 1225,
                                        "start": 1224,
                                        "end": 1225,
                                        "fullWidth": 1,
                                        "width": 1,
                                        "text": ")",
                                        "value": ")",
                                        "valueText": ")"
                                    }
                                }
                            },
                            "semicolonToken": {
                                "kind": "SemicolonToken",
                                "fullStart": 1225,
                                "fullEnd": 1227,
                                "start": 1225,
                                "end": 1226,
                                "fullWidth": 2,
                                "width": 1,
                                "text": ";",
                                "value": ";",
                                "valueText": ";",
                                "hasTrailingTrivia": true,
                                "hasTrailingNewLine": true,
                                "trailingTrivia": [
                                    {
                                        "kind": "NewLineTrivia",
                                        "text": "\n"
                                    }
                                ]
                            }
                        }
                    ],
                    "closeBraceToken": {
                        "kind": "CloseBraceToken",
                        "fullStart": 1227,
                        "fullEnd": 1229,
                        "start": 1227,
                        "end": 1228,
                        "fullWidth": 2,
                        "width": 1,
                        "text": "}",
                        "value": "}",
                        "valueText": "}",
                        "hasTrailingTrivia": true,
                        "hasTrailingNewLine": true,
                        "trailingTrivia": [
                            {
                                "kind": "NewLineTrivia",
                                "text": "\n"
                            }
                        ]
                    }
                }
            },
            {
                "kind": "IfStatement",
                "fullStart": 1229,
                "fullEnd": 1438,
                "start": 1240,
                "end": 1437,
                "fullWidth": 209,
                "width": 197,
                "ifKeyword": {
                    "kind": "IfKeyword",
                    "fullStart": 1229,
                    "fullEnd": 1243,
                    "start": 1240,
                    "end": 1242,
                    "fullWidth": 14,
                    "width": 2,
                    "text": "if",
                    "value": "if",
                    "valueText": "if",
                    "hasLeadingTrivia": true,
                    "hasLeadingComment": true,
                    "hasLeadingNewLine": true,
                    "hasTrailingTrivia": true,
                    "leadingTrivia": [
                        {
                            "kind": "NewLineTrivia",
                            "text": "\n"
                        },
                        {
                            "kind": "SingleLineCommentTrivia",
                            "text": "//CHECK#3"
                        },
                        {
                            "kind": "NewLineTrivia",
                            "text": "\n"
                        }
                    ],
                    "trailingTrivia": [
                        {
                            "kind": "WhitespaceTrivia",
                            "text": " "
                        }
                    ]
                },
                "openParenToken": {
                    "kind": "OpenParenToken",
                    "fullStart": 1243,
                    "fullEnd": 1244,
                    "start": 1243,
                    "end": 1244,
                    "fullWidth": 1,
                    "width": 1,
                    "text": "(",
                    "value": "(",
                    "valueText": "("
                },
                "condition": {
                    "kind": "NotEqualsExpression",
                    "fullStart": 1244,
                    "fullEnd": 1281,
                    "start": 1244,
                    "end": 1281,
                    "fullWidth": 37,
                    "width": 37,
                    "left": {
                        "kind": "MemberAccessExpression",
                        "fullStart": 1244,
                        "fullEnd": 1261,
                        "start": 1244,
                        "end": 1260,
                        "fullWidth": 17,
                        "width": 16,
                        "expression": {
                            "kind": "IdentifierName",
                            "fullStart": 1244,
                            "fullEnd": 1254,
                            "start": 1244,
                            "end": 1254,
                            "fullWidth": 10,
                            "width": 10,
                            "text": "__executed",
                            "value": "__executed",
                            "valueText": "__executed"
                        },
                        "dotToken": {
                            "kind": "DotToken",
                            "fullStart": 1254,
                            "fullEnd": 1255,
                            "start": 1254,
                            "end": 1255,
                            "fullWidth": 1,
                            "width": 1,
                            "text": ".",
                            "value": ".",
                            "valueText": "."
                        },
                        "name": {
                            "kind": "IdentifierName",
                            "fullStart": 1255,
                            "fullEnd": 1261,
                            "start": 1255,
                            "end": 1260,
                            "fullWidth": 6,
                            "width": 5,
                            "text": "input",
                            "value": "input",
                            "valueText": "input",
                            "hasTrailingTrivia": true,
                            "trailingTrivia": [
                                {
                                    "kind": "WhitespaceTrivia",
                                    "text": " "
                                }
                            ]
                        }
                    },
                    "operatorToken": {
                        "kind": "ExclamationEqualsEqualsToken",
                        "fullStart": 1261,
                        "fullEnd": 1265,
                        "start": 1261,
                        "end": 1264,
                        "fullWidth": 4,
                        "width": 3,
                        "text": "!==",
                        "value": "!==",
                        "valueText": "!==",
                        "hasTrailingTrivia": true,
                        "trailingTrivia": [
                            {
                                "kind": "WhitespaceTrivia",
                                "text": " "
                            }
                        ]
                    },
                    "right": {
                        "kind": "MemberAccessExpression",
                        "fullStart": 1265,
                        "fullEnd": 1281,
                        "start": 1265,
                        "end": 1281,
                        "fullWidth": 16,
                        "width": 16,
                        "expression": {
                            "kind": "IdentifierName",
                            "fullStart": 1265,
                            "fullEnd": 1275,
                            "start": 1265,
                            "end": 1275,
                            "fullWidth": 10,
                            "width": 10,
                            "text": "__expected",
                            "value": "__expected",
                            "valueText": "__expected"
                        },
                        "dotToken": {
                            "kind": "DotToken",
                            "fullStart": 1275,
                            "fullEnd": 1276,
                            "start": 1275,
                            "end": 1276,
                            "fullWidth": 1,
                            "width": 1,
                            "text": ".",
                            "value": ".",
                            "valueText": "."
                        },
                        "name": {
                            "kind": "IdentifierName",
                            "fullStart": 1276,
                            "fullEnd": 1281,
                            "start": 1276,
                            "end": 1281,
                            "fullWidth": 5,
                            "width": 5,
                            "text": "input",
                            "value": "input",
                            "valueText": "input"
                        }
                    }
                },
                "closeParenToken": {
                    "kind": "CloseParenToken",
                    "fullStart": 1281,
                    "fullEnd": 1283,
                    "start": 1281,
                    "end": 1282,
                    "fullWidth": 2,
                    "width": 1,
                    "text": ")",
                    "value": ")",
                    "valueText": ")",
                    "hasTrailingTrivia": true,
                    "trailingTrivia": [
                        {
                            "kind": "WhitespaceTrivia",
                            "text": " "
                        }
                    ]
                },
                "statement": {
                    "kind": "Block",
                    "fullStart": 1283,
                    "fullEnd": 1438,
                    "start": 1283,
                    "end": 1437,
                    "fullWidth": 155,
                    "width": 154,
                    "openBraceToken": {
                        "kind": "OpenBraceToken",
                        "fullStart": 1283,
                        "fullEnd": 1285,
                        "start": 1283,
                        "end": 1284,
                        "fullWidth": 2,
                        "width": 1,
                        "text": "{",
                        "value": "{",
                        "valueText": "{",
                        "hasTrailingTrivia": true,
                        "hasTrailingNewLine": true,
                        "trailingTrivia": [
                            {
                                "kind": "NewLineTrivia",
                                "text": "\n"
                            }
                        ]
                    },
                    "statements": [
                        {
                            "kind": "ExpressionStatement",
                            "fullStart": 1285,
                            "fullEnd": 1436,
                            "start": 1286,
                            "end": 1435,
                            "fullWidth": 151,
                            "width": 149,
                            "expression": {
                                "kind": "InvocationExpression",
                                "fullStart": 1285,
                                "fullEnd": 1434,
                                "start": 1286,
                                "end": 1434,
                                "fullWidth": 149,
                                "width": 148,
                                "expression": {
                                    "kind": "IdentifierName",
                                    "fullStart": 1285,
                                    "fullEnd": 1292,
                                    "start": 1286,
                                    "end": 1292,
                                    "fullWidth": 7,
                                    "width": 6,
                                    "text": "$ERROR",
                                    "value": "$ERROR",
                                    "valueText": "$ERROR",
                                    "hasLeadingTrivia": true,
                                    "leadingTrivia": [
                                        {
                                            "kind": "WhitespaceTrivia",
                                            "text": "\t"
                                        }
                                    ]
                                },
                                "argumentList": {
                                    "kind": "ArgumentList",
                                    "fullStart": 1292,
                                    "fullEnd": 1434,
                                    "start": 1292,
                                    "end": 1434,
                                    "fullWidth": 142,
                                    "width": 142,
                                    "openParenToken": {
                                        "kind": "OpenParenToken",
                                        "fullStart": 1292,
                                        "fullEnd": 1293,
                                        "start": 1292,
                                        "end": 1293,
                                        "fullWidth": 1,
                                        "width": 1,
                                        "text": "(",
                                        "value": "(",
                                        "valueText": "("
                                    },
                                    "arguments": [
                                        {
                                            "kind": "AddExpression",
                                            "fullStart": 1293,
                                            "fullEnd": 1433,
                                            "start": 1293,
                                            "end": 1433,
                                            "fullWidth": 140,
                                            "width": 140,
                                            "left": {
                                                "kind": "AddExpression",
                                                "fullStart": 1293,
                                                "fullEnd": 1415,
                                                "start": 1293,
                                                "end": 1414,
                                                "fullWidth": 122,
                                                "width": 121,
                                                "left": {
                                                    "kind": "AddExpression",
                                                    "fullStart": 1293,
                                                    "fullEnd": 1400,
                                                    "start": 1293,
                                                    "end": 1399,
                                                    "fullWidth": 107,
                                                    "width": 106,
                                                    "left": {
                                                        "kind": "StringLiteral",
                                                        "fullStart": 1293,
                                                        "fullEnd": 1381,
                                                        "start": 1293,
                                                        "end": 1380,
                                                        "fullWidth": 88,
                                                        "width": 87,
                                                        "text": "'#3: __executed = /(\\\\d{3})(\\\\d{3})\\\\1\\\\2/.exec(\"123456123456\"); __executed.input === '",
                                                        "value": "#3: __executed = /(\\d{3})(\\d{3})\\1\\2/.exec(\"123456123456\"); __executed.input === ",
                                                        "valueText": "#3: __executed = /(\\d{3})(\\d{3})\\1\\2/.exec(\"123456123456\"); __executed.input === ",
                                                        "hasTrailingTrivia": true,
                                                        "trailingTrivia": [
                                                            {
                                                                "kind": "WhitespaceTrivia",
                                                                "text": " "
                                                            }
                                                        ]
                                                    },
                                                    "operatorToken": {
                                                        "kind": "PlusToken",
                                                        "fullStart": 1381,
                                                        "fullEnd": 1383,
                                                        "start": 1381,
                                                        "end": 1382,
                                                        "fullWidth": 2,
                                                        "width": 1,
                                                        "text": "+",
                                                        "value": "+",
                                                        "valueText": "+",
                                                        "hasTrailingTrivia": true,
                                                        "trailingTrivia": [
                                                            {
                                                                "kind": "WhitespaceTrivia",
                                                                "text": " "
                                                            }
                                                        ]
                                                    },
                                                    "right": {
                                                        "kind": "MemberAccessExpression",
                                                        "fullStart": 1383,
                                                        "fullEnd": 1400,
                                                        "start": 1383,
                                                        "end": 1399,
                                                        "fullWidth": 17,
                                                        "width": 16,
                                                        "expression": {
                                                            "kind": "IdentifierName",
                                                            "fullStart": 1383,
                                                            "fullEnd": 1393,
                                                            "start": 1383,
                                                            "end": 1393,
                                                            "fullWidth": 10,
                                                            "width": 10,
                                                            "text": "__expected",
                                                            "value": "__expected",
                                                            "valueText": "__expected"
                                                        },
                                                        "dotToken": {
                                                            "kind": "DotToken",
                                                            "fullStart": 1393,
                                                            "fullEnd": 1394,
                                                            "start": 1393,
                                                            "end": 1394,
                                                            "fullWidth": 1,
                                                            "width": 1,
                                                            "text": ".",
                                                            "value": ".",
                                                            "valueText": "."
                                                        },
                                                        "name": {
                                                            "kind": "IdentifierName",
                                                            "fullStart": 1394,
                                                            "fullEnd": 1400,
                                                            "start": 1394,
                                                            "end": 1399,
                                                            "fullWidth": 6,
                                                            "width": 5,
                                                            "text": "input",
                                                            "value": "input",
                                                            "valueText": "input",
                                                            "hasTrailingTrivia": true,
                                                            "trailingTrivia": [
                                                                {
                                                                    "kind": "WhitespaceTrivia",
                                                                    "text": " "
                                                                }
                                                            ]
                                                        }
                                                    }
                                                },
                                                "operatorToken": {
                                                    "kind": "PlusToken",
                                                    "fullStart": 1400,
                                                    "fullEnd": 1402,
                                                    "start": 1400,
                                                    "end": 1401,
                                                    "fullWidth": 2,
                                                    "width": 1,
                                                    "text": "+",
                                                    "value": "+",
                                                    "valueText": "+",
                                                    "hasTrailingTrivia": true,
                                                    "trailingTrivia": [
                                                        {
                                                            "kind": "WhitespaceTrivia",
                                                            "text": " "
                                                        }
                                                    ]
                                                },
                                                "right": {
                                                    "kind": "StringLiteral",
                                                    "fullStart": 1402,
                                                    "fullEnd": 1415,
                                                    "start": 1402,
                                                    "end": 1414,
                                                    "fullWidth": 13,
                                                    "width": 12,
                                                    "text": "'. Actual: '",
                                                    "value": ". Actual: ",
                                                    "valueText": ". Actual: ",
                                                    "hasTrailingTrivia": true,
                                                    "trailingTrivia": [
                                                        {
                                                            "kind": "WhitespaceTrivia",
                                                            "text": " "
                                                        }
                                                    ]
                                                }
                                            },
                                            "operatorToken": {
                                                "kind": "PlusToken",
                                                "fullStart": 1415,
                                                "fullEnd": 1417,
                                                "start": 1415,
                                                "end": 1416,
                                                "fullWidth": 2,
                                                "width": 1,
                                                "text": "+",
                                                "value": "+",
                                                "valueText": "+",
                                                "hasTrailingTrivia": true,
                                                "trailingTrivia": [
                                                    {
                                                        "kind": "WhitespaceTrivia",
                                                        "text": " "
                                                    }
                                                ]
                                            },
                                            "right": {
                                                "kind": "MemberAccessExpression",
                                                "fullStart": 1417,
                                                "fullEnd": 1433,
                                                "start": 1417,
                                                "end": 1433,
                                                "fullWidth": 16,
                                                "width": 16,
                                                "expression": {
                                                    "kind": "IdentifierName",
                                                    "fullStart": 1417,
                                                    "fullEnd": 1427,
                                                    "start": 1417,
                                                    "end": 1427,
                                                    "fullWidth": 10,
                                                    "width": 10,
                                                    "text": "__executed",
                                                    "value": "__executed",
                                                    "valueText": "__executed"
                                                },
                                                "dotToken": {
                                                    "kind": "DotToken",
                                                    "fullStart": 1427,
                                                    "fullEnd": 1428,
                                                    "start": 1427,
                                                    "end": 1428,
                                                    "fullWidth": 1,
                                                    "width": 1,
                                                    "text": ".",
                                                    "value": ".",
                                                    "valueText": "."
                                                },
                                                "name": {
                                                    "kind": "IdentifierName",
                                                    "fullStart": 1428,
                                                    "fullEnd": 1433,
                                                    "start": 1428,
                                                    "end": 1433,
                                                    "fullWidth": 5,
                                                    "width": 5,
                                                    "text": "input",
                                                    "value": "input",
                                                    "valueText": "input"
                                                }
                                            }
                                        }
                                    ],
                                    "closeParenToken": {
                                        "kind": "CloseParenToken",
                                        "fullStart": 1433,
                                        "fullEnd": 1434,
                                        "start": 1433,
                                        "end": 1434,
                                        "fullWidth": 1,
                                        "width": 1,
                                        "text": ")",
                                        "value": ")",
                                        "valueText": ")"
                                    }
                                }
                            },
                            "semicolonToken": {
                                "kind": "SemicolonToken",
                                "fullStart": 1434,
                                "fullEnd": 1436,
                                "start": 1434,
                                "end": 1435,
                                "fullWidth": 2,
                                "width": 1,
                                "text": ";",
                                "value": ";",
                                "valueText": ";",
                                "hasTrailingTrivia": true,
                                "hasTrailingNewLine": true,
                                "trailingTrivia": [
                                    {
                                        "kind": "NewLineTrivia",
                                        "text": "\n"
                                    }
                                ]
                            }
                        }
                    ],
                    "closeBraceToken": {
                        "kind": "CloseBraceToken",
                        "fullStart": 1436,
                        "fullEnd": 1438,
                        "start": 1436,
                        "end": 1437,
                        "fullWidth": 2,
                        "width": 1,
                        "text": "}",
                        "value": "}",
                        "valueText": "}",
                        "hasTrailingTrivia": true,
                        "hasTrailingNewLine": true,
                        "trailingTrivia": [
                            {
                                "kind": "NewLineTrivia",
                                "text": "\n"
                            }
                        ]
                    }
                }
            },
            {
                "kind": "ForStatement",
                "fullStart": 1438,
                "fullEnd": 1718,
                "start": 1449,
                "end": 1717,
                "fullWidth": 280,
                "width": 268,
                "forKeyword": {
                    "kind": "ForKeyword",
                    "fullStart": 1438,
                    "fullEnd": 1452,
                    "start": 1449,
                    "end": 1452,
                    "fullWidth": 14,
                    "width": 3,
                    "text": "for",
                    "value": "for",
                    "valueText": "for",
                    "hasLeadingTrivia": true,
                    "hasLeadingComment": true,
                    "hasLeadingNewLine": true,
                    "leadingTrivia": [
                        {
                            "kind": "NewLineTrivia",
                            "text": "\n"
                        },
                        {
                            "kind": "SingleLineCommentTrivia",
                            "text": "//CHECK#4"
                        },
                        {
                            "kind": "NewLineTrivia",
                            "text": "\n"
                        }
                    ]
                },
                "openParenToken": {
                    "kind": "OpenParenToken",
                    "fullStart": 1452,
                    "fullEnd": 1453,
                    "start": 1452,
                    "end": 1453,
                    "fullWidth": 1,
                    "width": 1,
                    "text": "(",
                    "value": "(",
                    "valueText": "("
                },
                "variableDeclaration": {
                    "kind": "VariableDeclaration",
                    "fullStart": 1453,
                    "fullEnd": 1464,
                    "start": 1453,
                    "end": 1464,
                    "fullWidth": 11,
                    "width": 11,
                    "varKeyword": {
                        "kind": "VarKeyword",
                        "fullStart": 1453,
                        "fullEnd": 1457,
                        "start": 1453,
                        "end": 1456,
                        "fullWidth": 4,
                        "width": 3,
                        "text": "var",
                        "value": "var",
                        "valueText": "var",
                        "hasTrailingTrivia": true,
                        "trailingTrivia": [
                            {
                                "kind": "WhitespaceTrivia",
                                "text": " "
                            }
                        ]
                    },
                    "variableDeclarators": [
                        {
                            "kind": "VariableDeclarator",
                            "fullStart": 1457,
                            "fullEnd": 1464,
                            "start": 1457,
                            "end": 1464,
                            "fullWidth": 7,
<<<<<<< HEAD
                            "width": 7,
                            "identifier": {
=======
                            "propertyName": {
>>>>>>> 85e84683
                                "kind": "IdentifierName",
                                "fullStart": 1457,
                                "fullEnd": 1462,
                                "start": 1457,
                                "end": 1462,
                                "fullWidth": 5,
                                "width": 5,
                                "text": "index",
                                "value": "index",
                                "valueText": "index"
                            },
                            "equalsValueClause": {
                                "kind": "EqualsValueClause",
                                "fullStart": 1462,
                                "fullEnd": 1464,
                                "start": 1462,
                                "end": 1464,
                                "fullWidth": 2,
                                "width": 2,
                                "equalsToken": {
                                    "kind": "EqualsToken",
                                    "fullStart": 1462,
                                    "fullEnd": 1463,
                                    "start": 1462,
                                    "end": 1463,
                                    "fullWidth": 1,
                                    "width": 1,
                                    "text": "=",
                                    "value": "=",
                                    "valueText": "="
                                },
                                "value": {
                                    "kind": "NumericLiteral",
                                    "fullStart": 1463,
                                    "fullEnd": 1464,
                                    "start": 1463,
                                    "end": 1464,
                                    "fullWidth": 1,
                                    "width": 1,
                                    "text": "0",
                                    "value": 0,
                                    "valueText": "0"
                                }
                            }
                        }
                    ]
                },
                "firstSemicolonToken": {
                    "kind": "SemicolonToken",
                    "fullStart": 1464,
                    "fullEnd": 1466,
                    "start": 1464,
                    "end": 1465,
                    "fullWidth": 2,
                    "width": 1,
                    "text": ";",
                    "value": ";",
                    "valueText": ";",
                    "hasTrailingTrivia": true,
                    "trailingTrivia": [
                        {
                            "kind": "WhitespaceTrivia",
                            "text": " "
                        }
                    ]
                },
                "condition": {
                    "kind": "LessThanExpression",
                    "fullStart": 1466,
                    "fullEnd": 1489,
                    "start": 1466,
                    "end": 1489,
                    "fullWidth": 23,
                    "width": 23,
                    "left": {
                        "kind": "IdentifierName",
                        "fullStart": 1466,
                        "fullEnd": 1471,
                        "start": 1466,
                        "end": 1471,
                        "fullWidth": 5,
                        "width": 5,
                        "text": "index",
                        "value": "index",
                        "valueText": "index"
                    },
                    "operatorToken": {
                        "kind": "LessThanToken",
                        "fullStart": 1471,
                        "fullEnd": 1472,
                        "start": 1471,
                        "end": 1472,
                        "fullWidth": 1,
                        "width": 1,
                        "text": "<",
                        "value": "<",
                        "valueText": "<"
                    },
                    "right": {
                        "kind": "MemberAccessExpression",
                        "fullStart": 1472,
                        "fullEnd": 1489,
                        "start": 1472,
                        "end": 1489,
                        "fullWidth": 17,
                        "width": 17,
                        "expression": {
                            "kind": "IdentifierName",
                            "fullStart": 1472,
                            "fullEnd": 1482,
                            "start": 1472,
                            "end": 1482,
                            "fullWidth": 10,
                            "width": 10,
                            "text": "__expected",
                            "value": "__expected",
                            "valueText": "__expected"
                        },
                        "dotToken": {
                            "kind": "DotToken",
                            "fullStart": 1482,
                            "fullEnd": 1483,
                            "start": 1482,
                            "end": 1483,
                            "fullWidth": 1,
                            "width": 1,
                            "text": ".",
                            "value": ".",
                            "valueText": "."
                        },
                        "name": {
                            "kind": "IdentifierName",
                            "fullStart": 1483,
                            "fullEnd": 1489,
                            "start": 1483,
                            "end": 1489,
                            "fullWidth": 6,
                            "width": 6,
                            "text": "length",
                            "value": "length",
                            "valueText": "length"
                        }
                    }
                },
                "secondSemicolonToken": {
                    "kind": "SemicolonToken",
                    "fullStart": 1489,
                    "fullEnd": 1491,
                    "start": 1489,
                    "end": 1490,
                    "fullWidth": 2,
                    "width": 1,
                    "text": ";",
                    "value": ";",
                    "valueText": ";",
                    "hasTrailingTrivia": true,
                    "trailingTrivia": [
                        {
                            "kind": "WhitespaceTrivia",
                            "text": " "
                        }
                    ]
                },
                "incrementor": {
                    "kind": "PostIncrementExpression",
                    "fullStart": 1491,
                    "fullEnd": 1498,
                    "start": 1491,
                    "end": 1498,
                    "fullWidth": 7,
                    "width": 7,
                    "operand": {
                        "kind": "IdentifierName",
                        "fullStart": 1491,
                        "fullEnd": 1496,
                        "start": 1491,
                        "end": 1496,
                        "fullWidth": 5,
                        "width": 5,
                        "text": "index",
                        "value": "index",
                        "valueText": "index"
                    },
                    "operatorToken": {
                        "kind": "PlusPlusToken",
                        "fullStart": 1496,
                        "fullEnd": 1498,
                        "start": 1496,
                        "end": 1498,
                        "fullWidth": 2,
                        "width": 2,
                        "text": "++",
                        "value": "++",
                        "valueText": "++"
                    }
                },
                "closeParenToken": {
                    "kind": "CloseParenToken",
                    "fullStart": 1498,
                    "fullEnd": 1500,
                    "start": 1498,
                    "end": 1499,
                    "fullWidth": 2,
                    "width": 1,
                    "text": ")",
                    "value": ")",
                    "valueText": ")",
                    "hasTrailingTrivia": true,
                    "trailingTrivia": [
                        {
                            "kind": "WhitespaceTrivia",
                            "text": " "
                        }
                    ]
                },
                "statement": {
                    "kind": "Block",
                    "fullStart": 1500,
                    "fullEnd": 1718,
                    "start": 1500,
                    "end": 1717,
                    "fullWidth": 218,
                    "width": 217,
                    "openBraceToken": {
                        "kind": "OpenBraceToken",
                        "fullStart": 1500,
                        "fullEnd": 1502,
                        "start": 1500,
                        "end": 1501,
                        "fullWidth": 2,
                        "width": 1,
                        "text": "{",
                        "value": "{",
                        "valueText": "{",
                        "hasTrailingTrivia": true,
                        "hasTrailingNewLine": true,
                        "trailingTrivia": [
                            {
                                "kind": "NewLineTrivia",
                                "text": "\n"
                            }
                        ]
                    },
                    "statements": [
                        {
                            "kind": "IfStatement",
                            "fullStart": 1502,
                            "fullEnd": 1716,
                            "start": 1503,
                            "end": 1715,
                            "fullWidth": 214,
                            "width": 212,
                            "ifKeyword": {
                                "kind": "IfKeyword",
                                "fullStart": 1502,
                                "fullEnd": 1506,
                                "start": 1503,
                                "end": 1505,
                                "fullWidth": 4,
                                "width": 2,
                                "text": "if",
                                "value": "if",
                                "valueText": "if",
                                "hasLeadingTrivia": true,
                                "hasTrailingTrivia": true,
                                "leadingTrivia": [
                                    {
                                        "kind": "WhitespaceTrivia",
                                        "text": "\t"
                                    }
                                ],
                                "trailingTrivia": [
                                    {
                                        "kind": "WhitespaceTrivia",
                                        "text": " "
                                    }
                                ]
                            },
                            "openParenToken": {
                                "kind": "OpenParenToken",
                                "fullStart": 1506,
                                "fullEnd": 1507,
                                "start": 1506,
                                "end": 1507,
                                "fullWidth": 1,
                                "width": 1,
                                "text": "(",
                                "value": "(",
                                "valueText": "("
                            },
                            "condition": {
                                "kind": "NotEqualsExpression",
                                "fullStart": 1507,
                                "fullEnd": 1546,
                                "start": 1507,
                                "end": 1546,
                                "fullWidth": 39,
                                "width": 39,
                                "left": {
                                    "kind": "ElementAccessExpression",
                                    "fullStart": 1507,
                                    "fullEnd": 1525,
                                    "start": 1507,
                                    "end": 1524,
                                    "fullWidth": 18,
                                    "width": 17,
                                    "expression": {
                                        "kind": "IdentifierName",
                                        "fullStart": 1507,
                                        "fullEnd": 1517,
                                        "start": 1507,
                                        "end": 1517,
                                        "fullWidth": 10,
                                        "width": 10,
                                        "text": "__executed",
                                        "value": "__executed",
                                        "valueText": "__executed"
                                    },
                                    "openBracketToken": {
                                        "kind": "OpenBracketToken",
                                        "fullStart": 1517,
                                        "fullEnd": 1518,
                                        "start": 1517,
                                        "end": 1518,
                                        "fullWidth": 1,
                                        "width": 1,
                                        "text": "[",
                                        "value": "[",
                                        "valueText": "["
                                    },
                                    "argumentExpression": {
                                        "kind": "IdentifierName",
                                        "fullStart": 1518,
                                        "fullEnd": 1523,
                                        "start": 1518,
                                        "end": 1523,
                                        "fullWidth": 5,
                                        "width": 5,
                                        "text": "index",
                                        "value": "index",
                                        "valueText": "index"
                                    },
                                    "closeBracketToken": {
                                        "kind": "CloseBracketToken",
                                        "fullStart": 1523,
                                        "fullEnd": 1525,
                                        "start": 1523,
                                        "end": 1524,
                                        "fullWidth": 2,
                                        "width": 1,
                                        "text": "]",
                                        "value": "]",
                                        "valueText": "]",
                                        "hasTrailingTrivia": true,
                                        "trailingTrivia": [
                                            {
                                                "kind": "WhitespaceTrivia",
                                                "text": " "
                                            }
                                        ]
                                    }
                                },
                                "operatorToken": {
                                    "kind": "ExclamationEqualsEqualsToken",
                                    "fullStart": 1525,
                                    "fullEnd": 1529,
                                    "start": 1525,
                                    "end": 1528,
                                    "fullWidth": 4,
                                    "width": 3,
                                    "text": "!==",
                                    "value": "!==",
                                    "valueText": "!==",
                                    "hasTrailingTrivia": true,
                                    "trailingTrivia": [
                                        {
                                            "kind": "WhitespaceTrivia",
                                            "text": " "
                                        }
                                    ]
                                },
                                "right": {
                                    "kind": "ElementAccessExpression",
                                    "fullStart": 1529,
                                    "fullEnd": 1546,
                                    "start": 1529,
                                    "end": 1546,
                                    "fullWidth": 17,
                                    "width": 17,
                                    "expression": {
                                        "kind": "IdentifierName",
                                        "fullStart": 1529,
                                        "fullEnd": 1539,
                                        "start": 1529,
                                        "end": 1539,
                                        "fullWidth": 10,
                                        "width": 10,
                                        "text": "__expected",
                                        "value": "__expected",
                                        "valueText": "__expected"
                                    },
                                    "openBracketToken": {
                                        "kind": "OpenBracketToken",
                                        "fullStart": 1539,
                                        "fullEnd": 1540,
                                        "start": 1539,
                                        "end": 1540,
                                        "fullWidth": 1,
                                        "width": 1,
                                        "text": "[",
                                        "value": "[",
                                        "valueText": "["
                                    },
                                    "argumentExpression": {
                                        "kind": "IdentifierName",
                                        "fullStart": 1540,
                                        "fullEnd": 1545,
                                        "start": 1540,
                                        "end": 1545,
                                        "fullWidth": 5,
                                        "width": 5,
                                        "text": "index",
                                        "value": "index",
                                        "valueText": "index"
                                    },
                                    "closeBracketToken": {
                                        "kind": "CloseBracketToken",
                                        "fullStart": 1545,
                                        "fullEnd": 1546,
                                        "start": 1545,
                                        "end": 1546,
                                        "fullWidth": 1,
                                        "width": 1,
                                        "text": "]",
                                        "value": "]",
                                        "valueText": "]"
                                    }
                                }
                            },
                            "closeParenToken": {
                                "kind": "CloseParenToken",
                                "fullStart": 1546,
                                "fullEnd": 1548,
                                "start": 1546,
                                "end": 1547,
                                "fullWidth": 2,
                                "width": 1,
                                "text": ")",
                                "value": ")",
                                "valueText": ")",
                                "hasTrailingTrivia": true,
                                "trailingTrivia": [
                                    {
                                        "kind": "WhitespaceTrivia",
                                        "text": " "
                                    }
                                ]
                            },
                            "statement": {
                                "kind": "Block",
                                "fullStart": 1548,
                                "fullEnd": 1716,
                                "start": 1548,
                                "end": 1715,
                                "fullWidth": 168,
                                "width": 167,
                                "openBraceToken": {
                                    "kind": "OpenBraceToken",
                                    "fullStart": 1548,
                                    "fullEnd": 1550,
                                    "start": 1548,
                                    "end": 1549,
                                    "fullWidth": 2,
                                    "width": 1,
                                    "text": "{",
                                    "value": "{",
                                    "valueText": "{",
                                    "hasTrailingTrivia": true,
                                    "hasTrailingNewLine": true,
                                    "trailingTrivia": [
                                        {
                                            "kind": "NewLineTrivia",
                                            "text": "\n"
                                        }
                                    ]
                                },
                                "statements": [
                                    {
                                        "kind": "ExpressionStatement",
                                        "fullStart": 1550,
                                        "fullEnd": 1713,
                                        "start": 1552,
                                        "end": 1712,
                                        "fullWidth": 163,
                                        "width": 160,
                                        "expression": {
                                            "kind": "InvocationExpression",
                                            "fullStart": 1550,
                                            "fullEnd": 1711,
                                            "start": 1552,
                                            "end": 1711,
                                            "fullWidth": 161,
                                            "width": 159,
                                            "expression": {
                                                "kind": "IdentifierName",
                                                "fullStart": 1550,
                                                "fullEnd": 1558,
                                                "start": 1552,
                                                "end": 1558,
                                                "fullWidth": 8,
                                                "width": 6,
                                                "text": "$ERROR",
                                                "value": "$ERROR",
                                                "valueText": "$ERROR",
                                                "hasLeadingTrivia": true,
                                                "leadingTrivia": [
                                                    {
                                                        "kind": "WhitespaceTrivia",
                                                        "text": "\t\t"
                                                    }
                                                ]
                                            },
                                            "argumentList": {
                                                "kind": "ArgumentList",
                                                "fullStart": 1558,
                                                "fullEnd": 1711,
                                                "start": 1558,
                                                "end": 1711,
                                                "fullWidth": 153,
                                                "width": 153,
                                                "openParenToken": {
                                                    "kind": "OpenParenToken",
                                                    "fullStart": 1558,
                                                    "fullEnd": 1559,
                                                    "start": 1558,
                                                    "end": 1559,
                                                    "fullWidth": 1,
                                                    "width": 1,
                                                    "text": "(",
                                                    "value": "(",
                                                    "valueText": "("
                                                },
                                                "arguments": [
                                                    {
                                                        "kind": "AddExpression",
                                                        "fullStart": 1559,
                                                        "fullEnd": 1710,
                                                        "start": 1559,
                                                        "end": 1710,
                                                        "fullWidth": 151,
                                                        "width": 151,
                                                        "left": {
                                                            "kind": "AddExpression",
                                                            "fullStart": 1559,
                                                            "fullEnd": 1691,
                                                            "start": 1559,
                                                            "end": 1690,
                                                            "fullWidth": 132,
                                                            "width": 131,
                                                            "left": {
                                                                "kind": "AddExpression",
                                                                "fullStart": 1559,
                                                                "fullEnd": 1676,
                                                                "start": 1559,
                                                                "end": 1675,
                                                                "fullWidth": 117,
                                                                "width": 116,
                                                                "left": {
                                                                    "kind": "AddExpression",
                                                                    "fullStart": 1559,
                                                                    "fullEnd": 1656,
                                                                    "start": 1559,
                                                                    "end": 1655,
                                                                    "fullWidth": 97,
                                                                    "width": 96,
                                                                    "left": {
                                                                        "kind": "AddExpression",
                                                                        "fullStart": 1559,
                                                                        "fullEnd": 1645,
                                                                        "start": 1559,
                                                                        "end": 1644,
                                                                        "fullWidth": 86,
                                                                        "width": 85,
                                                                        "left": {
                                                                            "kind": "StringLiteral",
                                                                            "fullStart": 1559,
                                                                            "fullEnd": 1637,
                                                                            "start": 1559,
                                                                            "end": 1636,
                                                                            "fullWidth": 78,
                                                                            "width": 77,
                                                                            "text": "'#4: __executed = /(\\\\d{3})(\\\\d{3})\\\\1\\\\2/.exec(\"123456123456\"); __executed['",
                                                                            "value": "#4: __executed = /(\\d{3})(\\d{3})\\1\\2/.exec(\"123456123456\"); __executed[",
                                                                            "valueText": "#4: __executed = /(\\d{3})(\\d{3})\\1\\2/.exec(\"123456123456\"); __executed[",
                                                                            "hasTrailingTrivia": true,
                                                                            "trailingTrivia": [
                                                                                {
                                                                                    "kind": "WhitespaceTrivia",
                                                                                    "text": " "
                                                                                }
                                                                            ]
                                                                        },
                                                                        "operatorToken": {
                                                                            "kind": "PlusToken",
                                                                            "fullStart": 1637,
                                                                            "fullEnd": 1639,
                                                                            "start": 1637,
                                                                            "end": 1638,
                                                                            "fullWidth": 2,
                                                                            "width": 1,
                                                                            "text": "+",
                                                                            "value": "+",
                                                                            "valueText": "+",
                                                                            "hasTrailingTrivia": true,
                                                                            "trailingTrivia": [
                                                                                {
                                                                                    "kind": "WhitespaceTrivia",
                                                                                    "text": " "
                                                                                }
                                                                            ]
                                                                        },
                                                                        "right": {
                                                                            "kind": "IdentifierName",
                                                                            "fullStart": 1639,
                                                                            "fullEnd": 1645,
                                                                            "start": 1639,
                                                                            "end": 1644,
                                                                            "fullWidth": 6,
                                                                            "width": 5,
                                                                            "text": "index",
                                                                            "value": "index",
                                                                            "valueText": "index",
                                                                            "hasTrailingTrivia": true,
                                                                            "trailingTrivia": [
                                                                                {
                                                                                    "kind": "WhitespaceTrivia",
                                                                                    "text": " "
                                                                                }
                                                                            ]
                                                                        }
                                                                    },
                                                                    "operatorToken": {
                                                                        "kind": "PlusToken",
                                                                        "fullStart": 1645,
                                                                        "fullEnd": 1647,
                                                                        "start": 1645,
                                                                        "end": 1646,
                                                                        "fullWidth": 2,
                                                                        "width": 1,
                                                                        "text": "+",
                                                                        "value": "+",
                                                                        "valueText": "+",
                                                                        "hasTrailingTrivia": true,
                                                                        "trailingTrivia": [
                                                                            {
                                                                                "kind": "WhitespaceTrivia",
                                                                                "text": " "
                                                                            }
                                                                        ]
                                                                    },
                                                                    "right": {
                                                                        "kind": "StringLiteral",
                                                                        "fullStart": 1647,
                                                                        "fullEnd": 1656,
                                                                        "start": 1647,
                                                                        "end": 1655,
                                                                        "fullWidth": 9,
                                                                        "width": 8,
                                                                        "text": "'] === '",
                                                                        "value": "] === ",
                                                                        "valueText": "] === ",
                                                                        "hasTrailingTrivia": true,
                                                                        "trailingTrivia": [
                                                                            {
                                                                                "kind": "WhitespaceTrivia",
                                                                                "text": " "
                                                                            }
                                                                        ]
                                                                    }
                                                                },
                                                                "operatorToken": {
                                                                    "kind": "PlusToken",
                                                                    "fullStart": 1656,
                                                                    "fullEnd": 1658,
                                                                    "start": 1656,
                                                                    "end": 1657,
                                                                    "fullWidth": 2,
                                                                    "width": 1,
                                                                    "text": "+",
                                                                    "value": "+",
                                                                    "valueText": "+",
                                                                    "hasTrailingTrivia": true,
                                                                    "trailingTrivia": [
                                                                        {
                                                                            "kind": "WhitespaceTrivia",
                                                                            "text": " "
                                                                        }
                                                                    ]
                                                                },
                                                                "right": {
                                                                    "kind": "ElementAccessExpression",
                                                                    "fullStart": 1658,
                                                                    "fullEnd": 1676,
                                                                    "start": 1658,
                                                                    "end": 1675,
                                                                    "fullWidth": 18,
                                                                    "width": 17,
                                                                    "expression": {
                                                                        "kind": "IdentifierName",
                                                                        "fullStart": 1658,
                                                                        "fullEnd": 1668,
                                                                        "start": 1658,
                                                                        "end": 1668,
                                                                        "fullWidth": 10,
                                                                        "width": 10,
                                                                        "text": "__expected",
                                                                        "value": "__expected",
                                                                        "valueText": "__expected"
                                                                    },
                                                                    "openBracketToken": {
                                                                        "kind": "OpenBracketToken",
                                                                        "fullStart": 1668,
                                                                        "fullEnd": 1669,
                                                                        "start": 1668,
                                                                        "end": 1669,
                                                                        "fullWidth": 1,
                                                                        "width": 1,
                                                                        "text": "[",
                                                                        "value": "[",
                                                                        "valueText": "["
                                                                    },
                                                                    "argumentExpression": {
                                                                        "kind": "IdentifierName",
                                                                        "fullStart": 1669,
                                                                        "fullEnd": 1674,
                                                                        "start": 1669,
                                                                        "end": 1674,
                                                                        "fullWidth": 5,
                                                                        "width": 5,
                                                                        "text": "index",
                                                                        "value": "index",
                                                                        "valueText": "index"
                                                                    },
                                                                    "closeBracketToken": {
                                                                        "kind": "CloseBracketToken",
                                                                        "fullStart": 1674,
                                                                        "fullEnd": 1676,
                                                                        "start": 1674,
                                                                        "end": 1675,
                                                                        "fullWidth": 2,
                                                                        "width": 1,
                                                                        "text": "]",
                                                                        "value": "]",
                                                                        "valueText": "]",
                                                                        "hasTrailingTrivia": true,
                                                                        "trailingTrivia": [
                                                                            {
                                                                                "kind": "WhitespaceTrivia",
                                                                                "text": " "
                                                                            }
                                                                        ]
                                                                    }
                                                                }
                                                            },
                                                            "operatorToken": {
                                                                "kind": "PlusToken",
                                                                "fullStart": 1676,
                                                                "fullEnd": 1678,
                                                                "start": 1676,
                                                                "end": 1677,
                                                                "fullWidth": 2,
                                                                "width": 1,
                                                                "text": "+",
                                                                "value": "+",
                                                                "valueText": "+",
                                                                "hasTrailingTrivia": true,
                                                                "trailingTrivia": [
                                                                    {
                                                                        "kind": "WhitespaceTrivia",
                                                                        "text": " "
                                                                    }
                                                                ]
                                                            },
                                                            "right": {
                                                                "kind": "StringLiteral",
                                                                "fullStart": 1678,
                                                                "fullEnd": 1691,
                                                                "start": 1678,
                                                                "end": 1690,
                                                                "fullWidth": 13,
                                                                "width": 12,
                                                                "text": "'. Actual: '",
                                                                "value": ". Actual: ",
                                                                "valueText": ". Actual: ",
                                                                "hasTrailingTrivia": true,
                                                                "trailingTrivia": [
                                                                    {
                                                                        "kind": "WhitespaceTrivia",
                                                                        "text": " "
                                                                    }
                                                                ]
                                                            }
                                                        },
                                                        "operatorToken": {
                                                            "kind": "PlusToken",
                                                            "fullStart": 1691,
                                                            "fullEnd": 1693,
                                                            "start": 1691,
                                                            "end": 1692,
                                                            "fullWidth": 2,
                                                            "width": 1,
                                                            "text": "+",
                                                            "value": "+",
                                                            "valueText": "+",
                                                            "hasTrailingTrivia": true,
                                                            "trailingTrivia": [
                                                                {
                                                                    "kind": "WhitespaceTrivia",
                                                                    "text": " "
                                                                }
                                                            ]
                                                        },
                                                        "right": {
                                                            "kind": "ElementAccessExpression",
                                                            "fullStart": 1693,
                                                            "fullEnd": 1710,
                                                            "start": 1693,
                                                            "end": 1710,
                                                            "fullWidth": 17,
                                                            "width": 17,
                                                            "expression": {
                                                                "kind": "IdentifierName",
                                                                "fullStart": 1693,
                                                                "fullEnd": 1703,
                                                                "start": 1693,
                                                                "end": 1703,
                                                                "fullWidth": 10,
                                                                "width": 10,
                                                                "text": "__executed",
                                                                "value": "__executed",
                                                                "valueText": "__executed"
                                                            },
                                                            "openBracketToken": {
                                                                "kind": "OpenBracketToken",
                                                                "fullStart": 1703,
                                                                "fullEnd": 1704,
                                                                "start": 1703,
                                                                "end": 1704,
                                                                "fullWidth": 1,
                                                                "width": 1,
                                                                "text": "[",
                                                                "value": "[",
                                                                "valueText": "["
                                                            },
                                                            "argumentExpression": {
                                                                "kind": "IdentifierName",
                                                                "fullStart": 1704,
                                                                "fullEnd": 1709,
                                                                "start": 1704,
                                                                "end": 1709,
                                                                "fullWidth": 5,
                                                                "width": 5,
                                                                "text": "index",
                                                                "value": "index",
                                                                "valueText": "index"
                                                            },
                                                            "closeBracketToken": {
                                                                "kind": "CloseBracketToken",
                                                                "fullStart": 1709,
                                                                "fullEnd": 1710,
                                                                "start": 1709,
                                                                "end": 1710,
                                                                "fullWidth": 1,
                                                                "width": 1,
                                                                "text": "]",
                                                                "value": "]",
                                                                "valueText": "]"
                                                            }
                                                        }
                                                    }
                                                ],
                                                "closeParenToken": {
                                                    "kind": "CloseParenToken",
                                                    "fullStart": 1710,
                                                    "fullEnd": 1711,
                                                    "start": 1710,
                                                    "end": 1711,
                                                    "fullWidth": 1,
                                                    "width": 1,
                                                    "text": ")",
                                                    "value": ")",
                                                    "valueText": ")"
                                                }
                                            }
                                        },
                                        "semicolonToken": {
                                            "kind": "SemicolonToken",
                                            "fullStart": 1711,
                                            "fullEnd": 1713,
                                            "start": 1711,
                                            "end": 1712,
                                            "fullWidth": 2,
                                            "width": 1,
                                            "text": ";",
                                            "value": ";",
                                            "valueText": ";",
                                            "hasTrailingTrivia": true,
                                            "hasTrailingNewLine": true,
                                            "trailingTrivia": [
                                                {
                                                    "kind": "NewLineTrivia",
                                                    "text": "\n"
                                                }
                                            ]
                                        }
                                    }
                                ],
                                "closeBraceToken": {
                                    "kind": "CloseBraceToken",
                                    "fullStart": 1713,
                                    "fullEnd": 1716,
                                    "start": 1714,
                                    "end": 1715,
                                    "fullWidth": 3,
                                    "width": 1,
                                    "text": "}",
                                    "value": "}",
                                    "valueText": "}",
                                    "hasLeadingTrivia": true,
                                    "hasTrailingTrivia": true,
                                    "hasTrailingNewLine": true,
                                    "leadingTrivia": [
                                        {
                                            "kind": "WhitespaceTrivia",
                                            "text": "\t"
                                        }
                                    ],
                                    "trailingTrivia": [
                                        {
                                            "kind": "NewLineTrivia",
                                            "text": "\n"
                                        }
                                    ]
                                }
                            }
                        }
                    ],
                    "closeBraceToken": {
                        "kind": "CloseBraceToken",
                        "fullStart": 1716,
                        "fullEnd": 1718,
                        "start": 1716,
                        "end": 1717,
                        "fullWidth": 2,
                        "width": 1,
                        "text": "}",
                        "value": "}",
                        "valueText": "}",
                        "hasTrailingTrivia": true,
                        "hasTrailingNewLine": true,
                        "trailingTrivia": [
                            {
                                "kind": "NewLineTrivia",
                                "text": "\n"
                            }
                        ]
                    }
                }
            }
        ],
        "endOfFileToken": {
            "kind": "EndOfFileToken",
            "fullStart": 1718,
            "fullEnd": 1720,
            "start": 1720,
            "end": 1720,
            "fullWidth": 2,
            "width": 0,
            "text": "",
            "hasLeadingTrivia": true,
            "hasLeadingNewLine": true,
            "leadingTrivia": [
                {
                    "kind": "NewLineTrivia",
                    "text": "\n"
                },
                {
                    "kind": "NewLineTrivia",
                    "text": "\n"
                }
            ]
        }
    },
    "lineMap": {
        "lineStarts": [
            0,
            61,
            132,
            133,
            137,
            288,
            382,
            417,
            498,
            501,
            560,
            644,
            648,
            649,
            705,
            706,
            749,
            771,
            806,
            807,
            817,
            864,
            1018,
            1020,
            1021,
            1031,
            1076,
            1227,
            1229,
            1230,
            1240,
            1285,
            1436,
            1438,
            1439,
            1449,
            1502,
            1550,
            1713,
            1716,
            1718,
            1719,
            1720
        ],
        "length": 1720
    }
}<|MERGE_RESOLUTION|>--- conflicted
+++ resolved
@@ -2426,12 +2426,8 @@
                             "start": 1457,
                             "end": 1464,
                             "fullWidth": 7,
-<<<<<<< HEAD
                             "width": 7,
-                            "identifier": {
-=======
                             "propertyName": {
->>>>>>> 85e84683
                                 "kind": "IdentifierName",
                                 "fullStart": 1457,
                                 "fullEnd": 1462,
