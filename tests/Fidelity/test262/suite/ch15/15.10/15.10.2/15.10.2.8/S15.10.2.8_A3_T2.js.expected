{
    "isDeclaration": false,
    "languageVersion": "EcmaScript5",
    "parseOptions": {
        "allowAutomaticSemicolonInsertion": true
    },
    "sourceUnit": {
        "kind": "SourceUnit",
        "fullStart": 0,
        "fullEnd": 1989,
        "start": 688,
        "end": 1989,
        "fullWidth": 1989,
        "width": 1301,
        "isIncrementallyUnusable": true,
        "moduleElements": [
            {
                "kind": "ExpressionStatement",
                "fullStart": 0,
                "fullEnd": 784,
                "start": 688,
                "end": 783,
                "fullWidth": 784,
                "width": 95,
                "isIncrementallyUnusable": true,
                "expression": {
                    "kind": "AssignmentExpression",
                    "fullStart": 0,
                    "fullEnd": 782,
                    "start": 688,
                    "end": 782,
                    "fullWidth": 782,
                    "width": 94,
                    "isIncrementallyUnusable": true,
                    "left": {
                        "kind": "IdentifierName",
                        "fullStart": 0,
                        "fullEnd": 699,
                        "start": 688,
                        "end": 698,
                        "fullWidth": 699,
                        "width": 10,
                        "text": "__executed",
                        "value": "__executed",
                        "valueText": "__executed",
                        "hasLeadingTrivia": true,
                        "hasLeadingComment": true,
                        "hasLeadingNewLine": true,
                        "hasTrailingTrivia": true,
                        "leadingTrivia": [
                            {
                                "kind": "SingleLineCommentTrivia",
                                "text": "// Copyright 2009 the Sputnik authors.  All rights reserved."
                            },
                            {
                                "kind": "NewLineTrivia",
                                "text": "\n"
                            },
                            {
                                "kind": "SingleLineCommentTrivia",
                                "text": "// This code is governed by the BSD license found in the LICENSE file."
                            },
                            {
                                "kind": "NewLineTrivia",
                                "text": "\n"
                            },
                            {
                                "kind": "NewLineTrivia",
                                "text": "\n"
                            },
                            {
                                "kind": "MultiLineCommentTrivia",
                                "text": "/**\n * Parentheses of the form ( Disjunction ) serve both to group the components of the Disjunction pattern together and to save the result of the match.\n * The result can be used either in a backreference (\\ followed by a nonzero decimal number),\n * referenced in a replace string,\n * or returned as part of an array from the regular expression matching function\n *\n * @path ch15/15.10/15.10.2/15.10.2.8/S15.10.2.8_A3_T2.js\n * @description Execute /([Jj]ava([Ss]cript)?)\\sis\\s(fun\\w*)/.exec(\"Developing with Java is fun, try it\") and check results\n */"
                            },
                            {
                                "kind": "NewLineTrivia",
                                "text": "\n"
                            },
                            {
                                "kind": "NewLineTrivia",
                                "text": "\n"
                            }
                        ],
                        "trailingTrivia": [
                            {
                                "kind": "WhitespaceTrivia",
                                "text": " "
                            }
                        ]
                    },
                    "operatorToken": {
                        "kind": "EqualsToken",
                        "fullStart": 699,
                        "fullEnd": 701,
                        "start": 699,
                        "end": 700,
                        "fullWidth": 2,
                        "width": 1,
                        "text": "=",
                        "value": "=",
                        "valueText": "=",
                        "hasTrailingTrivia": true,
                        "trailingTrivia": [
                            {
                                "kind": "WhitespaceTrivia",
                                "text": " "
                            }
                        ]
                    },
                    "right": {
                        "kind": "InvocationExpression",
                        "fullStart": 701,
                        "fullEnd": 782,
                        "start": 701,
                        "end": 782,
                        "fullWidth": 81,
                        "width": 81,
                        "isIncrementallyUnusable": true,
                        "expression": {
                            "kind": "MemberAccessExpression",
                            "fullStart": 701,
                            "fullEnd": 743,
                            "start": 701,
                            "end": 743,
                            "fullWidth": 42,
                            "width": 42,
                            "isIncrementallyUnusable": true,
                            "expression": {
                                "kind": "RegularExpressionLiteral",
                                "fullStart": 701,
                                "fullEnd": 738,
                                "start": 701,
                                "end": 738,
                                "fullWidth": 37,
                                "width": 37,
                                "text": "/([Jj]ava([Ss]cript)?)\\sis\\s(fun\\w*)/",
                                "value": {},
                                "valueText": "/([Jj]ava([Ss]cript)?)\\sis\\s(fun\\w*)/"
                            },
                            "dotToken": {
                                "kind": "DotToken",
                                "fullStart": 738,
                                "fullEnd": 739,
                                "start": 738,
                                "end": 739,
                                "fullWidth": 1,
                                "width": 1,
                                "text": ".",
                                "value": ".",
                                "valueText": "."
                            },
                            "name": {
                                "kind": "IdentifierName",
                                "fullStart": 739,
                                "fullEnd": 743,
                                "start": 739,
                                "end": 743,
                                "fullWidth": 4,
                                "width": 4,
                                "text": "exec",
                                "value": "exec",
                                "valueText": "exec"
                            }
                        },
                        "argumentList": {
                            "kind": "ArgumentList",
                            "fullStart": 743,
                            "fullEnd": 782,
                            "start": 743,
                            "end": 782,
                            "fullWidth": 39,
                            "width": 39,
                            "openParenToken": {
                                "kind": "OpenParenToken",
                                "fullStart": 743,
                                "fullEnd": 744,
                                "start": 743,
                                "end": 744,
                                "fullWidth": 1,
                                "width": 1,
                                "text": "(",
                                "value": "(",
                                "valueText": "("
                            },
                            "arguments": [
                                {
                                    "kind": "StringLiteral",
                                    "fullStart": 744,
                                    "fullEnd": 781,
                                    "start": 744,
                                    "end": 781,
                                    "fullWidth": 37,
                                    "width": 37,
                                    "text": "\"Developing with Java is fun, try it\"",
                                    "value": "Developing with Java is fun, try it",
                                    "valueText": "Developing with Java is fun, try it"
                                }
                            ],
                            "closeParenToken": {
                                "kind": "CloseParenToken",
                                "fullStart": 781,
                                "fullEnd": 782,
                                "start": 781,
                                "end": 782,
                                "fullWidth": 1,
                                "width": 1,
                                "text": ")",
                                "value": ")",
                                "valueText": ")"
                            }
                        }
                    }
                },
                "semicolonToken": {
                    "kind": "SemicolonToken",
                    "fullStart": 782,
                    "fullEnd": 784,
                    "start": 782,
                    "end": 783,
                    "fullWidth": 2,
                    "width": 1,
                    "text": ";",
                    "value": ";",
                    "valueText": ";",
                    "hasTrailingTrivia": true,
                    "hasTrailingNewLine": true,
                    "trailingTrivia": [
                        {
                            "kind": "NewLineTrivia",
                            "text": "\n"
                        }
                    ]
                }
            },
            {
                "kind": "ExpressionStatement",
                "fullStart": 784,
                "fullEnd": 838,
                "start": 785,
                "end": 837,
                "fullWidth": 54,
                "width": 52,
                "expression": {
                    "kind": "AssignmentExpression",
                    "fullStart": 784,
                    "fullEnd": 836,
                    "start": 785,
                    "end": 836,
                    "fullWidth": 52,
                    "width": 51,
                    "left": {
                        "kind": "IdentifierName",
                        "fullStart": 784,
                        "fullEnd": 796,
                        "start": 785,
                        "end": 795,
                        "fullWidth": 12,
                        "width": 10,
                        "text": "__expected",
                        "value": "__expected",
                        "valueText": "__expected",
                        "hasLeadingTrivia": true,
                        "hasLeadingNewLine": true,
                        "hasTrailingTrivia": true,
                        "leadingTrivia": [
                            {
                                "kind": "NewLineTrivia",
                                "text": "\n"
                            }
                        ],
                        "trailingTrivia": [
                            {
                                "kind": "WhitespaceTrivia",
                                "text": " "
                            }
                        ]
                    },
                    "operatorToken": {
                        "kind": "EqualsToken",
                        "fullStart": 796,
                        "fullEnd": 798,
                        "start": 796,
                        "end": 797,
                        "fullWidth": 2,
                        "width": 1,
                        "text": "=",
                        "value": "=",
                        "valueText": "=",
                        "hasTrailingTrivia": true,
                        "trailingTrivia": [
                            {
                                "kind": "WhitespaceTrivia",
                                "text": " "
                            }
                        ]
                    },
                    "right": {
                        "kind": "ArrayLiteralExpression",
                        "fullStart": 798,
                        "fullEnd": 836,
                        "start": 798,
                        "end": 836,
                        "fullWidth": 38,
                        "width": 38,
                        "openBracketToken": {
                            "kind": "OpenBracketToken",
                            "fullStart": 798,
                            "fullEnd": 799,
                            "start": 798,
                            "end": 799,
                            "fullWidth": 1,
                            "width": 1,
                            "text": "[",
                            "value": "[",
                            "valueText": "["
                        },
                        "expressions": [
                            {
                                "kind": "StringLiteral",
                                "fullStart": 799,
                                "fullEnd": 812,
                                "start": 799,
                                "end": 812,
                                "fullWidth": 13,
                                "width": 13,
                                "text": "\"Java is fun\"",
                                "value": "Java is fun",
                                "valueText": "Java is fun"
                            },
                            {
                                "kind": "CommaToken",
                                "fullStart": 812,
                                "fullEnd": 813,
                                "start": 812,
                                "end": 813,
                                "fullWidth": 1,
                                "width": 1,
                                "text": ",",
                                "value": ",",
                                "valueText": ","
                            },
                            {
                                "kind": "StringLiteral",
                                "fullStart": 813,
                                "fullEnd": 819,
                                "start": 813,
                                "end": 819,
                                "fullWidth": 6,
                                "width": 6,
                                "text": "\"Java\"",
                                "value": "Java",
                                "valueText": "Java"
                            },
                            {
                                "kind": "CommaToken",
                                "fullStart": 819,
                                "fullEnd": 820,
                                "start": 819,
                                "end": 820,
                                "fullWidth": 1,
                                "width": 1,
                                "text": ",",
                                "value": ",",
                                "valueText": ","
                            },
                            {
                                "kind": "IdentifierName",
                                "fullStart": 820,
                                "fullEnd": 829,
                                "start": 820,
                                "end": 829,
                                "fullWidth": 9,
                                "width": 9,
                                "text": "undefined",
                                "value": "undefined",
                                "valueText": "undefined"
                            },
                            {
                                "kind": "CommaToken",
                                "fullStart": 829,
                                "fullEnd": 830,
                                "start": 829,
                                "end": 830,
                                "fullWidth": 1,
                                "width": 1,
                                "text": ",",
                                "value": ",",
                                "valueText": ","
                            },
                            {
                                "kind": "StringLiteral",
                                "fullStart": 830,
                                "fullEnd": 835,
                                "start": 830,
                                "end": 835,
                                "fullWidth": 5,
                                "width": 5,
                                "text": "\"fun\"",
                                "value": "fun",
                                "valueText": "fun"
                            }
                        ],
                        "closeBracketToken": {
                            "kind": "CloseBracketToken",
                            "fullStart": 835,
                            "fullEnd": 836,
                            "start": 835,
                            "end": 836,
                            "fullWidth": 1,
                            "width": 1,
                            "text": "]",
                            "value": "]",
                            "valueText": "]"
                        }
                    }
                },
                "semicolonToken": {
                    "kind": "SemicolonToken",
                    "fullStart": 836,
                    "fullEnd": 838,
                    "start": 836,
                    "end": 837,
                    "fullWidth": 2,
                    "width": 1,
                    "text": ";",
                    "value": ";",
                    "valueText": ";",
                    "hasTrailingTrivia": true,
                    "hasTrailingNewLine": true,
                    "trailingTrivia": [
                        {
                            "kind": "NewLineTrivia",
                            "text": "\n"
                        }
                    ]
                }
            },
            {
                "kind": "ExpressionStatement",
                "fullStart": 838,
                "fullEnd": 861,
                "start": 838,
                "end": 860,
                "fullWidth": 23,
                "width": 22,
                "expression": {
                    "kind": "AssignmentExpression",
                    "fullStart": 838,
                    "fullEnd": 859,
                    "start": 838,
                    "end": 859,
                    "fullWidth": 21,
                    "width": 21,
                    "left": {
                        "kind": "MemberAccessExpression",
                        "fullStart": 838,
                        "fullEnd": 855,
                        "start": 838,
                        "end": 854,
                        "fullWidth": 17,
                        "width": 16,
                        "expression": {
                            "kind": "IdentifierName",
                            "fullStart": 838,
                            "fullEnd": 848,
                            "start": 838,
                            "end": 848,
                            "fullWidth": 10,
                            "width": 10,
                            "text": "__expected",
                            "value": "__expected",
                            "valueText": "__expected"
                        },
                        "dotToken": {
                            "kind": "DotToken",
                            "fullStart": 848,
                            "fullEnd": 849,
                            "start": 848,
                            "end": 849,
                            "fullWidth": 1,
                            "width": 1,
                            "text": ".",
                            "value": ".",
                            "valueText": "."
                        },
                        "name": {
                            "kind": "IdentifierName",
                            "fullStart": 849,
                            "fullEnd": 855,
                            "start": 849,
                            "end": 854,
                            "fullWidth": 6,
                            "width": 5,
                            "text": "index",
                            "value": "index",
                            "valueText": "index",
                            "hasTrailingTrivia": true,
                            "trailingTrivia": [
                                {
                                    "kind": "WhitespaceTrivia",
                                    "text": " "
                                }
                            ]
                        }
                    },
                    "operatorToken": {
                        "kind": "EqualsToken",
                        "fullStart": 855,
                        "fullEnd": 857,
                        "start": 855,
                        "end": 856,
                        "fullWidth": 2,
                        "width": 1,
                        "text": "=",
                        "value": "=",
                        "valueText": "=",
                        "hasTrailingTrivia": true,
                        "trailingTrivia": [
                            {
                                "kind": "WhitespaceTrivia",
                                "text": " "
                            }
                        ]
                    },
                    "right": {
                        "kind": "NumericLiteral",
                        "fullStart": 857,
                        "fullEnd": 859,
                        "start": 857,
                        "end": 859,
                        "fullWidth": 2,
                        "width": 2,
                        "text": "16",
                        "value": 16,
                        "valueText": "16"
                    }
                },
                "semicolonToken": {
                    "kind": "SemicolonToken",
                    "fullStart": 859,
                    "fullEnd": 861,
                    "start": 859,
                    "end": 860,
                    "fullWidth": 2,
                    "width": 1,
                    "text": ";",
                    "value": ";",
                    "valueText": ";",
                    "hasTrailingTrivia": true,
                    "hasTrailingNewLine": true,
                    "trailingTrivia": [
                        {
                            "kind": "NewLineTrivia",
                            "text": "\n"
                        }
                    ]
                }
            },
            {
                "kind": "ExpressionStatement",
                "fullStart": 861,
                "fullEnd": 919,
                "start": 861,
                "end": 918,
                "fullWidth": 58,
                "width": 57,
                "expression": {
                    "kind": "AssignmentExpression",
                    "fullStart": 861,
                    "fullEnd": 917,
                    "start": 861,
                    "end": 917,
                    "fullWidth": 56,
                    "width": 56,
                    "left": {
                        "kind": "MemberAccessExpression",
                        "fullStart": 861,
                        "fullEnd": 878,
                        "start": 861,
                        "end": 877,
                        "fullWidth": 17,
                        "width": 16,
                        "expression": {
                            "kind": "IdentifierName",
                            "fullStart": 861,
                            "fullEnd": 871,
                            "start": 861,
                            "end": 871,
                            "fullWidth": 10,
                            "width": 10,
                            "text": "__expected",
                            "value": "__expected",
                            "valueText": "__expected"
                        },
                        "dotToken": {
                            "kind": "DotToken",
                            "fullStart": 871,
                            "fullEnd": 872,
                            "start": 871,
                            "end": 872,
                            "fullWidth": 1,
                            "width": 1,
                            "text": ".",
                            "value": ".",
                            "valueText": "."
                        },
                        "name": {
                            "kind": "IdentifierName",
                            "fullStart": 872,
                            "fullEnd": 878,
                            "start": 872,
                            "end": 877,
                            "fullWidth": 6,
                            "width": 5,
                            "text": "input",
                            "value": "input",
                            "valueText": "input",
                            "hasTrailingTrivia": true,
                            "trailingTrivia": [
                                {
                                    "kind": "WhitespaceTrivia",
                                    "text": " "
                                }
                            ]
                        }
                    },
                    "operatorToken": {
                        "kind": "EqualsToken",
                        "fullStart": 878,
                        "fullEnd": 880,
                        "start": 878,
                        "end": 879,
                        "fullWidth": 2,
                        "width": 1,
                        "text": "=",
                        "value": "=",
                        "valueText": "=",
                        "hasTrailingTrivia": true,
                        "trailingTrivia": [
                            {
                                "kind": "WhitespaceTrivia",
                                "text": " "
                            }
                        ]
                    },
                    "right": {
                        "kind": "StringLiteral",
                        "fullStart": 880,
                        "fullEnd": 917,
                        "start": 880,
                        "end": 917,
                        "fullWidth": 37,
                        "width": 37,
                        "text": "\"Developing with Java is fun, try it\"",
                        "value": "Developing with Java is fun, try it",
                        "valueText": "Developing with Java is fun, try it"
                    }
                },
                "semicolonToken": {
                    "kind": "SemicolonToken",
                    "fullStart": 917,
                    "fullEnd": 919,
                    "start": 917,
                    "end": 918,
                    "fullWidth": 2,
                    "width": 1,
                    "text": ";",
                    "value": ";",
                    "valueText": ";",
                    "hasTrailingTrivia": true,
                    "hasTrailingNewLine": true,
                    "trailingTrivia": [
                        {
                            "kind": "NewLineTrivia",
                            "text": "\n"
                        }
                    ]
                }
            },
            {
                "kind": "IfStatement",
                "fullStart": 919,
                "fullEnd": 1172,
                "start": 930,
                "end": 1171,
                "fullWidth": 253,
                "width": 241,
                "ifKeyword": {
                    "kind": "IfKeyword",
                    "fullStart": 919,
                    "fullEnd": 933,
                    "start": 930,
                    "end": 932,
                    "fullWidth": 14,
                    "width": 2,
                    "text": "if",
                    "value": "if",
                    "valueText": "if",
                    "hasLeadingTrivia": true,
                    "hasLeadingComment": true,
                    "hasLeadingNewLine": true,
                    "hasTrailingTrivia": true,
                    "leadingTrivia": [
                        {
                            "kind": "NewLineTrivia",
                            "text": "\n"
                        },
                        {
                            "kind": "SingleLineCommentTrivia",
                            "text": "//CHECK#1"
                        },
                        {
                            "kind": "NewLineTrivia",
                            "text": "\n"
                        }
                    ],
                    "trailingTrivia": [
                        {
                            "kind": "WhitespaceTrivia",
                            "text": " "
                        }
                    ]
                },
                "openParenToken": {
                    "kind": "OpenParenToken",
                    "fullStart": 933,
                    "fullEnd": 934,
                    "start": 933,
                    "end": 934,
                    "fullWidth": 1,
                    "width": 1,
                    "text": "(",
                    "value": "(",
                    "valueText": "("
                },
                "condition": {
                    "kind": "NotEqualsExpression",
                    "fullStart": 934,
                    "fullEnd": 973,
                    "start": 934,
                    "end": 973,
                    "fullWidth": 39,
                    "width": 39,
                    "left": {
                        "kind": "MemberAccessExpression",
                        "fullStart": 934,
                        "fullEnd": 952,
                        "start": 934,
                        "end": 951,
                        "fullWidth": 18,
                        "width": 17,
                        "expression": {
                            "kind": "IdentifierName",
                            "fullStart": 934,
                            "fullEnd": 944,
                            "start": 934,
                            "end": 944,
                            "fullWidth": 10,
                            "width": 10,
                            "text": "__executed",
                            "value": "__executed",
                            "valueText": "__executed"
                        },
                        "dotToken": {
                            "kind": "DotToken",
                            "fullStart": 944,
                            "fullEnd": 945,
                            "start": 944,
                            "end": 945,
                            "fullWidth": 1,
                            "width": 1,
                            "text": ".",
                            "value": ".",
                            "valueText": "."
                        },
                        "name": {
                            "kind": "IdentifierName",
                            "fullStart": 945,
                            "fullEnd": 952,
                            "start": 945,
                            "end": 951,
                            "fullWidth": 7,
                            "width": 6,
                            "text": "length",
                            "value": "length",
                            "valueText": "length",
                            "hasTrailingTrivia": true,
                            "trailingTrivia": [
                                {
                                    "kind": "WhitespaceTrivia",
                                    "text": " "
                                }
                            ]
                        }
                    },
                    "operatorToken": {
                        "kind": "ExclamationEqualsEqualsToken",
                        "fullStart": 952,
                        "fullEnd": 956,
                        "start": 952,
                        "end": 955,
                        "fullWidth": 4,
                        "width": 3,
                        "text": "!==",
                        "value": "!==",
                        "valueText": "!==",
                        "hasTrailingTrivia": true,
                        "trailingTrivia": [
                            {
                                "kind": "WhitespaceTrivia",
                                "text": " "
                            }
                        ]
                    },
                    "right": {
                        "kind": "MemberAccessExpression",
                        "fullStart": 956,
                        "fullEnd": 973,
                        "start": 956,
                        "end": 973,
                        "fullWidth": 17,
                        "width": 17,
                        "expression": {
                            "kind": "IdentifierName",
                            "fullStart": 956,
                            "fullEnd": 966,
                            "start": 956,
                            "end": 966,
                            "fullWidth": 10,
                            "width": 10,
                            "text": "__expected",
                            "value": "__expected",
                            "valueText": "__expected"
                        },
                        "dotToken": {
                            "kind": "DotToken",
                            "fullStart": 966,
                            "fullEnd": 967,
                            "start": 966,
                            "end": 967,
                            "fullWidth": 1,
                            "width": 1,
                            "text": ".",
                            "value": ".",
                            "valueText": "."
                        },
                        "name": {
                            "kind": "IdentifierName",
                            "fullStart": 967,
                            "fullEnd": 973,
                            "start": 967,
                            "end": 973,
                            "fullWidth": 6,
                            "width": 6,
                            "text": "length",
                            "value": "length",
                            "valueText": "length"
                        }
                    }
                },
                "closeParenToken": {
                    "kind": "CloseParenToken",
                    "fullStart": 973,
                    "fullEnd": 975,
                    "start": 973,
                    "end": 974,
                    "fullWidth": 2,
                    "width": 1,
                    "text": ")",
                    "value": ")",
                    "valueText": ")",
                    "hasTrailingTrivia": true,
                    "trailingTrivia": [
                        {
                            "kind": "WhitespaceTrivia",
                            "text": " "
                        }
                    ]
                },
                "statement": {
                    "kind": "Block",
                    "fullStart": 975,
                    "fullEnd": 1172,
                    "start": 975,
                    "end": 1171,
                    "fullWidth": 197,
                    "width": 196,
                    "openBraceToken": {
                        "kind": "OpenBraceToken",
                        "fullStart": 975,
                        "fullEnd": 977,
                        "start": 975,
                        "end": 976,
                        "fullWidth": 2,
                        "width": 1,
                        "text": "{",
                        "value": "{",
                        "valueText": "{",
                        "hasTrailingTrivia": true,
                        "hasTrailingNewLine": true,
                        "trailingTrivia": [
                            {
                                "kind": "NewLineTrivia",
                                "text": "\n"
                            }
                        ]
                    },
                    "statements": [
                        {
                            "kind": "ExpressionStatement",
                            "fullStart": 977,
                            "fullEnd": 1170,
                            "start": 978,
                            "end": 1169,
                            "fullWidth": 193,
                            "width": 191,
                            "expression": {
                                "kind": "InvocationExpression",
                                "fullStart": 977,
                                "fullEnd": 1168,
                                "start": 978,
                                "end": 1168,
                                "fullWidth": 191,
                                "width": 190,
                                "expression": {
                                    "kind": "IdentifierName",
                                    "fullStart": 977,
                                    "fullEnd": 984,
                                    "start": 978,
                                    "end": 984,
                                    "fullWidth": 7,
                                    "width": 6,
                                    "text": "$ERROR",
                                    "value": "$ERROR",
                                    "valueText": "$ERROR",
                                    "hasLeadingTrivia": true,
                                    "leadingTrivia": [
                                        {
                                            "kind": "WhitespaceTrivia",
                                            "text": "\t"
                                        }
                                    ]
                                },
                                "argumentList": {
                                    "kind": "ArgumentList",
                                    "fullStart": 984,
                                    "fullEnd": 1168,
                                    "start": 984,
                                    "end": 1168,
                                    "fullWidth": 184,
                                    "width": 184,
                                    "openParenToken": {
                                        "kind": "OpenParenToken",
                                        "fullStart": 984,
                                        "fullEnd": 985,
                                        "start": 984,
                                        "end": 985,
                                        "fullWidth": 1,
                                        "width": 1,
                                        "text": "(",
                                        "value": "(",
                                        "valueText": "("
                                    },
                                    "arguments": [
                                        {
                                            "kind": "AddExpression",
                                            "fullStart": 985,
                                            "fullEnd": 1167,
                                            "start": 985,
                                            "end": 1167,
                                            "fullWidth": 182,
                                            "width": 182,
                                            "left": {
                                                "kind": "AddExpression",
                                                "fullStart": 985,
                                                "fullEnd": 1148,
                                                "start": 985,
                                                "end": 1147,
                                                "fullWidth": 163,
                                                "width": 162,
                                                "left": {
                                                    "kind": "AddExpression",
                                                    "fullStart": 985,
                                                    "fullEnd": 1133,
                                                    "start": 985,
                                                    "end": 1132,
                                                    "fullWidth": 148,
                                                    "width": 147,
                                                    "left": {
                                                        "kind": "StringLiteral",
                                                        "fullStart": 985,
                                                        "fullEnd": 1113,
                                                        "start": 985,
                                                        "end": 1112,
                                                        "fullWidth": 128,
                                                        "width": 127,
                                                        "text": "'#1: __executed = /([Jj]ava([Ss]cript)?)\\\\sis\\\\s(fun\\\\w*)/.exec(\"Developing with Java is fun, try it\"); __executed.length === '",
                                                        "value": "#1: __executed = /([Jj]ava([Ss]cript)?)\\sis\\s(fun\\w*)/.exec(\"Developing with Java is fun, try it\"); __executed.length === ",
                                                        "valueText": "#1: __executed = /([Jj]ava([Ss]cript)?)\\sis\\s(fun\\w*)/.exec(\"Developing with Java is fun, try it\"); __executed.length === ",
                                                        "hasTrailingTrivia": true,
                                                        "trailingTrivia": [
                                                            {
                                                                "kind": "WhitespaceTrivia",
                                                                "text": " "
                                                            }
                                                        ]
                                                    },
                                                    "operatorToken": {
                                                        "kind": "PlusToken",
                                                        "fullStart": 1113,
                                                        "fullEnd": 1115,
                                                        "start": 1113,
                                                        "end": 1114,
                                                        "fullWidth": 2,
                                                        "width": 1,
                                                        "text": "+",
                                                        "value": "+",
                                                        "valueText": "+",
                                                        "hasTrailingTrivia": true,
                                                        "trailingTrivia": [
                                                            {
                                                                "kind": "WhitespaceTrivia",
                                                                "text": " "
                                                            }
                                                        ]
                                                    },
                                                    "right": {
                                                        "kind": "MemberAccessExpression",
                                                        "fullStart": 1115,
                                                        "fullEnd": 1133,
                                                        "start": 1115,
                                                        "end": 1132,
                                                        "fullWidth": 18,
                                                        "width": 17,
                                                        "expression": {
                                                            "kind": "IdentifierName",
                                                            "fullStart": 1115,
                                                            "fullEnd": 1125,
                                                            "start": 1115,
                                                            "end": 1125,
                                                            "fullWidth": 10,
                                                            "width": 10,
                                                            "text": "__expected",
                                                            "value": "__expected",
                                                            "valueText": "__expected"
                                                        },
                                                        "dotToken": {
                                                            "kind": "DotToken",
                                                            "fullStart": 1125,
                                                            "fullEnd": 1126,
                                                            "start": 1125,
                                                            "end": 1126,
                                                            "fullWidth": 1,
                                                            "width": 1,
                                                            "text": ".",
                                                            "value": ".",
                                                            "valueText": "."
                                                        },
                                                        "name": {
                                                            "kind": "IdentifierName",
                                                            "fullStart": 1126,
                                                            "fullEnd": 1133,
                                                            "start": 1126,
                                                            "end": 1132,
                                                            "fullWidth": 7,
                                                            "width": 6,
                                                            "text": "length",
                                                            "value": "length",
                                                            "valueText": "length",
                                                            "hasTrailingTrivia": true,
                                                            "trailingTrivia": [
                                                                {
                                                                    "kind": "WhitespaceTrivia",
                                                                    "text": " "
                                                                }
                                                            ]
                                                        }
                                                    }
                                                },
                                                "operatorToken": {
                                                    "kind": "PlusToken",
                                                    "fullStart": 1133,
                                                    "fullEnd": 1135,
                                                    "start": 1133,
                                                    "end": 1134,
                                                    "fullWidth": 2,
                                                    "width": 1,
                                                    "text": "+",
                                                    "value": "+",
                                                    "valueText": "+",
                                                    "hasTrailingTrivia": true,
                                                    "trailingTrivia": [
                                                        {
                                                            "kind": "WhitespaceTrivia",
                                                            "text": " "
                                                        }
                                                    ]
                                                },
                                                "right": {
                                                    "kind": "StringLiteral",
                                                    "fullStart": 1135,
                                                    "fullEnd": 1148,
                                                    "start": 1135,
                                                    "end": 1147,
                                                    "fullWidth": 13,
                                                    "width": 12,
                                                    "text": "'. Actual: '",
                                                    "value": ". Actual: ",
                                                    "valueText": ". Actual: ",
                                                    "hasTrailingTrivia": true,
                                                    "trailingTrivia": [
                                                        {
                                                            "kind": "WhitespaceTrivia",
                                                            "text": " "
                                                        }
                                                    ]
                                                }
                                            },
                                            "operatorToken": {
                                                "kind": "PlusToken",
                                                "fullStart": 1148,
                                                "fullEnd": 1150,
                                                "start": 1148,
                                                "end": 1149,
                                                "fullWidth": 2,
                                                "width": 1,
                                                "text": "+",
                                                "value": "+",
                                                "valueText": "+",
                                                "hasTrailingTrivia": true,
                                                "trailingTrivia": [
                                                    {
                                                        "kind": "WhitespaceTrivia",
                                                        "text": " "
                                                    }
                                                ]
                                            },
                                            "right": {
                                                "kind": "MemberAccessExpression",
                                                "fullStart": 1150,
                                                "fullEnd": 1167,
                                                "start": 1150,
                                                "end": 1167,
                                                "fullWidth": 17,
                                                "width": 17,
                                                "expression": {
                                                    "kind": "IdentifierName",
                                                    "fullStart": 1150,
                                                    "fullEnd": 1160,
                                                    "start": 1150,
                                                    "end": 1160,
                                                    "fullWidth": 10,
                                                    "width": 10,
                                                    "text": "__executed",
                                                    "value": "__executed",
                                                    "valueText": "__executed"
                                                },
                                                "dotToken": {
                                                    "kind": "DotToken",
                                                    "fullStart": 1160,
                                                    "fullEnd": 1161,
                                                    "start": 1160,
                                                    "end": 1161,
                                                    "fullWidth": 1,
                                                    "width": 1,
                                                    "text": ".",
                                                    "value": ".",
                                                    "valueText": "."
                                                },
                                                "name": {
                                                    "kind": "IdentifierName",
                                                    "fullStart": 1161,
                                                    "fullEnd": 1167,
                                                    "start": 1161,
                                                    "end": 1167,
                                                    "fullWidth": 6,
                                                    "width": 6,
                                                    "text": "length",
                                                    "value": "length",
                                                    "valueText": "length"
                                                }
                                            }
                                        }
                                    ],
                                    "closeParenToken": {
                                        "kind": "CloseParenToken",
                                        "fullStart": 1167,
                                        "fullEnd": 1168,
                                        "start": 1167,
                                        "end": 1168,
                                        "fullWidth": 1,
                                        "width": 1,
                                        "text": ")",
                                        "value": ")",
                                        "valueText": ")"
                                    }
                                }
                            },
                            "semicolonToken": {
                                "kind": "SemicolonToken",
                                "fullStart": 1168,
                                "fullEnd": 1170,
                                "start": 1168,
                                "end": 1169,
                                "fullWidth": 2,
                                "width": 1,
                                "text": ";",
                                "value": ";",
                                "valueText": ";",
                                "hasTrailingTrivia": true,
                                "hasTrailingNewLine": true,
                                "trailingTrivia": [
                                    {
                                        "kind": "NewLineTrivia",
                                        "text": "\n"
                                    }
                                ]
                            }
                        }
                    ],
                    "closeBraceToken": {
                        "kind": "CloseBraceToken",
                        "fullStart": 1170,
                        "fullEnd": 1172,
                        "start": 1170,
                        "end": 1171,
                        "fullWidth": 2,
                        "width": 1,
                        "text": "}",
                        "value": "}",
                        "valueText": "}",
                        "hasTrailingTrivia": true,
                        "hasTrailingNewLine": true,
                        "trailingTrivia": [
                            {
                                "kind": "NewLineTrivia",
                                "text": "\n"
                            }
                        ]
                    }
                }
            },
            {
                "kind": "IfStatement",
                "fullStart": 1172,
                "fullEnd": 1420,
                "start": 1183,
                "end": 1419,
                "fullWidth": 248,
                "width": 236,
                "ifKeyword": {
                    "kind": "IfKeyword",
                    "fullStart": 1172,
                    "fullEnd": 1186,
                    "start": 1183,
                    "end": 1185,
                    "fullWidth": 14,
                    "width": 2,
                    "text": "if",
                    "value": "if",
                    "valueText": "if",
                    "hasLeadingTrivia": true,
                    "hasLeadingComment": true,
                    "hasLeadingNewLine": true,
                    "hasTrailingTrivia": true,
                    "leadingTrivia": [
                        {
                            "kind": "NewLineTrivia",
                            "text": "\n"
                        },
                        {
                            "kind": "SingleLineCommentTrivia",
                            "text": "//CHECK#2"
                        },
                        {
                            "kind": "NewLineTrivia",
                            "text": "\n"
                        }
                    ],
                    "trailingTrivia": [
                        {
                            "kind": "WhitespaceTrivia",
                            "text": " "
                        }
                    ]
                },
                "openParenToken": {
                    "kind": "OpenParenToken",
                    "fullStart": 1186,
                    "fullEnd": 1187,
                    "start": 1186,
                    "end": 1187,
                    "fullWidth": 1,
                    "width": 1,
                    "text": "(",
                    "value": "(",
                    "valueText": "("
                },
                "condition": {
                    "kind": "NotEqualsExpression",
                    "fullStart": 1187,
                    "fullEnd": 1224,
                    "start": 1187,
                    "end": 1224,
                    "fullWidth": 37,
                    "width": 37,
                    "left": {
                        "kind": "MemberAccessExpression",
                        "fullStart": 1187,
                        "fullEnd": 1204,
                        "start": 1187,
                        "end": 1203,
                        "fullWidth": 17,
                        "width": 16,
                        "expression": {
                            "kind": "IdentifierName",
                            "fullStart": 1187,
                            "fullEnd": 1197,
                            "start": 1187,
                            "end": 1197,
                            "fullWidth": 10,
                            "width": 10,
                            "text": "__executed",
                            "value": "__executed",
                            "valueText": "__executed"
                        },
                        "dotToken": {
                            "kind": "DotToken",
                            "fullStart": 1197,
                            "fullEnd": 1198,
                            "start": 1197,
                            "end": 1198,
                            "fullWidth": 1,
                            "width": 1,
                            "text": ".",
                            "value": ".",
                            "valueText": "."
                        },
                        "name": {
                            "kind": "IdentifierName",
                            "fullStart": 1198,
                            "fullEnd": 1204,
                            "start": 1198,
                            "end": 1203,
                            "fullWidth": 6,
                            "width": 5,
                            "text": "index",
                            "value": "index",
                            "valueText": "index",
                            "hasTrailingTrivia": true,
                            "trailingTrivia": [
                                {
                                    "kind": "WhitespaceTrivia",
                                    "text": " "
                                }
                            ]
                        }
                    },
                    "operatorToken": {
                        "kind": "ExclamationEqualsEqualsToken",
                        "fullStart": 1204,
                        "fullEnd": 1208,
                        "start": 1204,
                        "end": 1207,
                        "fullWidth": 4,
                        "width": 3,
                        "text": "!==",
                        "value": "!==",
                        "valueText": "!==",
                        "hasTrailingTrivia": true,
                        "trailingTrivia": [
                            {
                                "kind": "WhitespaceTrivia",
                                "text": " "
                            }
                        ]
                    },
                    "right": {
                        "kind": "MemberAccessExpression",
                        "fullStart": 1208,
                        "fullEnd": 1224,
                        "start": 1208,
                        "end": 1224,
                        "fullWidth": 16,
                        "width": 16,
                        "expression": {
                            "kind": "IdentifierName",
                            "fullStart": 1208,
                            "fullEnd": 1218,
                            "start": 1208,
                            "end": 1218,
                            "fullWidth": 10,
                            "width": 10,
                            "text": "__expected",
                            "value": "__expected",
                            "valueText": "__expected"
                        },
                        "dotToken": {
                            "kind": "DotToken",
                            "fullStart": 1218,
                            "fullEnd": 1219,
                            "start": 1218,
                            "end": 1219,
                            "fullWidth": 1,
                            "width": 1,
                            "text": ".",
                            "value": ".",
                            "valueText": "."
                        },
                        "name": {
                            "kind": "IdentifierName",
                            "fullStart": 1219,
                            "fullEnd": 1224,
                            "start": 1219,
                            "end": 1224,
                            "fullWidth": 5,
                            "width": 5,
                            "text": "index",
                            "value": "index",
                            "valueText": "index"
                        }
                    }
                },
                "closeParenToken": {
                    "kind": "CloseParenToken",
                    "fullStart": 1224,
                    "fullEnd": 1226,
                    "start": 1224,
                    "end": 1225,
                    "fullWidth": 2,
                    "width": 1,
                    "text": ")",
                    "value": ")",
                    "valueText": ")",
                    "hasTrailingTrivia": true,
                    "trailingTrivia": [
                        {
                            "kind": "WhitespaceTrivia",
                            "text": " "
                        }
                    ]
                },
                "statement": {
                    "kind": "Block",
                    "fullStart": 1226,
                    "fullEnd": 1420,
                    "start": 1226,
                    "end": 1419,
                    "fullWidth": 194,
                    "width": 193,
                    "openBraceToken": {
                        "kind": "OpenBraceToken",
                        "fullStart": 1226,
                        "fullEnd": 1228,
                        "start": 1226,
                        "end": 1227,
                        "fullWidth": 2,
                        "width": 1,
                        "text": "{",
                        "value": "{",
                        "valueText": "{",
                        "hasTrailingTrivia": true,
                        "hasTrailingNewLine": true,
                        "trailingTrivia": [
                            {
                                "kind": "NewLineTrivia",
                                "text": "\n"
                            }
                        ]
                    },
                    "statements": [
                        {
                            "kind": "ExpressionStatement",
                            "fullStart": 1228,
                            "fullEnd": 1418,
                            "start": 1229,
                            "end": 1417,
                            "fullWidth": 190,
                            "width": 188,
                            "expression": {
                                "kind": "InvocationExpression",
                                "fullStart": 1228,
                                "fullEnd": 1416,
                                "start": 1229,
                                "end": 1416,
                                "fullWidth": 188,
                                "width": 187,
                                "expression": {
                                    "kind": "IdentifierName",
                                    "fullStart": 1228,
                                    "fullEnd": 1235,
                                    "start": 1229,
                                    "end": 1235,
                                    "fullWidth": 7,
                                    "width": 6,
                                    "text": "$ERROR",
                                    "value": "$ERROR",
                                    "valueText": "$ERROR",
                                    "hasLeadingTrivia": true,
                                    "leadingTrivia": [
                                        {
                                            "kind": "WhitespaceTrivia",
                                            "text": "\t"
                                        }
                                    ]
                                },
                                "argumentList": {
                                    "kind": "ArgumentList",
                                    "fullStart": 1235,
                                    "fullEnd": 1416,
                                    "start": 1235,
                                    "end": 1416,
                                    "fullWidth": 181,
                                    "width": 181,
                                    "openParenToken": {
                                        "kind": "OpenParenToken",
                                        "fullStart": 1235,
                                        "fullEnd": 1236,
                                        "start": 1235,
                                        "end": 1236,
                                        "fullWidth": 1,
                                        "width": 1,
                                        "text": "(",
                                        "value": "(",
                                        "valueText": "("
                                    },
                                    "arguments": [
                                        {
                                            "kind": "AddExpression",
                                            "fullStart": 1236,
                                            "fullEnd": 1415,
                                            "start": 1236,
                                            "end": 1415,
                                            "fullWidth": 179,
                                            "width": 179,
                                            "left": {
                                                "kind": "AddExpression",
                                                "fullStart": 1236,
                                                "fullEnd": 1397,
                                                "start": 1236,
                                                "end": 1396,
                                                "fullWidth": 161,
                                                "width": 160,
                                                "left": {
                                                    "kind": "AddExpression",
                                                    "fullStart": 1236,
                                                    "fullEnd": 1382,
                                                    "start": 1236,
                                                    "end": 1381,
                                                    "fullWidth": 146,
                                                    "width": 145,
                                                    "left": {
                                                        "kind": "StringLiteral",
                                                        "fullStart": 1236,
                                                        "fullEnd": 1363,
                                                        "start": 1236,
                                                        "end": 1362,
                                                        "fullWidth": 127,
                                                        "width": 126,
                                                        "text": "'#2: __executed = /([Jj]ava([Ss]cript)?)\\\\sis\\\\s(fun\\\\w*)/.exec(\"Developing with Java is fun, try it\"); __executed.index === '",
                                                        "value": "#2: __executed = /([Jj]ava([Ss]cript)?)\\sis\\s(fun\\w*)/.exec(\"Developing with Java is fun, try it\"); __executed.index === ",
                                                        "valueText": "#2: __executed = /([Jj]ava([Ss]cript)?)\\sis\\s(fun\\w*)/.exec(\"Developing with Java is fun, try it\"); __executed.index === ",
                                                        "hasTrailingTrivia": true,
                                                        "trailingTrivia": [
                                                            {
                                                                "kind": "WhitespaceTrivia",
                                                                "text": " "
                                                            }
                                                        ]
                                                    },
                                                    "operatorToken": {
                                                        "kind": "PlusToken",
                                                        "fullStart": 1363,
                                                        "fullEnd": 1365,
                                                        "start": 1363,
                                                        "end": 1364,
                                                        "fullWidth": 2,
                                                        "width": 1,
                                                        "text": "+",
                                                        "value": "+",
                                                        "valueText": "+",
                                                        "hasTrailingTrivia": true,
                                                        "trailingTrivia": [
                                                            {
                                                                "kind": "WhitespaceTrivia",
                                                                "text": " "
                                                            }
                                                        ]
                                                    },
                                                    "right": {
                                                        "kind": "MemberAccessExpression",
                                                        "fullStart": 1365,
                                                        "fullEnd": 1382,
                                                        "start": 1365,
                                                        "end": 1381,
                                                        "fullWidth": 17,
                                                        "width": 16,
                                                        "expression": {
                                                            "kind": "IdentifierName",
                                                            "fullStart": 1365,
                                                            "fullEnd": 1375,
                                                            "start": 1365,
                                                            "end": 1375,
                                                            "fullWidth": 10,
                                                            "width": 10,
                                                            "text": "__expected",
                                                            "value": "__expected",
                                                            "valueText": "__expected"
                                                        },
                                                        "dotToken": {
                                                            "kind": "DotToken",
                                                            "fullStart": 1375,
                                                            "fullEnd": 1376,
                                                            "start": 1375,
                                                            "end": 1376,
                                                            "fullWidth": 1,
                                                            "width": 1,
                                                            "text": ".",
                                                            "value": ".",
                                                            "valueText": "."
                                                        },
                                                        "name": {
                                                            "kind": "IdentifierName",
                                                            "fullStart": 1376,
                                                            "fullEnd": 1382,
                                                            "start": 1376,
                                                            "end": 1381,
                                                            "fullWidth": 6,
                                                            "width": 5,
                                                            "text": "index",
                                                            "value": "index",
                                                            "valueText": "index",
                                                            "hasTrailingTrivia": true,
                                                            "trailingTrivia": [
                                                                {
                                                                    "kind": "WhitespaceTrivia",
                                                                    "text": " "
                                                                }
                                                            ]
                                                        }
                                                    }
                                                },
                                                "operatorToken": {
                                                    "kind": "PlusToken",
                                                    "fullStart": 1382,
                                                    "fullEnd": 1384,
                                                    "start": 1382,
                                                    "end": 1383,
                                                    "fullWidth": 2,
                                                    "width": 1,
                                                    "text": "+",
                                                    "value": "+",
                                                    "valueText": "+",
                                                    "hasTrailingTrivia": true,
                                                    "trailingTrivia": [
                                                        {
                                                            "kind": "WhitespaceTrivia",
                                                            "text": " "
                                                        }
                                                    ]
                                                },
                                                "right": {
                                                    "kind": "StringLiteral",
                                                    "fullStart": 1384,
                                                    "fullEnd": 1397,
                                                    "start": 1384,
                                                    "end": 1396,
                                                    "fullWidth": 13,
                                                    "width": 12,
                                                    "text": "'. Actual: '",
                                                    "value": ". Actual: ",
                                                    "valueText": ". Actual: ",
                                                    "hasTrailingTrivia": true,
                                                    "trailingTrivia": [
                                                        {
                                                            "kind": "WhitespaceTrivia",
                                                            "text": " "
                                                        }
                                                    ]
                                                }
                                            },
                                            "operatorToken": {
                                                "kind": "PlusToken",
                                                "fullStart": 1397,
                                                "fullEnd": 1399,
                                                "start": 1397,
                                                "end": 1398,
                                                "fullWidth": 2,
                                                "width": 1,
                                                "text": "+",
                                                "value": "+",
                                                "valueText": "+",
                                                "hasTrailingTrivia": true,
                                                "trailingTrivia": [
                                                    {
                                                        "kind": "WhitespaceTrivia",
                                                        "text": " "
                                                    }
                                                ]
                                            },
                                            "right": {
                                                "kind": "MemberAccessExpression",
                                                "fullStart": 1399,
                                                "fullEnd": 1415,
                                                "start": 1399,
                                                "end": 1415,
                                                "fullWidth": 16,
                                                "width": 16,
                                                "expression": {
                                                    "kind": "IdentifierName",
                                                    "fullStart": 1399,
                                                    "fullEnd": 1409,
                                                    "start": 1399,
                                                    "end": 1409,
                                                    "fullWidth": 10,
                                                    "width": 10,
                                                    "text": "__executed",
                                                    "value": "__executed",
                                                    "valueText": "__executed"
                                                },
                                                "dotToken": {
                                                    "kind": "DotToken",
                                                    "fullStart": 1409,
                                                    "fullEnd": 1410,
                                                    "start": 1409,
                                                    "end": 1410,
                                                    "fullWidth": 1,
                                                    "width": 1,
                                                    "text": ".",
                                                    "value": ".",
                                                    "valueText": "."
                                                },
                                                "name": {
                                                    "kind": "IdentifierName",
                                                    "fullStart": 1410,
                                                    "fullEnd": 1415,
                                                    "start": 1410,
                                                    "end": 1415,
                                                    "fullWidth": 5,
                                                    "width": 5,
                                                    "text": "index",
                                                    "value": "index",
                                                    "valueText": "index"
                                                }
                                            }
                                        }
                                    ],
                                    "closeParenToken": {
                                        "kind": "CloseParenToken",
                                        "fullStart": 1415,
                                        "fullEnd": 1416,
                                        "start": 1415,
                                        "end": 1416,
                                        "fullWidth": 1,
                                        "width": 1,
                                        "text": ")",
                                        "value": ")",
                                        "valueText": ")"
                                    }
                                }
                            },
                            "semicolonToken": {
                                "kind": "SemicolonToken",
                                "fullStart": 1416,
                                "fullEnd": 1418,
                                "start": 1416,
                                "end": 1417,
                                "fullWidth": 2,
                                "width": 1,
                                "text": ";",
                                "value": ";",
                                "valueText": ";",
                                "hasTrailingTrivia": true,
                                "hasTrailingNewLine": true,
                                "trailingTrivia": [
                                    {
                                        "kind": "NewLineTrivia",
                                        "text": "\n"
                                    }
                                ]
                            }
                        }
                    ],
                    "closeBraceToken": {
                        "kind": "CloseBraceToken",
                        "fullStart": 1418,
                        "fullEnd": 1420,
                        "start": 1418,
                        "end": 1419,
                        "fullWidth": 2,
                        "width": 1,
                        "text": "}",
                        "value": "}",
                        "valueText": "}",
                        "hasTrailingTrivia": true,
                        "hasTrailingNewLine": true,
                        "trailingTrivia": [
                            {
                                "kind": "NewLineTrivia",
                                "text": "\n"
                            }
                        ]
                    }
                }
            },
            {
                "kind": "IfStatement",
                "fullStart": 1420,
                "fullEnd": 1668,
                "start": 1431,
                "end": 1667,
                "fullWidth": 248,
                "width": 236,
                "ifKeyword": {
                    "kind": "IfKeyword",
                    "fullStart": 1420,
                    "fullEnd": 1434,
                    "start": 1431,
                    "end": 1433,
                    "fullWidth": 14,
                    "width": 2,
                    "text": "if",
                    "value": "if",
                    "valueText": "if",
                    "hasLeadingTrivia": true,
                    "hasLeadingComment": true,
                    "hasLeadingNewLine": true,
                    "hasTrailingTrivia": true,
                    "leadingTrivia": [
                        {
                            "kind": "NewLineTrivia",
                            "text": "\n"
                        },
                        {
                            "kind": "SingleLineCommentTrivia",
                            "text": "//CHECK#3"
                        },
                        {
                            "kind": "NewLineTrivia",
                            "text": "\n"
                        }
                    ],
                    "trailingTrivia": [
                        {
                            "kind": "WhitespaceTrivia",
                            "text": " "
                        }
                    ]
                },
                "openParenToken": {
                    "kind": "OpenParenToken",
                    "fullStart": 1434,
                    "fullEnd": 1435,
                    "start": 1434,
                    "end": 1435,
                    "fullWidth": 1,
                    "width": 1,
                    "text": "(",
                    "value": "(",
                    "valueText": "("
                },
                "condition": {
                    "kind": "NotEqualsExpression",
                    "fullStart": 1435,
                    "fullEnd": 1472,
                    "start": 1435,
                    "end": 1472,
                    "fullWidth": 37,
                    "width": 37,
                    "left": {
                        "kind": "MemberAccessExpression",
                        "fullStart": 1435,
                        "fullEnd": 1452,
                        "start": 1435,
                        "end": 1451,
                        "fullWidth": 17,
                        "width": 16,
                        "expression": {
                            "kind": "IdentifierName",
                            "fullStart": 1435,
                            "fullEnd": 1445,
                            "start": 1435,
                            "end": 1445,
                            "fullWidth": 10,
                            "width": 10,
                            "text": "__executed",
                            "value": "__executed",
                            "valueText": "__executed"
                        },
                        "dotToken": {
                            "kind": "DotToken",
                            "fullStart": 1445,
                            "fullEnd": 1446,
                            "start": 1445,
                            "end": 1446,
                            "fullWidth": 1,
                            "width": 1,
                            "text": ".",
                            "value": ".",
                            "valueText": "."
                        },
                        "name": {
                            "kind": "IdentifierName",
                            "fullStart": 1446,
                            "fullEnd": 1452,
                            "start": 1446,
                            "end": 1451,
                            "fullWidth": 6,
                            "width": 5,
                            "text": "input",
                            "value": "input",
                            "valueText": "input",
                            "hasTrailingTrivia": true,
                            "trailingTrivia": [
                                {
                                    "kind": "WhitespaceTrivia",
                                    "text": " "
                                }
                            ]
                        }
                    },
                    "operatorToken": {
                        "kind": "ExclamationEqualsEqualsToken",
                        "fullStart": 1452,
                        "fullEnd": 1456,
                        "start": 1452,
                        "end": 1455,
                        "fullWidth": 4,
                        "width": 3,
                        "text": "!==",
                        "value": "!==",
                        "valueText": "!==",
                        "hasTrailingTrivia": true,
                        "trailingTrivia": [
                            {
                                "kind": "WhitespaceTrivia",
                                "text": " "
                            }
                        ]
                    },
                    "right": {
                        "kind": "MemberAccessExpression",
                        "fullStart": 1456,
                        "fullEnd": 1472,
                        "start": 1456,
                        "end": 1472,
                        "fullWidth": 16,
                        "width": 16,
                        "expression": {
                            "kind": "IdentifierName",
                            "fullStart": 1456,
                            "fullEnd": 1466,
                            "start": 1456,
                            "end": 1466,
                            "fullWidth": 10,
                            "width": 10,
                            "text": "__expected",
                            "value": "__expected",
                            "valueText": "__expected"
                        },
                        "dotToken": {
                            "kind": "DotToken",
                            "fullStart": 1466,
                            "fullEnd": 1467,
                            "start": 1466,
                            "end": 1467,
                            "fullWidth": 1,
                            "width": 1,
                            "text": ".",
                            "value": ".",
                            "valueText": "."
                        },
                        "name": {
                            "kind": "IdentifierName",
                            "fullStart": 1467,
                            "fullEnd": 1472,
                            "start": 1467,
                            "end": 1472,
                            "fullWidth": 5,
                            "width": 5,
                            "text": "input",
                            "value": "input",
                            "valueText": "input"
                        }
                    }
                },
                "closeParenToken": {
                    "kind": "CloseParenToken",
                    "fullStart": 1472,
                    "fullEnd": 1474,
                    "start": 1472,
                    "end": 1473,
                    "fullWidth": 2,
                    "width": 1,
                    "text": ")",
                    "value": ")",
                    "valueText": ")",
                    "hasTrailingTrivia": true,
                    "trailingTrivia": [
                        {
                            "kind": "WhitespaceTrivia",
                            "text": " "
                        }
                    ]
                },
                "statement": {
                    "kind": "Block",
                    "fullStart": 1474,
                    "fullEnd": 1668,
                    "start": 1474,
                    "end": 1667,
                    "fullWidth": 194,
                    "width": 193,
                    "openBraceToken": {
                        "kind": "OpenBraceToken",
                        "fullStart": 1474,
                        "fullEnd": 1476,
                        "start": 1474,
                        "end": 1475,
                        "fullWidth": 2,
                        "width": 1,
                        "text": "{",
                        "value": "{",
                        "valueText": "{",
                        "hasTrailingTrivia": true,
                        "hasTrailingNewLine": true,
                        "trailingTrivia": [
                            {
                                "kind": "NewLineTrivia",
                                "text": "\n"
                            }
                        ]
                    },
                    "statements": [
                        {
                            "kind": "ExpressionStatement",
                            "fullStart": 1476,
                            "fullEnd": 1666,
                            "start": 1477,
                            "end": 1665,
                            "fullWidth": 190,
                            "width": 188,
                            "expression": {
                                "kind": "InvocationExpression",
                                "fullStart": 1476,
                                "fullEnd": 1664,
                                "start": 1477,
                                "end": 1664,
                                "fullWidth": 188,
                                "width": 187,
                                "expression": {
                                    "kind": "IdentifierName",
                                    "fullStart": 1476,
                                    "fullEnd": 1483,
                                    "start": 1477,
                                    "end": 1483,
                                    "fullWidth": 7,
                                    "width": 6,
                                    "text": "$ERROR",
                                    "value": "$ERROR",
                                    "valueText": "$ERROR",
                                    "hasLeadingTrivia": true,
                                    "leadingTrivia": [
                                        {
                                            "kind": "WhitespaceTrivia",
                                            "text": "\t"
                                        }
                                    ]
                                },
                                "argumentList": {
                                    "kind": "ArgumentList",
                                    "fullStart": 1483,
                                    "fullEnd": 1664,
                                    "start": 1483,
                                    "end": 1664,
                                    "fullWidth": 181,
                                    "width": 181,
                                    "openParenToken": {
                                        "kind": "OpenParenToken",
                                        "fullStart": 1483,
                                        "fullEnd": 1484,
                                        "start": 1483,
                                        "end": 1484,
                                        "fullWidth": 1,
                                        "width": 1,
                                        "text": "(",
                                        "value": "(",
                                        "valueText": "("
                                    },
                                    "arguments": [
                                        {
                                            "kind": "AddExpression",
                                            "fullStart": 1484,
                                            "fullEnd": 1663,
                                            "start": 1484,
                                            "end": 1663,
                                            "fullWidth": 179,
                                            "width": 179,
                                            "left": {
                                                "kind": "AddExpression",
                                                "fullStart": 1484,
                                                "fullEnd": 1645,
                                                "start": 1484,
                                                "end": 1644,
                                                "fullWidth": 161,
                                                "width": 160,
                                                "left": {
                                                    "kind": "AddExpression",
                                                    "fullStart": 1484,
                                                    "fullEnd": 1630,
                                                    "start": 1484,
                                                    "end": 1629,
                                                    "fullWidth": 146,
                                                    "width": 145,
                                                    "left": {
                                                        "kind": "StringLiteral",
                                                        "fullStart": 1484,
                                                        "fullEnd": 1611,
                                                        "start": 1484,
                                                        "end": 1610,
                                                        "fullWidth": 127,
                                                        "width": 126,
                                                        "text": "'#3: __executed = /([Jj]ava([Ss]cript)?)\\\\sis\\\\s(fun\\\\w*)/.exec(\"Developing with Java is fun, try it\"); __executed.input === '",
                                                        "value": "#3: __executed = /([Jj]ava([Ss]cript)?)\\sis\\s(fun\\w*)/.exec(\"Developing with Java is fun, try it\"); __executed.input === ",
                                                        "valueText": "#3: __executed = /([Jj]ava([Ss]cript)?)\\sis\\s(fun\\w*)/.exec(\"Developing with Java is fun, try it\"); __executed.input === ",
                                                        "hasTrailingTrivia": true,
                                                        "trailingTrivia": [
                                                            {
                                                                "kind": "WhitespaceTrivia",
                                                                "text": " "
                                                            }
                                                        ]
                                                    },
                                                    "operatorToken": {
                                                        "kind": "PlusToken",
                                                        "fullStart": 1611,
                                                        "fullEnd": 1613,
                                                        "start": 1611,
                                                        "end": 1612,
                                                        "fullWidth": 2,
                                                        "width": 1,
                                                        "text": "+",
                                                        "value": "+",
                                                        "valueText": "+",
                                                        "hasTrailingTrivia": true,
                                                        "trailingTrivia": [
                                                            {
                                                                "kind": "WhitespaceTrivia",
                                                                "text": " "
                                                            }
                                                        ]
                                                    },
                                                    "right": {
                                                        "kind": "MemberAccessExpression",
                                                        "fullStart": 1613,
                                                        "fullEnd": 1630,
                                                        "start": 1613,
                                                        "end": 1629,
                                                        "fullWidth": 17,
                                                        "width": 16,
                                                        "expression": {
                                                            "kind": "IdentifierName",
                                                            "fullStart": 1613,
                                                            "fullEnd": 1623,
                                                            "start": 1613,
                                                            "end": 1623,
                                                            "fullWidth": 10,
                                                            "width": 10,
                                                            "text": "__expected",
                                                            "value": "__expected",
                                                            "valueText": "__expected"
                                                        },
                                                        "dotToken": {
                                                            "kind": "DotToken",
                                                            "fullStart": 1623,
                                                            "fullEnd": 1624,
                                                            "start": 1623,
                                                            "end": 1624,
                                                            "fullWidth": 1,
                                                            "width": 1,
                                                            "text": ".",
                                                            "value": ".",
                                                            "valueText": "."
                                                        },
                                                        "name": {
                                                            "kind": "IdentifierName",
                                                            "fullStart": 1624,
                                                            "fullEnd": 1630,
                                                            "start": 1624,
                                                            "end": 1629,
                                                            "fullWidth": 6,
                                                            "width": 5,
                                                            "text": "input",
                                                            "value": "input",
                                                            "valueText": "input",
                                                            "hasTrailingTrivia": true,
                                                            "trailingTrivia": [
                                                                {
                                                                    "kind": "WhitespaceTrivia",
                                                                    "text": " "
                                                                }
                                                            ]
                                                        }
                                                    }
                                                },
                                                "operatorToken": {
                                                    "kind": "PlusToken",
                                                    "fullStart": 1630,
                                                    "fullEnd": 1632,
                                                    "start": 1630,
                                                    "end": 1631,
                                                    "fullWidth": 2,
                                                    "width": 1,
                                                    "text": "+",
                                                    "value": "+",
                                                    "valueText": "+",
                                                    "hasTrailingTrivia": true,
                                                    "trailingTrivia": [
                                                        {
                                                            "kind": "WhitespaceTrivia",
                                                            "text": " "
                                                        }
                                                    ]
                                                },
                                                "right": {
                                                    "kind": "StringLiteral",
                                                    "fullStart": 1632,
                                                    "fullEnd": 1645,
                                                    "start": 1632,
                                                    "end": 1644,
                                                    "fullWidth": 13,
                                                    "width": 12,
                                                    "text": "'. Actual: '",
                                                    "value": ". Actual: ",
                                                    "valueText": ". Actual: ",
                                                    "hasTrailingTrivia": true,
                                                    "trailingTrivia": [
                                                        {
                                                            "kind": "WhitespaceTrivia",
                                                            "text": " "
                                                        }
                                                    ]
                                                }
                                            },
                                            "operatorToken": {
                                                "kind": "PlusToken",
                                                "fullStart": 1645,
                                                "fullEnd": 1647,
                                                "start": 1645,
                                                "end": 1646,
                                                "fullWidth": 2,
                                                "width": 1,
                                                "text": "+",
                                                "value": "+",
                                                "valueText": "+",
                                                "hasTrailingTrivia": true,
                                                "trailingTrivia": [
                                                    {
                                                        "kind": "WhitespaceTrivia",
                                                        "text": " "
                                                    }
                                                ]
                                            },
                                            "right": {
                                                "kind": "MemberAccessExpression",
                                                "fullStart": 1647,
                                                "fullEnd": 1663,
                                                "start": 1647,
                                                "end": 1663,
                                                "fullWidth": 16,
                                                "width": 16,
                                                "expression": {
                                                    "kind": "IdentifierName",
                                                    "fullStart": 1647,
                                                    "fullEnd": 1657,
                                                    "start": 1647,
                                                    "end": 1657,
                                                    "fullWidth": 10,
                                                    "width": 10,
                                                    "text": "__executed",
                                                    "value": "__executed",
                                                    "valueText": "__executed"
                                                },
                                                "dotToken": {
                                                    "kind": "DotToken",
                                                    "fullStart": 1657,
                                                    "fullEnd": 1658,
                                                    "start": 1657,
                                                    "end": 1658,
                                                    "fullWidth": 1,
                                                    "width": 1,
                                                    "text": ".",
                                                    "value": ".",
                                                    "valueText": "."
                                                },
                                                "name": {
                                                    "kind": "IdentifierName",
                                                    "fullStart": 1658,
                                                    "fullEnd": 1663,
                                                    "start": 1658,
                                                    "end": 1663,
                                                    "fullWidth": 5,
                                                    "width": 5,
                                                    "text": "input",
                                                    "value": "input",
                                                    "valueText": "input"
                                                }
                                            }
                                        }
                                    ],
                                    "closeParenToken": {
                                        "kind": "CloseParenToken",
                                        "fullStart": 1663,
                                        "fullEnd": 1664,
                                        "start": 1663,
                                        "end": 1664,
                                        "fullWidth": 1,
                                        "width": 1,
                                        "text": ")",
                                        "value": ")",
                                        "valueText": ")"
                                    }
                                }
                            },
                            "semicolonToken": {
                                "kind": "SemicolonToken",
                                "fullStart": 1664,
                                "fullEnd": 1666,
                                "start": 1664,
                                "end": 1665,
                                "fullWidth": 2,
                                "width": 1,
                                "text": ";",
                                "value": ";",
                                "valueText": ";",
                                "hasTrailingTrivia": true,
                                "hasTrailingNewLine": true,
                                "trailingTrivia": [
                                    {
                                        "kind": "NewLineTrivia",
                                        "text": "\n"
                                    }
                                ]
                            }
                        }
                    ],
                    "closeBraceToken": {
                        "kind": "CloseBraceToken",
                        "fullStart": 1666,
                        "fullEnd": 1668,
                        "start": 1666,
                        "end": 1667,
                        "fullWidth": 2,
                        "width": 1,
                        "text": "}",
                        "value": "}",
                        "valueText": "}",
                        "hasTrailingTrivia": true,
                        "hasTrailingNewLine": true,
                        "trailingTrivia": [
                            {
                                "kind": "NewLineTrivia",
                                "text": "\n"
                            }
                        ]
                    }
                }
            },
            {
                "kind": "ForStatement",
                "fullStart": 1668,
                "fullEnd": 1987,
                "start": 1679,
                "end": 1986,
                "fullWidth": 319,
                "width": 307,
                "forKeyword": {
                    "kind": "ForKeyword",
                    "fullStart": 1668,
                    "fullEnd": 1682,
                    "start": 1679,
                    "end": 1682,
                    "fullWidth": 14,
                    "width": 3,
                    "text": "for",
                    "value": "for",
                    "valueText": "for",
                    "hasLeadingTrivia": true,
                    "hasLeadingComment": true,
                    "hasLeadingNewLine": true,
                    "leadingTrivia": [
                        {
                            "kind": "NewLineTrivia",
                            "text": "\n"
                        },
                        {
                            "kind": "SingleLineCommentTrivia",
                            "text": "//CHECK#4"
                        },
                        {
                            "kind": "NewLineTrivia",
                            "text": "\n"
                        }
                    ]
                },
                "openParenToken": {
                    "kind": "OpenParenToken",
                    "fullStart": 1682,
                    "fullEnd": 1683,
                    "start": 1682,
                    "end": 1683,
                    "fullWidth": 1,
                    "width": 1,
                    "text": "(",
                    "value": "(",
                    "valueText": "("
                },
                "variableDeclaration": {
                    "kind": "VariableDeclaration",
                    "fullStart": 1683,
                    "fullEnd": 1694,
                    "start": 1683,
                    "end": 1694,
                    "fullWidth": 11,
                    "width": 11,
                    "varKeyword": {
                        "kind": "VarKeyword",
                        "fullStart": 1683,
                        "fullEnd": 1687,
                        "start": 1683,
                        "end": 1686,
                        "fullWidth": 4,
                        "width": 3,
                        "text": "var",
                        "value": "var",
                        "valueText": "var",
                        "hasTrailingTrivia": true,
                        "trailingTrivia": [
                            {
                                "kind": "WhitespaceTrivia",
                                "text": " "
                            }
                        ]
                    },
                    "variableDeclarators": [
                        {
                            "kind": "VariableDeclarator",
                            "fullStart": 1687,
                            "fullEnd": 1694,
                            "start": 1687,
                            "end": 1694,
                            "fullWidth": 7,
<<<<<<< HEAD
                            "width": 7,
                            "identifier": {
=======
                            "propertyName": {
>>>>>>> 85e84683
                                "kind": "IdentifierName",
                                "fullStart": 1687,
                                "fullEnd": 1692,
                                "start": 1687,
                                "end": 1692,
                                "fullWidth": 5,
                                "width": 5,
                                "text": "index",
                                "value": "index",
                                "valueText": "index"
                            },
                            "equalsValueClause": {
                                "kind": "EqualsValueClause",
                                "fullStart": 1692,
                                "fullEnd": 1694,
                                "start": 1692,
                                "end": 1694,
                                "fullWidth": 2,
                                "width": 2,
                                "equalsToken": {
                                    "kind": "EqualsToken",
                                    "fullStart": 1692,
                                    "fullEnd": 1693,
                                    "start": 1692,
                                    "end": 1693,
                                    "fullWidth": 1,
                                    "width": 1,
                                    "text": "=",
                                    "value": "=",
                                    "valueText": "="
                                },
                                "value": {
                                    "kind": "NumericLiteral",
                                    "fullStart": 1693,
                                    "fullEnd": 1694,
                                    "start": 1693,
                                    "end": 1694,
                                    "fullWidth": 1,
                                    "width": 1,
                                    "text": "0",
                                    "value": 0,
                                    "valueText": "0"
                                }
                            }
                        }
                    ]
                },
                "firstSemicolonToken": {
                    "kind": "SemicolonToken",
                    "fullStart": 1694,
                    "fullEnd": 1696,
                    "start": 1694,
                    "end": 1695,
                    "fullWidth": 2,
                    "width": 1,
                    "text": ";",
                    "value": ";",
                    "valueText": ";",
                    "hasTrailingTrivia": true,
                    "trailingTrivia": [
                        {
                            "kind": "WhitespaceTrivia",
                            "text": " "
                        }
                    ]
                },
                "condition": {
                    "kind": "LessThanExpression",
                    "fullStart": 1696,
                    "fullEnd": 1719,
                    "start": 1696,
                    "end": 1719,
                    "fullWidth": 23,
                    "width": 23,
                    "left": {
                        "kind": "IdentifierName",
                        "fullStart": 1696,
                        "fullEnd": 1701,
                        "start": 1696,
                        "end": 1701,
                        "fullWidth": 5,
                        "width": 5,
                        "text": "index",
                        "value": "index",
                        "valueText": "index"
                    },
                    "operatorToken": {
                        "kind": "LessThanToken",
                        "fullStart": 1701,
                        "fullEnd": 1702,
                        "start": 1701,
                        "end": 1702,
                        "fullWidth": 1,
                        "width": 1,
                        "text": "<",
                        "value": "<",
                        "valueText": "<"
                    },
                    "right": {
                        "kind": "MemberAccessExpression",
                        "fullStart": 1702,
                        "fullEnd": 1719,
                        "start": 1702,
                        "end": 1719,
                        "fullWidth": 17,
                        "width": 17,
                        "expression": {
                            "kind": "IdentifierName",
                            "fullStart": 1702,
                            "fullEnd": 1712,
                            "start": 1702,
                            "end": 1712,
                            "fullWidth": 10,
                            "width": 10,
                            "text": "__expected",
                            "value": "__expected",
                            "valueText": "__expected"
                        },
                        "dotToken": {
                            "kind": "DotToken",
                            "fullStart": 1712,
                            "fullEnd": 1713,
                            "start": 1712,
                            "end": 1713,
                            "fullWidth": 1,
                            "width": 1,
                            "text": ".",
                            "value": ".",
                            "valueText": "."
                        },
                        "name": {
                            "kind": "IdentifierName",
                            "fullStart": 1713,
                            "fullEnd": 1719,
                            "start": 1713,
                            "end": 1719,
                            "fullWidth": 6,
                            "width": 6,
                            "text": "length",
                            "value": "length",
                            "valueText": "length"
                        }
                    }
                },
                "secondSemicolonToken": {
                    "kind": "SemicolonToken",
                    "fullStart": 1719,
                    "fullEnd": 1721,
                    "start": 1719,
                    "end": 1720,
                    "fullWidth": 2,
                    "width": 1,
                    "text": ";",
                    "value": ";",
                    "valueText": ";",
                    "hasTrailingTrivia": true,
                    "trailingTrivia": [
                        {
                            "kind": "WhitespaceTrivia",
                            "text": " "
                        }
                    ]
                },
                "incrementor": {
                    "kind": "PostIncrementExpression",
                    "fullStart": 1721,
                    "fullEnd": 1728,
                    "start": 1721,
                    "end": 1728,
                    "fullWidth": 7,
                    "width": 7,
                    "operand": {
                        "kind": "IdentifierName",
                        "fullStart": 1721,
                        "fullEnd": 1726,
                        "start": 1721,
                        "end": 1726,
                        "fullWidth": 5,
                        "width": 5,
                        "text": "index",
                        "value": "index",
                        "valueText": "index"
                    },
                    "operatorToken": {
                        "kind": "PlusPlusToken",
                        "fullStart": 1726,
                        "fullEnd": 1728,
                        "start": 1726,
                        "end": 1728,
                        "fullWidth": 2,
                        "width": 2,
                        "text": "++",
                        "value": "++",
                        "valueText": "++"
                    }
                },
                "closeParenToken": {
                    "kind": "CloseParenToken",
                    "fullStart": 1728,
                    "fullEnd": 1730,
                    "start": 1728,
                    "end": 1729,
                    "fullWidth": 2,
                    "width": 1,
                    "text": ")",
                    "value": ")",
                    "valueText": ")",
                    "hasTrailingTrivia": true,
                    "trailingTrivia": [
                        {
                            "kind": "WhitespaceTrivia",
                            "text": " "
                        }
                    ]
                },
                "statement": {
                    "kind": "Block",
                    "fullStart": 1730,
                    "fullEnd": 1987,
                    "start": 1730,
                    "end": 1986,
                    "fullWidth": 257,
                    "width": 256,
                    "openBraceToken": {
                        "kind": "OpenBraceToken",
                        "fullStart": 1730,
                        "fullEnd": 1732,
                        "start": 1730,
                        "end": 1731,
                        "fullWidth": 2,
                        "width": 1,
                        "text": "{",
                        "value": "{",
                        "valueText": "{",
                        "hasTrailingTrivia": true,
                        "hasTrailingNewLine": true,
                        "trailingTrivia": [
                            {
                                "kind": "NewLineTrivia",
                                "text": "\n"
                            }
                        ]
                    },
                    "statements": [
                        {
                            "kind": "IfStatement",
                            "fullStart": 1732,
                            "fullEnd": 1985,
                            "start": 1733,
                            "end": 1984,
                            "fullWidth": 253,
                            "width": 251,
                            "ifKeyword": {
                                "kind": "IfKeyword",
                                "fullStart": 1732,
                                "fullEnd": 1736,
                                "start": 1733,
                                "end": 1735,
                                "fullWidth": 4,
                                "width": 2,
                                "text": "if",
                                "value": "if",
                                "valueText": "if",
                                "hasLeadingTrivia": true,
                                "hasTrailingTrivia": true,
                                "leadingTrivia": [
                                    {
                                        "kind": "WhitespaceTrivia",
                                        "text": "\t"
                                    }
                                ],
                                "trailingTrivia": [
                                    {
                                        "kind": "WhitespaceTrivia",
                                        "text": " "
                                    }
                                ]
                            },
                            "openParenToken": {
                                "kind": "OpenParenToken",
                                "fullStart": 1736,
                                "fullEnd": 1737,
                                "start": 1736,
                                "end": 1737,
                                "fullWidth": 1,
                                "width": 1,
                                "text": "(",
                                "value": "(",
                                "valueText": "("
                            },
                            "condition": {
                                "kind": "NotEqualsExpression",
                                "fullStart": 1737,
                                "fullEnd": 1776,
                                "start": 1737,
                                "end": 1776,
                                "fullWidth": 39,
                                "width": 39,
                                "left": {
                                    "kind": "ElementAccessExpression",
                                    "fullStart": 1737,
                                    "fullEnd": 1755,
                                    "start": 1737,
                                    "end": 1754,
                                    "fullWidth": 18,
                                    "width": 17,
                                    "expression": {
                                        "kind": "IdentifierName",
                                        "fullStart": 1737,
                                        "fullEnd": 1747,
                                        "start": 1737,
                                        "end": 1747,
                                        "fullWidth": 10,
                                        "width": 10,
                                        "text": "__executed",
                                        "value": "__executed",
                                        "valueText": "__executed"
                                    },
                                    "openBracketToken": {
                                        "kind": "OpenBracketToken",
                                        "fullStart": 1747,
                                        "fullEnd": 1748,
                                        "start": 1747,
                                        "end": 1748,
                                        "fullWidth": 1,
                                        "width": 1,
                                        "text": "[",
                                        "value": "[",
                                        "valueText": "["
                                    },
                                    "argumentExpression": {
                                        "kind": "IdentifierName",
                                        "fullStart": 1748,
                                        "fullEnd": 1753,
                                        "start": 1748,
                                        "end": 1753,
                                        "fullWidth": 5,
                                        "width": 5,
                                        "text": "index",
                                        "value": "index",
                                        "valueText": "index"
                                    },
                                    "closeBracketToken": {
                                        "kind": "CloseBracketToken",
                                        "fullStart": 1753,
                                        "fullEnd": 1755,
                                        "start": 1753,
                                        "end": 1754,
                                        "fullWidth": 2,
                                        "width": 1,
                                        "text": "]",
                                        "value": "]",
                                        "valueText": "]",
                                        "hasTrailingTrivia": true,
                                        "trailingTrivia": [
                                            {
                                                "kind": "WhitespaceTrivia",
                                                "text": " "
                                            }
                                        ]
                                    }
                                },
                                "operatorToken": {
                                    "kind": "ExclamationEqualsEqualsToken",
                                    "fullStart": 1755,
                                    "fullEnd": 1759,
                                    "start": 1755,
                                    "end": 1758,
                                    "fullWidth": 4,
                                    "width": 3,
                                    "text": "!==",
                                    "value": "!==",
                                    "valueText": "!==",
                                    "hasTrailingTrivia": true,
                                    "trailingTrivia": [
                                        {
                                            "kind": "WhitespaceTrivia",
                                            "text": " "
                                        }
                                    ]
                                },
                                "right": {
                                    "kind": "ElementAccessExpression",
                                    "fullStart": 1759,
                                    "fullEnd": 1776,
                                    "start": 1759,
                                    "end": 1776,
                                    "fullWidth": 17,
                                    "width": 17,
                                    "expression": {
                                        "kind": "IdentifierName",
                                        "fullStart": 1759,
                                        "fullEnd": 1769,
                                        "start": 1759,
                                        "end": 1769,
                                        "fullWidth": 10,
                                        "width": 10,
                                        "text": "__expected",
                                        "value": "__expected",
                                        "valueText": "__expected"
                                    },
                                    "openBracketToken": {
                                        "kind": "OpenBracketToken",
                                        "fullStart": 1769,
                                        "fullEnd": 1770,
                                        "start": 1769,
                                        "end": 1770,
                                        "fullWidth": 1,
                                        "width": 1,
                                        "text": "[",
                                        "value": "[",
                                        "valueText": "["
                                    },
                                    "argumentExpression": {
                                        "kind": "IdentifierName",
                                        "fullStart": 1770,
                                        "fullEnd": 1775,
                                        "start": 1770,
                                        "end": 1775,
                                        "fullWidth": 5,
                                        "width": 5,
                                        "text": "index",
                                        "value": "index",
                                        "valueText": "index"
                                    },
                                    "closeBracketToken": {
                                        "kind": "CloseBracketToken",
                                        "fullStart": 1775,
                                        "fullEnd": 1776,
                                        "start": 1775,
                                        "end": 1776,
                                        "fullWidth": 1,
                                        "width": 1,
                                        "text": "]",
                                        "value": "]",
                                        "valueText": "]"
                                    }
                                }
                            },
                            "closeParenToken": {
                                "kind": "CloseParenToken",
                                "fullStart": 1776,
                                "fullEnd": 1778,
                                "start": 1776,
                                "end": 1777,
                                "fullWidth": 2,
                                "width": 1,
                                "text": ")",
                                "value": ")",
                                "valueText": ")",
                                "hasTrailingTrivia": true,
                                "trailingTrivia": [
                                    {
                                        "kind": "WhitespaceTrivia",
                                        "text": " "
                                    }
                                ]
                            },
                            "statement": {
                                "kind": "Block",
                                "fullStart": 1778,
                                "fullEnd": 1985,
                                "start": 1778,
                                "end": 1984,
                                "fullWidth": 207,
                                "width": 206,
                                "openBraceToken": {
                                    "kind": "OpenBraceToken",
                                    "fullStart": 1778,
                                    "fullEnd": 1780,
                                    "start": 1778,
                                    "end": 1779,
                                    "fullWidth": 2,
                                    "width": 1,
                                    "text": "{",
                                    "value": "{",
                                    "valueText": "{",
                                    "hasTrailingTrivia": true,
                                    "hasTrailingNewLine": true,
                                    "trailingTrivia": [
                                        {
                                            "kind": "NewLineTrivia",
                                            "text": "\n"
                                        }
                                    ]
                                },
                                "statements": [
                                    {
                                        "kind": "ExpressionStatement",
                                        "fullStart": 1780,
                                        "fullEnd": 1982,
                                        "start": 1782,
                                        "end": 1981,
                                        "fullWidth": 202,
                                        "width": 199,
                                        "expression": {
                                            "kind": "InvocationExpression",
                                            "fullStart": 1780,
                                            "fullEnd": 1980,
                                            "start": 1782,
                                            "end": 1980,
                                            "fullWidth": 200,
                                            "width": 198,
                                            "expression": {
                                                "kind": "IdentifierName",
                                                "fullStart": 1780,
                                                "fullEnd": 1788,
                                                "start": 1782,
                                                "end": 1788,
                                                "fullWidth": 8,
                                                "width": 6,
                                                "text": "$ERROR",
                                                "value": "$ERROR",
                                                "valueText": "$ERROR",
                                                "hasLeadingTrivia": true,
                                                "leadingTrivia": [
                                                    {
                                                        "kind": "WhitespaceTrivia",
                                                        "text": "\t\t"
                                                    }
                                                ]
                                            },
                                            "argumentList": {
                                                "kind": "ArgumentList",
                                                "fullStart": 1788,
                                                "fullEnd": 1980,
                                                "start": 1788,
                                                "end": 1980,
                                                "fullWidth": 192,
                                                "width": 192,
                                                "openParenToken": {
                                                    "kind": "OpenParenToken",
                                                    "fullStart": 1788,
                                                    "fullEnd": 1789,
                                                    "start": 1788,
                                                    "end": 1789,
                                                    "fullWidth": 1,
                                                    "width": 1,
                                                    "text": "(",
                                                    "value": "(",
                                                    "valueText": "("
                                                },
                                                "arguments": [
                                                    {
                                                        "kind": "AddExpression",
                                                        "fullStart": 1789,
                                                        "fullEnd": 1979,
                                                        "start": 1789,
                                                        "end": 1979,
                                                        "fullWidth": 190,
                                                        "width": 190,
                                                        "left": {
                                                            "kind": "AddExpression",
                                                            "fullStart": 1789,
                                                            "fullEnd": 1960,
                                                            "start": 1789,
                                                            "end": 1959,
                                                            "fullWidth": 171,
                                                            "width": 170,
                                                            "left": {
                                                                "kind": "AddExpression",
                                                                "fullStart": 1789,
                                                                "fullEnd": 1945,
                                                                "start": 1789,
                                                                "end": 1944,
                                                                "fullWidth": 156,
                                                                "width": 155,
                                                                "left": {
                                                                    "kind": "AddExpression",
                                                                    "fullStart": 1789,
                                                                    "fullEnd": 1925,
                                                                    "start": 1789,
                                                                    "end": 1924,
                                                                    "fullWidth": 136,
                                                                    "width": 135,
                                                                    "left": {
                                                                        "kind": "AddExpression",
                                                                        "fullStart": 1789,
                                                                        "fullEnd": 1914,
                                                                        "start": 1789,
                                                                        "end": 1913,
                                                                        "fullWidth": 125,
                                                                        "width": 124,
                                                                        "left": {
                                                                            "kind": "StringLiteral",
                                                                            "fullStart": 1789,
                                                                            "fullEnd": 1906,
                                                                            "start": 1789,
                                                                            "end": 1905,
                                                                            "fullWidth": 117,
                                                                            "width": 116,
                                                                            "text": "'#4: __executed = /([Jj]ava([Ss]cript)?)\\\\sis\\\\s(fun\\\\w*)/.exec(\"Developing with Java is fun, try it\"); __executed['",
                                                                            "value": "#4: __executed = /([Jj]ava([Ss]cript)?)\\sis\\s(fun\\w*)/.exec(\"Developing with Java is fun, try it\"); __executed[",
                                                                            "valueText": "#4: __executed = /([Jj]ava([Ss]cript)?)\\sis\\s(fun\\w*)/.exec(\"Developing with Java is fun, try it\"); __executed[",
                                                                            "hasTrailingTrivia": true,
                                                                            "trailingTrivia": [
                                                                                {
                                                                                    "kind": "WhitespaceTrivia",
                                                                                    "text": " "
                                                                                }
                                                                            ]
                                                                        },
                                                                        "operatorToken": {
                                                                            "kind": "PlusToken",
                                                                            "fullStart": 1906,
                                                                            "fullEnd": 1908,
                                                                            "start": 1906,
                                                                            "end": 1907,
                                                                            "fullWidth": 2,
                                                                            "width": 1,
                                                                            "text": "+",
                                                                            "value": "+",
                                                                            "valueText": "+",
                                                                            "hasTrailingTrivia": true,
                                                                            "trailingTrivia": [
                                                                                {
                                                                                    "kind": "WhitespaceTrivia",
                                                                                    "text": " "
                                                                                }
                                                                            ]
                                                                        },
                                                                        "right": {
                                                                            "kind": "IdentifierName",
                                                                            "fullStart": 1908,
                                                                            "fullEnd": 1914,
                                                                            "start": 1908,
                                                                            "end": 1913,
                                                                            "fullWidth": 6,
                                                                            "width": 5,
                                                                            "text": "index",
                                                                            "value": "index",
                                                                            "valueText": "index",
                                                                            "hasTrailingTrivia": true,
                                                                            "trailingTrivia": [
                                                                                {
                                                                                    "kind": "WhitespaceTrivia",
                                                                                    "text": " "
                                                                                }
                                                                            ]
                                                                        }
                                                                    },
                                                                    "operatorToken": {
                                                                        "kind": "PlusToken",
                                                                        "fullStart": 1914,
                                                                        "fullEnd": 1916,
                                                                        "start": 1914,
                                                                        "end": 1915,
                                                                        "fullWidth": 2,
                                                                        "width": 1,
                                                                        "text": "+",
                                                                        "value": "+",
                                                                        "valueText": "+",
                                                                        "hasTrailingTrivia": true,
                                                                        "trailingTrivia": [
                                                                            {
                                                                                "kind": "WhitespaceTrivia",
                                                                                "text": " "
                                                                            }
                                                                        ]
                                                                    },
                                                                    "right": {
                                                                        "kind": "StringLiteral",
                                                                        "fullStart": 1916,
                                                                        "fullEnd": 1925,
                                                                        "start": 1916,
                                                                        "end": 1924,
                                                                        "fullWidth": 9,
                                                                        "width": 8,
                                                                        "text": "'] === '",
                                                                        "value": "] === ",
                                                                        "valueText": "] === ",
                                                                        "hasTrailingTrivia": true,
                                                                        "trailingTrivia": [
                                                                            {
                                                                                "kind": "WhitespaceTrivia",
                                                                                "text": " "
                                                                            }
                                                                        ]
                                                                    }
                                                                },
                                                                "operatorToken": {
                                                                    "kind": "PlusToken",
                                                                    "fullStart": 1925,
                                                                    "fullEnd": 1927,
                                                                    "start": 1925,
                                                                    "end": 1926,
                                                                    "fullWidth": 2,
                                                                    "width": 1,
                                                                    "text": "+",
                                                                    "value": "+",
                                                                    "valueText": "+",
                                                                    "hasTrailingTrivia": true,
                                                                    "trailingTrivia": [
                                                                        {
                                                                            "kind": "WhitespaceTrivia",
                                                                            "text": " "
                                                                        }
                                                                    ]
                                                                },
                                                                "right": {
                                                                    "kind": "ElementAccessExpression",
                                                                    "fullStart": 1927,
                                                                    "fullEnd": 1945,
                                                                    "start": 1927,
                                                                    "end": 1944,
                                                                    "fullWidth": 18,
                                                                    "width": 17,
                                                                    "expression": {
                                                                        "kind": "IdentifierName",
                                                                        "fullStart": 1927,
                                                                        "fullEnd": 1937,
                                                                        "start": 1927,
                                                                        "end": 1937,
                                                                        "fullWidth": 10,
                                                                        "width": 10,
                                                                        "text": "__expected",
                                                                        "value": "__expected",
                                                                        "valueText": "__expected"
                                                                    },
                                                                    "openBracketToken": {
                                                                        "kind": "OpenBracketToken",
                                                                        "fullStart": 1937,
                                                                        "fullEnd": 1938,
                                                                        "start": 1937,
                                                                        "end": 1938,
                                                                        "fullWidth": 1,
                                                                        "width": 1,
                                                                        "text": "[",
                                                                        "value": "[",
                                                                        "valueText": "["
                                                                    },
                                                                    "argumentExpression": {
                                                                        "kind": "IdentifierName",
                                                                        "fullStart": 1938,
                                                                        "fullEnd": 1943,
                                                                        "start": 1938,
                                                                        "end": 1943,
                                                                        "fullWidth": 5,
                                                                        "width": 5,
                                                                        "text": "index",
                                                                        "value": "index",
                                                                        "valueText": "index"
                                                                    },
                                                                    "closeBracketToken": {
                                                                        "kind": "CloseBracketToken",
                                                                        "fullStart": 1943,
                                                                        "fullEnd": 1945,
                                                                        "start": 1943,
                                                                        "end": 1944,
                                                                        "fullWidth": 2,
                                                                        "width": 1,
                                                                        "text": "]",
                                                                        "value": "]",
                                                                        "valueText": "]",
                                                                        "hasTrailingTrivia": true,
                                                                        "trailingTrivia": [
                                                                            {
                                                                                "kind": "WhitespaceTrivia",
                                                                                "text": " "
                                                                            }
                                                                        ]
                                                                    }
                                                                }
                                                            },
                                                            "operatorToken": {
                                                                "kind": "PlusToken",
                                                                "fullStart": 1945,
                                                                "fullEnd": 1947,
                                                                "start": 1945,
                                                                "end": 1946,
                                                                "fullWidth": 2,
                                                                "width": 1,
                                                                "text": "+",
                                                                "value": "+",
                                                                "valueText": "+",
                                                                "hasTrailingTrivia": true,
                                                                "trailingTrivia": [
                                                                    {
                                                                        "kind": "WhitespaceTrivia",
                                                                        "text": " "
                                                                    }
                                                                ]
                                                            },
                                                            "right": {
                                                                "kind": "StringLiteral",
                                                                "fullStart": 1947,
                                                                "fullEnd": 1960,
                                                                "start": 1947,
                                                                "end": 1959,
                                                                "fullWidth": 13,
                                                                "width": 12,
                                                                "text": "'. Actual: '",
                                                                "value": ". Actual: ",
                                                                "valueText": ". Actual: ",
                                                                "hasTrailingTrivia": true,
                                                                "trailingTrivia": [
                                                                    {
                                                                        "kind": "WhitespaceTrivia",
                                                                        "text": " "
                                                                    }
                                                                ]
                                                            }
                                                        },
                                                        "operatorToken": {
                                                            "kind": "PlusToken",
                                                            "fullStart": 1960,
                                                            "fullEnd": 1962,
                                                            "start": 1960,
                                                            "end": 1961,
                                                            "fullWidth": 2,
                                                            "width": 1,
                                                            "text": "+",
                                                            "value": "+",
                                                            "valueText": "+",
                                                            "hasTrailingTrivia": true,
                                                            "trailingTrivia": [
                                                                {
                                                                    "kind": "WhitespaceTrivia",
                                                                    "text": " "
                                                                }
                                                            ]
                                                        },
                                                        "right": {
                                                            "kind": "ElementAccessExpression",
                                                            "fullStart": 1962,
                                                            "fullEnd": 1979,
                                                            "start": 1962,
                                                            "end": 1979,
                                                            "fullWidth": 17,
                                                            "width": 17,
                                                            "expression": {
                                                                "kind": "IdentifierName",
                                                                "fullStart": 1962,
                                                                "fullEnd": 1972,
                                                                "start": 1962,
                                                                "end": 1972,
                                                                "fullWidth": 10,
                                                                "width": 10,
                                                                "text": "__executed",
                                                                "value": "__executed",
                                                                "valueText": "__executed"
                                                            },
                                                            "openBracketToken": {
                                                                "kind": "OpenBracketToken",
                                                                "fullStart": 1972,
                                                                "fullEnd": 1973,
                                                                "start": 1972,
                                                                "end": 1973,
                                                                "fullWidth": 1,
                                                                "width": 1,
                                                                "text": "[",
                                                                "value": "[",
                                                                "valueText": "["
                                                            },
                                                            "argumentExpression": {
                                                                "kind": "IdentifierName",
                                                                "fullStart": 1973,
                                                                "fullEnd": 1978,
                                                                "start": 1973,
                                                                "end": 1978,
                                                                "fullWidth": 5,
                                                                "width": 5,
                                                                "text": "index",
                                                                "value": "index",
                                                                "valueText": "index"
                                                            },
                                                            "closeBracketToken": {
                                                                "kind": "CloseBracketToken",
                                                                "fullStart": 1978,
                                                                "fullEnd": 1979,
                                                                "start": 1978,
                                                                "end": 1979,
                                                                "fullWidth": 1,
                                                                "width": 1,
                                                                "text": "]",
                                                                "value": "]",
                                                                "valueText": "]"
                                                            }
                                                        }
                                                    }
                                                ],
                                                "closeParenToken": {
                                                    "kind": "CloseParenToken",
                                                    "fullStart": 1979,
                                                    "fullEnd": 1980,
                                                    "start": 1979,
                                                    "end": 1980,
                                                    "fullWidth": 1,
                                                    "width": 1,
                                                    "text": ")",
                                                    "value": ")",
                                                    "valueText": ")"
                                                }
                                            }
                                        },
                                        "semicolonToken": {
                                            "kind": "SemicolonToken",
                                            "fullStart": 1980,
                                            "fullEnd": 1982,
                                            "start": 1980,
                                            "end": 1981,
                                            "fullWidth": 2,
                                            "width": 1,
                                            "text": ";",
                                            "value": ";",
                                            "valueText": ";",
                                            "hasTrailingTrivia": true,
                                            "hasTrailingNewLine": true,
                                            "trailingTrivia": [
                                                {
                                                    "kind": "NewLineTrivia",
                                                    "text": "\n"
                                                }
                                            ]
                                        }
                                    }
                                ],
                                "closeBraceToken": {
                                    "kind": "CloseBraceToken",
                                    "fullStart": 1982,
                                    "fullEnd": 1985,
                                    "start": 1983,
                                    "end": 1984,
                                    "fullWidth": 3,
                                    "width": 1,
                                    "text": "}",
                                    "value": "}",
                                    "valueText": "}",
                                    "hasLeadingTrivia": true,
                                    "hasTrailingTrivia": true,
                                    "hasTrailingNewLine": true,
                                    "leadingTrivia": [
                                        {
                                            "kind": "WhitespaceTrivia",
                                            "text": "\t"
                                        }
                                    ],
                                    "trailingTrivia": [
                                        {
                                            "kind": "NewLineTrivia",
                                            "text": "\n"
                                        }
                                    ]
                                }
                            }
                        }
                    ],
                    "closeBraceToken": {
                        "kind": "CloseBraceToken",
                        "fullStart": 1985,
                        "fullEnd": 1987,
                        "start": 1985,
                        "end": 1986,
                        "fullWidth": 2,
                        "width": 1,
                        "text": "}",
                        "value": "}",
                        "valueText": "}",
                        "hasTrailingTrivia": true,
                        "hasTrailingNewLine": true,
                        "trailingTrivia": [
                            {
                                "kind": "NewLineTrivia",
                                "text": "\n"
                            }
                        ]
                    }
                }
            }
        ],
        "endOfFileToken": {
            "kind": "EndOfFileToken",
            "fullStart": 1987,
            "fullEnd": 1989,
            "start": 1989,
            "end": 1989,
            "fullWidth": 2,
            "width": 0,
            "text": "",
            "hasLeadingTrivia": true,
            "hasLeadingNewLine": true,
            "leadingTrivia": [
                {
                    "kind": "NewLineTrivia",
                    "text": "\n"
                },
                {
                    "kind": "NewLineTrivia",
                    "text": "\n"
                }
            ]
        }
    },
    "lineMap": {
        "lineStarts": [
            0,
            61,
            132,
            133,
            137,
            288,
            382,
            417,
            498,
            501,
            559,
            683,
            687,
            688,
            784,
            785,
            838,
            861,
            919,
            920,
            930,
            977,
            1170,
            1172,
            1173,
            1183,
            1228,
            1418,
            1420,
            1421,
            1431,
            1476,
            1666,
            1668,
            1669,
            1679,
            1732,
            1780,
            1982,
            1985,
            1987,
            1988,
            1989
        ],
        "length": 1989
    }
}<|MERGE_RESOLUTION|>--- conflicted
+++ resolved
@@ -2450,12 +2450,8 @@
                             "start": 1687,
                             "end": 1694,
                             "fullWidth": 7,
-<<<<<<< HEAD
                             "width": 7,
-                            "identifier": {
-=======
                             "propertyName": {
->>>>>>> 85e84683
                                 "kind": "IdentifierName",
                                 "fullStart": 1687,
                                 "fullEnd": 1692,
