--- conflicted
+++ resolved
@@ -2522,12 +2522,8 @@
                             "start": 1433,
                             "end": 1440,
                             "fullWidth": 7,
-<<<<<<< HEAD
                             "width": 7,
-                            "identifier": {
-=======
                             "propertyName": {
->>>>>>> 85e84683
                                 "kind": "IdentifierName",
                                 "fullStart": 1433,
                                 "fullEnd": 1438,
