--- conflicted
+++ resolved
@@ -2471,12 +2471,8 @@
                             "start": 1351,
                             "end": 1358,
                             "fullWidth": 7,
-<<<<<<< HEAD
                             "width": 7,
-                            "identifier": {
-=======
                             "propertyName": {
->>>>>>> 85e84683
                                 "kind": "IdentifierName",
                                 "fullStart": 1351,
                                 "fullEnd": 1356,
