--- conflicted
+++ resolved
@@ -2466,12 +2466,8 @@
                             "start": 1355,
                             "end": 1362,
                             "fullWidth": 7,
-<<<<<<< HEAD
                             "width": 7,
-                            "identifier": {
-=======
                             "propertyName": {
->>>>>>> 85e84683
                                 "kind": "IdentifierName",
                                 "fullStart": 1355,
                                 "fullEnd": 1360,
