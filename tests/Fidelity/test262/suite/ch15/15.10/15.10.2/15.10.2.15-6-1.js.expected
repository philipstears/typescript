--- conflicted
+++ resolved
@@ -308,12 +308,8 @@
                                                     "start": 656,
                                                     "end": 686,
                                                     "fullWidth": 30,
-<<<<<<< HEAD
                                                     "width": 30,
-                                                    "identifier": {
-=======
                                                     "propertyName": {
->>>>>>> 85e84683
                                                         "kind": "IdentifierName",
                                                         "fullStart": 656,
                                                         "fullEnd": 663,
