--- conflicted
+++ resolved
@@ -2440,12 +2440,8 @@
                             "start": 1386,
                             "end": 1393,
                             "fullWidth": 7,
-<<<<<<< HEAD
                             "width": 7,
-                            "identifier": {
-=======
                             "propertyName": {
->>>>>>> 85e84683
                                 "kind": "IdentifierName",
                                 "fullStart": 1386,
                                 "fullEnd": 1391,
