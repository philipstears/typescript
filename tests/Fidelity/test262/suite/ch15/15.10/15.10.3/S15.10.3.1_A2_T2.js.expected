{
    "isDeclaration": false,
    "languageVersion": "EcmaScript5",
    "parseOptions": {
        "allowAutomaticSemicolonInsertion": true
    },
    "sourceUnit": {
        "kind": "SourceUnit",
        "fullStart": 0,
        "fullEnd": 808,
        "start": 535,
        "end": 808,
        "fullWidth": 808,
        "width": 273,
        "isIncrementallyUnusable": true,
        "moduleElements": [
            {
                "kind": "VariableStatement",
                "fullStart": 0,
                "fullEnd": 546,
                "start": 535,
                "end": 545,
                "fullWidth": 546,
                "width": 10,
                "modifiers": [],
                "variableDeclaration": {
                    "kind": "VariableDeclaration",
                    "fullStart": 0,
                    "fullEnd": 544,
                    "start": 535,
                    "end": 544,
                    "fullWidth": 544,
                    "width": 9,
                    "varKeyword": {
                        "kind": "VarKeyword",
                        "fullStart": 0,
                        "fullEnd": 539,
                        "start": 535,
                        "end": 538,
                        "fullWidth": 539,
                        "width": 3,
                        "text": "var",
                        "value": "var",
                        "valueText": "var",
                        "hasLeadingTrivia": true,
                        "hasLeadingComment": true,
                        "hasLeadingNewLine": true,
                        "hasTrailingTrivia": true,
                        "leadingTrivia": [
                            {
                                "kind": "SingleLineCommentTrivia",
                                "text": "// Copyright 2009 the Sputnik authors.  All rights reserved."
                            },
                            {
                                "kind": "NewLineTrivia",
                                "text": "\n"
                            },
                            {
                                "kind": "SingleLineCommentTrivia",
                                "text": "// This code is governed by the BSD license found in the LICENSE file."
                            },
                            {
                                "kind": "NewLineTrivia",
                                "text": "\n"
                            },
                            {
                                "kind": "NewLineTrivia",
                                "text": "\n"
                            },
                            {
                                "kind": "MultiLineCommentTrivia",
                                "text": "/**\n * If pattern is an object R whose [[Class]] property is \"RegExp\" and flags is defined, then\n * call the RegExp constructor (15.10.4.1), passing it the pattern and flags arguments and return the object constructed by that constructor\n *\n * @path ch15/15.10/15.10.3/S15.10.3.1_A2_T2.js\n * @description Checking if using dafined variable \"x = 1\" as flags leads to throwing the correct exception\n */"
                            },
                            {
                                "kind": "NewLineTrivia",
                                "text": "\n"
                            },
                            {
                                "kind": "NewLineTrivia",
                                "text": "\n"
                            }
                        ],
                        "trailingTrivia": [
                            {
                                "kind": "WhitespaceTrivia",
                                "text": " "
                            }
                        ]
                    },
                    "variableDeclarators": [
                        {
                            "kind": "VariableDeclarator",
                            "fullStart": 539,
                            "fullEnd": 544,
                            "start": 539,
                            "end": 544,
                            "fullWidth": 5,
<<<<<<< HEAD
                            "width": 5,
                            "identifier": {
=======
                            "propertyName": {
>>>>>>> 85e84683
                                "kind": "IdentifierName",
                                "fullStart": 539,
                                "fullEnd": 541,
                                "start": 539,
                                "end": 540,
                                "fullWidth": 2,
                                "width": 1,
                                "text": "x",
                                "value": "x",
                                "valueText": "x",
                                "hasTrailingTrivia": true,
                                "trailingTrivia": [
                                    {
                                        "kind": "WhitespaceTrivia",
                                        "text": " "
                                    }
                                ]
                            },
                            "equalsValueClause": {
                                "kind": "EqualsValueClause",
                                "fullStart": 541,
                                "fullEnd": 544,
                                "start": 541,
                                "end": 544,
                                "fullWidth": 3,
                                "width": 3,
                                "equalsToken": {
                                    "kind": "EqualsToken",
                                    "fullStart": 541,
                                    "fullEnd": 543,
                                    "start": 541,
                                    "end": 542,
                                    "fullWidth": 2,
                                    "width": 1,
                                    "text": "=",
                                    "value": "=",
                                    "valueText": "=",
                                    "hasTrailingTrivia": true,
                                    "trailingTrivia": [
                                        {
                                            "kind": "WhitespaceTrivia",
                                            "text": " "
                                        }
                                    ]
                                },
                                "value": {
                                    "kind": "NumericLiteral",
                                    "fullStart": 543,
                                    "fullEnd": 544,
                                    "start": 543,
                                    "end": 544,
                                    "fullWidth": 1,
                                    "width": 1,
                                    "text": "1",
                                    "value": 1,
                                    "valueText": "1"
                                }
                            }
                        }
                    ]
                },
                "semicolonToken": {
                    "kind": "SemicolonToken",
                    "fullStart": 544,
                    "fullEnd": 546,
                    "start": 544,
                    "end": 545,
                    "fullWidth": 2,
                    "width": 1,
                    "text": ";",
                    "value": ";",
                    "valueText": ";",
                    "hasTrailingTrivia": true,
                    "hasTrailingNewLine": true,
                    "trailingTrivia": [
                        {
                            "kind": "NewLineTrivia",
                            "text": "\n"
                        }
                    ]
                }
            },
            {
                "kind": "TryStatement",
                "fullStart": 546,
                "fullEnd": 806,
                "start": 557,
                "end": 805,
                "fullWidth": 260,
                "width": 248,
                "isIncrementallyUnusable": true,
                "tryKeyword": {
                    "kind": "TryKeyword",
                    "fullStart": 546,
                    "fullEnd": 561,
                    "start": 557,
                    "end": 560,
                    "fullWidth": 15,
                    "width": 3,
                    "text": "try",
                    "value": "try",
                    "valueText": "try",
                    "hasLeadingTrivia": true,
                    "hasLeadingComment": true,
                    "hasLeadingNewLine": true,
                    "hasTrailingTrivia": true,
                    "leadingTrivia": [
                        {
                            "kind": "NewLineTrivia",
                            "text": "\n"
                        },
                        {
                            "kind": "SingleLineCommentTrivia",
                            "text": "//CHECK#1"
                        },
                        {
                            "kind": "NewLineTrivia",
                            "text": "\n"
                        }
                    ],
                    "trailingTrivia": [
                        {
                            "kind": "WhitespaceTrivia",
                            "text": " "
                        }
                    ]
                },
                "block": {
                    "kind": "Block",
                    "fullStart": 561,
                    "fullEnd": 664,
                    "start": 561,
                    "end": 663,
                    "fullWidth": 103,
                    "width": 102,
                    "isIncrementallyUnusable": true,
                    "openBraceToken": {
                        "kind": "OpenBraceToken",
                        "fullStart": 561,
                        "fullEnd": 563,
                        "start": 561,
                        "end": 562,
                        "fullWidth": 2,
                        "width": 1,
                        "text": "{",
                        "value": "{",
                        "valueText": "{",
                        "hasTrailingTrivia": true,
                        "hasTrailingNewLine": true,
                        "trailingTrivia": [
                            {
                                "kind": "NewLineTrivia",
                                "text": "\n"
                            }
                        ]
                    },
                    "statements": [
                        {
                            "kind": "ExpressionStatement",
                            "fullStart": 563,
                            "fullEnd": 662,
                            "start": 564,
                            "end": 661,
                            "fullWidth": 99,
                            "width": 97,
                            "isIncrementallyUnusable": true,
                            "expression": {
                                "kind": "InvocationExpression",
                                "fullStart": 563,
                                "fullEnd": 660,
                                "start": 564,
                                "end": 660,
                                "fullWidth": 97,
                                "width": 96,
                                "isIncrementallyUnusable": true,
                                "expression": {
                                    "kind": "IdentifierName",
                                    "fullStart": 563,
                                    "fullEnd": 570,
                                    "start": 564,
                                    "end": 570,
                                    "fullWidth": 7,
                                    "width": 6,
                                    "text": "$ERROR",
                                    "value": "$ERROR",
                                    "valueText": "$ERROR",
                                    "hasLeadingTrivia": true,
                                    "leadingTrivia": [
                                        {
                                            "kind": "WhitespaceTrivia",
                                            "text": "\t"
                                        }
                                    ]
                                },
                                "argumentList": {
                                    "kind": "ArgumentList",
                                    "fullStart": 570,
                                    "fullEnd": 660,
                                    "start": 570,
                                    "end": 660,
                                    "fullWidth": 90,
                                    "width": 90,
                                    "isIncrementallyUnusable": true,
                                    "openParenToken": {
                                        "kind": "OpenParenToken",
                                        "fullStart": 570,
                                        "fullEnd": 571,
                                        "start": 570,
                                        "end": 571,
                                        "fullWidth": 1,
                                        "width": 1,
                                        "text": "(",
                                        "value": "(",
                                        "valueText": "("
                                    },
                                    "arguments": [
                                        {
                                            "kind": "AddExpression",
                                            "fullStart": 571,
                                            "fullEnd": 659,
                                            "start": 571,
                                            "end": 659,
                                            "fullWidth": 88,
                                            "width": 88,
                                            "isIncrementallyUnusable": true,
                                            "left": {
                                                "kind": "StringLiteral",
                                                "fullStart": 571,
                                                "fullEnd": 636,
                                                "start": 571,
                                                "end": 635,
                                                "fullWidth": 65,
                                                "width": 64,
                                                "text": "'#1.1: var x = 1; RegExp(/[a-b]?/, x) throw TypeError. Actual: '",
                                                "value": "#1.1: var x = 1; RegExp(/[a-b]?/, x) throw TypeError. Actual: ",
                                                "valueText": "#1.1: var x = 1; RegExp(/[a-b]?/, x) throw TypeError. Actual: ",
                                                "hasTrailingTrivia": true,
                                                "trailingTrivia": [
                                                    {
                                                        "kind": "WhitespaceTrivia",
                                                        "text": " "
                                                    }
                                                ]
                                            },
                                            "operatorToken": {
                                                "kind": "PlusToken",
                                                "fullStart": 636,
                                                "fullEnd": 638,
                                                "start": 636,
                                                "end": 637,
                                                "fullWidth": 2,
                                                "width": 1,
                                                "text": "+",
                                                "value": "+",
                                                "valueText": "+",
                                                "hasTrailingTrivia": true,
                                                "trailingTrivia": [
                                                    {
                                                        "kind": "WhitespaceTrivia",
                                                        "text": " "
                                                    }
                                                ]
                                            },
                                            "right": {
                                                "kind": "ParenthesizedExpression",
                                                "fullStart": 638,
                                                "fullEnd": 659,
                                                "start": 638,
                                                "end": 659,
                                                "fullWidth": 21,
                                                "width": 21,
                                                "isIncrementallyUnusable": true,
                                                "openParenToken": {
                                                    "kind": "OpenParenToken",
                                                    "fullStart": 638,
                                                    "fullEnd": 639,
                                                    "start": 638,
                                                    "end": 639,
                                                    "fullWidth": 1,
                                                    "width": 1,
                                                    "text": "(",
                                                    "value": "(",
                                                    "valueText": "("
                                                },
                                                "expression": {
                                                    "kind": "InvocationExpression",
                                                    "fullStart": 639,
                                                    "fullEnd": 658,
                                                    "start": 639,
                                                    "end": 658,
                                                    "fullWidth": 19,
                                                    "width": 19,
                                                    "isIncrementallyUnusable": true,
                                                    "expression": {
                                                        "kind": "IdentifierName",
                                                        "fullStart": 639,
                                                        "fullEnd": 645,
                                                        "start": 639,
                                                        "end": 645,
                                                        "fullWidth": 6,
                                                        "width": 6,
                                                        "text": "RegExp",
                                                        "value": "RegExp",
                                                        "valueText": "RegExp"
                                                    },
                                                    "argumentList": {
                                                        "kind": "ArgumentList",
                                                        "fullStart": 645,
                                                        "fullEnd": 658,
                                                        "start": 645,
                                                        "end": 658,
                                                        "fullWidth": 13,
                                                        "width": 13,
                                                        "isIncrementallyUnusable": true,
                                                        "openParenToken": {
                                                            "kind": "OpenParenToken",
                                                            "fullStart": 645,
                                                            "fullEnd": 646,
                                                            "start": 645,
                                                            "end": 646,
                                                            "fullWidth": 1,
                                                            "width": 1,
                                                            "text": "(",
                                                            "value": "(",
                                                            "valueText": "("
                                                        },
                                                        "arguments": [
                                                            {
                                                                "kind": "RegularExpressionLiteral",
                                                                "fullStart": 646,
                                                                "fullEnd": 654,
                                                                "start": 646,
                                                                "end": 654,
                                                                "fullWidth": 8,
                                                                "width": 8,
                                                                "text": "/[a-b]?/",
                                                                "value": {},
                                                                "valueText": "/[a-b]?/"
                                                            },
                                                            {
                                                                "kind": "CommaToken",
                                                                "fullStart": 654,
                                                                "fullEnd": 656,
                                                                "start": 654,
                                                                "end": 655,
                                                                "fullWidth": 2,
                                                                "width": 1,
                                                                "text": ",",
                                                                "value": ",",
                                                                "valueText": ",",
                                                                "hasTrailingTrivia": true,
                                                                "trailingTrivia": [
                                                                    {
                                                                        "kind": "WhitespaceTrivia",
                                                                        "text": " "
                                                                    }
                                                                ]
                                                            },
                                                            {
                                                                "kind": "IdentifierName",
                                                                "fullStart": 656,
                                                                "fullEnd": 657,
                                                                "start": 656,
                                                                "end": 657,
                                                                "fullWidth": 1,
                                                                "width": 1,
                                                                "text": "x",
                                                                "value": "x",
                                                                "valueText": "x"
                                                            }
                                                        ],
                                                        "closeParenToken": {
                                                            "kind": "CloseParenToken",
                                                            "fullStart": 657,
                                                            "fullEnd": 658,
                                                            "start": 657,
                                                            "end": 658,
                                                            "fullWidth": 1,
                                                            "width": 1,
                                                            "text": ")",
                                                            "value": ")",
                                                            "valueText": ")"
                                                        }
                                                    }
                                                },
                                                "closeParenToken": {
                                                    "kind": "CloseParenToken",
                                                    "fullStart": 658,
                                                    "fullEnd": 659,
                                                    "start": 658,
                                                    "end": 659,
                                                    "fullWidth": 1,
                                                    "width": 1,
                                                    "text": ")",
                                                    "value": ")",
                                                    "valueText": ")"
                                                }
                                            }
                                        }
                                    ],
                                    "closeParenToken": {
                                        "kind": "CloseParenToken",
                                        "fullStart": 659,
                                        "fullEnd": 660,
                                        "start": 659,
                                        "end": 660,
                                        "fullWidth": 1,
                                        "width": 1,
                                        "text": ")",
                                        "value": ")",
                                        "valueText": ")"
                                    }
                                }
                            },
                            "semicolonToken": {
                                "kind": "SemicolonToken",
                                "fullStart": 660,
                                "fullEnd": 662,
                                "start": 660,
                                "end": 661,
                                "fullWidth": 2,
                                "width": 1,
                                "text": ";",
                                "value": ";",
                                "valueText": ";",
                                "hasTrailingTrivia": true,
                                "hasTrailingNewLine": true,
                                "trailingTrivia": [
                                    {
                                        "kind": "NewLineTrivia",
                                        "text": "\n"
                                    }
                                ]
                            }
                        }
                    ],
                    "closeBraceToken": {
                        "kind": "CloseBraceToken",
                        "fullStart": 662,
                        "fullEnd": 664,
                        "start": 662,
                        "end": 663,
                        "fullWidth": 2,
                        "width": 1,
                        "text": "}",
                        "value": "}",
                        "valueText": "}",
                        "hasTrailingTrivia": true,
                        "trailingTrivia": [
                            {
                                "kind": "WhitespaceTrivia",
                                "text": " "
                            }
                        ]
                    }
                },
                "catchClause": {
                    "kind": "CatchClause",
                    "fullStart": 664,
                    "fullEnd": 806,
                    "start": 664,
                    "end": 805,
                    "fullWidth": 142,
                    "width": 141,
                    "catchKeyword": {
                        "kind": "CatchKeyword",
                        "fullStart": 664,
                        "fullEnd": 670,
                        "start": 664,
                        "end": 669,
                        "fullWidth": 6,
                        "width": 5,
                        "text": "catch",
                        "value": "catch",
                        "valueText": "catch",
                        "hasTrailingTrivia": true,
                        "trailingTrivia": [
                            {
                                "kind": "WhitespaceTrivia",
                                "text": " "
                            }
                        ]
                    },
                    "openParenToken": {
                        "kind": "OpenParenToken",
                        "fullStart": 670,
                        "fullEnd": 671,
                        "start": 670,
                        "end": 671,
                        "fullWidth": 1,
                        "width": 1,
                        "text": "(",
                        "value": "(",
                        "valueText": "("
                    },
                    "identifier": {
                        "kind": "IdentifierName",
                        "fullStart": 671,
                        "fullEnd": 672,
                        "start": 671,
                        "end": 672,
                        "fullWidth": 1,
                        "width": 1,
                        "text": "e",
                        "value": "e",
                        "valueText": "e"
                    },
                    "closeParenToken": {
                        "kind": "CloseParenToken",
                        "fullStart": 672,
                        "fullEnd": 674,
                        "start": 672,
                        "end": 673,
                        "fullWidth": 2,
                        "width": 1,
                        "text": ")",
                        "value": ")",
                        "valueText": ")",
                        "hasTrailingTrivia": true,
                        "trailingTrivia": [
                            {
                                "kind": "WhitespaceTrivia",
                                "text": " "
                            }
                        ]
                    },
                    "block": {
                        "kind": "Block",
                        "fullStart": 674,
                        "fullEnd": 806,
                        "start": 674,
                        "end": 805,
                        "fullWidth": 132,
                        "width": 131,
                        "openBraceToken": {
                            "kind": "OpenBraceToken",
                            "fullStart": 674,
                            "fullEnd": 676,
                            "start": 674,
                            "end": 675,
                            "fullWidth": 2,
                            "width": 1,
                            "text": "{",
                            "value": "{",
                            "valueText": "{",
                            "hasTrailingTrivia": true,
                            "hasTrailingNewLine": true,
                            "trailingTrivia": [
                                {
                                    "kind": "NewLineTrivia",
                                    "text": "\n"
                                }
                            ]
                        },
                        "statements": [
                            {
                                "kind": "IfStatement",
                                "fullStart": 676,
                                "fullEnd": 804,
                                "start": 677,
                                "end": 802,
                                "fullWidth": 128,
                                "width": 125,
                                "ifKeyword": {
                                    "kind": "IfKeyword",
                                    "fullStart": 676,
                                    "fullEnd": 680,
                                    "start": 677,
                                    "end": 679,
                                    "fullWidth": 4,
                                    "width": 2,
                                    "text": "if",
                                    "value": "if",
                                    "valueText": "if",
                                    "hasLeadingTrivia": true,
                                    "hasTrailingTrivia": true,
                                    "leadingTrivia": [
                                        {
                                            "kind": "WhitespaceTrivia",
                                            "text": "\t"
                                        }
                                    ],
                                    "trailingTrivia": [
                                        {
                                            "kind": "WhitespaceTrivia",
                                            "text": " "
                                        }
                                    ]
                                },
                                "openParenToken": {
                                    "kind": "OpenParenToken",
                                    "fullStart": 680,
                                    "fullEnd": 681,
                                    "start": 680,
                                    "end": 681,
                                    "fullWidth": 1,
                                    "width": 1,
                                    "text": "(",
                                    "value": "(",
                                    "valueText": "("
                                },
                                "condition": {
                                    "kind": "NotEqualsExpression",
                                    "fullStart": 681,
                                    "fullEnd": 714,
                                    "start": 681,
                                    "end": 714,
                                    "fullWidth": 33,
                                    "width": 33,
                                    "left": {
                                        "kind": "ParenthesizedExpression",
                                        "fullStart": 681,
                                        "fullEnd": 706,
                                        "start": 681,
                                        "end": 705,
                                        "fullWidth": 25,
                                        "width": 24,
                                        "openParenToken": {
                                            "kind": "OpenParenToken",
                                            "fullStart": 681,
                                            "fullEnd": 682,
                                            "start": 681,
                                            "end": 682,
                                            "fullWidth": 1,
                                            "width": 1,
                                            "text": "(",
                                            "value": "(",
                                            "valueText": "("
                                        },
                                        "expression": {
                                            "kind": "InstanceOfExpression",
                                            "fullStart": 682,
                                            "fullEnd": 704,
                                            "start": 682,
                                            "end": 704,
                                            "fullWidth": 22,
                                            "width": 22,
                                            "left": {
                                                "kind": "IdentifierName",
                                                "fullStart": 682,
                                                "fullEnd": 684,
                                                "start": 682,
                                                "end": 683,
                                                "fullWidth": 2,
                                                "width": 1,
                                                "text": "e",
                                                "value": "e",
                                                "valueText": "e",
                                                "hasTrailingTrivia": true,
                                                "trailingTrivia": [
                                                    {
                                                        "kind": "WhitespaceTrivia",
                                                        "text": " "
                                                    }
                                                ]
                                            },
                                            "operatorToken": {
                                                "kind": "InstanceOfKeyword",
                                                "fullStart": 684,
                                                "fullEnd": 695,
                                                "start": 684,
                                                "end": 694,
                                                "fullWidth": 11,
                                                "width": 10,
                                                "text": "instanceof",
                                                "value": "instanceof",
                                                "valueText": "instanceof",
                                                "hasTrailingTrivia": true,
                                                "trailingTrivia": [
                                                    {
                                                        "kind": "WhitespaceTrivia",
                                                        "text": " "
                                                    }
                                                ]
                                            },
                                            "right": {
                                                "kind": "IdentifierName",
                                                "fullStart": 695,
                                                "fullEnd": 704,
                                                "start": 695,
                                                "end": 704,
                                                "fullWidth": 9,
                                                "width": 9,
                                                "text": "TypeError",
                                                "value": "TypeError",
                                                "valueText": "TypeError"
                                            }
                                        },
                                        "closeParenToken": {
                                            "kind": "CloseParenToken",
                                            "fullStart": 704,
                                            "fullEnd": 706,
                                            "start": 704,
                                            "end": 705,
                                            "fullWidth": 2,
                                            "width": 1,
                                            "text": ")",
                                            "value": ")",
                                            "valueText": ")",
                                            "hasTrailingTrivia": true,
                                            "trailingTrivia": [
                                                {
                                                    "kind": "WhitespaceTrivia",
                                                    "text": " "
                                                }
                                            ]
                                        }
                                    },
                                    "operatorToken": {
                                        "kind": "ExclamationEqualsEqualsToken",
                                        "fullStart": 706,
                                        "fullEnd": 710,
                                        "start": 706,
                                        "end": 709,
                                        "fullWidth": 4,
                                        "width": 3,
                                        "text": "!==",
                                        "value": "!==",
                                        "valueText": "!==",
                                        "hasTrailingTrivia": true,
                                        "trailingTrivia": [
                                            {
                                                "kind": "WhitespaceTrivia",
                                                "text": " "
                                            }
                                        ]
                                    },
                                    "right": {
                                        "kind": "TrueKeyword",
                                        "fullStart": 710,
                                        "fullEnd": 714,
                                        "start": 710,
                                        "end": 714,
                                        "fullWidth": 4,
                                        "width": 4,
                                        "text": "true",
                                        "value": true,
                                        "valueText": "true"
                                    }
                                },
                                "closeParenToken": {
                                    "kind": "CloseParenToken",
                                    "fullStart": 714,
                                    "fullEnd": 716,
                                    "start": 714,
                                    "end": 715,
                                    "fullWidth": 2,
                                    "width": 1,
                                    "text": ")",
                                    "value": ")",
                                    "valueText": ")",
                                    "hasTrailingTrivia": true,
                                    "trailingTrivia": [
                                        {
                                            "kind": "WhitespaceTrivia",
                                            "text": " "
                                        }
                                    ]
                                },
                                "statement": {
                                    "kind": "Block",
                                    "fullStart": 716,
                                    "fullEnd": 804,
                                    "start": 716,
                                    "end": 802,
                                    "fullWidth": 88,
                                    "width": 86,
                                    "openBraceToken": {
                                        "kind": "OpenBraceToken",
                                        "fullStart": 716,
                                        "fullEnd": 718,
                                        "start": 716,
                                        "end": 717,
                                        "fullWidth": 2,
                                        "width": 1,
                                        "text": "{",
                                        "value": "{",
                                        "valueText": "{",
                                        "hasTrailingTrivia": true,
                                        "hasTrailingNewLine": true,
                                        "trailingTrivia": [
                                            {
                                                "kind": "NewLineTrivia",
                                                "text": "\n"
                                            }
                                        ]
                                    },
                                    "statements": [
                                        {
                                            "kind": "ExpressionStatement",
                                            "fullStart": 718,
                                            "fullEnd": 800,
                                            "start": 720,
                                            "end": 799,
                                            "fullWidth": 82,
                                            "width": 79,
                                            "expression": {
                                                "kind": "InvocationExpression",
                                                "fullStart": 718,
                                                "fullEnd": 798,
                                                "start": 720,
                                                "end": 798,
                                                "fullWidth": 80,
                                                "width": 78,
                                                "expression": {
                                                    "kind": "IdentifierName",
                                                    "fullStart": 718,
                                                    "fullEnd": 726,
                                                    "start": 720,
                                                    "end": 726,
                                                    "fullWidth": 8,
                                                    "width": 6,
                                                    "text": "$ERROR",
                                                    "value": "$ERROR",
                                                    "valueText": "$ERROR",
                                                    "hasLeadingTrivia": true,
                                                    "leadingTrivia": [
                                                        {
                                                            "kind": "WhitespaceTrivia",
                                                            "text": "\t\t"
                                                        }
                                                    ]
                                                },
                                                "argumentList": {
                                                    "kind": "ArgumentList",
                                                    "fullStart": 726,
                                                    "fullEnd": 798,
                                                    "start": 726,
                                                    "end": 798,
                                                    "fullWidth": 72,
                                                    "width": 72,
                                                    "openParenToken": {
                                                        "kind": "OpenParenToken",
                                                        "fullStart": 726,
                                                        "fullEnd": 727,
                                                        "start": 726,
                                                        "end": 727,
                                                        "fullWidth": 1,
                                                        "width": 1,
                                                        "text": "(",
                                                        "value": "(",
                                                        "valueText": "("
                                                    },
                                                    "arguments": [
                                                        {
                                                            "kind": "AddExpression",
                                                            "fullStart": 727,
                                                            "fullEnd": 797,
                                                            "start": 727,
                                                            "end": 797,
                                                            "fullWidth": 70,
                                                            "width": 70,
                                                            "left": {
                                                                "kind": "StringLiteral",
                                                                "fullStart": 727,
                                                                "fullEnd": 792,
                                                                "start": 727,
                                                                "end": 791,
                                                                "fullWidth": 65,
                                                                "width": 64,
                                                                "text": "'#1.2: var x = 1; RegExp(/[a-b]?/, x) throw TypeError. Actual: '",
                                                                "value": "#1.2: var x = 1; RegExp(/[a-b]?/, x) throw TypeError. Actual: ",
                                                                "valueText": "#1.2: var x = 1; RegExp(/[a-b]?/, x) throw TypeError. Actual: ",
                                                                "hasTrailingTrivia": true,
                                                                "trailingTrivia": [
                                                                    {
                                                                        "kind": "WhitespaceTrivia",
                                                                        "text": " "
                                                                    }
                                                                ]
                                                            },
                                                            "operatorToken": {
                                                                "kind": "PlusToken",
                                                                "fullStart": 792,
                                                                "fullEnd": 794,
                                                                "start": 792,
                                                                "end": 793,
                                                                "fullWidth": 2,
                                                                "width": 1,
                                                                "text": "+",
                                                                "value": "+",
                                                                "valueText": "+",
                                                                "hasTrailingTrivia": true,
                                                                "trailingTrivia": [
                                                                    {
                                                                        "kind": "WhitespaceTrivia",
                                                                        "text": " "
                                                                    }
                                                                ]
                                                            },
                                                            "right": {
                                                                "kind": "ParenthesizedExpression",
                                                                "fullStart": 794,
                                                                "fullEnd": 797,
                                                                "start": 794,
                                                                "end": 797,
                                                                "fullWidth": 3,
                                                                "width": 3,
                                                                "openParenToken": {
                                                                    "kind": "OpenParenToken",
                                                                    "fullStart": 794,
                                                                    "fullEnd": 795,
                                                                    "start": 794,
                                                                    "end": 795,
                                                                    "fullWidth": 1,
                                                                    "width": 1,
                                                                    "text": "(",
                                                                    "value": "(",
                                                                    "valueText": "("
                                                                },
                                                                "expression": {
                                                                    "kind": "IdentifierName",
                                                                    "fullStart": 795,
                                                                    "fullEnd": 796,
                                                                    "start": 795,
                                                                    "end": 796,
                                                                    "fullWidth": 1,
                                                                    "width": 1,
                                                                    "text": "e",
                                                                    "value": "e",
                                                                    "valueText": "e"
                                                                },
                                                                "closeParenToken": {
                                                                    "kind": "CloseParenToken",
                                                                    "fullStart": 796,
                                                                    "fullEnd": 797,
                                                                    "start": 796,
                                                                    "end": 797,
                                                                    "fullWidth": 1,
                                                                    "width": 1,
                                                                    "text": ")",
                                                                    "value": ")",
                                                                    "valueText": ")"
                                                                }
                                                            }
                                                        }
                                                    ],
                                                    "closeParenToken": {
                                                        "kind": "CloseParenToken",
                                                        "fullStart": 797,
                                                        "fullEnd": 798,
                                                        "start": 797,
                                                        "end": 798,
                                                        "fullWidth": 1,
                                                        "width": 1,
                                                        "text": ")",
                                                        "value": ")",
                                                        "valueText": ")"
                                                    }
                                                }
                                            },
                                            "semicolonToken": {
                                                "kind": "SemicolonToken",
                                                "fullStart": 798,
                                                "fullEnd": 800,
                                                "start": 798,
                                                "end": 799,
                                                "fullWidth": 2,
                                                "width": 1,
                                                "text": ";",
                                                "value": ";",
                                                "valueText": ";",
                                                "hasTrailingTrivia": true,
                                                "hasTrailingNewLine": true,
                                                "trailingTrivia": [
                                                    {
                                                        "kind": "NewLineTrivia",
                                                        "text": "\n"
                                                    }
                                                ]
                                            }
                                        }
                                    ],
                                    "closeBraceToken": {
                                        "kind": "CloseBraceToken",
                                        "fullStart": 800,
                                        "fullEnd": 804,
                                        "start": 801,
                                        "end": 802,
                                        "fullWidth": 4,
                                        "width": 1,
                                        "text": "}",
                                        "value": "}",
                                        "valueText": "}",
                                        "hasLeadingTrivia": true,
                                        "hasTrailingTrivia": true,
                                        "hasTrailingNewLine": true,
                                        "leadingTrivia": [
                                            {
                                                "kind": "WhitespaceTrivia",
                                                "text": "\t"
                                            }
                                        ],
                                        "trailingTrivia": [
                                            {
                                                "kind": "WhitespaceTrivia",
                                                "text": " "
                                            },
                                            {
                                                "kind": "NewLineTrivia",
                                                "text": "\n"
                                            }
                                        ]
                                    }
                                }
                            }
                        ],
                        "closeBraceToken": {
                            "kind": "CloseBraceToken",
                            "fullStart": 804,
                            "fullEnd": 806,
                            "start": 804,
                            "end": 805,
                            "fullWidth": 2,
                            "width": 1,
                            "text": "}",
                            "value": "}",
                            "valueText": "}",
                            "hasTrailingTrivia": true,
                            "hasTrailingNewLine": true,
                            "trailingTrivia": [
                                {
                                    "kind": "NewLineTrivia",
                                    "text": "\n"
                                }
                            ]
                        }
                    }
                }
            }
        ],
        "endOfFileToken": {
            "kind": "EndOfFileToken",
            "fullStart": 806,
            "fullEnd": 808,
            "start": 808,
            "end": 808,
            "fullWidth": 2,
            "width": 0,
            "text": "",
            "hasLeadingTrivia": true,
            "hasLeadingNewLine": true,
            "leadingTrivia": [
                {
                    "kind": "NewLineTrivia",
                    "text": "\n"
                },
                {
                    "kind": "NewLineTrivia",
                    "text": "\n"
                }
            ]
        }
    },
    "lineMap": {
        "lineStarts": [
            0,
            61,
            132,
            133,
            137,
            230,
            371,
            374,
            422,
            530,
            534,
            535,
            546,
            547,
            557,
            563,
            662,
            676,
            718,
            800,
            804,
            806,
            807,
            808
        ],
        "length": 808
    }
}<|MERGE_RESOLUTION|>--- conflicted
+++ resolved
@@ -95,12 +95,8 @@
                             "start": 539,
                             "end": 544,
                             "fullWidth": 5,
-<<<<<<< HEAD
                             "width": 5,
-                            "identifier": {
-=======
                             "propertyName": {
->>>>>>> 85e84683
                                 "kind": "IdentifierName",
                                 "fullStart": 539,
                                 "fullEnd": 541,
