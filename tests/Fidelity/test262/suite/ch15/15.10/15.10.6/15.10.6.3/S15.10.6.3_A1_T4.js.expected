{
    "isDeclaration": false,
    "languageVersion": "EcmaScript5",
    "parseOptions": {
        "allowAutomaticSemicolonInsertion": true
    },
    "sourceUnit": {
        "kind": "SourceUnit",
        "fullStart": 0,
        "fullEnd": 690,
        "start": 378,
        "end": 690,
        "fullWidth": 690,
        "width": 312,
        "isIncrementallyUnusable": true,
        "moduleElements": [
            {
                "kind": "VariableStatement",
                "fullStart": 0,
                "fullEnd": 437,
                "start": 378,
                "end": 436,
                "fullWidth": 437,
                "width": 58,
                "modifiers": [],
                "variableDeclaration": {
                    "kind": "VariableDeclaration",
                    "fullStart": 0,
                    "fullEnd": 435,
                    "start": 378,
                    "end": 435,
                    "fullWidth": 435,
                    "width": 57,
                    "varKeyword": {
                        "kind": "VarKeyword",
                        "fullStart": 0,
                        "fullEnd": 382,
                        "start": 378,
                        "end": 381,
                        "fullWidth": 382,
                        "width": 3,
                        "text": "var",
                        "value": "var",
                        "valueText": "var",
                        "hasLeadingTrivia": true,
                        "hasLeadingComment": true,
                        "hasLeadingNewLine": true,
                        "hasTrailingTrivia": true,
                        "leadingTrivia": [
                            {
                                "kind": "SingleLineCommentTrivia",
                                "text": "// Copyright 2009 the Sputnik authors.  All rights reserved."
                            },
                            {
                                "kind": "NewLineTrivia",
                                "text": "\n"
                            },
                            {
                                "kind": "SingleLineCommentTrivia",
                                "text": "// This code is governed by the BSD license found in the LICENSE file."
                            },
                            {
                                "kind": "NewLineTrivia",
                                "text": "\n"
                            },
                            {
                                "kind": "NewLineTrivia",
                                "text": "\n"
                            },
                            {
                                "kind": "MultiLineCommentTrivia",
                                "text": "/**\n * Equivalent to the expression RegExp.prototype.exec(string) != null\n *\n * @path ch15/15.10/15.10.6/15.10.6.3/S15.10.6.3_A1_T4.js\n * @description RegExp is /a[a-z]{2,4}?/ and tested string is {toString:function(){return \"abcdefghi\";}}\n */"
                            },
                            {
                                "kind": "NewLineTrivia",
                                "text": "\n"
                            },
                            {
                                "kind": "NewLineTrivia",
                                "text": "\n"
                            }
                        ],
                        "trailingTrivia": [
                            {
                                "kind": "WhitespaceTrivia",
                                "text": " "
                            }
                        ]
                    },
                    "variableDeclarators": [
                        {
                            "kind": "VariableDeclarator",
                            "fullStart": 382,
                            "fullEnd": 435,
                            "start": 382,
                            "end": 435,
                            "fullWidth": 53,
<<<<<<< HEAD
                            "width": 53,
                            "identifier": {
=======
                            "propertyName": {
>>>>>>> 85e84683
                                "kind": "IdentifierName",
                                "fullStart": 382,
                                "fullEnd": 391,
                                "start": 382,
                                "end": 390,
                                "fullWidth": 9,
                                "width": 8,
                                "text": "__string",
                                "value": "__string",
                                "valueText": "__string",
                                "hasTrailingTrivia": true,
                                "trailingTrivia": [
                                    {
                                        "kind": "WhitespaceTrivia",
                                        "text": " "
                                    }
                                ]
                            },
                            "equalsValueClause": {
                                "kind": "EqualsValueClause",
                                "fullStart": 391,
                                "fullEnd": 435,
                                "start": 391,
                                "end": 435,
                                "fullWidth": 44,
                                "width": 44,
                                "equalsToken": {
                                    "kind": "EqualsToken",
                                    "fullStart": 391,
                                    "fullEnd": 393,
                                    "start": 391,
                                    "end": 392,
                                    "fullWidth": 2,
                                    "width": 1,
                                    "text": "=",
                                    "value": "=",
                                    "valueText": "=",
                                    "hasTrailingTrivia": true,
                                    "trailingTrivia": [
                                        {
                                            "kind": "WhitespaceTrivia",
                                            "text": " "
                                        }
                                    ]
                                },
                                "value": {
                                    "kind": "ObjectLiteralExpression",
                                    "fullStart": 393,
                                    "fullEnd": 435,
                                    "start": 393,
                                    "end": 435,
                                    "fullWidth": 42,
                                    "width": 42,
                                    "openBraceToken": {
                                        "kind": "OpenBraceToken",
                                        "fullStart": 393,
                                        "fullEnd": 394,
                                        "start": 393,
                                        "end": 394,
                                        "fullWidth": 1,
                                        "width": 1,
                                        "text": "{",
                                        "value": "{",
                                        "valueText": "{"
                                    },
                                    "propertyAssignments": [
                                        {
                                            "kind": "SimplePropertyAssignment",
                                            "fullStart": 394,
                                            "fullEnd": 434,
                                            "start": 394,
                                            "end": 434,
                                            "fullWidth": 40,
                                            "width": 40,
                                            "propertyName": {
                                                "kind": "IdentifierName",
                                                "fullStart": 394,
                                                "fullEnd": 402,
                                                "start": 394,
                                                "end": 402,
                                                "fullWidth": 8,
                                                "width": 8,
                                                "text": "toString",
                                                "value": "toString",
                                                "valueText": "toString"
                                            },
                                            "colonToken": {
                                                "kind": "ColonToken",
                                                "fullStart": 402,
                                                "fullEnd": 403,
                                                "start": 402,
                                                "end": 403,
                                                "fullWidth": 1,
                                                "width": 1,
                                                "text": ":",
                                                "value": ":",
                                                "valueText": ":"
                                            },
                                            "expression": {
                                                "kind": "FunctionExpression",
                                                "fullStart": 403,
                                                "fullEnd": 434,
                                                "start": 403,
                                                "end": 434,
                                                "fullWidth": 31,
                                                "width": 31,
                                                "functionKeyword": {
                                                    "kind": "FunctionKeyword",
                                                    "fullStart": 403,
                                                    "fullEnd": 411,
                                                    "start": 403,
                                                    "end": 411,
                                                    "fullWidth": 8,
                                                    "width": 8,
                                                    "text": "function",
                                                    "value": "function",
                                                    "valueText": "function"
                                                },
                                                "callSignature": {
                                                    "kind": "CallSignature",
                                                    "fullStart": 411,
                                                    "fullEnd": 413,
                                                    "start": 411,
                                                    "end": 413,
                                                    "fullWidth": 2,
                                                    "width": 2,
                                                    "parameterList": {
                                                        "kind": "ParameterList",
                                                        "fullStart": 411,
                                                        "fullEnd": 413,
                                                        "start": 411,
                                                        "end": 413,
                                                        "fullWidth": 2,
                                                        "width": 2,
                                                        "openParenToken": {
                                                            "kind": "OpenParenToken",
                                                            "fullStart": 411,
                                                            "fullEnd": 412,
                                                            "start": 411,
                                                            "end": 412,
                                                            "fullWidth": 1,
                                                            "width": 1,
                                                            "text": "(",
                                                            "value": "(",
                                                            "valueText": "("
                                                        },
                                                        "parameters": [],
                                                        "closeParenToken": {
                                                            "kind": "CloseParenToken",
                                                            "fullStart": 412,
                                                            "fullEnd": 413,
                                                            "start": 412,
                                                            "end": 413,
                                                            "fullWidth": 1,
                                                            "width": 1,
                                                            "text": ")",
                                                            "value": ")",
                                                            "valueText": ")"
                                                        }
                                                    }
                                                },
                                                "block": {
                                                    "kind": "Block",
                                                    "fullStart": 413,
                                                    "fullEnd": 434,
                                                    "start": 413,
                                                    "end": 434,
                                                    "fullWidth": 21,
                                                    "width": 21,
                                                    "openBraceToken": {
                                                        "kind": "OpenBraceToken",
                                                        "fullStart": 413,
                                                        "fullEnd": 414,
                                                        "start": 413,
                                                        "end": 414,
                                                        "fullWidth": 1,
                                                        "width": 1,
                                                        "text": "{",
                                                        "value": "{",
                                                        "valueText": "{"
                                                    },
                                                    "statements": [
                                                        {
                                                            "kind": "ReturnStatement",
                                                            "fullStart": 414,
                                                            "fullEnd": 433,
                                                            "start": 414,
                                                            "end": 433,
                                                            "fullWidth": 19,
                                                            "width": 19,
                                                            "returnKeyword": {
                                                                "kind": "ReturnKeyword",
                                                                "fullStart": 414,
                                                                "fullEnd": 421,
                                                                "start": 414,
                                                                "end": 420,
                                                                "fullWidth": 7,
                                                                "width": 6,
                                                                "text": "return",
                                                                "value": "return",
                                                                "valueText": "return",
                                                                "hasTrailingTrivia": true,
                                                                "trailingTrivia": [
                                                                    {
                                                                        "kind": "WhitespaceTrivia",
                                                                        "text": " "
                                                                    }
                                                                ]
                                                            },
                                                            "expression": {
                                                                "kind": "StringLiteral",
                                                                "fullStart": 421,
                                                                "fullEnd": 432,
                                                                "start": 421,
                                                                "end": 432,
                                                                "fullWidth": 11,
                                                                "width": 11,
                                                                "text": "\"abcdefghi\"",
                                                                "value": "abcdefghi",
                                                                "valueText": "abcdefghi"
                                                            },
                                                            "semicolonToken": {
                                                                "kind": "SemicolonToken",
                                                                "fullStart": 432,
                                                                "fullEnd": 433,
                                                                "start": 432,
                                                                "end": 433,
                                                                "fullWidth": 1,
                                                                "width": 1,
                                                                "text": ";",
                                                                "value": ";",
                                                                "valueText": ";"
                                                            }
                                                        }
                                                    ],
                                                    "closeBraceToken": {
                                                        "kind": "CloseBraceToken",
                                                        "fullStart": 433,
                                                        "fullEnd": 434,
                                                        "start": 433,
                                                        "end": 434,
                                                        "fullWidth": 1,
                                                        "width": 1,
                                                        "text": "}",
                                                        "value": "}",
                                                        "valueText": "}"
                                                    }
                                                }
                                            }
                                        }
                                    ],
                                    "closeBraceToken": {
                                        "kind": "CloseBraceToken",
                                        "fullStart": 434,
                                        "fullEnd": 435,
                                        "start": 434,
                                        "end": 435,
                                        "fullWidth": 1,
                                        "width": 1,
                                        "text": "}",
                                        "value": "}",
                                        "valueText": "}"
                                    }
                                }
                            }
                        }
                    ]
                },
                "semicolonToken": {
                    "kind": "SemicolonToken",
                    "fullStart": 435,
                    "fullEnd": 437,
                    "start": 435,
                    "end": 436,
                    "fullWidth": 2,
                    "width": 1,
                    "text": ";",
                    "value": ";",
                    "valueText": ";",
                    "hasTrailingTrivia": true,
                    "hasTrailingNewLine": true,
                    "trailingTrivia": [
                        {
                            "kind": "NewLineTrivia",
                            "text": "\n"
                        }
                    ]
                }
            },
            {
                "kind": "ExpressionStatement",
                "fullStart": 437,
                "fullEnd": 460,
                "start": 437,
                "end": 459,
                "fullWidth": 23,
                "width": 22,
                "isIncrementallyUnusable": true,
                "expression": {
                    "kind": "AssignmentExpression",
                    "fullStart": 437,
                    "fullEnd": 458,
                    "start": 437,
                    "end": 458,
                    "fullWidth": 21,
                    "width": 21,
                    "isIncrementallyUnusable": true,
                    "left": {
                        "kind": "IdentifierName",
                        "fullStart": 437,
                        "fullEnd": 442,
                        "start": 437,
                        "end": 441,
                        "fullWidth": 5,
                        "width": 4,
                        "text": "__re",
                        "value": "__re",
                        "valueText": "__re",
                        "hasTrailingTrivia": true,
                        "trailingTrivia": [
                            {
                                "kind": "WhitespaceTrivia",
                                "text": " "
                            }
                        ]
                    },
                    "operatorToken": {
                        "kind": "EqualsToken",
                        "fullStart": 442,
                        "fullEnd": 444,
                        "start": 442,
                        "end": 443,
                        "fullWidth": 2,
                        "width": 1,
                        "text": "=",
                        "value": "=",
                        "valueText": "=",
                        "hasTrailingTrivia": true,
                        "trailingTrivia": [
                            {
                                "kind": "WhitespaceTrivia",
                                "text": " "
                            }
                        ]
                    },
                    "right": {
                        "kind": "RegularExpressionLiteral",
                        "fullStart": 444,
                        "fullEnd": 458,
                        "start": 444,
                        "end": 458,
                        "fullWidth": 14,
                        "width": 14,
                        "text": "/a[a-z]{2,4}?/",
                        "value": {},
                        "valueText": "/a[a-z]{2,4}?/"
                    }
                },
                "semicolonToken": {
                    "kind": "SemicolonToken",
                    "fullStart": 458,
                    "fullEnd": 460,
                    "start": 458,
                    "end": 459,
                    "fullWidth": 2,
                    "width": 1,
                    "text": ";",
                    "value": ";",
                    "valueText": ";",
                    "hasTrailingTrivia": true,
                    "hasTrailingNewLine": true,
                    "trailingTrivia": [
                        {
                            "kind": "NewLineTrivia",
                            "text": "\n"
                        }
                    ]
                }
            },
            {
                "kind": "IfStatement",
                "fullStart": 460,
                "fullEnd": 688,
                "start": 471,
                "end": 687,
                "fullWidth": 228,
                "width": 216,
                "ifKeyword": {
                    "kind": "IfKeyword",
                    "fullStart": 460,
                    "fullEnd": 474,
                    "start": 471,
                    "end": 473,
                    "fullWidth": 14,
                    "width": 2,
                    "text": "if",
                    "value": "if",
                    "valueText": "if",
                    "hasLeadingTrivia": true,
                    "hasLeadingComment": true,
                    "hasLeadingNewLine": true,
                    "hasTrailingTrivia": true,
                    "leadingTrivia": [
                        {
                            "kind": "NewLineTrivia",
                            "text": "\n"
                        },
                        {
                            "kind": "SingleLineCommentTrivia",
                            "text": "//CHECK#0"
                        },
                        {
                            "kind": "NewLineTrivia",
                            "text": "\n"
                        }
                    ],
                    "trailingTrivia": [
                        {
                            "kind": "WhitespaceTrivia",
                            "text": " "
                        }
                    ]
                },
                "openParenToken": {
                    "kind": "OpenParenToken",
                    "fullStart": 474,
                    "fullEnd": 475,
                    "start": 474,
                    "end": 475,
                    "fullWidth": 1,
                    "width": 1,
                    "text": "(",
                    "value": "(",
                    "valueText": "("
                },
                "condition": {
                    "kind": "NotEqualsExpression",
                    "fullStart": 475,
                    "fullEnd": 529,
                    "start": 475,
                    "end": 529,
                    "fullWidth": 54,
                    "width": 54,
                    "left": {
                        "kind": "InvocationExpression",
                        "fullStart": 475,
                        "fullEnd": 495,
                        "start": 475,
                        "end": 494,
                        "fullWidth": 20,
                        "width": 19,
                        "expression": {
                            "kind": "MemberAccessExpression",
                            "fullStart": 475,
                            "fullEnd": 484,
                            "start": 475,
                            "end": 484,
                            "fullWidth": 9,
                            "width": 9,
                            "expression": {
                                "kind": "IdentifierName",
                                "fullStart": 475,
                                "fullEnd": 479,
                                "start": 475,
                                "end": 479,
                                "fullWidth": 4,
                                "width": 4,
                                "text": "__re",
                                "value": "__re",
                                "valueText": "__re"
                            },
                            "dotToken": {
                                "kind": "DotToken",
                                "fullStart": 479,
                                "fullEnd": 480,
                                "start": 479,
                                "end": 480,
                                "fullWidth": 1,
                                "width": 1,
                                "text": ".",
                                "value": ".",
                                "valueText": "."
                            },
                            "name": {
                                "kind": "IdentifierName",
                                "fullStart": 480,
                                "fullEnd": 484,
                                "start": 480,
                                "end": 484,
                                "fullWidth": 4,
                                "width": 4,
                                "text": "test",
                                "value": "test",
                                "valueText": "test"
                            }
                        },
                        "argumentList": {
                            "kind": "ArgumentList",
                            "fullStart": 484,
                            "fullEnd": 495,
                            "start": 484,
                            "end": 494,
                            "fullWidth": 11,
                            "width": 10,
                            "openParenToken": {
                                "kind": "OpenParenToken",
                                "fullStart": 484,
                                "fullEnd": 485,
                                "start": 484,
                                "end": 485,
                                "fullWidth": 1,
                                "width": 1,
                                "text": "(",
                                "value": "(",
                                "valueText": "("
                            },
                            "arguments": [
                                {
                                    "kind": "IdentifierName",
                                    "fullStart": 485,
                                    "fullEnd": 493,
                                    "start": 485,
                                    "end": 493,
                                    "fullWidth": 8,
                                    "width": 8,
                                    "text": "__string",
                                    "value": "__string",
                                    "valueText": "__string"
                                }
                            ],
                            "closeParenToken": {
                                "kind": "CloseParenToken",
                                "fullStart": 493,
                                "fullEnd": 495,
                                "start": 493,
                                "end": 494,
                                "fullWidth": 2,
                                "width": 1,
                                "text": ")",
                                "value": ")",
                                "valueText": ")",
                                "hasTrailingTrivia": true,
                                "trailingTrivia": [
                                    {
                                        "kind": "WhitespaceTrivia",
                                        "text": " "
                                    }
                                ]
                            }
                        }
                    },
                    "operatorToken": {
                        "kind": "ExclamationEqualsEqualsToken",
                        "fullStart": 495,
                        "fullEnd": 499,
                        "start": 495,
                        "end": 498,
                        "fullWidth": 4,
                        "width": 3,
                        "text": "!==",
                        "value": "!==",
                        "valueText": "!==",
                        "hasTrailingTrivia": true,
                        "trailingTrivia": [
                            {
                                "kind": "WhitespaceTrivia",
                                "text": " "
                            }
                        ]
                    },
                    "right": {
                        "kind": "ParenthesizedExpression",
                        "fullStart": 499,
                        "fullEnd": 529,
                        "start": 499,
                        "end": 529,
                        "fullWidth": 30,
                        "width": 30,
                        "openParenToken": {
                            "kind": "OpenParenToken",
                            "fullStart": 499,
                            "fullEnd": 500,
                            "start": 499,
                            "end": 500,
                            "fullWidth": 1,
                            "width": 1,
                            "text": "(",
                            "value": "(",
                            "valueText": "("
                        },
                        "expression": {
                            "kind": "NotEqualsExpression",
                            "fullStart": 500,
                            "fullEnd": 528,
                            "start": 500,
                            "end": 528,
                            "fullWidth": 28,
                            "width": 28,
                            "left": {
                                "kind": "InvocationExpression",
                                "fullStart": 500,
                                "fullEnd": 520,
                                "start": 500,
                                "end": 519,
                                "fullWidth": 20,
                                "width": 19,
                                "expression": {
                                    "kind": "MemberAccessExpression",
                                    "fullStart": 500,
                                    "fullEnd": 509,
                                    "start": 500,
                                    "end": 509,
                                    "fullWidth": 9,
                                    "width": 9,
                                    "expression": {
                                        "kind": "IdentifierName",
                                        "fullStart": 500,
                                        "fullEnd": 504,
                                        "start": 500,
                                        "end": 504,
                                        "fullWidth": 4,
                                        "width": 4,
                                        "text": "__re",
                                        "value": "__re",
                                        "valueText": "__re"
                                    },
                                    "dotToken": {
                                        "kind": "DotToken",
                                        "fullStart": 504,
                                        "fullEnd": 505,
                                        "start": 504,
                                        "end": 505,
                                        "fullWidth": 1,
                                        "width": 1,
                                        "text": ".",
                                        "value": ".",
                                        "valueText": "."
                                    },
                                    "name": {
                                        "kind": "IdentifierName",
                                        "fullStart": 505,
                                        "fullEnd": 509,
                                        "start": 505,
                                        "end": 509,
                                        "fullWidth": 4,
                                        "width": 4,
                                        "text": "exec",
                                        "value": "exec",
                                        "valueText": "exec"
                                    }
                                },
                                "argumentList": {
                                    "kind": "ArgumentList",
                                    "fullStart": 509,
                                    "fullEnd": 520,
                                    "start": 509,
                                    "end": 519,
                                    "fullWidth": 11,
                                    "width": 10,
                                    "openParenToken": {
                                        "kind": "OpenParenToken",
                                        "fullStart": 509,
                                        "fullEnd": 510,
                                        "start": 509,
                                        "end": 510,
                                        "fullWidth": 1,
                                        "width": 1,
                                        "text": "(",
                                        "value": "(",
                                        "valueText": "("
                                    },
                                    "arguments": [
                                        {
                                            "kind": "IdentifierName",
                                            "fullStart": 510,
                                            "fullEnd": 518,
                                            "start": 510,
                                            "end": 518,
                                            "fullWidth": 8,
                                            "width": 8,
                                            "text": "__string",
                                            "value": "__string",
                                            "valueText": "__string"
                                        }
                                    ],
                                    "closeParenToken": {
                                        "kind": "CloseParenToken",
                                        "fullStart": 518,
                                        "fullEnd": 520,
                                        "start": 518,
                                        "end": 519,
                                        "fullWidth": 2,
                                        "width": 1,
                                        "text": ")",
                                        "value": ")",
                                        "valueText": ")",
                                        "hasTrailingTrivia": true,
                                        "trailingTrivia": [
                                            {
                                                "kind": "WhitespaceTrivia",
                                                "text": " "
                                            }
                                        ]
                                    }
                                }
                            },
                            "operatorToken": {
                                "kind": "ExclamationEqualsEqualsToken",
                                "fullStart": 520,
                                "fullEnd": 524,
                                "start": 520,
                                "end": 523,
                                "fullWidth": 4,
                                "width": 3,
                                "text": "!==",
                                "value": "!==",
                                "valueText": "!==",
                                "hasTrailingTrivia": true,
                                "trailingTrivia": [
                                    {
                                        "kind": "WhitespaceTrivia",
                                        "text": " "
                                    }
                                ]
                            },
                            "right": {
                                "kind": "NullKeyword",
                                "fullStart": 524,
                                "fullEnd": 528,
                                "start": 524,
                                "end": 528,
                                "fullWidth": 4,
                                "width": 4,
                                "text": "null"
                            }
                        },
                        "closeParenToken": {
                            "kind": "CloseParenToken",
                            "fullStart": 528,
                            "fullEnd": 529,
                            "start": 528,
                            "end": 529,
                            "fullWidth": 1,
                            "width": 1,
                            "text": ")",
                            "value": ")",
                            "valueText": ")"
                        }
                    }
                },
                "closeParenToken": {
                    "kind": "CloseParenToken",
                    "fullStart": 529,
                    "fullEnd": 531,
                    "start": 529,
                    "end": 530,
                    "fullWidth": 2,
                    "width": 1,
                    "text": ")",
                    "value": ")",
                    "valueText": ")",
                    "hasTrailingTrivia": true,
                    "trailingTrivia": [
                        {
                            "kind": "WhitespaceTrivia",
                            "text": " "
                        }
                    ]
                },
                "statement": {
                    "kind": "Block",
                    "fullStart": 531,
                    "fullEnd": 688,
                    "start": 531,
                    "end": 687,
                    "fullWidth": 157,
                    "width": 156,
                    "openBraceToken": {
                        "kind": "OpenBraceToken",
                        "fullStart": 531,
                        "fullEnd": 533,
                        "start": 531,
                        "end": 532,
                        "fullWidth": 2,
                        "width": 1,
                        "text": "{",
                        "value": "{",
                        "valueText": "{",
                        "hasTrailingTrivia": true,
                        "hasTrailingNewLine": true,
                        "trailingTrivia": [
                            {
                                "kind": "NewLineTrivia",
                                "text": "\n"
                            }
                        ]
                    },
                    "statements": [
                        {
                            "kind": "ExpressionStatement",
                            "fullStart": 533,
                            "fullEnd": 686,
                            "start": 534,
                            "end": 685,
                            "fullWidth": 153,
                            "width": 151,
                            "expression": {
                                "kind": "InvocationExpression",
                                "fullStart": 533,
                                "fullEnd": 684,
                                "start": 534,
                                "end": 684,
                                "fullWidth": 151,
                                "width": 150,
                                "expression": {
                                    "kind": "IdentifierName",
                                    "fullStart": 533,
                                    "fullEnd": 540,
                                    "start": 534,
                                    "end": 540,
                                    "fullWidth": 7,
                                    "width": 6,
                                    "text": "$ERROR",
                                    "value": "$ERROR",
                                    "valueText": "$ERROR",
                                    "hasLeadingTrivia": true,
                                    "leadingTrivia": [
                                        {
                                            "kind": "WhitespaceTrivia",
                                            "text": "\t"
                                        }
                                    ]
                                },
                                "argumentList": {
                                    "kind": "ArgumentList",
                                    "fullStart": 540,
                                    "fullEnd": 684,
                                    "start": 540,
                                    "end": 684,
                                    "fullWidth": 144,
                                    "width": 144,
                                    "openParenToken": {
                                        "kind": "OpenParenToken",
                                        "fullStart": 540,
                                        "fullEnd": 541,
                                        "start": 540,
                                        "end": 541,
                                        "fullWidth": 1,
                                        "width": 1,
                                        "text": "(",
                                        "value": "(",
                                        "valueText": "("
                                    },
                                    "arguments": [
                                        {
                                            "kind": "StringLiteral",
                                            "fullStart": 541,
                                            "fullEnd": 683,
                                            "start": 541,
                                            "end": 683,
                                            "fullWidth": 142,
                                            "width": 142,
                                            "text": "'#0: var __string = {toString:function(){return \"abcdefghi\";}}; __re = /a[a-z]{2,4}?/; __re.test(__string) === (__re.exec(__string) !== null)'",
                                            "value": "#0: var __string = {toString:function(){return \"abcdefghi\";}}; __re = /a[a-z]{2,4}?/; __re.test(__string) === (__re.exec(__string) !== null)",
                                            "valueText": "#0: var __string = {toString:function(){return \"abcdefghi\";}}; __re = /a[a-z]{2,4}?/; __re.test(__string) === (__re.exec(__string) !== null)"
                                        }
                                    ],
                                    "closeParenToken": {
                                        "kind": "CloseParenToken",
                                        "fullStart": 683,
                                        "fullEnd": 684,
                                        "start": 683,
                                        "end": 684,
                                        "fullWidth": 1,
                                        "width": 1,
                                        "text": ")",
                                        "value": ")",
                                        "valueText": ")"
                                    }
                                }
                            },
                            "semicolonToken": {
                                "kind": "SemicolonToken",
                                "fullStart": 684,
                                "fullEnd": 686,
                                "start": 684,
                                "end": 685,
                                "fullWidth": 2,
                                "width": 1,
                                "text": ";",
                                "value": ";",
                                "valueText": ";",
                                "hasTrailingTrivia": true,
                                "hasTrailingNewLine": true,
                                "trailingTrivia": [
                                    {
                                        "kind": "NewLineTrivia",
                                        "text": "\n"
                                    }
                                ]
                            }
                        }
                    ],
                    "closeBraceToken": {
                        "kind": "CloseBraceToken",
                        "fullStart": 686,
                        "fullEnd": 688,
                        "start": 686,
                        "end": 687,
                        "fullWidth": 2,
                        "width": 1,
                        "text": "}",
                        "value": "}",
                        "valueText": "}",
                        "hasTrailingTrivia": true,
                        "hasTrailingNewLine": true,
                        "trailingTrivia": [
                            {
                                "kind": "NewLineTrivia",
                                "text": "\n"
                            }
                        ]
                    }
                }
            }
        ],
        "endOfFileToken": {
            "kind": "EndOfFileToken",
            "fullStart": 688,
            "fullEnd": 690,
            "start": 690,
            "end": 690,
            "fullWidth": 2,
            "width": 0,
            "text": "",
            "hasLeadingTrivia": true,
            "hasLeadingNewLine": true,
            "leadingTrivia": [
                {
                    "kind": "NewLineTrivia",
                    "text": "\n"
                },
                {
                    "kind": "NewLineTrivia",
                    "text": "\n"
                }
            ]
        }
    },
    "lineMap": {
        "lineStarts": [
            0,
            61,
            132,
            133,
            137,
            207,
            210,
            268,
            373,
            377,
            378,
            437,
            460,
            461,
            471,
            533,
            686,
            688,
            689,
            690
        ],
        "length": 690
    }
}<|MERGE_RESOLUTION|>--- conflicted
+++ resolved
@@ -95,12 +95,8 @@
                             "start": 382,
                             "end": 435,
                             "fullWidth": 53,
-<<<<<<< HEAD
                             "width": 53,
-                            "identifier": {
-=======
                             "propertyName": {
->>>>>>> 85e84683
                                 "kind": "IdentifierName",
                                 "fullStart": 382,
                                 "fullEnd": 391,
