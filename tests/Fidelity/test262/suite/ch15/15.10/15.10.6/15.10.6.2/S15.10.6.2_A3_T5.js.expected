{
    "isDeclaration": false,
    "languageVersion": "EcmaScript5",
    "parseOptions": {
        "allowAutomaticSemicolonInsertion": true
    },
    "sourceUnit": {
        "kind": "SourceUnit",
        "fullStart": 0,
        "fullEnd": 1158,
        "start": 469,
        "end": 1158,
        "fullWidth": 1158,
        "width": 689,
        "isIncrementallyUnusable": true,
        "moduleElements": [
            {
                "kind": "ExpressionStatement",
                "fullStart": 0,
                "fullEnd": 484,
                "start": 469,
                "end": 483,
                "fullWidth": 484,
                "width": 14,
                "isIncrementallyUnusable": true,
                "expression": {
                    "kind": "AssignmentExpression",
                    "fullStart": 0,
                    "fullEnd": 482,
                    "start": 469,
                    "end": 482,
                    "fullWidth": 482,
                    "width": 13,
                    "isIncrementallyUnusable": true,
                    "left": {
                        "kind": "IdentifierName",
                        "fullStart": 0,
                        "fullEnd": 474,
                        "start": 469,
                        "end": 473,
                        "fullWidth": 474,
                        "width": 4,
                        "text": "__re",
                        "value": "__re",
                        "valueText": "__re",
                        "hasLeadingTrivia": true,
                        "hasLeadingComment": true,
                        "hasLeadingNewLine": true,
                        "hasTrailingTrivia": true,
                        "leadingTrivia": [
                            {
                                "kind": "SingleLineCommentTrivia",
                                "text": "// Copyright 2009 the Sputnik authors.  All rights reserved."
                            },
                            {
                                "kind": "NewLineTrivia",
                                "text": "\n"
                            },
                            {
                                "kind": "SingleLineCommentTrivia",
                                "text": "// This code is governed by the BSD license found in the LICENSE file."
                            },
                            {
                                "kind": "NewLineTrivia",
                                "text": "\n"
                            },
                            {
                                "kind": "NewLineTrivia",
                                "text": "\n"
                            },
                            {
                                "kind": "MultiLineCommentTrivia",
                                "text": "/**\n * RegExp.prototype.exec behavior depends on global property.\n * If global is true and lastIndex not changed manually,\n * next exec calling start to match from position where current match finished\n *\n * @path ch15/15.10/15.10.6/15.10.6.2/S15.10.6.2_A3_T5.js\n * @description RegExp is /\\d+/g and tested string is \"123 456 789\"\n */"
                            },
                            {
                                "kind": "NewLineTrivia",
                                "text": "\n"
                            },
                            {
                                "kind": "NewLineTrivia",
                                "text": "\n"
                            }
                        ],
                        "trailingTrivia": [
                            {
                                "kind": "WhitespaceTrivia",
                                "text": " "
                            }
                        ]
                    },
                    "operatorToken": {
                        "kind": "EqualsToken",
                        "fullStart": 474,
                        "fullEnd": 476,
                        "start": 474,
                        "end": 475,
                        "fullWidth": 2,
                        "width": 1,
                        "text": "=",
                        "value": "=",
                        "valueText": "=",
                        "hasTrailingTrivia": true,
                        "trailingTrivia": [
                            {
                                "kind": "WhitespaceTrivia",
                                "text": " "
                            }
                        ]
                    },
                    "right": {
                        "kind": "RegularExpressionLiteral",
                        "fullStart": 476,
                        "fullEnd": 482,
                        "start": 476,
                        "end": 482,
                        "fullWidth": 6,
                        "width": 6,
                        "text": "/\\d+/g",
                        "value": {},
                        "valueText": "/\\d+/g"
                    }
                },
                "semicolonToken": {
                    "kind": "SemicolonToken",
                    "fullStart": 482,
                    "fullEnd": 484,
                    "start": 482,
                    "end": 483,
                    "fullWidth": 2,
                    "width": 1,
                    "text": ";",
                    "value": ";",
                    "valueText": ";",
                    "hasTrailingTrivia": true,
                    "hasTrailingNewLine": true,
                    "trailingTrivia": [
                        {
                            "kind": "NewLineTrivia",
                            "text": "\n"
                        }
                    ]
                }
            },
            {
                "kind": "ExpressionStatement",
                "fullStart": 484,
                "fullEnd": 501,
                "start": 485,
                "end": 500,
                "fullWidth": 17,
                "width": 15,
                "expression": {
                    "kind": "AssignmentExpression",
                    "fullStart": 484,
                    "fullEnd": 499,
                    "start": 485,
                    "end": 499,
                    "fullWidth": 15,
                    "width": 14,
                    "left": {
                        "kind": "IdentifierName",
                        "fullStart": 484,
                        "fullEnd": 495,
                        "start": 485,
                        "end": 494,
                        "fullWidth": 11,
                        "width": 9,
                        "text": "__matched",
                        "value": "__matched",
                        "valueText": "__matched",
                        "hasLeadingTrivia": true,
                        "hasLeadingNewLine": true,
                        "hasTrailingTrivia": true,
                        "leadingTrivia": [
                            {
                                "kind": "NewLineTrivia",
                                "text": "\n"
                            }
                        ],
                        "trailingTrivia": [
                            {
                                "kind": "WhitespaceTrivia",
                                "text": " "
                            }
                        ]
                    },
                    "operatorToken": {
                        "kind": "EqualsToken",
                        "fullStart": 495,
                        "fullEnd": 497,
                        "start": 495,
                        "end": 496,
                        "fullWidth": 2,
                        "width": 1,
                        "text": "=",
                        "value": "=",
                        "valueText": "=",
                        "hasTrailingTrivia": true,
                        "trailingTrivia": [
                            {
                                "kind": "WhitespaceTrivia",
                                "text": " "
                            }
                        ]
                    },
                    "right": {
                        "kind": "ArrayLiteralExpression",
                        "fullStart": 497,
                        "fullEnd": 499,
                        "start": 497,
                        "end": 499,
                        "fullWidth": 2,
                        "width": 2,
                        "openBracketToken": {
                            "kind": "OpenBracketToken",
                            "fullStart": 497,
                            "fullEnd": 498,
                            "start": 497,
                            "end": 498,
                            "fullWidth": 1,
                            "width": 1,
                            "text": "[",
                            "value": "[",
                            "valueText": "["
                        },
                        "expressions": [],
                        "closeBracketToken": {
                            "kind": "CloseBracketToken",
                            "fullStart": 498,
                            "fullEnd": 499,
                            "start": 498,
                            "end": 499,
                            "fullWidth": 1,
                            "width": 1,
                            "text": "]",
                            "value": "]",
                            "valueText": "]"
                        }
                    }
                },
                "semicolonToken": {
                    "kind": "SemicolonToken",
                    "fullStart": 499,
                    "fullEnd": 501,
                    "start": 499,
                    "end": 500,
                    "fullWidth": 2,
                    "width": 1,
                    "text": ";",
                    "value": ";",
                    "valueText": ";",
                    "hasTrailingTrivia": true,
                    "hasTrailingNewLine": true,
                    "trailingTrivia": [
                        {
                            "kind": "NewLineTrivia",
                            "text": "\n"
                        }
                    ]
                }
            },
            {
                "kind": "ExpressionStatement",
                "fullStart": 501,
                "fullEnd": 536,
                "start": 502,
                "end": 535,
                "fullWidth": 35,
                "width": 33,
                "expression": {
                    "kind": "AssignmentExpression",
                    "fullStart": 501,
                    "fullEnd": 534,
                    "start": 502,
                    "end": 534,
                    "fullWidth": 33,
                    "width": 32,
                    "left": {
                        "kind": "IdentifierName",
                        "fullStart": 501,
                        "fullEnd": 513,
                        "start": 502,
                        "end": 512,
                        "fullWidth": 12,
                        "width": 10,
                        "text": "__expected",
                        "value": "__expected",
                        "valueText": "__expected",
                        "hasLeadingTrivia": true,
                        "hasLeadingNewLine": true,
                        "hasTrailingTrivia": true,
                        "leadingTrivia": [
                            {
                                "kind": "NewLineTrivia",
                                "text": "\n"
                            }
                        ],
                        "trailingTrivia": [
                            {
                                "kind": "WhitespaceTrivia",
                                "text": " "
                            }
                        ]
                    },
                    "operatorToken": {
                        "kind": "EqualsToken",
                        "fullStart": 513,
                        "fullEnd": 515,
                        "start": 513,
                        "end": 514,
                        "fullWidth": 2,
                        "width": 1,
                        "text": "=",
                        "value": "=",
                        "valueText": "=",
                        "hasTrailingTrivia": true,
                        "trailingTrivia": [
                            {
                                "kind": "WhitespaceTrivia",
                                "text": " "
                            }
                        ]
                    },
                    "right": {
                        "kind": "ArrayLiteralExpression",
                        "fullStart": 515,
                        "fullEnd": 534,
                        "start": 515,
                        "end": 534,
                        "fullWidth": 19,
                        "width": 19,
                        "openBracketToken": {
                            "kind": "OpenBracketToken",
                            "fullStart": 515,
                            "fullEnd": 516,
                            "start": 515,
                            "end": 516,
                            "fullWidth": 1,
                            "width": 1,
                            "text": "[",
                            "value": "[",
                            "valueText": "["
                        },
                        "expressions": [
                            {
                                "kind": "StringLiteral",
                                "fullStart": 516,
                                "fullEnd": 521,
                                "start": 516,
                                "end": 521,
                                "fullWidth": 5,
                                "width": 5,
                                "text": "\"123\"",
                                "value": "123",
                                "valueText": "123"
                            },
                            {
                                "kind": "CommaToken",
                                "fullStart": 521,
                                "fullEnd": 522,
                                "start": 521,
                                "end": 522,
                                "fullWidth": 1,
                                "width": 1,
                                "text": ",",
                                "value": ",",
                                "valueText": ","
                            },
                            {
                                "kind": "StringLiteral",
                                "fullStart": 522,
                                "fullEnd": 527,
                                "start": 522,
                                "end": 527,
                                "fullWidth": 5,
                                "width": 5,
                                "text": "\"456\"",
                                "value": "456",
                                "valueText": "456"
                            },
                            {
                                "kind": "CommaToken",
                                "fullStart": 527,
                                "fullEnd": 528,
                                "start": 527,
                                "end": 528,
                                "fullWidth": 1,
                                "width": 1,
                                "text": ",",
                                "value": ",",
                                "valueText": ","
                            },
                            {
                                "kind": "StringLiteral",
                                "fullStart": 528,
                                "fullEnd": 533,
                                "start": 528,
                                "end": 533,
                                "fullWidth": 5,
                                "width": 5,
                                "text": "\"789\"",
                                "value": "789",
                                "valueText": "789"
                            }
                        ],
                        "closeBracketToken": {
                            "kind": "CloseBracketToken",
                            "fullStart": 533,
                            "fullEnd": 534,
                            "start": 533,
                            "end": 534,
                            "fullWidth": 1,
                            "width": 1,
                            "text": "]",
                            "value": "]",
                            "valueText": "]"
                        }
                    }
                },
                "semicolonToken": {
                    "kind": "SemicolonToken",
                    "fullStart": 534,
                    "fullEnd": 536,
                    "start": 534,
                    "end": 535,
                    "fullWidth": 2,
                    "width": 1,
                    "text": ";",
                    "value": ";",
                    "valueText": ";",
                    "hasTrailingTrivia": true,
                    "hasTrailingNewLine": true,
                    "trailingTrivia": [
                        {
                            "kind": "NewLineTrivia",
                            "text": "\n"
                        }
                    ]
                }
            },
            {
                "kind": "DoStatement",
                "fullStart": 536,
                "fullEnd": 696,
                "start": 537,
                "end": 695,
                "fullWidth": 160,
                "width": 158,
                "doKeyword": {
                    "kind": "DoKeyword",
                    "fullStart": 536,
                    "fullEnd": 539,
                    "start": 537,
                    "end": 539,
                    "fullWidth": 3,
                    "width": 2,
                    "text": "do",
                    "value": "do",
                    "valueText": "do",
                    "hasLeadingTrivia": true,
                    "hasLeadingNewLine": true,
                    "leadingTrivia": [
                        {
                            "kind": "NewLineTrivia",
                            "text": "\n"
                        }
                    ]
                },
                "statement": {
                    "kind": "Block",
                    "fullStart": 539,
                    "fullEnd": 683,
                    "start": 539,
                    "end": 683,
                    "fullWidth": 144,
                    "width": 144,
                    "openBraceToken": {
                        "kind": "OpenBraceToken",
                        "fullStart": 539,
                        "fullEnd": 541,
                        "start": 539,
                        "end": 540,
                        "fullWidth": 2,
                        "width": 1,
                        "text": "{",
                        "value": "{",
                        "valueText": "{",
                        "hasTrailingTrivia": true,
                        "hasTrailingNewLine": true,
                        "trailingTrivia": [
                            {
                                "kind": "NewLineTrivia",
                                "text": "\n"
                            }
                        ]
                    },
                    "statements": [
                        {
                            "kind": "ExpressionStatement",
                            "fullStart": 541,
                            "fullEnd": 584,
                            "start": 545,
                            "end": 583,
                            "fullWidth": 43,
                            "width": 38,
                            "expression": {
                                "kind": "AssignmentExpression",
                                "fullStart": 541,
                                "fullEnd": 582,
                                "start": 545,
                                "end": 582,
                                "fullWidth": 41,
                                "width": 37,
                                "left": {
                                    "kind": "IdentifierName",
                                    "fullStart": 541,
                                    "fullEnd": 556,
                                    "start": 545,
                                    "end": 555,
                                    "fullWidth": 15,
                                    "width": 10,
                                    "text": "__executed",
                                    "value": "__executed",
                                    "valueText": "__executed",
                                    "hasLeadingTrivia": true,
                                    "hasTrailingTrivia": true,
                                    "leadingTrivia": [
                                        {
                                            "kind": "WhitespaceTrivia",
                                            "text": "    "
                                        }
                                    ],
                                    "trailingTrivia": [
                                        {
                                            "kind": "WhitespaceTrivia",
                                            "text": " "
                                        }
                                    ]
                                },
                                "operatorToken": {
                                    "kind": "EqualsToken",
                                    "fullStart": 556,
                                    "fullEnd": 558,
                                    "start": 556,
                                    "end": 557,
                                    "fullWidth": 2,
                                    "width": 1,
                                    "text": "=",
                                    "value": "=",
                                    "valueText": "=",
                                    "hasTrailingTrivia": true,
                                    "trailingTrivia": [
                                        {
                                            "kind": "WhitespaceTrivia",
                                            "text": " "
                                        }
                                    ]
                                },
                                "right": {
                                    "kind": "InvocationExpression",
                                    "fullStart": 558,
                                    "fullEnd": 582,
                                    "start": 558,
                                    "end": 582,
                                    "fullWidth": 24,
                                    "width": 24,
                                    "expression": {
                                        "kind": "MemberAccessExpression",
                                        "fullStart": 558,
                                        "fullEnd": 567,
                                        "start": 558,
                                        "end": 567,
                                        "fullWidth": 9,
                                        "width": 9,
                                        "expression": {
                                            "kind": "IdentifierName",
                                            "fullStart": 558,
                                            "fullEnd": 562,
                                            "start": 558,
                                            "end": 562,
                                            "fullWidth": 4,
                                            "width": 4,
                                            "text": "__re",
                                            "value": "__re",
                                            "valueText": "__re"
                                        },
                                        "dotToken": {
                                            "kind": "DotToken",
                                            "fullStart": 562,
                                            "fullEnd": 563,
                                            "start": 562,
                                            "end": 563,
                                            "fullWidth": 1,
                                            "width": 1,
                                            "text": ".",
                                            "value": ".",
                                            "valueText": "."
                                        },
                                        "name": {
                                            "kind": "IdentifierName",
                                            "fullStart": 563,
                                            "fullEnd": 567,
                                            "start": 563,
                                            "end": 567,
                                            "fullWidth": 4,
                                            "width": 4,
                                            "text": "exec",
                                            "value": "exec",
                                            "valueText": "exec"
                                        }
                                    },
                                    "argumentList": {
                                        "kind": "ArgumentList",
                                        "fullStart": 567,
                                        "fullEnd": 582,
                                        "start": 567,
                                        "end": 582,
                                        "fullWidth": 15,
                                        "width": 15,
                                        "openParenToken": {
                                            "kind": "OpenParenToken",
                                            "fullStart": 567,
                                            "fullEnd": 568,
                                            "start": 567,
                                            "end": 568,
                                            "fullWidth": 1,
                                            "width": 1,
                                            "text": "(",
                                            "value": "(",
                                            "valueText": "("
                                        },
                                        "arguments": [
                                            {
                                                "kind": "StringLiteral",
                                                "fullStart": 568,
                                                "fullEnd": 581,
                                                "start": 568,
                                                "end": 581,
                                                "fullWidth": 13,
                                                "width": 13,
                                                "text": "\"123 456 789\"",
                                                "value": "123 456 789",
                                                "valueText": "123 456 789"
                                            }
                                        ],
                                        "closeParenToken": {
                                            "kind": "CloseParenToken",
                                            "fullStart": 581,
                                            "fullEnd": 582,
                                            "start": 581,
                                            "end": 582,
                                            "fullWidth": 1,
                                            "width": 1,
                                            "text": ")",
                                            "value": ")",
                                            "valueText": ")"
                                        }
                                    }
                                }
                            },
                            "semicolonToken": {
                                "kind": "SemicolonToken",
                                "fullStart": 582,
                                "fullEnd": 584,
                                "start": 582,
                                "end": 583,
                                "fullWidth": 2,
                                "width": 1,
                                "text": ";",
                                "value": ";",
                                "valueText": ";",
                                "hasTrailingTrivia": true,
                                "hasTrailingNewLine": true,
                                "trailingTrivia": [
                                    {
                                        "kind": "NewLineTrivia",
                                        "text": "\n"
                                    }
                                ]
                            }
                        },
                        {
                            "kind": "IfStatement",
                            "fullStart": 584,
                            "fullEnd": 682,
                            "start": 588,
                            "end": 681,
                            "fullWidth": 98,
                            "width": 93,
                            "ifKeyword": {
                                "kind": "IfKeyword",
                                "fullStart": 584,
                                "fullEnd": 591,
                                "start": 588,
                                "end": 590,
                                "fullWidth": 7,
                                "width": 2,
                                "text": "if",
                                "value": "if",
                                "valueText": "if",
                                "hasLeadingTrivia": true,
                                "hasTrailingTrivia": true,
                                "leadingTrivia": [
                                    {
                                        "kind": "WhitespaceTrivia",
                                        "text": "    "
                                    }
                                ],
                                "trailingTrivia": [
                                    {
                                        "kind": "WhitespaceTrivia",
                                        "text": " "
                                    }
                                ]
                            },
                            "openParenToken": {
                                "kind": "OpenParenToken",
                                "fullStart": 591,
                                "fullEnd": 592,
                                "start": 591,
                                "end": 592,
                                "fullWidth": 1,
                                "width": 1,
                                "text": "(",
                                "value": "(",
                                "valueText": "("
                            },
                            "condition": {
                                "kind": "NotEqualsExpression",
                                "fullStart": 592,
                                "fullEnd": 611,
                                "start": 592,
                                "end": 611,
                                "fullWidth": 19,
                                "width": 19,
                                "left": {
                                    "kind": "IdentifierName",
                                    "fullStart": 592,
                                    "fullEnd": 603,
                                    "start": 592,
                                    "end": 602,
                                    "fullWidth": 11,
                                    "width": 10,
                                    "text": "__executed",
                                    "value": "__executed",
                                    "valueText": "__executed",
                                    "hasTrailingTrivia": true,
                                    "trailingTrivia": [
                                        {
                                            "kind": "WhitespaceTrivia",
                                            "text": " "
                                        }
                                    ]
                                },
                                "operatorToken": {
                                    "kind": "ExclamationEqualsEqualsToken",
                                    "fullStart": 603,
                                    "fullEnd": 607,
                                    "start": 603,
                                    "end": 606,
                                    "fullWidth": 4,
                                    "width": 3,
                                    "text": "!==",
                                    "value": "!==",
                                    "valueText": "!==",
                                    "hasTrailingTrivia": true,
                                    "trailingTrivia": [
                                        {
                                            "kind": "WhitespaceTrivia",
                                            "text": " "
                                        }
                                    ]
                                },
                                "right": {
                                    "kind": "NullKeyword",
                                    "fullStart": 607,
                                    "fullEnd": 611,
                                    "start": 607,
                                    "end": 611,
                                    "fullWidth": 4,
                                    "width": 4,
                                    "text": "null"
                                }
                            },
                            "closeParenToken": {
                                "kind": "CloseParenToken",
                                "fullStart": 611,
                                "fullEnd": 613,
                                "start": 611,
                                "end": 612,
                                "fullWidth": 2,
                                "width": 1,
                                "text": ")",
                                "value": ")",
                                "valueText": ")",
                                "hasTrailingTrivia": true,
                                "trailingTrivia": [
                                    {
                                        "kind": "WhitespaceTrivia",
                                        "text": " "
                                    }
                                ]
                            },
                            "statement": {
                                "kind": "Block",
                                "fullStart": 613,
                                "fullEnd": 657,
                                "start": 613,
                                "end": 656,
                                "fullWidth": 44,
                                "width": 43,
                                "openBraceToken": {
                                    "kind": "OpenBraceToken",
                                    "fullStart": 613,
                                    "fullEnd": 615,
                                    "start": 613,
                                    "end": 614,
                                    "fullWidth": 2,
                                    "width": 1,
                                    "text": "{",
                                    "value": "{",
                                    "valueText": "{",
                                    "hasTrailingTrivia": true,
                                    "hasTrailingNewLine": true,
                                    "trailingTrivia": [
                                        {
                                            "kind": "NewLineTrivia",
                                            "text": "\n"
                                        }
                                    ]
                                },
                                "statements": [
                                    {
                                        "kind": "ExpressionStatement",
                                        "fullStart": 615,
                                        "fullEnd": 651,
                                        "start": 620,
                                        "end": 650,
                                        "fullWidth": 36,
                                        "width": 30,
                                        "expression": {
                                            "kind": "InvocationExpression",
                                            "fullStart": 615,
                                            "fullEnd": 649,
                                            "start": 620,
                                            "end": 649,
                                            "fullWidth": 34,
                                            "width": 29,
                                            "expression": {
                                                "kind": "MemberAccessExpression",
                                                "fullStart": 615,
                                                "fullEnd": 634,
                                                "start": 620,
                                                "end": 634,
                                                "fullWidth": 19,
                                                "width": 14,
                                                "expression": {
                                                    "kind": "IdentifierName",
                                                    "fullStart": 615,
                                                    "fullEnd": 629,
                                                    "start": 620,
                                                    "end": 629,
                                                    "fullWidth": 14,
                                                    "width": 9,
                                                    "text": "__matched",
                                                    "value": "__matched",
                                                    "valueText": "__matched",
                                                    "hasLeadingTrivia": true,
                                                    "leadingTrivia": [
                                                        {
                                                            "kind": "WhitespaceTrivia",
                                                            "text": "    \t"
                                                        }
                                                    ]
                                                },
                                                "dotToken": {
                                                    "kind": "DotToken",
                                                    "fullStart": 629,
                                                    "fullEnd": 630,
                                                    "start": 629,
                                                    "end": 630,
                                                    "fullWidth": 1,
                                                    "width": 1,
                                                    "text": ".",
                                                    "value": ".",
                                                    "valueText": "."
                                                },
                                                "name": {
                                                    "kind": "IdentifierName",
                                                    "fullStart": 630,
                                                    "fullEnd": 634,
                                                    "start": 630,
                                                    "end": 634,
                                                    "fullWidth": 4,
                                                    "width": 4,
                                                    "text": "push",
                                                    "value": "push",
                                                    "valueText": "push"
                                                }
                                            },
                                            "argumentList": {
                                                "kind": "ArgumentList",
                                                "fullStart": 634,
                                                "fullEnd": 649,
                                                "start": 634,
                                                "end": 649,
                                                "fullWidth": 15,
                                                "width": 15,
                                                "openParenToken": {
                                                    "kind": "OpenParenToken",
                                                    "fullStart": 634,
                                                    "fullEnd": 635,
                                                    "start": 634,
                                                    "end": 635,
                                                    "fullWidth": 1,
                                                    "width": 1,
                                                    "text": "(",
                                                    "value": "(",
                                                    "valueText": "("
                                                },
                                                "arguments": [
                                                    {
                                                        "kind": "ElementAccessExpression",
                                                        "fullStart": 635,
                                                        "fullEnd": 648,
                                                        "start": 635,
                                                        "end": 648,
                                                        "fullWidth": 13,
                                                        "width": 13,
                                                        "expression": {
                                                            "kind": "IdentifierName",
                                                            "fullStart": 635,
                                                            "fullEnd": 645,
                                                            "start": 635,
                                                            "end": 645,
                                                            "fullWidth": 10,
                                                            "width": 10,
                                                            "text": "__executed",
                                                            "value": "__executed",
                                                            "valueText": "__executed"
                                                        },
                                                        "openBracketToken": {
                                                            "kind": "OpenBracketToken",
                                                            "fullStart": 645,
                                                            "fullEnd": 646,
                                                            "start": 645,
                                                            "end": 646,
                                                            "fullWidth": 1,
                                                            "width": 1,
                                                            "text": "[",
                                                            "value": "[",
                                                            "valueText": "["
                                                        },
                                                        "argumentExpression": {
                                                            "kind": "NumericLiteral",
                                                            "fullStart": 646,
                                                            "fullEnd": 647,
                                                            "start": 646,
                                                            "end": 647,
                                                            "fullWidth": 1,
                                                            "width": 1,
                                                            "text": "0",
                                                            "value": 0,
                                                            "valueText": "0"
                                                        },
                                                        "closeBracketToken": {
                                                            "kind": "CloseBracketToken",
                                                            "fullStart": 647,
                                                            "fullEnd": 648,
                                                            "start": 647,
                                                            "end": 648,
                                                            "fullWidth": 1,
                                                            "width": 1,
                                                            "text": "]",
                                                            "value": "]",
                                                            "valueText": "]"
                                                        }
                                                    }
                                                ],
                                                "closeParenToken": {
                                                    "kind": "CloseParenToken",
                                                    "fullStart": 648,
                                                    "fullEnd": 649,
                                                    "start": 648,
                                                    "end": 649,
                                                    "fullWidth": 1,
                                                    "width": 1,
                                                    "text": ")",
                                                    "value": ")",
                                                    "valueText": ")"
                                                }
                                            }
                                        },
                                        "semicolonToken": {
                                            "kind": "SemicolonToken",
                                            "fullStart": 649,
                                            "fullEnd": 651,
                                            "start": 649,
                                            "end": 650,
                                            "fullWidth": 2,
                                            "width": 1,
                                            "text": ";",
                                            "value": ";",
                                            "valueText": ";",
                                            "hasTrailingTrivia": true,
                                            "hasTrailingNewLine": true,
                                            "trailingTrivia": [
                                                {
                                                    "kind": "NewLineTrivia",
                                                    "text": "\n"
                                                }
                                            ]
                                        }
                                    }
                                ],
                                "closeBraceToken": {
                                    "kind": "CloseBraceToken",
                                    "fullStart": 651,
                                    "fullEnd": 657,
                                    "start": 655,
                                    "end": 656,
                                    "fullWidth": 6,
                                    "width": 1,
                                    "text": "}",
                                    "value": "}",
                                    "valueText": "}",
                                    "hasLeadingTrivia": true,
                                    "hasTrailingTrivia": true,
                                    "leadingTrivia": [
                                        {
                                            "kind": "WhitespaceTrivia",
                                            "text": "    "
                                        }
                                    ],
                                    "trailingTrivia": [
                                        {
                                            "kind": "WhitespaceTrivia",
                                            "text": " "
                                        }
                                    ]
                                }
                            },
                            "elseClause": {
                                "kind": "ElseClause",
                                "fullStart": 657,
                                "fullEnd": 682,
                                "start": 657,
                                "end": 681,
                                "fullWidth": 25,
                                "width": 24,
                                "elseKeyword": {
                                    "kind": "ElseKeyword",
                                    "fullStart": 657,
                                    "fullEnd": 662,
                                    "start": 657,
                                    "end": 661,
                                    "fullWidth": 5,
                                    "width": 4,
                                    "text": "else",
                                    "value": "else",
                                    "valueText": "else",
                                    "hasTrailingTrivia": true,
                                    "trailingTrivia": [
                                        {
                                            "kind": "WhitespaceTrivia",
                                            "text": " "
                                        }
                                    ]
                                },
                                "statement": {
                                    "kind": "Block",
                                    "fullStart": 662,
                                    "fullEnd": 682,
                                    "start": 662,
                                    "end": 681,
                                    "fullWidth": 20,
                                    "width": 19,
                                    "openBraceToken": {
                                        "kind": "OpenBraceToken",
                                        "fullStart": 662,
                                        "fullEnd": 664,
                                        "start": 662,
                                        "end": 663,
                                        "fullWidth": 2,
                                        "width": 1,
                                        "text": "{",
                                        "value": "{",
                                        "valueText": "{",
                                        "hasTrailingTrivia": true,
                                        "hasTrailingNewLine": true,
                                        "trailingTrivia": [
                                            {
                                                "kind": "NewLineTrivia",
                                                "text": "\n"
                                            }
                                        ]
                                    },
                                    "statements": [
                                        {
                                            "kind": "BreakStatement",
                                            "fullStart": 664,
                                            "fullEnd": 676,
                                            "start": 669,
                                            "end": 675,
                                            "fullWidth": 12,
                                            "width": 6,
                                            "breakKeyword": {
                                                "kind": "BreakKeyword",
                                                "fullStart": 664,
                                                "fullEnd": 674,
                                                "start": 669,
                                                "end": 674,
                                                "fullWidth": 10,
                                                "width": 5,
                                                "text": "break",
                                                "value": "break",
                                                "valueText": "break",
                                                "hasLeadingTrivia": true,
                                                "leadingTrivia": [
                                                    {
                                                        "kind": "WhitespaceTrivia",
                                                        "text": "    \t"
                                                    }
                                                ]
                                            },
                                            "semicolonToken": {
                                                "kind": "SemicolonToken",
                                                "fullStart": 674,
                                                "fullEnd": 676,
                                                "start": 674,
                                                "end": 675,
                                                "fullWidth": 2,
                                                "width": 1,
                                                "text": ";",
                                                "value": ";",
                                                "valueText": ";",
                                                "hasTrailingTrivia": true,
                                                "hasTrailingNewLine": true,
                                                "trailingTrivia": [
                                                    {
                                                        "kind": "NewLineTrivia",
                                                        "text": "\n"
                                                    }
                                                ]
                                            }
                                        }
                                    ],
                                    "closeBraceToken": {
                                        "kind": "CloseBraceToken",
                                        "fullStart": 676,
                                        "fullEnd": 682,
                                        "start": 680,
                                        "end": 681,
                                        "fullWidth": 6,
                                        "width": 1,
                                        "text": "}",
                                        "value": "}",
                                        "valueText": "}",
                                        "hasLeadingTrivia": true,
                                        "hasTrailingTrivia": true,
                                        "hasTrailingNewLine": true,
                                        "leadingTrivia": [
                                            {
                                                "kind": "WhitespaceTrivia",
                                                "text": "    "
                                            }
                                        ],
                                        "trailingTrivia": [
                                            {
                                                "kind": "NewLineTrivia",
                                                "text": "\n"
                                            }
                                        ]
                                    }
                                }
                            }
                        }
                    ],
                    "closeBraceToken": {
                        "kind": "CloseBraceToken",
                        "fullStart": 682,
                        "fullEnd": 683,
                        "start": 682,
                        "end": 683,
                        "fullWidth": 1,
                        "width": 1,
                        "text": "}",
                        "value": "}",
                        "valueText": "}"
                    }
                },
                "whileKeyword": {
                    "kind": "WhileKeyword",
                    "fullStart": 683,
                    "fullEnd": 688,
                    "start": 683,
                    "end": 688,
                    "fullWidth": 5,
                    "width": 5,
                    "text": "while",
                    "value": "while",
                    "valueText": "while"
                },
                "openParenToken": {
                    "kind": "OpenParenToken",
                    "fullStart": 688,
                    "fullEnd": 689,
                    "start": 688,
                    "end": 689,
                    "fullWidth": 1,
                    "width": 1,
                    "text": "(",
                    "value": "(",
                    "valueText": "("
                },
                "condition": {
                    "kind": "TrueKeyword",
                    "fullStart": 689,
                    "fullEnd": 693,
                    "start": 689,
                    "end": 693,
                    "fullWidth": 4,
                    "width": 4,
                    "text": "true",
                    "value": true,
                    "valueText": "true"
                },
                "closeParenToken": {
                    "kind": "CloseParenToken",
                    "fullStart": 693,
                    "fullEnd": 694,
                    "start": 693,
                    "end": 694,
                    "fullWidth": 1,
                    "width": 1,
                    "text": ")",
                    "value": ")",
                    "valueText": ")"
                },
                "semicolonToken": {
                    "kind": "SemicolonToken",
                    "fullStart": 694,
                    "fullEnd": 696,
                    "start": 694,
                    "end": 695,
                    "fullWidth": 2,
                    "width": 1,
                    "text": ";",
                    "value": ";",
                    "valueText": ";",
                    "hasTrailingTrivia": true,
                    "hasTrailingNewLine": true,
                    "trailingTrivia": [
                        {
                            "kind": "NewLineTrivia",
                            "text": "\n"
                        }
                    ]
                }
            },
            {
                "kind": "IfStatement",
                "fullStart": 696,
                "fullEnd": 893,
                "start": 707,
                "end": 892,
                "fullWidth": 197,
                "width": 185,
                "ifKeyword": {
                    "kind": "IfKeyword",
                    "fullStart": 696,
                    "fullEnd": 710,
                    "start": 707,
                    "end": 709,
                    "fullWidth": 14,
                    "width": 2,
                    "text": "if",
                    "value": "if",
                    "valueText": "if",
                    "hasLeadingTrivia": true,
                    "hasLeadingComment": true,
                    "hasLeadingNewLine": true,
                    "hasTrailingTrivia": true,
                    "leadingTrivia": [
                        {
                            "kind": "NewLineTrivia",
                            "text": "\n"
                        },
                        {
                            "kind": "SingleLineCommentTrivia",
                            "text": "//CHECK#1"
                        },
                        {
                            "kind": "NewLineTrivia",
                            "text": "\n"
                        }
                    ],
                    "trailingTrivia": [
                        {
                            "kind": "WhitespaceTrivia",
                            "text": " "
                        }
                    ]
                },
                "openParenToken": {
                    "kind": "OpenParenToken",
                    "fullStart": 710,
                    "fullEnd": 711,
                    "start": 710,
                    "end": 711,
                    "fullWidth": 1,
                    "width": 1,
                    "text": "(",
                    "value": "(",
                    "valueText": "("
                },
                "condition": {
                    "kind": "NotEqualsExpression",
                    "fullStart": 711,
                    "fullEnd": 749,
                    "start": 711,
                    "end": 749,
                    "fullWidth": 38,
                    "width": 38,
                    "left": {
                        "kind": "MemberAccessExpression",
                        "fullStart": 711,
                        "fullEnd": 729,
                        "start": 711,
                        "end": 728,
                        "fullWidth": 18,
                        "width": 17,
                        "expression": {
                            "kind": "IdentifierName",
                            "fullStart": 711,
                            "fullEnd": 721,
                            "start": 711,
                            "end": 721,
                            "fullWidth": 10,
                            "width": 10,
                            "text": "__expected",
                            "value": "__expected",
                            "valueText": "__expected"
                        },
                        "dotToken": {
                            "kind": "DotToken",
                            "fullStart": 721,
                            "fullEnd": 722,
                            "start": 721,
                            "end": 722,
                            "fullWidth": 1,
                            "width": 1,
                            "text": ".",
                            "value": ".",
                            "valueText": "."
                        },
                        "name": {
                            "kind": "IdentifierName",
                            "fullStart": 722,
                            "fullEnd": 729,
                            "start": 722,
                            "end": 728,
                            "fullWidth": 7,
                            "width": 6,
                            "text": "length",
                            "value": "length",
                            "valueText": "length",
                            "hasTrailingTrivia": true,
                            "trailingTrivia": [
                                {
                                    "kind": "WhitespaceTrivia",
                                    "text": " "
                                }
                            ]
                        }
                    },
                    "operatorToken": {
                        "kind": "ExclamationEqualsEqualsToken",
                        "fullStart": 729,
                        "fullEnd": 733,
                        "start": 729,
                        "end": 732,
                        "fullWidth": 4,
                        "width": 3,
                        "text": "!==",
                        "value": "!==",
                        "valueText": "!==",
                        "hasTrailingTrivia": true,
                        "trailingTrivia": [
                            {
                                "kind": "WhitespaceTrivia",
                                "text": " "
                            }
                        ]
                    },
                    "right": {
                        "kind": "MemberAccessExpression",
                        "fullStart": 733,
                        "fullEnd": 749,
                        "start": 733,
                        "end": 749,
                        "fullWidth": 16,
                        "width": 16,
                        "expression": {
                            "kind": "IdentifierName",
                            "fullStart": 733,
                            "fullEnd": 742,
                            "start": 733,
                            "end": 742,
                            "fullWidth": 9,
                            "width": 9,
                            "text": "__matched",
                            "value": "__matched",
                            "valueText": "__matched"
                        },
                        "dotToken": {
                            "kind": "DotToken",
                            "fullStart": 742,
                            "fullEnd": 743,
                            "start": 742,
                            "end": 743,
                            "fullWidth": 1,
                            "width": 1,
                            "text": ".",
                            "value": ".",
                            "valueText": "."
                        },
                        "name": {
                            "kind": "IdentifierName",
                            "fullStart": 743,
                            "fullEnd": 749,
                            "start": 743,
                            "end": 749,
                            "fullWidth": 6,
                            "width": 6,
                            "text": "length",
                            "value": "length",
                            "valueText": "length"
                        }
                    }
                },
                "closeParenToken": {
                    "kind": "CloseParenToken",
                    "fullStart": 749,
                    "fullEnd": 751,
                    "start": 749,
                    "end": 750,
                    "fullWidth": 2,
                    "width": 1,
                    "text": ")",
                    "value": ")",
                    "valueText": ")",
                    "hasTrailingTrivia": true,
                    "trailingTrivia": [
                        {
                            "kind": "WhitespaceTrivia",
                            "text": " "
                        }
                    ]
                },
                "statement": {
                    "kind": "Block",
                    "fullStart": 751,
                    "fullEnd": 893,
                    "start": 751,
                    "end": 892,
                    "fullWidth": 142,
                    "width": 141,
                    "openBraceToken": {
                        "kind": "OpenBraceToken",
                        "fullStart": 751,
                        "fullEnd": 753,
                        "start": 751,
                        "end": 752,
                        "fullWidth": 2,
                        "width": 1,
                        "text": "{",
                        "value": "{",
                        "valueText": "{",
                        "hasTrailingTrivia": true,
                        "hasTrailingNewLine": true,
                        "trailingTrivia": [
                            {
                                "kind": "NewLineTrivia",
                                "text": "\n"
                            }
                        ]
                    },
                    "statements": [
                        {
                            "kind": "ExpressionStatement",
                            "fullStart": 753,
                            "fullEnd": 891,
                            "start": 755,
                            "end": 890,
                            "fullWidth": 138,
                            "width": 135,
                            "expression": {
                                "kind": "InvocationExpression",
                                "fullStart": 753,
                                "fullEnd": 889,
                                "start": 755,
                                "end": 889,
                                "fullWidth": 136,
                                "width": 134,
                                "expression": {
                                    "kind": "IdentifierName",
                                    "fullStart": 753,
                                    "fullEnd": 761,
                                    "start": 755,
                                    "end": 761,
                                    "fullWidth": 8,
                                    "width": 6,
                                    "text": "$ERROR",
                                    "value": "$ERROR",
                                    "valueText": "$ERROR",
                                    "hasLeadingTrivia": true,
                                    "leadingTrivia": [
                                        {
                                            "kind": "WhitespaceTrivia",
                                            "text": "  "
                                        }
                                    ]
                                },
                                "argumentList": {
                                    "kind": "ArgumentList",
                                    "fullStart": 761,
                                    "fullEnd": 889,
                                    "start": 761,
                                    "end": 889,
                                    "fullWidth": 128,
                                    "width": 128,
                                    "openParenToken": {
                                        "kind": "OpenParenToken",
                                        "fullStart": 761,
                                        "fullEnd": 762,
                                        "start": 761,
                                        "end": 762,
                                        "fullWidth": 1,
                                        "width": 1,
                                        "text": "(",
                                        "value": "(",
                                        "valueText": "("
                                    },
                                    "arguments": [
                                        {
                                            "kind": "AddExpression",
                                            "fullStart": 762,
                                            "fullEnd": 888,
                                            "start": 762,
                                            "end": 888,
                                            "fullWidth": 126,
                                            "width": 126,
                                            "left": {
                                                "kind": "AddExpression",
                                                "fullStart": 762,
                                                "fullEnd": 868,
                                                "start": 762,
                                                "end": 867,
                                                "fullWidth": 106,
                                                "width": 105,
                                                "left": {
                                                    "kind": "AddExpression",
                                                    "fullStart": 762,
                                                    "fullEnd": 854,
                                                    "start": 762,
                                                    "end": 853,
                                                    "fullWidth": 92,
                                                    "width": 91,
                                                    "left": {
                                                        "kind": "StringLiteral",
                                                        "fullStart": 762,
                                                        "fullEnd": 832,
                                                        "start": 762,
                                                        "end": 831,
                                                        "fullWidth": 70,
                                                        "width": 69,
                                                        "text": "'#1: __executed = /\\\\d+/g.exec(\"123 456 789\"); __matched.length === '",
                                                        "value": "#1: __executed = /\\d+/g.exec(\"123 456 789\"); __matched.length === ",
                                                        "valueText": "#1: __executed = /\\d+/g.exec(\"123 456 789\"); __matched.length === ",
                                                        "hasTrailingTrivia": true,
                                                        "trailingTrivia": [
                                                            {
                                                                "kind": "WhitespaceTrivia",
                                                                "text": " "
                                                            }
                                                        ]
                                                    },
                                                    "operatorToken": {
                                                        "kind": "PlusToken",
                                                        "fullStart": 832,
                                                        "fullEnd": 834,
                                                        "start": 832,
                                                        "end": 833,
                                                        "fullWidth": 2,
                                                        "width": 1,
                                                        "text": "+",
                                                        "value": "+",
                                                        "valueText": "+",
                                                        "hasTrailingTrivia": true,
                                                        "trailingTrivia": [
                                                            {
                                                                "kind": "WhitespaceTrivia",
                                                                "text": " "
                                                            }
                                                        ]
                                                    },
                                                    "right": {
                                                        "kind": "ParenthesizedExpression",
                                                        "fullStart": 834,
                                                        "fullEnd": 854,
                                                        "start": 834,
                                                        "end": 853,
                                                        "fullWidth": 20,
                                                        "width": 19,
                                                        "openParenToken": {
                                                            "kind": "OpenParenToken",
                                                            "fullStart": 834,
                                                            "fullEnd": 835,
                                                            "start": 834,
                                                            "end": 835,
                                                            "fullWidth": 1,
                                                            "width": 1,
                                                            "text": "(",
                                                            "value": "(",
                                                            "valueText": "("
                                                        },
                                                        "expression": {
                                                            "kind": "MemberAccessExpression",
                                                            "fullStart": 835,
                                                            "fullEnd": 852,
                                                            "start": 835,
                                                            "end": 852,
                                                            "fullWidth": 17,
                                                            "width": 17,
                                                            "expression": {
                                                                "kind": "IdentifierName",
                                                                "fullStart": 835,
                                                                "fullEnd": 845,
                                                                "start": 835,
                                                                "end": 845,
                                                                "fullWidth": 10,
                                                                "width": 10,
                                                                "text": "__expected",
                                                                "value": "__expected",
                                                                "valueText": "__expected"
                                                            },
                                                            "dotToken": {
                                                                "kind": "DotToken",
                                                                "fullStart": 845,
                                                                "fullEnd": 846,
                                                                "start": 845,
                                                                "end": 846,
                                                                "fullWidth": 1,
                                                                "width": 1,
                                                                "text": ".",
                                                                "value": ".",
                                                                "valueText": "."
                                                            },
                                                            "name": {
                                                                "kind": "IdentifierName",
                                                                "fullStart": 846,
                                                                "fullEnd": 852,
                                                                "start": 846,
                                                                "end": 852,
                                                                "fullWidth": 6,
                                                                "width": 6,
                                                                "text": "length",
                                                                "value": "length",
                                                                "valueText": "length"
                                                            }
                                                        },
                                                        "closeParenToken": {
                                                            "kind": "CloseParenToken",
                                                            "fullStart": 852,
                                                            "fullEnd": 854,
                                                            "start": 852,
                                                            "end": 853,
                                                            "fullWidth": 2,
                                                            "width": 1,
                                                            "text": ")",
                                                            "value": ")",
                                                            "valueText": ")",
                                                            "hasTrailingTrivia": true,
                                                            "trailingTrivia": [
                                                                {
                                                                    "kind": "WhitespaceTrivia",
                                                                    "text": " "
                                                                }
                                                            ]
                                                        }
                                                    }
                                                },
                                                "operatorToken": {
                                                    "kind": "PlusToken",
                                                    "fullStart": 854,
                                                    "fullEnd": 856,
                                                    "start": 854,
                                                    "end": 855,
                                                    "fullWidth": 2,
                                                    "width": 1,
                                                    "text": "+",
                                                    "value": "+",
                                                    "valueText": "+",
                                                    "hasTrailingTrivia": true,
                                                    "trailingTrivia": [
                                                        {
                                                            "kind": "WhitespaceTrivia",
                                                            "text": " "
                                                        }
                                                    ]
                                                },
                                                "right": {
                                                    "kind": "StringLiteral",
                                                    "fullStart": 856,
                                                    "fullEnd": 868,
                                                    "start": 856,
                                                    "end": 867,
                                                    "fullWidth": 12,
                                                    "width": 11,
                                                    "text": "'.Actual: '",
                                                    "value": ".Actual: ",
                                                    "valueText": ".Actual: ",
                                                    "hasTrailingTrivia": true,
                                                    "trailingTrivia": [
                                                        {
                                                            "kind": "WhitespaceTrivia",
                                                            "text": " "
                                                        }
                                                    ]
                                                }
                                            },
                                            "operatorToken": {
                                                "kind": "PlusToken",
                                                "fullStart": 868,
                                                "fullEnd": 870,
                                                "start": 868,
                                                "end": 869,
                                                "fullWidth": 2,
                                                "width": 1,
                                                "text": "+",
                                                "value": "+",
                                                "valueText": "+",
                                                "hasTrailingTrivia": true,
                                                "trailingTrivia": [
                                                    {
                                                        "kind": "WhitespaceTrivia",
                                                        "text": " "
                                                    }
                                                ]
                                            },
                                            "right": {
                                                "kind": "ParenthesizedExpression",
                                                "fullStart": 870,
                                                "fullEnd": 888,
                                                "start": 870,
                                                "end": 888,
                                                "fullWidth": 18,
                                                "width": 18,
                                                "openParenToken": {
                                                    "kind": "OpenParenToken",
                                                    "fullStart": 870,
                                                    "fullEnd": 871,
                                                    "start": 870,
                                                    "end": 871,
                                                    "fullWidth": 1,
                                                    "width": 1,
                                                    "text": "(",
                                                    "value": "(",
                                                    "valueText": "("
                                                },
                                                "expression": {
                                                    "kind": "MemberAccessExpression",
                                                    "fullStart": 871,
                                                    "fullEnd": 887,
                                                    "start": 871,
                                                    "end": 887,
                                                    "fullWidth": 16,
                                                    "width": 16,
                                                    "expression": {
                                                        "kind": "IdentifierName",
                                                        "fullStart": 871,
                                                        "fullEnd": 880,
                                                        "start": 871,
                                                        "end": 880,
                                                        "fullWidth": 9,
                                                        "width": 9,
                                                        "text": "__matched",
                                                        "value": "__matched",
                                                        "valueText": "__matched"
                                                    },
                                                    "dotToken": {
                                                        "kind": "DotToken",
                                                        "fullStart": 880,
                                                        "fullEnd": 881,
                                                        "start": 880,
                                                        "end": 881,
                                                        "fullWidth": 1,
                                                        "width": 1,
                                                        "text": ".",
                                                        "value": ".",
                                                        "valueText": "."
                                                    },
                                                    "name": {
                                                        "kind": "IdentifierName",
                                                        "fullStart": 881,
                                                        "fullEnd": 887,
                                                        "start": 881,
                                                        "end": 887,
                                                        "fullWidth": 6,
                                                        "width": 6,
                                                        "text": "length",
                                                        "value": "length",
                                                        "valueText": "length"
                                                    }
                                                },
                                                "closeParenToken": {
                                                    "kind": "CloseParenToken",
                                                    "fullStart": 887,
                                                    "fullEnd": 888,
                                                    "start": 887,
                                                    "end": 888,
                                                    "fullWidth": 1,
                                                    "width": 1,
                                                    "text": ")",
                                                    "value": ")",
                                                    "valueText": ")"
                                                }
                                            }
                                        }
                                    ],
                                    "closeParenToken": {
                                        "kind": "CloseParenToken",
                                        "fullStart": 888,
                                        "fullEnd": 889,
                                        "start": 888,
                                        "end": 889,
                                        "fullWidth": 1,
                                        "width": 1,
                                        "text": ")",
                                        "value": ")",
                                        "valueText": ")"
                                    }
                                }
                            },
                            "semicolonToken": {
                                "kind": "SemicolonToken",
                                "fullStart": 889,
                                "fullEnd": 891,
                                "start": 889,
                                "end": 890,
                                "fullWidth": 2,
                                "width": 1,
                                "text": ";",
                                "value": ";",
                                "valueText": ";",
                                "hasTrailingTrivia": true,
                                "hasTrailingNewLine": true,
                                "trailingTrivia": [
                                    {
                                        "kind": "NewLineTrivia",
                                        "text": "\n"
                                    }
                                ]
                            }
                        }
                    ],
                    "closeBraceToken": {
                        "kind": "CloseBraceToken",
                        "fullStart": 891,
                        "fullEnd": 893,
                        "start": 891,
                        "end": 892,
                        "fullWidth": 2,
                        "width": 1,
                        "text": "}",
                        "value": "}",
                        "valueText": "}",
                        "hasTrailingTrivia": true,
                        "hasTrailingNewLine": true,
                        "trailingTrivia": [
                            {
                                "kind": "NewLineTrivia",
                                "text": "\n"
                            }
                        ]
                    }
                }
            },
            {
                "kind": "ForStatement",
                "fullStart": 893,
                "fullEnd": 1156,
                "start": 904,
                "end": 1155,
                "fullWidth": 263,
                "width": 251,
                "forKeyword": {
                    "kind": "ForKeyword",
                    "fullStart": 893,
                    "fullEnd": 907,
                    "start": 904,
                    "end": 907,
                    "fullWidth": 14,
                    "width": 3,
                    "text": "for",
                    "value": "for",
                    "valueText": "for",
                    "hasLeadingTrivia": true,
                    "hasLeadingComment": true,
                    "hasLeadingNewLine": true,
                    "leadingTrivia": [
                        {
                            "kind": "NewLineTrivia",
                            "text": "\n"
                        },
                        {
                            "kind": "SingleLineCommentTrivia",
                            "text": "//CHECK#2"
                        },
                        {
                            "kind": "NewLineTrivia",
                            "text": "\n"
                        }
                    ]
                },
                "openParenToken": {
                    "kind": "OpenParenToken",
                    "fullStart": 907,
                    "fullEnd": 908,
                    "start": 907,
                    "end": 908,
                    "fullWidth": 1,
                    "width": 1,
                    "text": "(",
                    "value": "(",
                    "valueText": "("
                },
                "variableDeclaration": {
                    "kind": "VariableDeclaration",
                    "fullStart": 908,
                    "fullEnd": 919,
                    "start": 908,
                    "end": 919,
                    "fullWidth": 11,
                    "width": 11,
                    "varKeyword": {
                        "kind": "VarKeyword",
                        "fullStart": 908,
                        "fullEnd": 912,
                        "start": 908,
                        "end": 911,
                        "fullWidth": 4,
                        "width": 3,
                        "text": "var",
                        "value": "var",
                        "valueText": "var",
                        "hasTrailingTrivia": true,
                        "trailingTrivia": [
                            {
                                "kind": "WhitespaceTrivia",
                                "text": " "
                            }
                        ]
                    },
                    "variableDeclarators": [
                        {
                            "kind": "VariableDeclarator",
                            "fullStart": 912,
                            "fullEnd": 919,
                            "start": 912,
                            "end": 919,
                            "fullWidth": 7,
<<<<<<< HEAD
                            "width": 7,
                            "identifier": {
=======
                            "propertyName": {
>>>>>>> 85e84683
                                "kind": "IdentifierName",
                                "fullStart": 912,
                                "fullEnd": 917,
                                "start": 912,
                                "end": 917,
                                "fullWidth": 5,
                                "width": 5,
                                "text": "index",
                                "value": "index",
                                "valueText": "index"
                            },
                            "equalsValueClause": {
                                "kind": "EqualsValueClause",
                                "fullStart": 917,
                                "fullEnd": 919,
                                "start": 917,
                                "end": 919,
                                "fullWidth": 2,
                                "width": 2,
                                "equalsToken": {
                                    "kind": "EqualsToken",
                                    "fullStart": 917,
                                    "fullEnd": 918,
                                    "start": 917,
                                    "end": 918,
                                    "fullWidth": 1,
                                    "width": 1,
                                    "text": "=",
                                    "value": "=",
                                    "valueText": "="
                                },
                                "value": {
                                    "kind": "NumericLiteral",
                                    "fullStart": 918,
                                    "fullEnd": 919,
                                    "start": 918,
                                    "end": 919,
                                    "fullWidth": 1,
                                    "width": 1,
                                    "text": "0",
                                    "value": 0,
                                    "valueText": "0"
                                }
                            }
                        }
                    ]
                },
                "firstSemicolonToken": {
                    "kind": "SemicolonToken",
                    "fullStart": 919,
                    "fullEnd": 921,
                    "start": 919,
                    "end": 920,
                    "fullWidth": 2,
                    "width": 1,
                    "text": ";",
                    "value": ";",
                    "valueText": ";",
                    "hasTrailingTrivia": true,
                    "trailingTrivia": [
                        {
                            "kind": "WhitespaceTrivia",
                            "text": " "
                        }
                    ]
                },
                "condition": {
                    "kind": "LessThanExpression",
                    "fullStart": 921,
                    "fullEnd": 944,
                    "start": 921,
                    "end": 944,
                    "fullWidth": 23,
                    "width": 23,
                    "left": {
                        "kind": "IdentifierName",
                        "fullStart": 921,
                        "fullEnd": 926,
                        "start": 921,
                        "end": 926,
                        "fullWidth": 5,
                        "width": 5,
                        "text": "index",
                        "value": "index",
                        "valueText": "index"
                    },
                    "operatorToken": {
                        "kind": "LessThanToken",
                        "fullStart": 926,
                        "fullEnd": 927,
                        "start": 926,
                        "end": 927,
                        "fullWidth": 1,
                        "width": 1,
                        "text": "<",
                        "value": "<",
                        "valueText": "<"
                    },
                    "right": {
                        "kind": "MemberAccessExpression",
                        "fullStart": 927,
                        "fullEnd": 944,
                        "start": 927,
                        "end": 944,
                        "fullWidth": 17,
                        "width": 17,
                        "expression": {
                            "kind": "IdentifierName",
                            "fullStart": 927,
                            "fullEnd": 937,
                            "start": 927,
                            "end": 937,
                            "fullWidth": 10,
                            "width": 10,
                            "text": "__expected",
                            "value": "__expected",
                            "valueText": "__expected"
                        },
                        "dotToken": {
                            "kind": "DotToken",
                            "fullStart": 937,
                            "fullEnd": 938,
                            "start": 937,
                            "end": 938,
                            "fullWidth": 1,
                            "width": 1,
                            "text": ".",
                            "value": ".",
                            "valueText": "."
                        },
                        "name": {
                            "kind": "IdentifierName",
                            "fullStart": 938,
                            "fullEnd": 944,
                            "start": 938,
                            "end": 944,
                            "fullWidth": 6,
                            "width": 6,
                            "text": "length",
                            "value": "length",
                            "valueText": "length"
                        }
                    }
                },
                "secondSemicolonToken": {
                    "kind": "SemicolonToken",
                    "fullStart": 944,
                    "fullEnd": 946,
                    "start": 944,
                    "end": 945,
                    "fullWidth": 2,
                    "width": 1,
                    "text": ";",
                    "value": ";",
                    "valueText": ";",
                    "hasTrailingTrivia": true,
                    "trailingTrivia": [
                        {
                            "kind": "WhitespaceTrivia",
                            "text": " "
                        }
                    ]
                },
                "incrementor": {
                    "kind": "PostIncrementExpression",
                    "fullStart": 946,
                    "fullEnd": 953,
                    "start": 946,
                    "end": 953,
                    "fullWidth": 7,
                    "width": 7,
                    "operand": {
                        "kind": "IdentifierName",
                        "fullStart": 946,
                        "fullEnd": 951,
                        "start": 946,
                        "end": 951,
                        "fullWidth": 5,
                        "width": 5,
                        "text": "index",
                        "value": "index",
                        "valueText": "index"
                    },
                    "operatorToken": {
                        "kind": "PlusPlusToken",
                        "fullStart": 951,
                        "fullEnd": 953,
                        "start": 951,
                        "end": 953,
                        "fullWidth": 2,
                        "width": 2,
                        "text": "++",
                        "value": "++",
                        "valueText": "++"
                    }
                },
                "closeParenToken": {
                    "kind": "CloseParenToken",
                    "fullStart": 953,
                    "fullEnd": 955,
                    "start": 953,
                    "end": 954,
                    "fullWidth": 2,
                    "width": 1,
                    "text": ")",
                    "value": ")",
                    "valueText": ")",
                    "hasTrailingTrivia": true,
                    "trailingTrivia": [
                        {
                            "kind": "WhitespaceTrivia",
                            "text": " "
                        }
                    ]
                },
                "statement": {
                    "kind": "Block",
                    "fullStart": 955,
                    "fullEnd": 1156,
                    "start": 955,
                    "end": 1155,
                    "fullWidth": 201,
                    "width": 200,
                    "openBraceToken": {
                        "kind": "OpenBraceToken",
                        "fullStart": 955,
                        "fullEnd": 957,
                        "start": 955,
                        "end": 956,
                        "fullWidth": 2,
                        "width": 1,
                        "text": "{",
                        "value": "{",
                        "valueText": "{",
                        "hasTrailingTrivia": true,
                        "hasTrailingNewLine": true,
                        "trailingTrivia": [
                            {
                                "kind": "NewLineTrivia",
                                "text": "\n"
                            }
                        ]
                    },
                    "statements": [
                        {
                            "kind": "IfStatement",
                            "fullStart": 957,
                            "fullEnd": 1154,
                            "start": 959,
                            "end": 1153,
                            "fullWidth": 197,
                            "width": 194,
                            "ifKeyword": {
                                "kind": "IfKeyword",
                                "fullStart": 957,
                                "fullEnd": 962,
                                "start": 959,
                                "end": 961,
                                "fullWidth": 5,
                                "width": 2,
                                "text": "if",
                                "value": "if",
                                "valueText": "if",
                                "hasLeadingTrivia": true,
                                "hasTrailingTrivia": true,
                                "leadingTrivia": [
                                    {
                                        "kind": "WhitespaceTrivia",
                                        "text": "  "
                                    }
                                ],
                                "trailingTrivia": [
                                    {
                                        "kind": "WhitespaceTrivia",
                                        "text": " "
                                    }
                                ]
                            },
                            "openParenToken": {
                                "kind": "OpenParenToken",
                                "fullStart": 962,
                                "fullEnd": 963,
                                "start": 962,
                                "end": 963,
                                "fullWidth": 1,
                                "width": 1,
                                "text": "(",
                                "value": "(",
                                "valueText": "("
                            },
                            "condition": {
                                "kind": "NotEqualsExpression",
                                "fullStart": 963,
                                "fullEnd": 1001,
                                "start": 963,
                                "end": 1001,
                                "fullWidth": 38,
                                "width": 38,
                                "left": {
                                    "kind": "ElementAccessExpression",
                                    "fullStart": 963,
                                    "fullEnd": 981,
                                    "start": 963,
                                    "end": 980,
                                    "fullWidth": 18,
                                    "width": 17,
                                    "expression": {
                                        "kind": "IdentifierName",
                                        "fullStart": 963,
                                        "fullEnd": 973,
                                        "start": 963,
                                        "end": 973,
                                        "fullWidth": 10,
                                        "width": 10,
                                        "text": "__expected",
                                        "value": "__expected",
                                        "valueText": "__expected"
                                    },
                                    "openBracketToken": {
                                        "kind": "OpenBracketToken",
                                        "fullStart": 973,
                                        "fullEnd": 974,
                                        "start": 973,
                                        "end": 974,
                                        "fullWidth": 1,
                                        "width": 1,
                                        "text": "[",
                                        "value": "[",
                                        "valueText": "["
                                    },
                                    "argumentExpression": {
                                        "kind": "IdentifierName",
                                        "fullStart": 974,
                                        "fullEnd": 979,
                                        "start": 974,
                                        "end": 979,
                                        "fullWidth": 5,
                                        "width": 5,
                                        "text": "index",
                                        "value": "index",
                                        "valueText": "index"
                                    },
                                    "closeBracketToken": {
                                        "kind": "CloseBracketToken",
                                        "fullStart": 979,
                                        "fullEnd": 981,
                                        "start": 979,
                                        "end": 980,
                                        "fullWidth": 2,
                                        "width": 1,
                                        "text": "]",
                                        "value": "]",
                                        "valueText": "]",
                                        "hasTrailingTrivia": true,
                                        "trailingTrivia": [
                                            {
                                                "kind": "WhitespaceTrivia",
                                                "text": " "
                                            }
                                        ]
                                    }
                                },
                                "operatorToken": {
                                    "kind": "ExclamationEqualsEqualsToken",
                                    "fullStart": 981,
                                    "fullEnd": 985,
                                    "start": 981,
                                    "end": 984,
                                    "fullWidth": 4,
                                    "width": 3,
                                    "text": "!==",
                                    "value": "!==",
                                    "valueText": "!==",
                                    "hasTrailingTrivia": true,
                                    "trailingTrivia": [
                                        {
                                            "kind": "WhitespaceTrivia",
                                            "text": " "
                                        }
                                    ]
                                },
                                "right": {
                                    "kind": "ElementAccessExpression",
                                    "fullStart": 985,
                                    "fullEnd": 1001,
                                    "start": 985,
                                    "end": 1001,
                                    "fullWidth": 16,
                                    "width": 16,
                                    "expression": {
                                        "kind": "IdentifierName",
                                        "fullStart": 985,
                                        "fullEnd": 994,
                                        "start": 985,
                                        "end": 994,
                                        "fullWidth": 9,
                                        "width": 9,
                                        "text": "__matched",
                                        "value": "__matched",
                                        "valueText": "__matched"
                                    },
                                    "openBracketToken": {
                                        "kind": "OpenBracketToken",
                                        "fullStart": 994,
                                        "fullEnd": 995,
                                        "start": 994,
                                        "end": 995,
                                        "fullWidth": 1,
                                        "width": 1,
                                        "text": "[",
                                        "value": "[",
                                        "valueText": "["
                                    },
                                    "argumentExpression": {
                                        "kind": "IdentifierName",
                                        "fullStart": 995,
                                        "fullEnd": 1000,
                                        "start": 995,
                                        "end": 1000,
                                        "fullWidth": 5,
                                        "width": 5,
                                        "text": "index",
                                        "value": "index",
                                        "valueText": "index"
                                    },
                                    "closeBracketToken": {
                                        "kind": "CloseBracketToken",
                                        "fullStart": 1000,
                                        "fullEnd": 1001,
                                        "start": 1000,
                                        "end": 1001,
                                        "fullWidth": 1,
                                        "width": 1,
                                        "text": "]",
                                        "value": "]",
                                        "valueText": "]"
                                    }
                                }
                            },
                            "closeParenToken": {
                                "kind": "CloseParenToken",
                                "fullStart": 1001,
                                "fullEnd": 1003,
                                "start": 1001,
                                "end": 1002,
                                "fullWidth": 2,
                                "width": 1,
                                "text": ")",
                                "value": ")",
                                "valueText": ")",
                                "hasTrailingTrivia": true,
                                "trailingTrivia": [
                                    {
                                        "kind": "WhitespaceTrivia",
                                        "text": " "
                                    }
                                ]
                            },
                            "statement": {
                                "kind": "Block",
                                "fullStart": 1003,
                                "fullEnd": 1154,
                                "start": 1003,
                                "end": 1153,
                                "fullWidth": 151,
                                "width": 150,
                                "openBraceToken": {
                                    "kind": "OpenBraceToken",
                                    "fullStart": 1003,
                                    "fullEnd": 1005,
                                    "start": 1003,
                                    "end": 1004,
                                    "fullWidth": 2,
                                    "width": 1,
                                    "text": "{",
                                    "value": "{",
                                    "valueText": "{",
                                    "hasTrailingTrivia": true,
                                    "hasTrailingNewLine": true,
                                    "trailingTrivia": [
                                        {
                                            "kind": "NewLineTrivia",
                                            "text": "\n"
                                        }
                                    ]
                                },
                                "statements": [
                                    {
                                        "kind": "ExpressionStatement",
                                        "fullStart": 1005,
                                        "fullEnd": 1150,
                                        "start": 1009,
                                        "end": 1149,
                                        "fullWidth": 145,
                                        "width": 140,
                                        "expression": {
                                            "kind": "InvocationExpression",
                                            "fullStart": 1005,
                                            "fullEnd": 1148,
                                            "start": 1009,
                                            "end": 1148,
                                            "fullWidth": 143,
                                            "width": 139,
                                            "expression": {
                                                "kind": "IdentifierName",
                                                "fullStart": 1005,
                                                "fullEnd": 1015,
                                                "start": 1009,
                                                "end": 1015,
                                                "fullWidth": 10,
                                                "width": 6,
                                                "text": "$ERROR",
                                                "value": "$ERROR",
                                                "valueText": "$ERROR",
                                                "hasLeadingTrivia": true,
                                                "leadingTrivia": [
                                                    {
                                                        "kind": "WhitespaceTrivia",
                                                        "text": "    "
                                                    }
                                                ]
                                            },
                                            "argumentList": {
                                                "kind": "ArgumentList",
                                                "fullStart": 1015,
                                                "fullEnd": 1148,
                                                "start": 1015,
                                                "end": 1148,
                                                "fullWidth": 133,
                                                "width": 133,
                                                "openParenToken": {
                                                    "kind": "OpenParenToken",
                                                    "fullStart": 1015,
                                                    "fullEnd": 1016,
                                                    "start": 1015,
                                                    "end": 1016,
                                                    "fullWidth": 1,
                                                    "width": 1,
                                                    "text": "(",
                                                    "value": "(",
                                                    "valueText": "("
                                                },
                                                "arguments": [
                                                    {
                                                        "kind": "AddExpression",
                                                        "fullStart": 1016,
                                                        "fullEnd": 1147,
                                                        "start": 1016,
                                                        "end": 1147,
                                                        "fullWidth": 131,
                                                        "width": 131,
                                                        "left": {
                                                            "kind": "AddExpression",
                                                            "fullStart": 1016,
                                                            "fullEnd": 1129,
                                                            "start": 1016,
                                                            "end": 1128,
                                                            "fullWidth": 113,
                                                            "width": 112,
                                                            "left": {
                                                                "kind": "AddExpression",
                                                                "fullStart": 1016,
                                                                "fullEnd": 1114,
                                                                "start": 1016,
                                                                "end": 1113,
                                                                "fullWidth": 98,
                                                                "width": 97,
                                                                "left": {
                                                                    "kind": "AddExpression",
                                                                    "fullStart": 1016,
                                                                    "fullEnd": 1094,
                                                                    "start": 1016,
                                                                    "end": 1093,
                                                                    "fullWidth": 78,
                                                                    "width": 77,
                                                                    "left": {
                                                                        "kind": "AddExpression",
                                                                        "fullStart": 1016,
                                                                        "fullEnd": 1083,
                                                                        "start": 1016,
                                                                        "end": 1082,
                                                                        "fullWidth": 67,
                                                                        "width": 66,
                                                                        "left": {
                                                                            "kind": "StringLiteral",
                                                                            "fullStart": 1016,
                                                                            "fullEnd": 1075,
                                                                            "start": 1016,
                                                                            "end": 1074,
                                                                            "fullWidth": 59,
                                                                            "width": 58,
                                                                            "text": "'#2: __executed = /\\\\d+/g.exec(\"123 456 789\"); __matched['",
                                                                            "value": "#2: __executed = /\\d+/g.exec(\"123 456 789\"); __matched[",
                                                                            "valueText": "#2: __executed = /\\d+/g.exec(\"123 456 789\"); __matched[",
                                                                            "hasTrailingTrivia": true,
                                                                            "trailingTrivia": [
                                                                                {
                                                                                    "kind": "WhitespaceTrivia",
                                                                                    "text": " "
                                                                                }
                                                                            ]
                                                                        },
                                                                        "operatorToken": {
                                                                            "kind": "PlusToken",
                                                                            "fullStart": 1075,
                                                                            "fullEnd": 1077,
                                                                            "start": 1075,
                                                                            "end": 1076,
                                                                            "fullWidth": 2,
                                                                            "width": 1,
                                                                            "text": "+",
                                                                            "value": "+",
                                                                            "valueText": "+",
                                                                            "hasTrailingTrivia": true,
                                                                            "trailingTrivia": [
                                                                                {
                                                                                    "kind": "WhitespaceTrivia",
                                                                                    "text": " "
                                                                                }
                                                                            ]
                                                                        },
                                                                        "right": {
                                                                            "kind": "IdentifierName",
                                                                            "fullStart": 1077,
                                                                            "fullEnd": 1083,
                                                                            "start": 1077,
                                                                            "end": 1082,
                                                                            "fullWidth": 6,
                                                                            "width": 5,
                                                                            "text": "index",
                                                                            "value": "index",
                                                                            "valueText": "index",
                                                                            "hasTrailingTrivia": true,
                                                                            "trailingTrivia": [
                                                                                {
                                                                                    "kind": "WhitespaceTrivia",
                                                                                    "text": " "
                                                                                }
                                                                            ]
                                                                        }
                                                                    },
                                                                    "operatorToken": {
                                                                        "kind": "PlusToken",
                                                                        "fullStart": 1083,
                                                                        "fullEnd": 1085,
                                                                        "start": 1083,
                                                                        "end": 1084,
                                                                        "fullWidth": 2,
                                                                        "width": 1,
                                                                        "text": "+",
                                                                        "value": "+",
                                                                        "valueText": "+",
                                                                        "hasTrailingTrivia": true,
                                                                        "trailingTrivia": [
                                                                            {
                                                                                "kind": "WhitespaceTrivia",
                                                                                "text": " "
                                                                            }
                                                                        ]
                                                                    },
                                                                    "right": {
                                                                        "kind": "StringLiteral",
                                                                        "fullStart": 1085,
                                                                        "fullEnd": 1094,
                                                                        "start": 1085,
                                                                        "end": 1093,
                                                                        "fullWidth": 9,
                                                                        "width": 8,
                                                                        "text": "'] === '",
                                                                        "value": "] === ",
                                                                        "valueText": "] === ",
                                                                        "hasTrailingTrivia": true,
                                                                        "trailingTrivia": [
                                                                            {
                                                                                "kind": "WhitespaceTrivia",
                                                                                "text": " "
                                                                            }
                                                                        ]
                                                                    }
                                                                },
                                                                "operatorToken": {
                                                                    "kind": "PlusToken",
                                                                    "fullStart": 1094,
                                                                    "fullEnd": 1096,
                                                                    "start": 1094,
                                                                    "end": 1095,
                                                                    "fullWidth": 2,
                                                                    "width": 1,
                                                                    "text": "+",
                                                                    "value": "+",
                                                                    "valueText": "+",
                                                                    "hasTrailingTrivia": true,
                                                                    "trailingTrivia": [
                                                                        {
                                                                            "kind": "WhitespaceTrivia",
                                                                            "text": " "
                                                                        }
                                                                    ]
                                                                },
                                                                "right": {
                                                                    "kind": "ElementAccessExpression",
                                                                    "fullStart": 1096,
                                                                    "fullEnd": 1114,
                                                                    "start": 1096,
                                                                    "end": 1113,
                                                                    "fullWidth": 18,
                                                                    "width": 17,
                                                                    "expression": {
                                                                        "kind": "IdentifierName",
                                                                        "fullStart": 1096,
                                                                        "fullEnd": 1106,
                                                                        "start": 1096,
                                                                        "end": 1106,
                                                                        "fullWidth": 10,
                                                                        "width": 10,
                                                                        "text": "__expected",
                                                                        "value": "__expected",
                                                                        "valueText": "__expected"
                                                                    },
                                                                    "openBracketToken": {
                                                                        "kind": "OpenBracketToken",
                                                                        "fullStart": 1106,
                                                                        "fullEnd": 1107,
                                                                        "start": 1106,
                                                                        "end": 1107,
                                                                        "fullWidth": 1,
                                                                        "width": 1,
                                                                        "text": "[",
                                                                        "value": "[",
                                                                        "valueText": "["
                                                                    },
                                                                    "argumentExpression": {
                                                                        "kind": "IdentifierName",
                                                                        "fullStart": 1107,
                                                                        "fullEnd": 1112,
                                                                        "start": 1107,
                                                                        "end": 1112,
                                                                        "fullWidth": 5,
                                                                        "width": 5,
                                                                        "text": "index",
                                                                        "value": "index",
                                                                        "valueText": "index"
                                                                    },
                                                                    "closeBracketToken": {
                                                                        "kind": "CloseBracketToken",
                                                                        "fullStart": 1112,
                                                                        "fullEnd": 1114,
                                                                        "start": 1112,
                                                                        "end": 1113,
                                                                        "fullWidth": 2,
                                                                        "width": 1,
                                                                        "text": "]",
                                                                        "value": "]",
                                                                        "valueText": "]",
                                                                        "hasTrailingTrivia": true,
                                                                        "trailingTrivia": [
                                                                            {
                                                                                "kind": "WhitespaceTrivia",
                                                                                "text": " "
                                                                            }
                                                                        ]
                                                                    }
                                                                }
                                                            },
                                                            "operatorToken": {
                                                                "kind": "PlusToken",
                                                                "fullStart": 1114,
                                                                "fullEnd": 1116,
                                                                "start": 1114,
                                                                "end": 1115,
                                                                "fullWidth": 2,
                                                                "width": 1,
                                                                "text": "+",
                                                                "value": "+",
                                                                "valueText": "+",
                                                                "hasTrailingTrivia": true,
                                                                "trailingTrivia": [
                                                                    {
                                                                        "kind": "WhitespaceTrivia",
                                                                        "text": " "
                                                                    }
                                                                ]
                                                            },
                                                            "right": {
                                                                "kind": "StringLiteral",
                                                                "fullStart": 1116,
                                                                "fullEnd": 1129,
                                                                "start": 1116,
                                                                "end": 1128,
                                                                "fullWidth": 13,
                                                                "width": 12,
                                                                "text": "'. Actual: '",
                                                                "value": ". Actual: ",
                                                                "valueText": ". Actual: ",
                                                                "hasTrailingTrivia": true,
                                                                "trailingTrivia": [
                                                                    {
                                                                        "kind": "WhitespaceTrivia",
                                                                        "text": " "
                                                                    }
                                                                ]
                                                            }
                                                        },
                                                        "operatorToken": {
                                                            "kind": "PlusToken",
                                                            "fullStart": 1129,
                                                            "fullEnd": 1131,
                                                            "start": 1129,
                                                            "end": 1130,
                                                            "fullWidth": 2,
                                                            "width": 1,
                                                            "text": "+",
                                                            "value": "+",
                                                            "valueText": "+",
                                                            "hasTrailingTrivia": true,
                                                            "trailingTrivia": [
                                                                {
                                                                    "kind": "WhitespaceTrivia",
                                                                    "text": " "
                                                                }
                                                            ]
                                                        },
                                                        "right": {
                                                            "kind": "ElementAccessExpression",
                                                            "fullStart": 1131,
                                                            "fullEnd": 1147,
                                                            "start": 1131,
                                                            "end": 1147,
                                                            "fullWidth": 16,
                                                            "width": 16,
                                                            "expression": {
                                                                "kind": "IdentifierName",
                                                                "fullStart": 1131,
                                                                "fullEnd": 1140,
                                                                "start": 1131,
                                                                "end": 1140,
                                                                "fullWidth": 9,
                                                                "width": 9,
                                                                "text": "__matched",
                                                                "value": "__matched",
                                                                "valueText": "__matched"
                                                            },
                                                            "openBracketToken": {
                                                                "kind": "OpenBracketToken",
                                                                "fullStart": 1140,
                                                                "fullEnd": 1141,
                                                                "start": 1140,
                                                                "end": 1141,
                                                                "fullWidth": 1,
                                                                "width": 1,
                                                                "text": "[",
                                                                "value": "[",
                                                                "valueText": "["
                                                            },
                                                            "argumentExpression": {
                                                                "kind": "IdentifierName",
                                                                "fullStart": 1141,
                                                                "fullEnd": 1146,
                                                                "start": 1141,
                                                                "end": 1146,
                                                                "fullWidth": 5,
                                                                "width": 5,
                                                                "text": "index",
                                                                "value": "index",
                                                                "valueText": "index"
                                                            },
                                                            "closeBracketToken": {
                                                                "kind": "CloseBracketToken",
                                                                "fullStart": 1146,
                                                                "fullEnd": 1147,
                                                                "start": 1146,
                                                                "end": 1147,
                                                                "fullWidth": 1,
                                                                "width": 1,
                                                                "text": "]",
                                                                "value": "]",
                                                                "valueText": "]"
                                                            }
                                                        }
                                                    }
                                                ],
                                                "closeParenToken": {
                                                    "kind": "CloseParenToken",
                                                    "fullStart": 1147,
                                                    "fullEnd": 1148,
                                                    "start": 1147,
                                                    "end": 1148,
                                                    "fullWidth": 1,
                                                    "width": 1,
                                                    "text": ")",
                                                    "value": ")",
                                                    "valueText": ")"
                                                }
                                            }
                                        },
                                        "semicolonToken": {
                                            "kind": "SemicolonToken",
                                            "fullStart": 1148,
                                            "fullEnd": 1150,
                                            "start": 1148,
                                            "end": 1149,
                                            "fullWidth": 2,
                                            "width": 1,
                                            "text": ";",
                                            "value": ";",
                                            "valueText": ";",
                                            "hasTrailingTrivia": true,
                                            "hasTrailingNewLine": true,
                                            "trailingTrivia": [
                                                {
                                                    "kind": "NewLineTrivia",
                                                    "text": "\n"
                                                }
                                            ]
                                        }
                                    }
                                ],
                                "closeBraceToken": {
                                    "kind": "CloseBraceToken",
                                    "fullStart": 1150,
                                    "fullEnd": 1154,
                                    "start": 1152,
                                    "end": 1153,
                                    "fullWidth": 4,
                                    "width": 1,
                                    "text": "}",
                                    "value": "}",
                                    "valueText": "}",
                                    "hasLeadingTrivia": true,
                                    "hasTrailingTrivia": true,
                                    "hasTrailingNewLine": true,
                                    "leadingTrivia": [
                                        {
                                            "kind": "WhitespaceTrivia",
                                            "text": "  "
                                        }
                                    ],
                                    "trailingTrivia": [
                                        {
                                            "kind": "NewLineTrivia",
                                            "text": "\n"
                                        }
                                    ]
                                }
                            }
                        }
                    ],
                    "closeBraceToken": {
                        "kind": "CloseBraceToken",
                        "fullStart": 1154,
                        "fullEnd": 1156,
                        "start": 1154,
                        "end": 1155,
                        "fullWidth": 2,
                        "width": 1,
                        "text": "}",
                        "value": "}",
                        "valueText": "}",
                        "hasTrailingTrivia": true,
                        "hasTrailingNewLine": true,
                        "trailingTrivia": [
                            {
                                "kind": "NewLineTrivia",
                                "text": "\n"
                            }
                        ]
                    }
                }
            }
        ],
        "endOfFileToken": {
            "kind": "EndOfFileToken",
            "fullStart": 1156,
            "fullEnd": 1158,
            "start": 1158,
            "end": 1158,
            "fullWidth": 2,
            "width": 0,
            "text": "",
            "hasLeadingTrivia": true,
            "hasLeadingNewLine": true,
            "leadingTrivia": [
                {
                    "kind": "NewLineTrivia",
                    "text": "\n"
                },
                {
                    "kind": "NewLineTrivia",
                    "text": "\n"
                }
            ]
        }
    },
    "lineMap": {
        "lineStarts": [
            0,
            61,
            132,
            133,
            137,
            199,
            256,
            335,
            338,
            396,
            464,
            468,
            469,
            484,
            485,
            501,
            502,
            536,
            537,
            541,
            584,
            615,
            651,
            664,
            676,
            682,
            696,
            697,
            707,
            753,
            891,
            893,
            894,
            904,
            957,
            1005,
            1150,
            1154,
            1156,
            1157,
            1158
        ],
        "length": 1158
    }
}<|MERGE_RESOLUTION|>--- conflicted
+++ resolved
@@ -1971,12 +1971,8 @@
                             "start": 912,
                             "end": 919,
                             "fullWidth": 7,
-<<<<<<< HEAD
                             "width": 7,
-                            "identifier": {
-=======
                             "propertyName": {
->>>>>>> 85e84683
                                 "kind": "IdentifierName",
                                 "fullStart": 912,
                                 "fullEnd": 917,
