--- conflicted
+++ resolved
@@ -1971,12 +1971,8 @@
                             "start": 918,
                             "end": 925,
                             "fullWidth": 7,
-<<<<<<< HEAD
                             "width": 7,
-                            "identifier": {
-=======
                             "propertyName": {
->>>>>>> 85e84683
                                 "kind": "IdentifierName",
                                 "fullStart": 918,
                                 "fullEnd": 923,
