--- conflicted
+++ resolved
@@ -2205,12 +2205,8 @@
                             "start": 966,
                             "end": 973,
                             "fullWidth": 7,
-<<<<<<< HEAD
                             "width": 7,
-                            "identifier": {
-=======
                             "propertyName": {
->>>>>>> 85e84683
                                 "kind": "IdentifierName",
                                 "fullStart": 966,
                                 "fullEnd": 971,
