{
    "isDeclaration": false,
    "languageVersion": "EcmaScript5",
    "parseOptions": {
        "allowAutomaticSemicolonInsertion": true
    },
    "sourceUnit": {
        "kind": "SourceUnit",
        "fullStart": 0,
        "fullEnd": 1626,
        "start": 493,
        "end": 1626,
        "fullWidth": 1626,
        "width": 1133,
        "isIncrementallyUnusable": true,
        "moduleElements": [
            {
                "kind": "ExpressionStatement",
                "fullStart": 0,
                "fullEnd": 538,
                "start": 493,
                "end": 537,
                "fullWidth": 538,
                "width": 44,
                "isIncrementallyUnusable": true,
                "expression": {
                    "kind": "AssignmentExpression",
                    "fullStart": 0,
                    "fullEnd": 536,
                    "start": 493,
                    "end": 536,
                    "fullWidth": 536,
                    "width": 43,
                    "isIncrementallyUnusable": true,
                    "left": {
                        "kind": "IdentifierName",
                        "fullStart": 0,
                        "fullEnd": 504,
                        "start": 493,
                        "end": 503,
                        "fullWidth": 504,
                        "width": 10,
                        "text": "__executed",
                        "value": "__executed",
                        "valueText": "__executed",
                        "hasLeadingTrivia": true,
                        "hasLeadingComment": true,
                        "hasLeadingNewLine": true,
                        "hasTrailingTrivia": true,
                        "leadingTrivia": [
                            {
                                "kind": "SingleLineCommentTrivia",
                                "text": "// Copyright 2009 the Sputnik authors.  All rights reserved."
                            },
                            {
                                "kind": "NewLineTrivia",
                                "text": "\n"
                            },
                            {
                                "kind": "SingleLineCommentTrivia",
                                "text": "// This code is governed by the BSD license found in the LICENSE file."
                            },
                            {
                                "kind": "NewLineTrivia",
                                "text": "\n"
                            },
                            {
                                "kind": "NewLineTrivia",
                                "text": "\n"
                            },
                            {
                                "kind": "MultiLineCommentTrivia",
                                "text": "/**\n * RegExp.prototype.exec(string) Performs a regular expression match of ToString(string) against the regular expression and\n * returns an Array object containing the results of the match, or null if the string did not match\n *\n * @path ch15/15.10/15.10.6/15.10.6.2/S15.10.6.2_A1_T11.js\n * @description String is new Number(1.012) and RegExp is /2|12/\n */"
                            },
                            {
                                "kind": "NewLineTrivia",
                                "text": "\n"
                            },
                            {
                                "kind": "NewLineTrivia",
                                "text": "\n"
                            }
                        ],
                        "trailingTrivia": [
                            {
                                "kind": "WhitespaceTrivia",
                                "text": " "
                            }
                        ]
                    },
                    "operatorToken": {
                        "kind": "EqualsToken",
                        "fullStart": 504,
                        "fullEnd": 506,
                        "start": 504,
                        "end": 505,
                        "fullWidth": 2,
                        "width": 1,
                        "text": "=",
                        "value": "=",
                        "valueText": "=",
                        "hasTrailingTrivia": true,
                        "trailingTrivia": [
                            {
                                "kind": "WhitespaceTrivia",
                                "text": " "
                            }
                        ]
                    },
                    "right": {
                        "kind": "InvocationExpression",
                        "fullStart": 506,
                        "fullEnd": 536,
                        "start": 506,
                        "end": 536,
                        "fullWidth": 30,
                        "width": 30,
                        "isIncrementallyUnusable": true,
                        "expression": {
                            "kind": "MemberAccessExpression",
                            "fullStart": 506,
                            "fullEnd": 517,
                            "start": 506,
                            "end": 517,
                            "fullWidth": 11,
                            "width": 11,
                            "isIncrementallyUnusable": true,
                            "expression": {
                                "kind": "RegularExpressionLiteral",
                                "fullStart": 506,
                                "fullEnd": 512,
                                "start": 506,
                                "end": 512,
                                "fullWidth": 6,
                                "width": 6,
                                "text": "/2|12/",
                                "value": {},
                                "valueText": "/2|12/"
                            },
                            "dotToken": {
                                "kind": "DotToken",
                                "fullStart": 512,
                                "fullEnd": 513,
                                "start": 512,
                                "end": 513,
                                "fullWidth": 1,
                                "width": 1,
                                "text": ".",
                                "value": ".",
                                "valueText": "."
                            },
                            "name": {
                                "kind": "IdentifierName",
                                "fullStart": 513,
                                "fullEnd": 517,
                                "start": 513,
                                "end": 517,
                                "fullWidth": 4,
                                "width": 4,
                                "text": "exec",
                                "value": "exec",
                                "valueText": "exec"
                            }
                        },
                        "argumentList": {
                            "kind": "ArgumentList",
                            "fullStart": 517,
                            "fullEnd": 536,
                            "start": 517,
                            "end": 536,
                            "fullWidth": 19,
                            "width": 19,
                            "openParenToken": {
                                "kind": "OpenParenToken",
                                "fullStart": 517,
                                "fullEnd": 518,
                                "start": 517,
                                "end": 518,
                                "fullWidth": 1,
                                "width": 1,
                                "text": "(",
                                "value": "(",
                                "valueText": "("
                            },
                            "arguments": [
                                {
                                    "kind": "ObjectCreationExpression",
                                    "fullStart": 518,
                                    "fullEnd": 535,
                                    "start": 518,
                                    "end": 535,
                                    "fullWidth": 17,
                                    "width": 17,
                                    "newKeyword": {
                                        "kind": "NewKeyword",
                                        "fullStart": 518,
                                        "fullEnd": 522,
                                        "start": 518,
                                        "end": 521,
                                        "fullWidth": 4,
                                        "width": 3,
                                        "text": "new",
                                        "value": "new",
                                        "valueText": "new",
                                        "hasTrailingTrivia": true,
                                        "trailingTrivia": [
                                            {
                                                "kind": "WhitespaceTrivia",
                                                "text": " "
                                            }
                                        ]
                                    },
                                    "expression": {
                                        "kind": "IdentifierName",
                                        "fullStart": 522,
                                        "fullEnd": 528,
                                        "start": 522,
                                        "end": 528,
                                        "fullWidth": 6,
                                        "width": 6,
                                        "text": "Number",
                                        "value": "Number",
                                        "valueText": "Number"
                                    },
                                    "argumentList": {
                                        "kind": "ArgumentList",
                                        "fullStart": 528,
                                        "fullEnd": 535,
                                        "start": 528,
                                        "end": 535,
                                        "fullWidth": 7,
                                        "width": 7,
                                        "openParenToken": {
                                            "kind": "OpenParenToken",
                                            "fullStart": 528,
                                            "fullEnd": 529,
                                            "start": 528,
                                            "end": 529,
                                            "fullWidth": 1,
                                            "width": 1,
                                            "text": "(",
                                            "value": "(",
                                            "valueText": "("
                                        },
                                        "arguments": [
                                            {
                                                "kind": "NumericLiteral",
                                                "fullStart": 529,
                                                "fullEnd": 534,
                                                "start": 529,
                                                "end": 534,
                                                "fullWidth": 5,
                                                "width": 5,
                                                "text": "1.012",
                                                "value": 1.012,
                                                "valueText": "1.012"
                                            }
                                        ],
                                        "closeParenToken": {
                                            "kind": "CloseParenToken",
                                            "fullStart": 534,
                                            "fullEnd": 535,
                                            "start": 534,
                                            "end": 535,
                                            "fullWidth": 1,
                                            "width": 1,
                                            "text": ")",
                                            "value": ")",
                                            "valueText": ")"
                                        }
                                    }
                                }
                            ],
                            "closeParenToken": {
                                "kind": "CloseParenToken",
                                "fullStart": 535,
                                "fullEnd": 536,
                                "start": 535,
                                "end": 536,
                                "fullWidth": 1,
                                "width": 1,
                                "text": ")",
                                "value": ")",
                                "valueText": ")"
                            }
                        }
                    }
                },
                "semicolonToken": {
                    "kind": "SemicolonToken",
                    "fullStart": 536,
                    "fullEnd": 538,
                    "start": 536,
                    "end": 537,
                    "fullWidth": 2,
                    "width": 1,
                    "text": ";",
                    "value": ";",
                    "valueText": ";",
                    "hasTrailingTrivia": true,
                    "hasTrailingNewLine": true,
                    "trailingTrivia": [
                        {
                            "kind": "NewLineTrivia",
                            "text": "\n"
                        }
                    ]
                }
            },
            {
                "kind": "ExpressionStatement",
                "fullStart": 538,
                "fullEnd": 560,
                "start": 539,
                "end": 559,
                "fullWidth": 22,
                "width": 20,
                "expression": {
                    "kind": "AssignmentExpression",
                    "fullStart": 538,
                    "fullEnd": 558,
                    "start": 539,
                    "end": 558,
                    "fullWidth": 20,
                    "width": 19,
                    "left": {
                        "kind": "IdentifierName",
                        "fullStart": 538,
                        "fullEnd": 550,
                        "start": 539,
                        "end": 549,
                        "fullWidth": 12,
                        "width": 10,
                        "text": "__expected",
                        "value": "__expected",
                        "valueText": "__expected",
                        "hasLeadingTrivia": true,
                        "hasLeadingNewLine": true,
                        "hasTrailingTrivia": true,
                        "leadingTrivia": [
                            {
                                "kind": "NewLineTrivia",
                                "text": "\n"
                            }
                        ],
                        "trailingTrivia": [
                            {
                                "kind": "WhitespaceTrivia",
                                "text": " "
                            }
                        ]
                    },
                    "operatorToken": {
                        "kind": "EqualsToken",
                        "fullStart": 550,
                        "fullEnd": 552,
                        "start": 550,
                        "end": 551,
                        "fullWidth": 2,
                        "width": 1,
                        "text": "=",
                        "value": "=",
                        "valueText": "=",
                        "hasTrailingTrivia": true,
                        "trailingTrivia": [
                            {
                                "kind": "WhitespaceTrivia",
                                "text": " "
                            }
                        ]
                    },
                    "right": {
                        "kind": "ArrayLiteralExpression",
                        "fullStart": 552,
                        "fullEnd": 558,
                        "start": 552,
                        "end": 558,
                        "fullWidth": 6,
                        "width": 6,
                        "openBracketToken": {
                            "kind": "OpenBracketToken",
                            "fullStart": 552,
                            "fullEnd": 553,
                            "start": 552,
                            "end": 553,
                            "fullWidth": 1,
                            "width": 1,
                            "text": "[",
                            "value": "[",
                            "valueText": "["
                        },
                        "expressions": [
                            {
                                "kind": "StringLiteral",
                                "fullStart": 553,
                                "fullEnd": 557,
                                "start": 553,
                                "end": 557,
                                "fullWidth": 4,
                                "width": 4,
                                "text": "\"12\"",
                                "value": "12",
                                "valueText": "12"
                            }
                        ],
                        "closeBracketToken": {
                            "kind": "CloseBracketToken",
                            "fullStart": 557,
                            "fullEnd": 558,
                            "start": 557,
                            "end": 558,
                            "fullWidth": 1,
                            "width": 1,
                            "text": "]",
                            "value": "]",
                            "valueText": "]"
                        }
                    }
                },
                "semicolonToken": {
                    "kind": "SemicolonToken",
                    "fullStart": 558,
                    "fullEnd": 560,
                    "start": 558,
                    "end": 559,
                    "fullWidth": 2,
                    "width": 1,
                    "text": ";",
                    "value": ";",
                    "valueText": ";",
                    "hasTrailingTrivia": true,
                    "hasTrailingNewLine": true,
                    "trailingTrivia": [
                        {
                            "kind": "NewLineTrivia",
                            "text": "\n"
                        }
                    ]
                }
            },
            {
                "kind": "ExpressionStatement",
                "fullStart": 560,
                "fullEnd": 580,
                "start": 560,
                "end": 579,
                "fullWidth": 20,
                "width": 19,
                "expression": {
                    "kind": "AssignmentExpression",
                    "fullStart": 560,
                    "fullEnd": 578,
                    "start": 560,
                    "end": 578,
                    "fullWidth": 18,
                    "width": 18,
                    "left": {
                        "kind": "MemberAccessExpression",
                        "fullStart": 560,
                        "fullEnd": 576,
                        "start": 560,
                        "end": 576,
                        "fullWidth": 16,
                        "width": 16,
                        "expression": {
                            "kind": "IdentifierName",
                            "fullStart": 560,
                            "fullEnd": 570,
                            "start": 560,
                            "end": 570,
                            "fullWidth": 10,
                            "width": 10,
                            "text": "__expected",
                            "value": "__expected",
                            "valueText": "__expected"
                        },
                        "dotToken": {
                            "kind": "DotToken",
                            "fullStart": 570,
                            "fullEnd": 571,
                            "start": 570,
                            "end": 571,
                            "fullWidth": 1,
                            "width": 1,
                            "text": ".",
                            "value": ".",
                            "valueText": "."
                        },
                        "name": {
                            "kind": "IdentifierName",
                            "fullStart": 571,
                            "fullEnd": 576,
                            "start": 571,
                            "end": 576,
                            "fullWidth": 5,
                            "width": 5,
                            "text": "index",
                            "value": "index",
                            "valueText": "index"
                        }
                    },
                    "operatorToken": {
                        "kind": "EqualsToken",
                        "fullStart": 576,
                        "fullEnd": 577,
                        "start": 576,
                        "end": 577,
                        "fullWidth": 1,
                        "width": 1,
                        "text": "=",
                        "value": "=",
                        "valueText": "="
                    },
                    "right": {
                        "kind": "NumericLiteral",
                        "fullStart": 577,
                        "fullEnd": 578,
                        "start": 577,
                        "end": 578,
                        "fullWidth": 1,
                        "width": 1,
                        "text": "3",
                        "value": 3,
                        "valueText": "3"
                    }
                },
                "semicolonToken": {
                    "kind": "SemicolonToken",
                    "fullStart": 578,
                    "fullEnd": 580,
                    "start": 578,
                    "end": 579,
                    "fullWidth": 2,
                    "width": 1,
                    "text": ";",
                    "value": ";",
                    "valueText": ";",
                    "hasTrailingTrivia": true,
                    "hasTrailingNewLine": true,
                    "trailingTrivia": [
                        {
                            "kind": "NewLineTrivia",
                            "text": "\n"
                        }
                    ]
                }
            },
            {
                "kind": "ExpressionStatement",
                "fullStart": 580,
                "fullEnd": 606,
                "start": 580,
                "end": 605,
                "fullWidth": 26,
                "width": 25,
                "expression": {
                    "kind": "AssignmentExpression",
                    "fullStart": 580,
                    "fullEnd": 604,
                    "start": 580,
                    "end": 604,
                    "fullWidth": 24,
                    "width": 24,
                    "left": {
                        "kind": "MemberAccessExpression",
                        "fullStart": 580,
                        "fullEnd": 596,
                        "start": 580,
                        "end": 596,
                        "fullWidth": 16,
                        "width": 16,
                        "expression": {
                            "kind": "IdentifierName",
                            "fullStart": 580,
                            "fullEnd": 590,
                            "start": 580,
                            "end": 590,
                            "fullWidth": 10,
                            "width": 10,
                            "text": "__expected",
                            "value": "__expected",
                            "valueText": "__expected"
                        },
                        "dotToken": {
                            "kind": "DotToken",
                            "fullStart": 590,
                            "fullEnd": 591,
                            "start": 590,
                            "end": 591,
                            "fullWidth": 1,
                            "width": 1,
                            "text": ".",
                            "value": ".",
                            "valueText": "."
                        },
                        "name": {
                            "kind": "IdentifierName",
                            "fullStart": 591,
                            "fullEnd": 596,
                            "start": 591,
                            "end": 596,
                            "fullWidth": 5,
                            "width": 5,
                            "text": "input",
                            "value": "input",
                            "valueText": "input"
                        }
                    },
                    "operatorToken": {
                        "kind": "EqualsToken",
                        "fullStart": 596,
                        "fullEnd": 597,
                        "start": 596,
                        "end": 597,
                        "fullWidth": 1,
                        "width": 1,
                        "text": "=",
                        "value": "=",
                        "valueText": "="
                    },
                    "right": {
                        "kind": "StringLiteral",
                        "fullStart": 597,
                        "fullEnd": 604,
                        "start": 597,
                        "end": 604,
                        "fullWidth": 7,
                        "width": 7,
                        "text": "\"1.012\"",
                        "value": "1.012",
                        "valueText": "1.012"
                    }
                },
                "semicolonToken": {
                    "kind": "SemicolonToken",
                    "fullStart": 604,
                    "fullEnd": 606,
                    "start": 604,
                    "end": 605,
                    "fullWidth": 2,
                    "width": 1,
                    "text": ";",
                    "value": ";",
                    "valueText": ";",
                    "hasTrailingTrivia": true,
                    "hasTrailingNewLine": true,
                    "trailingTrivia": [
                        {
                            "kind": "NewLineTrivia",
                            "text": "\n"
                        }
                    ]
                }
            },
            {
                "kind": "IfStatement",
                "fullStart": 606,
                "fullEnd": 765,
                "start": 617,
                "end": 764,
                "fullWidth": 159,
                "width": 147,
                "ifKeyword": {
                    "kind": "IfKeyword",
                    "fullStart": 606,
                    "fullEnd": 620,
                    "start": 617,
                    "end": 619,
                    "fullWidth": 14,
                    "width": 2,
                    "text": "if",
                    "value": "if",
                    "valueText": "if",
                    "hasLeadingTrivia": true,
                    "hasLeadingComment": true,
                    "hasLeadingNewLine": true,
                    "hasTrailingTrivia": true,
                    "leadingTrivia": [
                        {
                            "kind": "NewLineTrivia",
                            "text": "\n"
                        },
                        {
                            "kind": "SingleLineCommentTrivia",
                            "text": "//CHECK#0"
                        },
                        {
                            "kind": "NewLineTrivia",
                            "text": "\n"
                        }
                    ],
                    "trailingTrivia": [
                        {
                            "kind": "WhitespaceTrivia",
                            "text": " "
                        }
                    ]
                },
                "openParenToken": {
                    "kind": "OpenParenToken",
                    "fullStart": 620,
                    "fullEnd": 621,
                    "start": 620,
                    "end": 621,
                    "fullWidth": 1,
                    "width": 1,
                    "text": "(",
                    "value": "(",
                    "valueText": "("
                },
                "condition": {
                    "kind": "NotEqualsExpression",
                    "fullStart": 621,
                    "fullEnd": 659,
                    "start": 621,
                    "end": 659,
                    "fullWidth": 38,
                    "width": 38,
                    "left": {
                        "kind": "ParenthesizedExpression",
                        "fullStart": 621,
                        "fullEnd": 651,
                        "start": 621,
                        "end": 650,
                        "fullWidth": 30,
                        "width": 29,
                        "openParenToken": {
                            "kind": "OpenParenToken",
                            "fullStart": 621,
                            "fullEnd": 622,
                            "start": 621,
                            "end": 622,
                            "fullWidth": 1,
                            "width": 1,
                            "text": "(",
                            "value": "(",
                            "valueText": "("
                        },
                        "expression": {
                            "kind": "InstanceOfExpression",
                            "fullStart": 622,
                            "fullEnd": 649,
                            "start": 622,
                            "end": 649,
                            "fullWidth": 27,
                            "width": 27,
                            "left": {
                                "kind": "IdentifierName",
                                "fullStart": 622,
                                "fullEnd": 633,
                                "start": 622,
                                "end": 632,
                                "fullWidth": 11,
                                "width": 10,
                                "text": "__executed",
                                "value": "__executed",
                                "valueText": "__executed",
                                "hasTrailingTrivia": true,
                                "trailingTrivia": [
                                    {
                                        "kind": "WhitespaceTrivia",
                                        "text": " "
                                    }
                                ]
                            },
                            "operatorToken": {
                                "kind": "InstanceOfKeyword",
                                "fullStart": 633,
                                "fullEnd": 644,
                                "start": 633,
                                "end": 643,
                                "fullWidth": 11,
                                "width": 10,
                                "text": "instanceof",
                                "value": "instanceof",
                                "valueText": "instanceof",
                                "hasTrailingTrivia": true,
                                "trailingTrivia": [
                                    {
                                        "kind": "WhitespaceTrivia",
                                        "text": " "
                                    }
                                ]
                            },
                            "right": {
                                "kind": "IdentifierName",
                                "fullStart": 644,
                                "fullEnd": 649,
                                "start": 644,
                                "end": 649,
                                "fullWidth": 5,
                                "width": 5,
                                "text": "Array",
                                "value": "Array",
                                "valueText": "Array"
                            }
                        },
                        "closeParenToken": {
                            "kind": "CloseParenToken",
                            "fullStart": 649,
                            "fullEnd": 651,
                            "start": 649,
                            "end": 650,
                            "fullWidth": 2,
                            "width": 1,
                            "text": ")",
                            "value": ")",
                            "valueText": ")",
                            "hasTrailingTrivia": true,
                            "trailingTrivia": [
                                {
                                    "kind": "WhitespaceTrivia",
                                    "text": " "
                                }
                            ]
                        }
                    },
                    "operatorToken": {
                        "kind": "ExclamationEqualsEqualsToken",
                        "fullStart": 651,
                        "fullEnd": 655,
                        "start": 651,
                        "end": 654,
                        "fullWidth": 4,
                        "width": 3,
                        "text": "!==",
                        "value": "!==",
                        "valueText": "!==",
                        "hasTrailingTrivia": true,
                        "trailingTrivia": [
                            {
                                "kind": "WhitespaceTrivia",
                                "text": " "
                            }
                        ]
                    },
                    "right": {
                        "kind": "TrueKeyword",
                        "fullStart": 655,
                        "fullEnd": 659,
                        "start": 655,
                        "end": 659,
                        "fullWidth": 4,
                        "width": 4,
                        "text": "true",
                        "value": true,
                        "valueText": "true"
                    }
                },
                "closeParenToken": {
                    "kind": "CloseParenToken",
                    "fullStart": 659,
                    "fullEnd": 661,
                    "start": 659,
                    "end": 660,
                    "fullWidth": 2,
                    "width": 1,
                    "text": ")",
                    "value": ")",
                    "valueText": ")",
                    "hasTrailingTrivia": true,
                    "trailingTrivia": [
                        {
                            "kind": "WhitespaceTrivia",
                            "text": " "
                        }
                    ]
                },
                "statement": {
                    "kind": "Block",
                    "fullStart": 661,
                    "fullEnd": 765,
                    "start": 661,
                    "end": 764,
                    "fullWidth": 104,
                    "width": 103,
                    "openBraceToken": {
                        "kind": "OpenBraceToken",
                        "fullStart": 661,
                        "fullEnd": 663,
                        "start": 661,
                        "end": 662,
                        "fullWidth": 2,
                        "width": 1,
                        "text": "{",
                        "value": "{",
                        "valueText": "{",
                        "hasTrailingTrivia": true,
                        "hasTrailingNewLine": true,
                        "trailingTrivia": [
                            {
                                "kind": "NewLineTrivia",
                                "text": "\n"
                            }
                        ]
                    },
                    "statements": [
                        {
                            "kind": "ExpressionStatement",
                            "fullStart": 663,
                            "fullEnd": 763,
                            "start": 664,
                            "end": 762,
                            "fullWidth": 100,
                            "width": 98,
                            "expression": {
                                "kind": "InvocationExpression",
                                "fullStart": 663,
                                "fullEnd": 761,
                                "start": 664,
                                "end": 761,
                                "fullWidth": 98,
                                "width": 97,
                                "expression": {
                                    "kind": "IdentifierName",
                                    "fullStart": 663,
                                    "fullEnd": 670,
                                    "start": 664,
                                    "end": 670,
                                    "fullWidth": 7,
                                    "width": 6,
                                    "text": "$ERROR",
                                    "value": "$ERROR",
                                    "valueText": "$ERROR",
                                    "hasLeadingTrivia": true,
                                    "leadingTrivia": [
                                        {
                                            "kind": "WhitespaceTrivia",
                                            "text": "\t"
                                        }
                                    ]
                                },
                                "argumentList": {
                                    "kind": "ArgumentList",
                                    "fullStart": 670,
                                    "fullEnd": 761,
                                    "start": 670,
                                    "end": 761,
                                    "fullWidth": 91,
                                    "width": 91,
                                    "openParenToken": {
                                        "kind": "OpenParenToken",
                                        "fullStart": 670,
                                        "fullEnd": 671,
                                        "start": 670,
                                        "end": 671,
                                        "fullWidth": 1,
                                        "width": 1,
                                        "text": "(",
                                        "value": "(",
                                        "valueText": "("
                                    },
                                    "arguments": [
                                        {
                                            "kind": "StringLiteral",
                                            "fullStart": 671,
                                            "fullEnd": 760,
                                            "start": 671,
                                            "end": 760,
                                            "fullWidth": 89,
                                            "width": 89,
                                            "text": "'#0: __executed = /2|12/.exec(new Number(1.012)); (__executed instanceof Array) === true'",
                                            "value": "#0: __executed = /2|12/.exec(new Number(1.012)); (__executed instanceof Array) === true",
                                            "valueText": "#0: __executed = /2|12/.exec(new Number(1.012)); (__executed instanceof Array) === true"
                                        }
                                    ],
                                    "closeParenToken": {
                                        "kind": "CloseParenToken",
                                        "fullStart": 760,
                                        "fullEnd": 761,
                                        "start": 760,
                                        "end": 761,
                                        "fullWidth": 1,
                                        "width": 1,
                                        "text": ")",
                                        "value": ")",
                                        "valueText": ")"
                                    }
                                }
                            },
                            "semicolonToken": {
                                "kind": "SemicolonToken",
                                "fullStart": 761,
                                "fullEnd": 763,
                                "start": 761,
                                "end": 762,
                                "fullWidth": 2,
                                "width": 1,
                                "text": ";",
                                "value": ";",
                                "valueText": ";",
                                "hasTrailingTrivia": true,
                                "hasTrailingNewLine": true,
                                "trailingTrivia": [
                                    {
                                        "kind": "NewLineTrivia",
                                        "text": "\n"
                                    }
                                ]
                            }
                        }
                    ],
                    "closeBraceToken": {
                        "kind": "CloseBraceToken",
                        "fullStart": 763,
                        "fullEnd": 765,
                        "start": 763,
                        "end": 764,
                        "fullWidth": 2,
                        "width": 1,
                        "text": "}",
                        "value": "}",
                        "valueText": "}",
                        "hasTrailingTrivia": true,
                        "hasTrailingNewLine": true,
                        "trailingTrivia": [
                            {
                                "kind": "NewLineTrivia",
                                "text": "\n"
                            }
                        ]
                    }
                }
            },
            {
                "kind": "IfStatement",
                "fullStart": 765,
                "fullEnd": 965,
                "start": 776,
                "end": 964,
                "fullWidth": 200,
                "width": 188,
                "ifKeyword": {
                    "kind": "IfKeyword",
                    "fullStart": 765,
                    "fullEnd": 779,
                    "start": 776,
                    "end": 778,
                    "fullWidth": 14,
                    "width": 2,
                    "text": "if",
                    "value": "if",
                    "valueText": "if",
                    "hasLeadingTrivia": true,
                    "hasLeadingComment": true,
                    "hasLeadingNewLine": true,
                    "hasTrailingTrivia": true,
                    "leadingTrivia": [
                        {
                            "kind": "NewLineTrivia",
                            "text": "\n"
                        },
                        {
                            "kind": "SingleLineCommentTrivia",
                            "text": "//CHECK#1"
                        },
                        {
                            "kind": "NewLineTrivia",
                            "text": "\n"
                        }
                    ],
                    "trailingTrivia": [
                        {
                            "kind": "WhitespaceTrivia",
                            "text": " "
                        }
                    ]
                },
                "openParenToken": {
                    "kind": "OpenParenToken",
                    "fullStart": 779,
                    "fullEnd": 780,
                    "start": 779,
                    "end": 780,
                    "fullWidth": 1,
                    "width": 1,
                    "text": "(",
                    "value": "(",
                    "valueText": "("
                },
                "condition": {
                    "kind": "NotEqualsExpression",
                    "fullStart": 780,
                    "fullEnd": 819,
                    "start": 780,
                    "end": 819,
                    "fullWidth": 39,
                    "width": 39,
                    "left": {
                        "kind": "MemberAccessExpression",
                        "fullStart": 780,
                        "fullEnd": 798,
                        "start": 780,
                        "end": 797,
                        "fullWidth": 18,
                        "width": 17,
                        "expression": {
                            "kind": "IdentifierName",
                            "fullStart": 780,
                            "fullEnd": 790,
                            "start": 780,
                            "end": 790,
                            "fullWidth": 10,
                            "width": 10,
                            "text": "__executed",
                            "value": "__executed",
                            "valueText": "__executed"
                        },
                        "dotToken": {
                            "kind": "DotToken",
                            "fullStart": 790,
                            "fullEnd": 791,
                            "start": 790,
                            "end": 791,
                            "fullWidth": 1,
                            "width": 1,
                            "text": ".",
                            "value": ".",
                            "valueText": "."
                        },
                        "name": {
                            "kind": "IdentifierName",
                            "fullStart": 791,
                            "fullEnd": 798,
                            "start": 791,
                            "end": 797,
                            "fullWidth": 7,
                            "width": 6,
                            "text": "length",
                            "value": "length",
                            "valueText": "length",
                            "hasTrailingTrivia": true,
                            "trailingTrivia": [
                                {
                                    "kind": "WhitespaceTrivia",
                                    "text": " "
                                }
                            ]
                        }
                    },
                    "operatorToken": {
                        "kind": "ExclamationEqualsEqualsToken",
                        "fullStart": 798,
                        "fullEnd": 802,
                        "start": 798,
                        "end": 801,
                        "fullWidth": 4,
                        "width": 3,
                        "text": "!==",
                        "value": "!==",
                        "valueText": "!==",
                        "hasTrailingTrivia": true,
                        "trailingTrivia": [
                            {
                                "kind": "WhitespaceTrivia",
                                "text": " "
                            }
                        ]
                    },
                    "right": {
                        "kind": "MemberAccessExpression",
                        "fullStart": 802,
                        "fullEnd": 819,
                        "start": 802,
                        "end": 819,
                        "fullWidth": 17,
                        "width": 17,
                        "expression": {
                            "kind": "IdentifierName",
                            "fullStart": 802,
                            "fullEnd": 812,
                            "start": 802,
                            "end": 812,
                            "fullWidth": 10,
                            "width": 10,
                            "text": "__expected",
                            "value": "__expected",
                            "valueText": "__expected"
                        },
                        "dotToken": {
                            "kind": "DotToken",
                            "fullStart": 812,
                            "fullEnd": 813,
                            "start": 812,
                            "end": 813,
                            "fullWidth": 1,
                            "width": 1,
                            "text": ".",
                            "value": ".",
                            "valueText": "."
                        },
                        "name": {
                            "kind": "IdentifierName",
                            "fullStart": 813,
                            "fullEnd": 819,
                            "start": 813,
                            "end": 819,
                            "fullWidth": 6,
                            "width": 6,
                            "text": "length",
                            "value": "length",
                            "valueText": "length"
                        }
                    }
                },
                "closeParenToken": {
                    "kind": "CloseParenToken",
                    "fullStart": 819,
                    "fullEnd": 821,
                    "start": 819,
                    "end": 820,
                    "fullWidth": 2,
                    "width": 1,
                    "text": ")",
                    "value": ")",
                    "valueText": ")",
                    "hasTrailingTrivia": true,
                    "trailingTrivia": [
                        {
                            "kind": "WhitespaceTrivia",
                            "text": " "
                        }
                    ]
                },
                "statement": {
                    "kind": "Block",
                    "fullStart": 821,
                    "fullEnd": 965,
                    "start": 821,
                    "end": 964,
                    "fullWidth": 144,
                    "width": 143,
                    "openBraceToken": {
                        "kind": "OpenBraceToken",
                        "fullStart": 821,
                        "fullEnd": 823,
                        "start": 821,
                        "end": 822,
                        "fullWidth": 2,
                        "width": 1,
                        "text": "{",
                        "value": "{",
                        "valueText": "{",
                        "hasTrailingTrivia": true,
                        "hasTrailingNewLine": true,
                        "trailingTrivia": [
                            {
                                "kind": "NewLineTrivia",
                                "text": "\n"
                            }
                        ]
                    },
                    "statements": [
                        {
                            "kind": "ExpressionStatement",
                            "fullStart": 823,
                            "fullEnd": 963,
                            "start": 825,
                            "end": 962,
                            "fullWidth": 140,
                            "width": 137,
                            "expression": {
                                "kind": "InvocationExpression",
                                "fullStart": 823,
                                "fullEnd": 961,
                                "start": 825,
                                "end": 961,
                                "fullWidth": 138,
                                "width": 136,
                                "expression": {
                                    "kind": "IdentifierName",
                                    "fullStart": 823,
                                    "fullEnd": 831,
                                    "start": 825,
                                    "end": 831,
                                    "fullWidth": 8,
                                    "width": 6,
                                    "text": "$ERROR",
                                    "value": "$ERROR",
                                    "valueText": "$ERROR",
                                    "hasLeadingTrivia": true,
                                    "leadingTrivia": [
                                        {
                                            "kind": "WhitespaceTrivia",
                                            "text": "  "
                                        }
                                    ]
                                },
                                "argumentList": {
                                    "kind": "ArgumentList",
                                    "fullStart": 831,
                                    "fullEnd": 961,
                                    "start": 831,
                                    "end": 961,
                                    "fullWidth": 130,
                                    "width": 130,
                                    "openParenToken": {
                                        "kind": "OpenParenToken",
                                        "fullStart": 831,
                                        "fullEnd": 832,
                                        "start": 831,
                                        "end": 832,
                                        "fullWidth": 1,
                                        "width": 1,
                                        "text": "(",
                                        "value": "(",
                                        "valueText": "("
                                    },
                                    "arguments": [
                                        {
                                            "kind": "AddExpression",
                                            "fullStart": 832,
                                            "fullEnd": 960,
                                            "start": 832,
                                            "end": 960,
                                            "fullWidth": 128,
                                            "width": 128,
                                            "left": {
                                                "kind": "AddExpression",
                                                "fullStart": 832,
                                                "fullEnd": 941,
                                                "start": 832,
                                                "end": 940,
                                                "fullWidth": 109,
                                                "width": 108,
                                                "left": {
                                                    "kind": "AddExpression",
                                                    "fullStart": 832,
                                                    "fullEnd": 926,
                                                    "start": 832,
                                                    "end": 925,
                                                    "fullWidth": 94,
                                                    "width": 93,
                                                    "left": {
                                                        "kind": "StringLiteral",
                                                        "fullStart": 832,
                                                        "fullEnd": 906,
                                                        "start": 832,
                                                        "end": 905,
                                                        "fullWidth": 74,
                                                        "width": 73,
                                                        "text": "'#1: __executed = /2|12/.exec(new Number(1.012)); __executed.length === '",
                                                        "value": "#1: __executed = /2|12/.exec(new Number(1.012)); __executed.length === ",
                                                        "valueText": "#1: __executed = /2|12/.exec(new Number(1.012)); __executed.length === ",
                                                        "hasTrailingTrivia": true,
                                                        "trailingTrivia": [
                                                            {
                                                                "kind": "WhitespaceTrivia",
                                                                "text": " "
                                                            }
                                                        ]
                                                    },
                                                    "operatorToken": {
                                                        "kind": "PlusToken",
                                                        "fullStart": 906,
                                                        "fullEnd": 908,
                                                        "start": 906,
                                                        "end": 907,
                                                        "fullWidth": 2,
                                                        "width": 1,
                                                        "text": "+",
                                                        "value": "+",
                                                        "valueText": "+",
                                                        "hasTrailingTrivia": true,
                                                        "trailingTrivia": [
                                                            {
                                                                "kind": "WhitespaceTrivia",
                                                                "text": " "
                                                            }
                                                        ]
                                                    },
                                                    "right": {
                                                        "kind": "MemberAccessExpression",
                                                        "fullStart": 908,
                                                        "fullEnd": 926,
                                                        "start": 908,
                                                        "end": 925,
                                                        "fullWidth": 18,
                                                        "width": 17,
                                                        "expression": {
                                                            "kind": "IdentifierName",
                                                            "fullStart": 908,
                                                            "fullEnd": 918,
                                                            "start": 908,
                                                            "end": 918,
                                                            "fullWidth": 10,
                                                            "width": 10,
                                                            "text": "__expected",
                                                            "value": "__expected",
                                                            "valueText": "__expected"
                                                        },
                                                        "dotToken": {
                                                            "kind": "DotToken",
                                                            "fullStart": 918,
                                                            "fullEnd": 919,
                                                            "start": 918,
                                                            "end": 919,
                                                            "fullWidth": 1,
                                                            "width": 1,
                                                            "text": ".",
                                                            "value": ".",
                                                            "valueText": "."
                                                        },
                                                        "name": {
                                                            "kind": "IdentifierName",
                                                            "fullStart": 919,
                                                            "fullEnd": 926,
                                                            "start": 919,
                                                            "end": 925,
                                                            "fullWidth": 7,
                                                            "width": 6,
                                                            "text": "length",
                                                            "value": "length",
                                                            "valueText": "length",
                                                            "hasTrailingTrivia": true,
                                                            "trailingTrivia": [
                                                                {
                                                                    "kind": "WhitespaceTrivia",
                                                                    "text": " "
                                                                }
                                                            ]
                                                        }
                                                    }
                                                },
                                                "operatorToken": {
                                                    "kind": "PlusToken",
                                                    "fullStart": 926,
                                                    "fullEnd": 928,
                                                    "start": 926,
                                                    "end": 927,
                                                    "fullWidth": 2,
                                                    "width": 1,
                                                    "text": "+",
                                                    "value": "+",
                                                    "valueText": "+",
                                                    "hasTrailingTrivia": true,
                                                    "trailingTrivia": [
                                                        {
                                                            "kind": "WhitespaceTrivia",
                                                            "text": " "
                                                        }
                                                    ]
                                                },
                                                "right": {
                                                    "kind": "StringLiteral",
                                                    "fullStart": 928,
                                                    "fullEnd": 941,
                                                    "start": 928,
                                                    "end": 940,
                                                    "fullWidth": 13,
                                                    "width": 12,
                                                    "text": "'. Actual: '",
                                                    "value": ". Actual: ",
                                                    "valueText": ". Actual: ",
                                                    "hasTrailingTrivia": true,
                                                    "trailingTrivia": [
                                                        {
                                                            "kind": "WhitespaceTrivia",
                                                            "text": " "
                                                        }
                                                    ]
                                                }
                                            },
                                            "operatorToken": {
                                                "kind": "PlusToken",
                                                "fullStart": 941,
                                                "fullEnd": 943,
                                                "start": 941,
                                                "end": 942,
                                                "fullWidth": 2,
                                                "width": 1,
                                                "text": "+",
                                                "value": "+",
                                                "valueText": "+",
                                                "hasTrailingTrivia": true,
                                                "trailingTrivia": [
                                                    {
                                                        "kind": "WhitespaceTrivia",
                                                        "text": " "
                                                    }
                                                ]
                                            },
                                            "right": {
                                                "kind": "MemberAccessExpression",
                                                "fullStart": 943,
                                                "fullEnd": 960,
                                                "start": 943,
                                                "end": 960,
                                                "fullWidth": 17,
                                                "width": 17,
                                                "expression": {
                                                    "kind": "IdentifierName",
                                                    "fullStart": 943,
                                                    "fullEnd": 953,
                                                    "start": 943,
                                                    "end": 953,
                                                    "fullWidth": 10,
                                                    "width": 10,
                                                    "text": "__executed",
                                                    "value": "__executed",
                                                    "valueText": "__executed"
                                                },
                                                "dotToken": {
                                                    "kind": "DotToken",
                                                    "fullStart": 953,
                                                    "fullEnd": 954,
                                                    "start": 953,
                                                    "end": 954,
                                                    "fullWidth": 1,
                                                    "width": 1,
                                                    "text": ".",
                                                    "value": ".",
                                                    "valueText": "."
                                                },
                                                "name": {
                                                    "kind": "IdentifierName",
                                                    "fullStart": 954,
                                                    "fullEnd": 960,
                                                    "start": 954,
                                                    "end": 960,
                                                    "fullWidth": 6,
                                                    "width": 6,
                                                    "text": "length",
                                                    "value": "length",
                                                    "valueText": "length"
                                                }
                                            }
                                        }
                                    ],
                                    "closeParenToken": {
                                        "kind": "CloseParenToken",
                                        "fullStart": 960,
                                        "fullEnd": 961,
                                        "start": 960,
                                        "end": 961,
                                        "fullWidth": 1,
                                        "width": 1,
                                        "text": ")",
                                        "value": ")",
                                        "valueText": ")"
                                    }
                                }
                            },
                            "semicolonToken": {
                                "kind": "SemicolonToken",
                                "fullStart": 961,
                                "fullEnd": 963,
                                "start": 961,
                                "end": 962,
                                "fullWidth": 2,
                                "width": 1,
                                "text": ";",
                                "value": ";",
                                "valueText": ";",
                                "hasTrailingTrivia": true,
                                "hasTrailingNewLine": true,
                                "trailingTrivia": [
                                    {
                                        "kind": "NewLineTrivia",
                                        "text": "\n"
                                    }
                                ]
                            }
                        }
                    ],
                    "closeBraceToken": {
                        "kind": "CloseBraceToken",
                        "fullStart": 963,
                        "fullEnd": 965,
                        "start": 963,
                        "end": 964,
                        "fullWidth": 2,
                        "width": 1,
                        "text": "}",
                        "value": "}",
                        "valueText": "}",
                        "hasTrailingTrivia": true,
                        "hasTrailingNewLine": true,
                        "trailingTrivia": [
                            {
                                "kind": "NewLineTrivia",
                                "text": "\n"
                            }
                        ]
                    }
                }
            },
            {
                "kind": "IfStatement",
                "fullStart": 965,
                "fullEnd": 1160,
                "start": 976,
                "end": 1159,
                "fullWidth": 195,
                "width": 183,
                "ifKeyword": {
                    "kind": "IfKeyword",
                    "fullStart": 965,
                    "fullEnd": 979,
                    "start": 976,
                    "end": 978,
                    "fullWidth": 14,
                    "width": 2,
                    "text": "if",
                    "value": "if",
                    "valueText": "if",
                    "hasLeadingTrivia": true,
                    "hasLeadingComment": true,
                    "hasLeadingNewLine": true,
                    "hasTrailingTrivia": true,
                    "leadingTrivia": [
                        {
                            "kind": "NewLineTrivia",
                            "text": "\n"
                        },
                        {
                            "kind": "SingleLineCommentTrivia",
                            "text": "//CHECK#2"
                        },
                        {
                            "kind": "NewLineTrivia",
                            "text": "\n"
                        }
                    ],
                    "trailingTrivia": [
                        {
                            "kind": "WhitespaceTrivia",
                            "text": " "
                        }
                    ]
                },
                "openParenToken": {
                    "kind": "OpenParenToken",
                    "fullStart": 979,
                    "fullEnd": 980,
                    "start": 979,
                    "end": 980,
                    "fullWidth": 1,
                    "width": 1,
                    "text": "(",
                    "value": "(",
                    "valueText": "("
                },
                "condition": {
                    "kind": "NotEqualsExpression",
                    "fullStart": 980,
                    "fullEnd": 1017,
                    "start": 980,
                    "end": 1017,
                    "fullWidth": 37,
                    "width": 37,
                    "left": {
                        "kind": "MemberAccessExpression",
                        "fullStart": 980,
                        "fullEnd": 997,
                        "start": 980,
                        "end": 996,
                        "fullWidth": 17,
                        "width": 16,
                        "expression": {
                            "kind": "IdentifierName",
                            "fullStart": 980,
                            "fullEnd": 990,
                            "start": 980,
                            "end": 990,
                            "fullWidth": 10,
                            "width": 10,
                            "text": "__executed",
                            "value": "__executed",
                            "valueText": "__executed"
                        },
                        "dotToken": {
                            "kind": "DotToken",
                            "fullStart": 990,
                            "fullEnd": 991,
                            "start": 990,
                            "end": 991,
                            "fullWidth": 1,
                            "width": 1,
                            "text": ".",
                            "value": ".",
                            "valueText": "."
                        },
                        "name": {
                            "kind": "IdentifierName",
                            "fullStart": 991,
                            "fullEnd": 997,
                            "start": 991,
                            "end": 996,
                            "fullWidth": 6,
                            "width": 5,
                            "text": "index",
                            "value": "index",
                            "valueText": "index",
                            "hasTrailingTrivia": true,
                            "trailingTrivia": [
                                {
                                    "kind": "WhitespaceTrivia",
                                    "text": " "
                                }
                            ]
                        }
                    },
                    "operatorToken": {
                        "kind": "ExclamationEqualsEqualsToken",
                        "fullStart": 997,
                        "fullEnd": 1001,
                        "start": 997,
                        "end": 1000,
                        "fullWidth": 4,
                        "width": 3,
                        "text": "!==",
                        "value": "!==",
                        "valueText": "!==",
                        "hasTrailingTrivia": true,
                        "trailingTrivia": [
                            {
                                "kind": "WhitespaceTrivia",
                                "text": " "
                            }
                        ]
                    },
                    "right": {
                        "kind": "MemberAccessExpression",
                        "fullStart": 1001,
                        "fullEnd": 1017,
                        "start": 1001,
                        "end": 1017,
                        "fullWidth": 16,
                        "width": 16,
                        "expression": {
                            "kind": "IdentifierName",
                            "fullStart": 1001,
                            "fullEnd": 1011,
                            "start": 1001,
                            "end": 1011,
                            "fullWidth": 10,
                            "width": 10,
                            "text": "__expected",
                            "value": "__expected",
                            "valueText": "__expected"
                        },
                        "dotToken": {
                            "kind": "DotToken",
                            "fullStart": 1011,
                            "fullEnd": 1012,
                            "start": 1011,
                            "end": 1012,
                            "fullWidth": 1,
                            "width": 1,
                            "text": ".",
                            "value": ".",
                            "valueText": "."
                        },
                        "name": {
                            "kind": "IdentifierName",
                            "fullStart": 1012,
                            "fullEnd": 1017,
                            "start": 1012,
                            "end": 1017,
                            "fullWidth": 5,
                            "width": 5,
                            "text": "index",
                            "value": "index",
                            "valueText": "index"
                        }
                    }
                },
                "closeParenToken": {
                    "kind": "CloseParenToken",
                    "fullStart": 1017,
                    "fullEnd": 1019,
                    "start": 1017,
                    "end": 1018,
                    "fullWidth": 2,
                    "width": 1,
                    "text": ")",
                    "value": ")",
                    "valueText": ")",
                    "hasTrailingTrivia": true,
                    "trailingTrivia": [
                        {
                            "kind": "WhitespaceTrivia",
                            "text": " "
                        }
                    ]
                },
                "statement": {
                    "kind": "Block",
                    "fullStart": 1019,
                    "fullEnd": 1160,
                    "start": 1019,
                    "end": 1159,
                    "fullWidth": 141,
                    "width": 140,
                    "openBraceToken": {
                        "kind": "OpenBraceToken",
                        "fullStart": 1019,
                        "fullEnd": 1021,
                        "start": 1019,
                        "end": 1020,
                        "fullWidth": 2,
                        "width": 1,
                        "text": "{",
                        "value": "{",
                        "valueText": "{",
                        "hasTrailingTrivia": true,
                        "hasTrailingNewLine": true,
                        "trailingTrivia": [
                            {
                                "kind": "NewLineTrivia",
                                "text": "\n"
                            }
                        ]
                    },
                    "statements": [
                        {
                            "kind": "ExpressionStatement",
                            "fullStart": 1021,
                            "fullEnd": 1158,
                            "start": 1023,
                            "end": 1157,
                            "fullWidth": 137,
                            "width": 134,
                            "expression": {
                                "kind": "InvocationExpression",
                                "fullStart": 1021,
                                "fullEnd": 1156,
                                "start": 1023,
                                "end": 1156,
                                "fullWidth": 135,
                                "width": 133,
                                "expression": {
                                    "kind": "IdentifierName",
                                    "fullStart": 1021,
                                    "fullEnd": 1029,
                                    "start": 1023,
                                    "end": 1029,
                                    "fullWidth": 8,
                                    "width": 6,
                                    "text": "$ERROR",
                                    "value": "$ERROR",
                                    "valueText": "$ERROR",
                                    "hasLeadingTrivia": true,
                                    "leadingTrivia": [
                                        {
                                            "kind": "WhitespaceTrivia",
                                            "text": "  "
                                        }
                                    ]
                                },
                                "argumentList": {
                                    "kind": "ArgumentList",
                                    "fullStart": 1029,
                                    "fullEnd": 1156,
                                    "start": 1029,
                                    "end": 1156,
                                    "fullWidth": 127,
                                    "width": 127,
                                    "openParenToken": {
                                        "kind": "OpenParenToken",
                                        "fullStart": 1029,
                                        "fullEnd": 1030,
                                        "start": 1029,
                                        "end": 1030,
                                        "fullWidth": 1,
                                        "width": 1,
                                        "text": "(",
                                        "value": "(",
                                        "valueText": "("
                                    },
                                    "arguments": [
                                        {
                                            "kind": "AddExpression",
                                            "fullStart": 1030,
                                            "fullEnd": 1155,
                                            "start": 1030,
                                            "end": 1155,
                                            "fullWidth": 125,
                                            "width": 125,
                                            "left": {
                                                "kind": "AddExpression",
                                                "fullStart": 1030,
                                                "fullEnd": 1137,
                                                "start": 1030,
                                                "end": 1136,
                                                "fullWidth": 107,
                                                "width": 106,
                                                "left": {
                                                    "kind": "AddExpression",
                                                    "fullStart": 1030,
                                                    "fullEnd": 1122,
                                                    "start": 1030,
                                                    "end": 1121,
                                                    "fullWidth": 92,
                                                    "width": 91,
                                                    "left": {
                                                        "kind": "StringLiteral",
                                                        "fullStart": 1030,
                                                        "fullEnd": 1103,
                                                        "start": 1030,
                                                        "end": 1102,
                                                        "fullWidth": 73,
                                                        "width": 72,
                                                        "text": "'#2: __executed = /2|12/.exec(new Number(1.012)); __executed.index === '",
                                                        "value": "#2: __executed = /2|12/.exec(new Number(1.012)); __executed.index === ",
                                                        "valueText": "#2: __executed = /2|12/.exec(new Number(1.012)); __executed.index === ",
                                                        "hasTrailingTrivia": true,
                                                        "trailingTrivia": [
                                                            {
                                                                "kind": "WhitespaceTrivia",
                                                                "text": " "
                                                            }
                                                        ]
                                                    },
                                                    "operatorToken": {
                                                        "kind": "PlusToken",
                                                        "fullStart": 1103,
                                                        "fullEnd": 1105,
                                                        "start": 1103,
                                                        "end": 1104,
                                                        "fullWidth": 2,
                                                        "width": 1,
                                                        "text": "+",
                                                        "value": "+",
                                                        "valueText": "+",
                                                        "hasTrailingTrivia": true,
                                                        "trailingTrivia": [
                                                            {
                                                                "kind": "WhitespaceTrivia",
                                                                "text": " "
                                                            }
                                                        ]
                                                    },
                                                    "right": {
                                                        "kind": "MemberAccessExpression",
                                                        "fullStart": 1105,
                                                        "fullEnd": 1122,
                                                        "start": 1105,
                                                        "end": 1121,
                                                        "fullWidth": 17,
                                                        "width": 16,
                                                        "expression": {
                                                            "kind": "IdentifierName",
                                                            "fullStart": 1105,
                                                            "fullEnd": 1115,
                                                            "start": 1105,
                                                            "end": 1115,
                                                            "fullWidth": 10,
                                                            "width": 10,
                                                            "text": "__expected",
                                                            "value": "__expected",
                                                            "valueText": "__expected"
                                                        },
                                                        "dotToken": {
                                                            "kind": "DotToken",
                                                            "fullStart": 1115,
                                                            "fullEnd": 1116,
                                                            "start": 1115,
                                                            "end": 1116,
                                                            "fullWidth": 1,
                                                            "width": 1,
                                                            "text": ".",
                                                            "value": ".",
                                                            "valueText": "."
                                                        },
                                                        "name": {
                                                            "kind": "IdentifierName",
                                                            "fullStart": 1116,
                                                            "fullEnd": 1122,
                                                            "start": 1116,
                                                            "end": 1121,
                                                            "fullWidth": 6,
                                                            "width": 5,
                                                            "text": "index",
                                                            "value": "index",
                                                            "valueText": "index",
                                                            "hasTrailingTrivia": true,
                                                            "trailingTrivia": [
                                                                {
                                                                    "kind": "WhitespaceTrivia",
                                                                    "text": " "
                                                                }
                                                            ]
                                                        }
                                                    }
                                                },
                                                "operatorToken": {
                                                    "kind": "PlusToken",
                                                    "fullStart": 1122,
                                                    "fullEnd": 1124,
                                                    "start": 1122,
                                                    "end": 1123,
                                                    "fullWidth": 2,
                                                    "width": 1,
                                                    "text": "+",
                                                    "value": "+",
                                                    "valueText": "+",
                                                    "hasTrailingTrivia": true,
                                                    "trailingTrivia": [
                                                        {
                                                            "kind": "WhitespaceTrivia",
                                                            "text": " "
                                                        }
                                                    ]
                                                },
                                                "right": {
                                                    "kind": "StringLiteral",
                                                    "fullStart": 1124,
                                                    "fullEnd": 1137,
                                                    "start": 1124,
                                                    "end": 1136,
                                                    "fullWidth": 13,
                                                    "width": 12,
                                                    "text": "'. Actual: '",
                                                    "value": ". Actual: ",
                                                    "valueText": ". Actual: ",
                                                    "hasTrailingTrivia": true,
                                                    "trailingTrivia": [
                                                        {
                                                            "kind": "WhitespaceTrivia",
                                                            "text": " "
                                                        }
                                                    ]
                                                }
                                            },
                                            "operatorToken": {
                                                "kind": "PlusToken",
                                                "fullStart": 1137,
                                                "fullEnd": 1139,
                                                "start": 1137,
                                                "end": 1138,
                                                "fullWidth": 2,
                                                "width": 1,
                                                "text": "+",
                                                "value": "+",
                                                "valueText": "+",
                                                "hasTrailingTrivia": true,
                                                "trailingTrivia": [
                                                    {
                                                        "kind": "WhitespaceTrivia",
                                                        "text": " "
                                                    }
                                                ]
                                            },
                                            "right": {
                                                "kind": "MemberAccessExpression",
                                                "fullStart": 1139,
                                                "fullEnd": 1155,
                                                "start": 1139,
                                                "end": 1155,
                                                "fullWidth": 16,
                                                "width": 16,
                                                "expression": {
                                                    "kind": "IdentifierName",
                                                    "fullStart": 1139,
                                                    "fullEnd": 1149,
                                                    "start": 1139,
                                                    "end": 1149,
                                                    "fullWidth": 10,
                                                    "width": 10,
                                                    "text": "__executed",
                                                    "value": "__executed",
                                                    "valueText": "__executed"
                                                },
                                                "dotToken": {
                                                    "kind": "DotToken",
                                                    "fullStart": 1149,
                                                    "fullEnd": 1150,
                                                    "start": 1149,
                                                    "end": 1150,
                                                    "fullWidth": 1,
                                                    "width": 1,
                                                    "text": ".",
                                                    "value": ".",
                                                    "valueText": "."
                                                },
                                                "name": {
                                                    "kind": "IdentifierName",
                                                    "fullStart": 1150,
                                                    "fullEnd": 1155,
                                                    "start": 1150,
                                                    "end": 1155,
                                                    "fullWidth": 5,
                                                    "width": 5,
                                                    "text": "index",
                                                    "value": "index",
                                                    "valueText": "index"
                                                }
                                            }
                                        }
                                    ],
                                    "closeParenToken": {
                                        "kind": "CloseParenToken",
                                        "fullStart": 1155,
                                        "fullEnd": 1156,
                                        "start": 1155,
                                        "end": 1156,
                                        "fullWidth": 1,
                                        "width": 1,
                                        "text": ")",
                                        "value": ")",
                                        "valueText": ")"
                                    }
                                }
                            },
                            "semicolonToken": {
                                "kind": "SemicolonToken",
                                "fullStart": 1156,
                                "fullEnd": 1158,
                                "start": 1156,
                                "end": 1157,
                                "fullWidth": 2,
                                "width": 1,
                                "text": ";",
                                "value": ";",
                                "valueText": ";",
                                "hasTrailingTrivia": true,
                                "hasTrailingNewLine": true,
                                "trailingTrivia": [
                                    {
                                        "kind": "NewLineTrivia",
                                        "text": "\n"
                                    }
                                ]
                            }
                        }
                    ],
                    "closeBraceToken": {
                        "kind": "CloseBraceToken",
                        "fullStart": 1158,
                        "fullEnd": 1160,
                        "start": 1158,
                        "end": 1159,
                        "fullWidth": 2,
                        "width": 1,
                        "text": "}",
                        "value": "}",
                        "valueText": "}",
                        "hasTrailingTrivia": true,
                        "hasTrailingNewLine": true,
                        "trailingTrivia": [
                            {
                                "kind": "NewLineTrivia",
                                "text": "\n"
                            }
                        ]
                    }
                }
            },
            {
                "kind": "IfStatement",
                "fullStart": 1160,
                "fullEnd": 1355,
                "start": 1171,
                "end": 1354,
                "fullWidth": 195,
                "width": 183,
                "ifKeyword": {
                    "kind": "IfKeyword",
                    "fullStart": 1160,
                    "fullEnd": 1174,
                    "start": 1171,
                    "end": 1173,
                    "fullWidth": 14,
                    "width": 2,
                    "text": "if",
                    "value": "if",
                    "valueText": "if",
                    "hasLeadingTrivia": true,
                    "hasLeadingComment": true,
                    "hasLeadingNewLine": true,
                    "hasTrailingTrivia": true,
                    "leadingTrivia": [
                        {
                            "kind": "NewLineTrivia",
                            "text": "\n"
                        },
                        {
                            "kind": "SingleLineCommentTrivia",
                            "text": "//CHECK#3"
                        },
                        {
                            "kind": "NewLineTrivia",
                            "text": "\n"
                        }
                    ],
                    "trailingTrivia": [
                        {
                            "kind": "WhitespaceTrivia",
                            "text": " "
                        }
                    ]
                },
                "openParenToken": {
                    "kind": "OpenParenToken",
                    "fullStart": 1174,
                    "fullEnd": 1175,
                    "start": 1174,
                    "end": 1175,
                    "fullWidth": 1,
                    "width": 1,
                    "text": "(",
                    "value": "(",
                    "valueText": "("
                },
                "condition": {
                    "kind": "NotEqualsExpression",
                    "fullStart": 1175,
                    "fullEnd": 1212,
                    "start": 1175,
                    "end": 1212,
                    "fullWidth": 37,
                    "width": 37,
                    "left": {
                        "kind": "MemberAccessExpression",
                        "fullStart": 1175,
                        "fullEnd": 1192,
                        "start": 1175,
                        "end": 1191,
                        "fullWidth": 17,
                        "width": 16,
                        "expression": {
                            "kind": "IdentifierName",
                            "fullStart": 1175,
                            "fullEnd": 1185,
                            "start": 1175,
                            "end": 1185,
                            "fullWidth": 10,
                            "width": 10,
                            "text": "__executed",
                            "value": "__executed",
                            "valueText": "__executed"
                        },
                        "dotToken": {
                            "kind": "DotToken",
                            "fullStart": 1185,
                            "fullEnd": 1186,
                            "start": 1185,
                            "end": 1186,
                            "fullWidth": 1,
                            "width": 1,
                            "text": ".",
                            "value": ".",
                            "valueText": "."
                        },
                        "name": {
                            "kind": "IdentifierName",
                            "fullStart": 1186,
                            "fullEnd": 1192,
                            "start": 1186,
                            "end": 1191,
                            "fullWidth": 6,
                            "width": 5,
                            "text": "input",
                            "value": "input",
                            "valueText": "input",
                            "hasTrailingTrivia": true,
                            "trailingTrivia": [
                                {
                                    "kind": "WhitespaceTrivia",
                                    "text": " "
                                }
                            ]
                        }
                    },
                    "operatorToken": {
                        "kind": "ExclamationEqualsEqualsToken",
                        "fullStart": 1192,
                        "fullEnd": 1196,
                        "start": 1192,
                        "end": 1195,
                        "fullWidth": 4,
                        "width": 3,
                        "text": "!==",
                        "value": "!==",
                        "valueText": "!==",
                        "hasTrailingTrivia": true,
                        "trailingTrivia": [
                            {
                                "kind": "WhitespaceTrivia",
                                "text": " "
                            }
                        ]
                    },
                    "right": {
                        "kind": "MemberAccessExpression",
                        "fullStart": 1196,
                        "fullEnd": 1212,
                        "start": 1196,
                        "end": 1212,
                        "fullWidth": 16,
                        "width": 16,
                        "expression": {
                            "kind": "IdentifierName",
                            "fullStart": 1196,
                            "fullEnd": 1206,
                            "start": 1196,
                            "end": 1206,
                            "fullWidth": 10,
                            "width": 10,
                            "text": "__expected",
                            "value": "__expected",
                            "valueText": "__expected"
                        },
                        "dotToken": {
                            "kind": "DotToken",
                            "fullStart": 1206,
                            "fullEnd": 1207,
                            "start": 1206,
                            "end": 1207,
                            "fullWidth": 1,
                            "width": 1,
                            "text": ".",
                            "value": ".",
                            "valueText": "."
                        },
                        "name": {
                            "kind": "IdentifierName",
                            "fullStart": 1207,
                            "fullEnd": 1212,
                            "start": 1207,
                            "end": 1212,
                            "fullWidth": 5,
                            "width": 5,
                            "text": "input",
                            "value": "input",
                            "valueText": "input"
                        }
                    }
                },
                "closeParenToken": {
                    "kind": "CloseParenToken",
                    "fullStart": 1212,
                    "fullEnd": 1214,
                    "start": 1212,
                    "end": 1213,
                    "fullWidth": 2,
                    "width": 1,
                    "text": ")",
                    "value": ")",
                    "valueText": ")",
                    "hasTrailingTrivia": true,
                    "trailingTrivia": [
                        {
                            "kind": "WhitespaceTrivia",
                            "text": " "
                        }
                    ]
                },
                "statement": {
                    "kind": "Block",
                    "fullStart": 1214,
                    "fullEnd": 1355,
                    "start": 1214,
                    "end": 1354,
                    "fullWidth": 141,
                    "width": 140,
                    "openBraceToken": {
                        "kind": "OpenBraceToken",
                        "fullStart": 1214,
                        "fullEnd": 1216,
                        "start": 1214,
                        "end": 1215,
                        "fullWidth": 2,
                        "width": 1,
                        "text": "{",
                        "value": "{",
                        "valueText": "{",
                        "hasTrailingTrivia": true,
                        "hasTrailingNewLine": true,
                        "trailingTrivia": [
                            {
                                "kind": "NewLineTrivia",
                                "text": "\n"
                            }
                        ]
                    },
                    "statements": [
                        {
                            "kind": "ExpressionStatement",
                            "fullStart": 1216,
                            "fullEnd": 1353,
                            "start": 1218,
                            "end": 1352,
                            "fullWidth": 137,
                            "width": 134,
                            "expression": {
                                "kind": "InvocationExpression",
                                "fullStart": 1216,
                                "fullEnd": 1351,
                                "start": 1218,
                                "end": 1351,
                                "fullWidth": 135,
                                "width": 133,
                                "expression": {
                                    "kind": "IdentifierName",
                                    "fullStart": 1216,
                                    "fullEnd": 1224,
                                    "start": 1218,
                                    "end": 1224,
                                    "fullWidth": 8,
                                    "width": 6,
                                    "text": "$ERROR",
                                    "value": "$ERROR",
                                    "valueText": "$ERROR",
                                    "hasLeadingTrivia": true,
                                    "leadingTrivia": [
                                        {
                                            "kind": "WhitespaceTrivia",
                                            "text": "  "
                                        }
                                    ]
                                },
                                "argumentList": {
                                    "kind": "ArgumentList",
                                    "fullStart": 1224,
                                    "fullEnd": 1351,
                                    "start": 1224,
                                    "end": 1351,
                                    "fullWidth": 127,
                                    "width": 127,
                                    "openParenToken": {
                                        "kind": "OpenParenToken",
                                        "fullStart": 1224,
                                        "fullEnd": 1225,
                                        "start": 1224,
                                        "end": 1225,
                                        "fullWidth": 1,
                                        "width": 1,
                                        "text": "(",
                                        "value": "(",
                                        "valueText": "("
                                    },
                                    "arguments": [
                                        {
                                            "kind": "AddExpression",
                                            "fullStart": 1225,
                                            "fullEnd": 1350,
                                            "start": 1225,
                                            "end": 1350,
                                            "fullWidth": 125,
                                            "width": 125,
                                            "left": {
                                                "kind": "AddExpression",
                                                "fullStart": 1225,
                                                "fullEnd": 1332,
                                                "start": 1225,
                                                "end": 1331,
                                                "fullWidth": 107,
                                                "width": 106,
                                                "left": {
                                                    "kind": "AddExpression",
                                                    "fullStart": 1225,
                                                    "fullEnd": 1317,
                                                    "start": 1225,
                                                    "end": 1316,
                                                    "fullWidth": 92,
                                                    "width": 91,
                                                    "left": {
                                                        "kind": "StringLiteral",
                                                        "fullStart": 1225,
                                                        "fullEnd": 1298,
                                                        "start": 1225,
                                                        "end": 1297,
                                                        "fullWidth": 73,
                                                        "width": 72,
                                                        "text": "'#3: __executed = /2|12/.exec(new Number(1.012)); __executed.input === '",
                                                        "value": "#3: __executed = /2|12/.exec(new Number(1.012)); __executed.input === ",
                                                        "valueText": "#3: __executed = /2|12/.exec(new Number(1.012)); __executed.input === ",
                                                        "hasTrailingTrivia": true,
                                                        "trailingTrivia": [
                                                            {
                                                                "kind": "WhitespaceTrivia",
                                                                "text": " "
                                                            }
                                                        ]
                                                    },
                                                    "operatorToken": {
                                                        "kind": "PlusToken",
                                                        "fullStart": 1298,
                                                        "fullEnd": 1300,
                                                        "start": 1298,
                                                        "end": 1299,
                                                        "fullWidth": 2,
                                                        "width": 1,
                                                        "text": "+",
                                                        "value": "+",
                                                        "valueText": "+",
                                                        "hasTrailingTrivia": true,
                                                        "trailingTrivia": [
                                                            {
                                                                "kind": "WhitespaceTrivia",
                                                                "text": " "
                                                            }
                                                        ]
                                                    },
                                                    "right": {
                                                        "kind": "MemberAccessExpression",
                                                        "fullStart": 1300,
                                                        "fullEnd": 1317,
                                                        "start": 1300,
                                                        "end": 1316,
                                                        "fullWidth": 17,
                                                        "width": 16,
                                                        "expression": {
                                                            "kind": "IdentifierName",
                                                            "fullStart": 1300,
                                                            "fullEnd": 1310,
                                                            "start": 1300,
                                                            "end": 1310,
                                                            "fullWidth": 10,
                                                            "width": 10,
                                                            "text": "__expected",
                                                            "value": "__expected",
                                                            "valueText": "__expected"
                                                        },
                                                        "dotToken": {
                                                            "kind": "DotToken",
                                                            "fullStart": 1310,
                                                            "fullEnd": 1311,
                                                            "start": 1310,
                                                            "end": 1311,
                                                            "fullWidth": 1,
                                                            "width": 1,
                                                            "text": ".",
                                                            "value": ".",
                                                            "valueText": "."
                                                        },
                                                        "name": {
                                                            "kind": "IdentifierName",
                                                            "fullStart": 1311,
                                                            "fullEnd": 1317,
                                                            "start": 1311,
                                                            "end": 1316,
                                                            "fullWidth": 6,
                                                            "width": 5,
                                                            "text": "input",
                                                            "value": "input",
                                                            "valueText": "input",
                                                            "hasTrailingTrivia": true,
                                                            "trailingTrivia": [
                                                                {
                                                                    "kind": "WhitespaceTrivia",
                                                                    "text": " "
                                                                }
                                                            ]
                                                        }
                                                    }
                                                },
                                                "operatorToken": {
                                                    "kind": "PlusToken",
                                                    "fullStart": 1317,
                                                    "fullEnd": 1319,
                                                    "start": 1317,
                                                    "end": 1318,
                                                    "fullWidth": 2,
                                                    "width": 1,
                                                    "text": "+",
                                                    "value": "+",
                                                    "valueText": "+",
                                                    "hasTrailingTrivia": true,
                                                    "trailingTrivia": [
                                                        {
                                                            "kind": "WhitespaceTrivia",
                                                            "text": " "
                                                        }
                                                    ]
                                                },
                                                "right": {
                                                    "kind": "StringLiteral",
                                                    "fullStart": 1319,
                                                    "fullEnd": 1332,
                                                    "start": 1319,
                                                    "end": 1331,
                                                    "fullWidth": 13,
                                                    "width": 12,
                                                    "text": "'. Actual: '",
                                                    "value": ". Actual: ",
                                                    "valueText": ". Actual: ",
                                                    "hasTrailingTrivia": true,
                                                    "trailingTrivia": [
                                                        {
                                                            "kind": "WhitespaceTrivia",
                                                            "text": " "
                                                        }
                                                    ]
                                                }
                                            },
                                            "operatorToken": {
                                                "kind": "PlusToken",
                                                "fullStart": 1332,
                                                "fullEnd": 1334,
                                                "start": 1332,
                                                "end": 1333,
                                                "fullWidth": 2,
                                                "width": 1,
                                                "text": "+",
                                                "value": "+",
                                                "valueText": "+",
                                                "hasTrailingTrivia": true,
                                                "trailingTrivia": [
                                                    {
                                                        "kind": "WhitespaceTrivia",
                                                        "text": " "
                                                    }
                                                ]
                                            },
                                            "right": {
                                                "kind": "MemberAccessExpression",
                                                "fullStart": 1334,
                                                "fullEnd": 1350,
                                                "start": 1334,
                                                "end": 1350,
                                                "fullWidth": 16,
                                                "width": 16,
                                                "expression": {
                                                    "kind": "IdentifierName",
                                                    "fullStart": 1334,
                                                    "fullEnd": 1344,
                                                    "start": 1334,
                                                    "end": 1344,
                                                    "fullWidth": 10,
                                                    "width": 10,
                                                    "text": "__executed",
                                                    "value": "__executed",
                                                    "valueText": "__executed"
                                                },
                                                "dotToken": {
                                                    "kind": "DotToken",
                                                    "fullStart": 1344,
                                                    "fullEnd": 1345,
                                                    "start": 1344,
                                                    "end": 1345,
                                                    "fullWidth": 1,
                                                    "width": 1,
                                                    "text": ".",
                                                    "value": ".",
                                                    "valueText": "."
                                                },
                                                "name": {
                                                    "kind": "IdentifierName",
                                                    "fullStart": 1345,
                                                    "fullEnd": 1350,
                                                    "start": 1345,
                                                    "end": 1350,
                                                    "fullWidth": 5,
                                                    "width": 5,
                                                    "text": "input",
                                                    "value": "input",
                                                    "valueText": "input"
                                                }
                                            }
                                        }
                                    ],
                                    "closeParenToken": {
                                        "kind": "CloseParenToken",
                                        "fullStart": 1350,
                                        "fullEnd": 1351,
                                        "start": 1350,
                                        "end": 1351,
                                        "fullWidth": 1,
                                        "width": 1,
                                        "text": ")",
                                        "value": ")",
                                        "valueText": ")"
                                    }
                                }
                            },
                            "semicolonToken": {
                                "kind": "SemicolonToken",
                                "fullStart": 1351,
                                "fullEnd": 1353,
                                "start": 1351,
                                "end": 1352,
                                "fullWidth": 2,
                                "width": 1,
                                "text": ";",
                                "value": ";",
                                "valueText": ";",
                                "hasTrailingTrivia": true,
                                "hasTrailingNewLine": true,
                                "trailingTrivia": [
                                    {
                                        "kind": "NewLineTrivia",
                                        "text": "\n"
                                    }
                                ]
                            }
                        }
                    ],
                    "closeBraceToken": {
                        "kind": "CloseBraceToken",
                        "fullStart": 1353,
                        "fullEnd": 1355,
                        "start": 1353,
                        "end": 1354,
                        "fullWidth": 2,
                        "width": 1,
                        "text": "}",
                        "value": "}",
                        "valueText": "}",
                        "hasTrailingTrivia": true,
                        "hasTrailingNewLine": true,
                        "trailingTrivia": [
                            {
                                "kind": "NewLineTrivia",
                                "text": "\n"
                            }
                        ]
                    }
                }
            },
            {
                "kind": "ForStatement",
                "fullStart": 1355,
                "fullEnd": 1624,
                "start": 1366,
                "end": 1623,
                "fullWidth": 269,
                "width": 257,
                "forKeyword": {
                    "kind": "ForKeyword",
                    "fullStart": 1355,
                    "fullEnd": 1369,
                    "start": 1366,
                    "end": 1369,
                    "fullWidth": 14,
                    "width": 3,
                    "text": "for",
                    "value": "for",
                    "valueText": "for",
                    "hasLeadingTrivia": true,
                    "hasLeadingComment": true,
                    "hasLeadingNewLine": true,
                    "leadingTrivia": [
                        {
                            "kind": "NewLineTrivia",
                            "text": "\n"
                        },
                        {
                            "kind": "SingleLineCommentTrivia",
                            "text": "//CHECK#4"
                        },
                        {
                            "kind": "NewLineTrivia",
                            "text": "\n"
                        }
                    ]
                },
                "openParenToken": {
                    "kind": "OpenParenToken",
                    "fullStart": 1369,
                    "fullEnd": 1370,
                    "start": 1369,
                    "end": 1370,
                    "fullWidth": 1,
                    "width": 1,
                    "text": "(",
                    "value": "(",
                    "valueText": "("
                },
                "variableDeclaration": {
                    "kind": "VariableDeclaration",
                    "fullStart": 1370,
                    "fullEnd": 1381,
                    "start": 1370,
                    "end": 1381,
                    "fullWidth": 11,
                    "width": 11,
                    "varKeyword": {
                        "kind": "VarKeyword",
                        "fullStart": 1370,
                        "fullEnd": 1374,
                        "start": 1370,
                        "end": 1373,
                        "fullWidth": 4,
                        "width": 3,
                        "text": "var",
                        "value": "var",
                        "valueText": "var",
                        "hasTrailingTrivia": true,
                        "trailingTrivia": [
                            {
                                "kind": "WhitespaceTrivia",
                                "text": " "
                            }
                        ]
                    },
                    "variableDeclarators": [
                        {
                            "kind": "VariableDeclarator",
                            "fullStart": 1374,
                            "fullEnd": 1381,
                            "start": 1374,
                            "end": 1381,
                            "fullWidth": 7,
<<<<<<< HEAD
                            "width": 7,
                            "identifier": {
=======
                            "propertyName": {
>>>>>>> 85e84683
                                "kind": "IdentifierName",
                                "fullStart": 1374,
                                "fullEnd": 1379,
                                "start": 1374,
                                "end": 1379,
                                "fullWidth": 5,
                                "width": 5,
                                "text": "index",
                                "value": "index",
                                "valueText": "index"
                            },
                            "equalsValueClause": {
                                "kind": "EqualsValueClause",
                                "fullStart": 1379,
                                "fullEnd": 1381,
                                "start": 1379,
                                "end": 1381,
                                "fullWidth": 2,
                                "width": 2,
                                "equalsToken": {
                                    "kind": "EqualsToken",
                                    "fullStart": 1379,
                                    "fullEnd": 1380,
                                    "start": 1379,
                                    "end": 1380,
                                    "fullWidth": 1,
                                    "width": 1,
                                    "text": "=",
                                    "value": "=",
                                    "valueText": "="
                                },
                                "value": {
                                    "kind": "NumericLiteral",
                                    "fullStart": 1380,
                                    "fullEnd": 1381,
                                    "start": 1380,
                                    "end": 1381,
                                    "fullWidth": 1,
                                    "width": 1,
                                    "text": "0",
                                    "value": 0,
                                    "valueText": "0"
                                }
                            }
                        }
                    ]
                },
                "firstSemicolonToken": {
                    "kind": "SemicolonToken",
                    "fullStart": 1381,
                    "fullEnd": 1383,
                    "start": 1381,
                    "end": 1382,
                    "fullWidth": 2,
                    "width": 1,
                    "text": ";",
                    "value": ";",
                    "valueText": ";",
                    "hasTrailingTrivia": true,
                    "trailingTrivia": [
                        {
                            "kind": "WhitespaceTrivia",
                            "text": " "
                        }
                    ]
                },
                "condition": {
                    "kind": "LessThanExpression",
                    "fullStart": 1383,
                    "fullEnd": 1406,
                    "start": 1383,
                    "end": 1406,
                    "fullWidth": 23,
                    "width": 23,
                    "left": {
                        "kind": "IdentifierName",
                        "fullStart": 1383,
                        "fullEnd": 1388,
                        "start": 1383,
                        "end": 1388,
                        "fullWidth": 5,
                        "width": 5,
                        "text": "index",
                        "value": "index",
                        "valueText": "index"
                    },
                    "operatorToken": {
                        "kind": "LessThanToken",
                        "fullStart": 1388,
                        "fullEnd": 1389,
                        "start": 1388,
                        "end": 1389,
                        "fullWidth": 1,
                        "width": 1,
                        "text": "<",
                        "value": "<",
                        "valueText": "<"
                    },
                    "right": {
                        "kind": "MemberAccessExpression",
                        "fullStart": 1389,
                        "fullEnd": 1406,
                        "start": 1389,
                        "end": 1406,
                        "fullWidth": 17,
                        "width": 17,
                        "expression": {
                            "kind": "IdentifierName",
                            "fullStart": 1389,
                            "fullEnd": 1399,
                            "start": 1389,
                            "end": 1399,
                            "fullWidth": 10,
                            "width": 10,
                            "text": "__expected",
                            "value": "__expected",
                            "valueText": "__expected"
                        },
                        "dotToken": {
                            "kind": "DotToken",
                            "fullStart": 1399,
                            "fullEnd": 1400,
                            "start": 1399,
                            "end": 1400,
                            "fullWidth": 1,
                            "width": 1,
                            "text": ".",
                            "value": ".",
                            "valueText": "."
                        },
                        "name": {
                            "kind": "IdentifierName",
                            "fullStart": 1400,
                            "fullEnd": 1406,
                            "start": 1400,
                            "end": 1406,
                            "fullWidth": 6,
                            "width": 6,
                            "text": "length",
                            "value": "length",
                            "valueText": "length"
                        }
                    }
                },
                "secondSemicolonToken": {
                    "kind": "SemicolonToken",
                    "fullStart": 1406,
                    "fullEnd": 1408,
                    "start": 1406,
                    "end": 1407,
                    "fullWidth": 2,
                    "width": 1,
                    "text": ";",
                    "value": ";",
                    "valueText": ";",
                    "hasTrailingTrivia": true,
                    "trailingTrivia": [
                        {
                            "kind": "WhitespaceTrivia",
                            "text": " "
                        }
                    ]
                },
                "incrementor": {
                    "kind": "PostIncrementExpression",
                    "fullStart": 1408,
                    "fullEnd": 1415,
                    "start": 1408,
                    "end": 1415,
                    "fullWidth": 7,
                    "width": 7,
                    "operand": {
                        "kind": "IdentifierName",
                        "fullStart": 1408,
                        "fullEnd": 1413,
                        "start": 1408,
                        "end": 1413,
                        "fullWidth": 5,
                        "width": 5,
                        "text": "index",
                        "value": "index",
                        "valueText": "index"
                    },
                    "operatorToken": {
                        "kind": "PlusPlusToken",
                        "fullStart": 1413,
                        "fullEnd": 1415,
                        "start": 1413,
                        "end": 1415,
                        "fullWidth": 2,
                        "width": 2,
                        "text": "++",
                        "value": "++",
                        "valueText": "++"
                    }
                },
                "closeParenToken": {
                    "kind": "CloseParenToken",
                    "fullStart": 1415,
                    "fullEnd": 1417,
                    "start": 1415,
                    "end": 1416,
                    "fullWidth": 2,
                    "width": 1,
                    "text": ")",
                    "value": ")",
                    "valueText": ")",
                    "hasTrailingTrivia": true,
                    "trailingTrivia": [
                        {
                            "kind": "WhitespaceTrivia",
                            "text": " "
                        }
                    ]
                },
                "statement": {
                    "kind": "Block",
                    "fullStart": 1417,
                    "fullEnd": 1624,
                    "start": 1417,
                    "end": 1623,
                    "fullWidth": 207,
                    "width": 206,
                    "openBraceToken": {
                        "kind": "OpenBraceToken",
                        "fullStart": 1417,
                        "fullEnd": 1419,
                        "start": 1417,
                        "end": 1418,
                        "fullWidth": 2,
                        "width": 1,
                        "text": "{",
                        "value": "{",
                        "valueText": "{",
                        "hasTrailingTrivia": true,
                        "hasTrailingNewLine": true,
                        "trailingTrivia": [
                            {
                                "kind": "NewLineTrivia",
                                "text": "\n"
                            }
                        ]
                    },
                    "statements": [
                        {
                            "kind": "IfStatement",
                            "fullStart": 1419,
                            "fullEnd": 1622,
                            "start": 1421,
                            "end": 1621,
                            "fullWidth": 203,
                            "width": 200,
                            "ifKeyword": {
                                "kind": "IfKeyword",
                                "fullStart": 1419,
                                "fullEnd": 1424,
                                "start": 1421,
                                "end": 1423,
                                "fullWidth": 5,
                                "width": 2,
                                "text": "if",
                                "value": "if",
                                "valueText": "if",
                                "hasLeadingTrivia": true,
                                "hasTrailingTrivia": true,
                                "leadingTrivia": [
                                    {
                                        "kind": "WhitespaceTrivia",
                                        "text": "  "
                                    }
                                ],
                                "trailingTrivia": [
                                    {
                                        "kind": "WhitespaceTrivia",
                                        "text": " "
                                    }
                                ]
                            },
                            "openParenToken": {
                                "kind": "OpenParenToken",
                                "fullStart": 1424,
                                "fullEnd": 1425,
                                "start": 1424,
                                "end": 1425,
                                "fullWidth": 1,
                                "width": 1,
                                "text": "(",
                                "value": "(",
                                "valueText": "("
                            },
                            "condition": {
                                "kind": "NotEqualsExpression",
                                "fullStart": 1425,
                                "fullEnd": 1464,
                                "start": 1425,
                                "end": 1464,
                                "fullWidth": 39,
                                "width": 39,
                                "left": {
                                    "kind": "ElementAccessExpression",
                                    "fullStart": 1425,
                                    "fullEnd": 1443,
                                    "start": 1425,
                                    "end": 1442,
                                    "fullWidth": 18,
                                    "width": 17,
                                    "expression": {
                                        "kind": "IdentifierName",
                                        "fullStart": 1425,
                                        "fullEnd": 1435,
                                        "start": 1425,
                                        "end": 1435,
                                        "fullWidth": 10,
                                        "width": 10,
                                        "text": "__executed",
                                        "value": "__executed",
                                        "valueText": "__executed"
                                    },
                                    "openBracketToken": {
                                        "kind": "OpenBracketToken",
                                        "fullStart": 1435,
                                        "fullEnd": 1436,
                                        "start": 1435,
                                        "end": 1436,
                                        "fullWidth": 1,
                                        "width": 1,
                                        "text": "[",
                                        "value": "[",
                                        "valueText": "["
                                    },
                                    "argumentExpression": {
                                        "kind": "IdentifierName",
                                        "fullStart": 1436,
                                        "fullEnd": 1441,
                                        "start": 1436,
                                        "end": 1441,
                                        "fullWidth": 5,
                                        "width": 5,
                                        "text": "index",
                                        "value": "index",
                                        "valueText": "index"
                                    },
                                    "closeBracketToken": {
                                        "kind": "CloseBracketToken",
                                        "fullStart": 1441,
                                        "fullEnd": 1443,
                                        "start": 1441,
                                        "end": 1442,
                                        "fullWidth": 2,
                                        "width": 1,
                                        "text": "]",
                                        "value": "]",
                                        "valueText": "]",
                                        "hasTrailingTrivia": true,
                                        "trailingTrivia": [
                                            {
                                                "kind": "WhitespaceTrivia",
                                                "text": " "
                                            }
                                        ]
                                    }
                                },
                                "operatorToken": {
                                    "kind": "ExclamationEqualsEqualsToken",
                                    "fullStart": 1443,
                                    "fullEnd": 1447,
                                    "start": 1443,
                                    "end": 1446,
                                    "fullWidth": 4,
                                    "width": 3,
                                    "text": "!==",
                                    "value": "!==",
                                    "valueText": "!==",
                                    "hasTrailingTrivia": true,
                                    "trailingTrivia": [
                                        {
                                            "kind": "WhitespaceTrivia",
                                            "text": " "
                                        }
                                    ]
                                },
                                "right": {
                                    "kind": "ElementAccessExpression",
                                    "fullStart": 1447,
                                    "fullEnd": 1464,
                                    "start": 1447,
                                    "end": 1464,
                                    "fullWidth": 17,
                                    "width": 17,
                                    "expression": {
                                        "kind": "IdentifierName",
                                        "fullStart": 1447,
                                        "fullEnd": 1457,
                                        "start": 1447,
                                        "end": 1457,
                                        "fullWidth": 10,
                                        "width": 10,
                                        "text": "__expected",
                                        "value": "__expected",
                                        "valueText": "__expected"
                                    },
                                    "openBracketToken": {
                                        "kind": "OpenBracketToken",
                                        "fullStart": 1457,
                                        "fullEnd": 1458,
                                        "start": 1457,
                                        "end": 1458,
                                        "fullWidth": 1,
                                        "width": 1,
                                        "text": "[",
                                        "value": "[",
                                        "valueText": "["
                                    },
                                    "argumentExpression": {
                                        "kind": "IdentifierName",
                                        "fullStart": 1458,
                                        "fullEnd": 1463,
                                        "start": 1458,
                                        "end": 1463,
                                        "fullWidth": 5,
                                        "width": 5,
                                        "text": "index",
                                        "value": "index",
                                        "valueText": "index"
                                    },
                                    "closeBracketToken": {
                                        "kind": "CloseBracketToken",
                                        "fullStart": 1463,
                                        "fullEnd": 1464,
                                        "start": 1463,
                                        "end": 1464,
                                        "fullWidth": 1,
                                        "width": 1,
                                        "text": "]",
                                        "value": "]",
                                        "valueText": "]"
                                    }
                                }
                            },
                            "closeParenToken": {
                                "kind": "CloseParenToken",
                                "fullStart": 1464,
                                "fullEnd": 1466,
                                "start": 1464,
                                "end": 1465,
                                "fullWidth": 2,
                                "width": 1,
                                "text": ")",
                                "value": ")",
                                "valueText": ")",
                                "hasTrailingTrivia": true,
                                "trailingTrivia": [
                                    {
                                        "kind": "WhitespaceTrivia",
                                        "text": " "
                                    }
                                ]
                            },
                            "statement": {
                                "kind": "Block",
                                "fullStart": 1466,
                                "fullEnd": 1622,
                                "start": 1466,
                                "end": 1621,
                                "fullWidth": 156,
                                "width": 155,
                                "openBraceToken": {
                                    "kind": "OpenBraceToken",
                                    "fullStart": 1466,
                                    "fullEnd": 1468,
                                    "start": 1466,
                                    "end": 1467,
                                    "fullWidth": 2,
                                    "width": 1,
                                    "text": "{",
                                    "value": "{",
                                    "valueText": "{",
                                    "hasTrailingTrivia": true,
                                    "hasTrailingNewLine": true,
                                    "trailingTrivia": [
                                        {
                                            "kind": "NewLineTrivia",
                                            "text": "\n"
                                        }
                                    ]
                                },
                                "statements": [
                                    {
                                        "kind": "ExpressionStatement",
                                        "fullStart": 1468,
                                        "fullEnd": 1618,
                                        "start": 1472,
                                        "end": 1617,
                                        "fullWidth": 150,
                                        "width": 145,
                                        "expression": {
                                            "kind": "InvocationExpression",
                                            "fullStart": 1468,
                                            "fullEnd": 1616,
                                            "start": 1472,
                                            "end": 1616,
                                            "fullWidth": 148,
                                            "width": 144,
                                            "expression": {
                                                "kind": "IdentifierName",
                                                "fullStart": 1468,
                                                "fullEnd": 1478,
                                                "start": 1472,
                                                "end": 1478,
                                                "fullWidth": 10,
                                                "width": 6,
                                                "text": "$ERROR",
                                                "value": "$ERROR",
                                                "valueText": "$ERROR",
                                                "hasLeadingTrivia": true,
                                                "leadingTrivia": [
                                                    {
                                                        "kind": "WhitespaceTrivia",
                                                        "text": "    "
                                                    }
                                                ]
                                            },
                                            "argumentList": {
                                                "kind": "ArgumentList",
                                                "fullStart": 1478,
                                                "fullEnd": 1616,
                                                "start": 1478,
                                                "end": 1616,
                                                "fullWidth": 138,
                                                "width": 138,
                                                "openParenToken": {
                                                    "kind": "OpenParenToken",
                                                    "fullStart": 1478,
                                                    "fullEnd": 1479,
                                                    "start": 1478,
                                                    "end": 1479,
                                                    "fullWidth": 1,
                                                    "width": 1,
                                                    "text": "(",
                                                    "value": "(",
                                                    "valueText": "("
                                                },
                                                "arguments": [
                                                    {
                                                        "kind": "AddExpression",
                                                        "fullStart": 1479,
                                                        "fullEnd": 1615,
                                                        "start": 1479,
                                                        "end": 1615,
                                                        "fullWidth": 136,
                                                        "width": 136,
                                                        "left": {
                                                            "kind": "AddExpression",
                                                            "fullStart": 1479,
                                                            "fullEnd": 1596,
                                                            "start": 1479,
                                                            "end": 1595,
                                                            "fullWidth": 117,
                                                            "width": 116,
                                                            "left": {
                                                                "kind": "AddExpression",
                                                                "fullStart": 1479,
                                                                "fullEnd": 1581,
                                                                "start": 1479,
                                                                "end": 1580,
                                                                "fullWidth": 102,
                                                                "width": 101,
                                                                "left": {
                                                                    "kind": "AddExpression",
                                                                    "fullStart": 1479,
                                                                    "fullEnd": 1561,
                                                                    "start": 1479,
                                                                    "end": 1560,
                                                                    "fullWidth": 82,
                                                                    "width": 81,
                                                                    "left": {
                                                                        "kind": "AddExpression",
                                                                        "fullStart": 1479,
                                                                        "fullEnd": 1550,
                                                                        "start": 1479,
                                                                        "end": 1549,
                                                                        "fullWidth": 71,
                                                                        "width": 70,
                                                                        "left": {
                                                                            "kind": "StringLiteral",
                                                                            "fullStart": 1479,
                                                                            "fullEnd": 1542,
                                                                            "start": 1479,
                                                                            "end": 1541,
                                                                            "fullWidth": 63,
                                                                            "width": 62,
                                                                            "text": "'#4: __executed = /2|12/.exec(new Number(1.012)); __executed['",
                                                                            "value": "#4: __executed = /2|12/.exec(new Number(1.012)); __executed[",
                                                                            "valueText": "#4: __executed = /2|12/.exec(new Number(1.012)); __executed[",
                                                                            "hasTrailingTrivia": true,
                                                                            "trailingTrivia": [
                                                                                {
                                                                                    "kind": "WhitespaceTrivia",
                                                                                    "text": " "
                                                                                }
                                                                            ]
                                                                        },
                                                                        "operatorToken": {
                                                                            "kind": "PlusToken",
                                                                            "fullStart": 1542,
                                                                            "fullEnd": 1544,
                                                                            "start": 1542,
                                                                            "end": 1543,
                                                                            "fullWidth": 2,
                                                                            "width": 1,
                                                                            "text": "+",
                                                                            "value": "+",
                                                                            "valueText": "+",
                                                                            "hasTrailingTrivia": true,
                                                                            "trailingTrivia": [
                                                                                {
                                                                                    "kind": "WhitespaceTrivia",
                                                                                    "text": " "
                                                                                }
                                                                            ]
                                                                        },
                                                                        "right": {
                                                                            "kind": "IdentifierName",
                                                                            "fullStart": 1544,
                                                                            "fullEnd": 1550,
                                                                            "start": 1544,
                                                                            "end": 1549,
                                                                            "fullWidth": 6,
                                                                            "width": 5,
                                                                            "text": "index",
                                                                            "value": "index",
                                                                            "valueText": "index",
                                                                            "hasTrailingTrivia": true,
                                                                            "trailingTrivia": [
                                                                                {
                                                                                    "kind": "WhitespaceTrivia",
                                                                                    "text": " "
                                                                                }
                                                                            ]
                                                                        }
                                                                    },
                                                                    "operatorToken": {
                                                                        "kind": "PlusToken",
                                                                        "fullStart": 1550,
                                                                        "fullEnd": 1552,
                                                                        "start": 1550,
                                                                        "end": 1551,
                                                                        "fullWidth": 2,
                                                                        "width": 1,
                                                                        "text": "+",
                                                                        "value": "+",
                                                                        "valueText": "+",
                                                                        "hasTrailingTrivia": true,
                                                                        "trailingTrivia": [
                                                                            {
                                                                                "kind": "WhitespaceTrivia",
                                                                                "text": " "
                                                                            }
                                                                        ]
                                                                    },
                                                                    "right": {
                                                                        "kind": "StringLiteral",
                                                                        "fullStart": 1552,
                                                                        "fullEnd": 1561,
                                                                        "start": 1552,
                                                                        "end": 1560,
                                                                        "fullWidth": 9,
                                                                        "width": 8,
                                                                        "text": "'] === '",
                                                                        "value": "] === ",
                                                                        "valueText": "] === ",
                                                                        "hasTrailingTrivia": true,
                                                                        "trailingTrivia": [
                                                                            {
                                                                                "kind": "WhitespaceTrivia",
                                                                                "text": " "
                                                                            }
                                                                        ]
                                                                    }
                                                                },
                                                                "operatorToken": {
                                                                    "kind": "PlusToken",
                                                                    "fullStart": 1561,
                                                                    "fullEnd": 1563,
                                                                    "start": 1561,
                                                                    "end": 1562,
                                                                    "fullWidth": 2,
                                                                    "width": 1,
                                                                    "text": "+",
                                                                    "value": "+",
                                                                    "valueText": "+",
                                                                    "hasTrailingTrivia": true,
                                                                    "trailingTrivia": [
                                                                        {
                                                                            "kind": "WhitespaceTrivia",
                                                                            "text": " "
                                                                        }
                                                                    ]
                                                                },
                                                                "right": {
                                                                    "kind": "ElementAccessExpression",
                                                                    "fullStart": 1563,
                                                                    "fullEnd": 1581,
                                                                    "start": 1563,
                                                                    "end": 1580,
                                                                    "fullWidth": 18,
                                                                    "width": 17,
                                                                    "expression": {
                                                                        "kind": "IdentifierName",
                                                                        "fullStart": 1563,
                                                                        "fullEnd": 1573,
                                                                        "start": 1563,
                                                                        "end": 1573,
                                                                        "fullWidth": 10,
                                                                        "width": 10,
                                                                        "text": "__expected",
                                                                        "value": "__expected",
                                                                        "valueText": "__expected"
                                                                    },
                                                                    "openBracketToken": {
                                                                        "kind": "OpenBracketToken",
                                                                        "fullStart": 1573,
                                                                        "fullEnd": 1574,
                                                                        "start": 1573,
                                                                        "end": 1574,
                                                                        "fullWidth": 1,
                                                                        "width": 1,
                                                                        "text": "[",
                                                                        "value": "[",
                                                                        "valueText": "["
                                                                    },
                                                                    "argumentExpression": {
                                                                        "kind": "IdentifierName",
                                                                        "fullStart": 1574,
                                                                        "fullEnd": 1579,
                                                                        "start": 1574,
                                                                        "end": 1579,
                                                                        "fullWidth": 5,
                                                                        "width": 5,
                                                                        "text": "index",
                                                                        "value": "index",
                                                                        "valueText": "index"
                                                                    },
                                                                    "closeBracketToken": {
                                                                        "kind": "CloseBracketToken",
                                                                        "fullStart": 1579,
                                                                        "fullEnd": 1581,
                                                                        "start": 1579,
                                                                        "end": 1580,
                                                                        "fullWidth": 2,
                                                                        "width": 1,
                                                                        "text": "]",
                                                                        "value": "]",
                                                                        "valueText": "]",
                                                                        "hasTrailingTrivia": true,
                                                                        "trailingTrivia": [
                                                                            {
                                                                                "kind": "WhitespaceTrivia",
                                                                                "text": " "
                                                                            }
                                                                        ]
                                                                    }
                                                                }
                                                            },
                                                            "operatorToken": {
                                                                "kind": "PlusToken",
                                                                "fullStart": 1581,
                                                                "fullEnd": 1583,
                                                                "start": 1581,
                                                                "end": 1582,
                                                                "fullWidth": 2,
                                                                "width": 1,
                                                                "text": "+",
                                                                "value": "+",
                                                                "valueText": "+",
                                                                "hasTrailingTrivia": true,
                                                                "trailingTrivia": [
                                                                    {
                                                                        "kind": "WhitespaceTrivia",
                                                                        "text": " "
                                                                    }
                                                                ]
                                                            },
                                                            "right": {
                                                                "kind": "StringLiteral",
                                                                "fullStart": 1583,
                                                                "fullEnd": 1596,
                                                                "start": 1583,
                                                                "end": 1595,
                                                                "fullWidth": 13,
                                                                "width": 12,
                                                                "text": "'. Actual: '",
                                                                "value": ". Actual: ",
                                                                "valueText": ". Actual: ",
                                                                "hasTrailingTrivia": true,
                                                                "trailingTrivia": [
                                                                    {
                                                                        "kind": "WhitespaceTrivia",
                                                                        "text": " "
                                                                    }
                                                                ]
                                                            }
                                                        },
                                                        "operatorToken": {
                                                            "kind": "PlusToken",
                                                            "fullStart": 1596,
                                                            "fullEnd": 1598,
                                                            "start": 1596,
                                                            "end": 1597,
                                                            "fullWidth": 2,
                                                            "width": 1,
                                                            "text": "+",
                                                            "value": "+",
                                                            "valueText": "+",
                                                            "hasTrailingTrivia": true,
                                                            "trailingTrivia": [
                                                                {
                                                                    "kind": "WhitespaceTrivia",
                                                                    "text": " "
                                                                }
                                                            ]
                                                        },
                                                        "right": {
                                                            "kind": "ElementAccessExpression",
                                                            "fullStart": 1598,
                                                            "fullEnd": 1615,
                                                            "start": 1598,
                                                            "end": 1615,
                                                            "fullWidth": 17,
                                                            "width": 17,
                                                            "expression": {
                                                                "kind": "IdentifierName",
                                                                "fullStart": 1598,
                                                                "fullEnd": 1608,
                                                                "start": 1598,
                                                                "end": 1608,
                                                                "fullWidth": 10,
                                                                "width": 10,
                                                                "text": "__executed",
                                                                "value": "__executed",
                                                                "valueText": "__executed"
                                                            },
                                                            "openBracketToken": {
                                                                "kind": "OpenBracketToken",
                                                                "fullStart": 1608,
                                                                "fullEnd": 1609,
                                                                "start": 1608,
                                                                "end": 1609,
                                                                "fullWidth": 1,
                                                                "width": 1,
                                                                "text": "[",
                                                                "value": "[",
                                                                "valueText": "["
                                                            },
                                                            "argumentExpression": {
                                                                "kind": "IdentifierName",
                                                                "fullStart": 1609,
                                                                "fullEnd": 1614,
                                                                "start": 1609,
                                                                "end": 1614,
                                                                "fullWidth": 5,
                                                                "width": 5,
                                                                "text": "index",
                                                                "value": "index",
                                                                "valueText": "index"
                                                            },
                                                            "closeBracketToken": {
                                                                "kind": "CloseBracketToken",
                                                                "fullStart": 1614,
                                                                "fullEnd": 1615,
                                                                "start": 1614,
                                                                "end": 1615,
                                                                "fullWidth": 1,
                                                                "width": 1,
                                                                "text": "]",
                                                                "value": "]",
                                                                "valueText": "]"
                                                            }
                                                        }
                                                    }
                                                ],
                                                "closeParenToken": {
                                                    "kind": "CloseParenToken",
                                                    "fullStart": 1615,
                                                    "fullEnd": 1616,
                                                    "start": 1615,
                                                    "end": 1616,
                                                    "fullWidth": 1,
                                                    "width": 1,
                                                    "text": ")",
                                                    "value": ")",
                                                    "valueText": ")"
                                                }
                                            }
                                        },
                                        "semicolonToken": {
                                            "kind": "SemicolonToken",
                                            "fullStart": 1616,
                                            "fullEnd": 1618,
                                            "start": 1616,
                                            "end": 1617,
                                            "fullWidth": 2,
                                            "width": 1,
                                            "text": ";",
                                            "value": ";",
                                            "valueText": ";",
                                            "hasTrailingTrivia": true,
                                            "hasTrailingNewLine": true,
                                            "trailingTrivia": [
                                                {
                                                    "kind": "NewLineTrivia",
                                                    "text": "\n"
                                                }
                                            ]
                                        }
                                    }
                                ],
                                "closeBraceToken": {
                                    "kind": "CloseBraceToken",
                                    "fullStart": 1618,
                                    "fullEnd": 1622,
                                    "start": 1620,
                                    "end": 1621,
                                    "fullWidth": 4,
                                    "width": 1,
                                    "text": "}",
                                    "value": "}",
                                    "valueText": "}",
                                    "hasLeadingTrivia": true,
                                    "hasTrailingTrivia": true,
                                    "hasTrailingNewLine": true,
                                    "leadingTrivia": [
                                        {
                                            "kind": "WhitespaceTrivia",
                                            "text": "  "
                                        }
                                    ],
                                    "trailingTrivia": [
                                        {
                                            "kind": "NewLineTrivia",
                                            "text": "\n"
                                        }
                                    ]
                                }
                            }
                        }
                    ],
                    "closeBraceToken": {
                        "kind": "CloseBraceToken",
                        "fullStart": 1622,
                        "fullEnd": 1624,
                        "start": 1622,
                        "end": 1623,
                        "fullWidth": 2,
                        "width": 1,
                        "text": "}",
                        "value": "}",
                        "valueText": "}",
                        "hasTrailingTrivia": true,
                        "hasTrailingNewLine": true,
                        "trailingTrivia": [
                            {
                                "kind": "NewLineTrivia",
                                "text": "\n"
                            }
                        ]
                    }
                }
            }
        ],
        "endOfFileToken": {
            "kind": "EndOfFileToken",
            "fullStart": 1624,
            "fullEnd": 1626,
            "start": 1626,
            "end": 1626,
            "fullWidth": 2,
            "width": 0,
            "text": "",
            "hasLeadingTrivia": true,
            "hasLeadingNewLine": true,
            "leadingTrivia": [
                {
                    "kind": "NewLineTrivia",
                    "text": "\n"
                },
                {
                    "kind": "NewLineTrivia",
                    "text": "\n"
                }
            ]
        }
    },
    "lineMap": {
        "lineStarts": [
            0,
            61,
            132,
            133,
            137,
            261,
            361,
            364,
            423,
            488,
            492,
            493,
            538,
            539,
            560,
            580,
            606,
            607,
            617,
            663,
            763,
            765,
            766,
            776,
            823,
            963,
            965,
            966,
            976,
            1021,
            1158,
            1160,
            1161,
            1171,
            1216,
            1353,
            1355,
            1356,
            1366,
            1419,
            1468,
            1618,
            1622,
            1624,
            1625,
            1626
        ],
        "length": 1626
    }
}<|MERGE_RESOLUTION|>--- conflicted
+++ resolved
@@ -2795,12 +2795,8 @@
                             "start": 1374,
                             "end": 1381,
                             "fullWidth": 7,
-<<<<<<< HEAD
                             "width": 7,
-                            "identifier": {
-=======
                             "propertyName": {
->>>>>>> 85e84683
                                 "kind": "IdentifierName",
                                 "fullStart": 1374,
                                 "fullEnd": 1379,
