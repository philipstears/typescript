--- conflicted
+++ resolved
@@ -237,12 +237,8 @@
                             "start": 360,
                             "end": 378,
                             "fullWidth": 18,
-<<<<<<< HEAD
                             "width": 18,
-                            "identifier": {
-=======
                             "propertyName": {
->>>>>>> 85e84683
                                 "kind": "IdentifierName",
                                 "fullStart": 360,
                                 "fullEnd": 364,
