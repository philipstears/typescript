--- conflicted
+++ resolved
@@ -103,12 +103,8 @@
                             "start": 445,
                             "end": 463,
                             "fullWidth": 18,
-<<<<<<< HEAD
                             "width": 18,
-                            "identifier": {
-=======
                             "propertyName": {
->>>>>>> 85e84683
                                 "kind": "IdentifierName",
                                 "fullStart": 445,
                                 "fullEnd": 448,
@@ -699,12 +695,8 @@
                             "start": 596,
                             "end": 614,
                             "fullWidth": 18,
-<<<<<<< HEAD
                             "width": 18,
-                            "identifier": {
-=======
                             "propertyName": {
->>>>>>> 85e84683
                                 "kind": "IdentifierName",
                                 "fullStart": 596,
                                 "fullEnd": 599,
@@ -1292,12 +1284,8 @@
                             "start": 728,
                             "end": 746,
                             "fullWidth": 18,
-<<<<<<< HEAD
                             "width": 18,
-                            "identifier": {
-=======
                             "propertyName": {
->>>>>>> 85e84683
                                 "kind": "IdentifierName",
                                 "fullStart": 728,
                                 "fullEnd": 731,
