{
    "isDeclaration": false,
    "languageVersion": "EcmaScript5",
    "parseOptions": {
        "allowAutomaticSemicolonInsertion": true
    },
    "sourceUnit": {
        "kind": "SourceUnit",
        "fullStart": 0,
        "fullEnd": 734,
        "start": 377,
        "end": 734,
        "fullWidth": 734,
        "width": 357,
        "isIncrementallyUnusable": true,
        "moduleElements": [
            {
                "kind": "VariableStatement",
                "fullStart": 0,
                "fullEnd": 401,
                "start": 377,
                "end": 400,
                "fullWidth": 401,
                "width": 23,
                "modifiers": [],
                "variableDeclaration": {
                    "kind": "VariableDeclaration",
                    "fullStart": 0,
                    "fullEnd": 399,
                    "start": 377,
                    "end": 399,
                    "fullWidth": 399,
                    "width": 22,
                    "varKeyword": {
                        "kind": "VarKeyword",
                        "fullStart": 0,
                        "fullEnd": 381,
                        "start": 377,
                        "end": 380,
                        "fullWidth": 381,
                        "width": 3,
                        "text": "var",
                        "value": "var",
                        "valueText": "var",
                        "hasLeadingTrivia": true,
                        "hasLeadingComment": true,
                        "hasLeadingNewLine": true,
                        "hasTrailingTrivia": true,
                        "leadingTrivia": [
                            {
                                "kind": "SingleLineCommentTrivia",
                                "text": "// Copyright 2009 the Sputnik authors.  All rights reserved."
                            },
                            {
                                "kind": "NewLineTrivia",
                                "text": "\n"
                            },
                            {
                                "kind": "SingleLineCommentTrivia",
                                "text": "// This code is governed by the BSD license found in the LICENSE file."
                            },
                            {
                                "kind": "NewLineTrivia",
                                "text": "\n"
                            },
                            {
                                "kind": "NewLineTrivia",
                                "text": "\n"
                            },
                            {
                                "kind": "MultiLineCommentTrivia",
                                "text": "/**\n * The [[Value]] property of the newly constructed object\n * is set to ToNumber(value) if value was supplied, else to +0\n *\n * @path ch15/15.7/15.7.2/S15.7.2.1_A3.js\n * @description Checking value of the newly created object\n */"
                            },
                            {
                                "kind": "NewLineTrivia",
                                "text": "\n"
                            },
                            {
                                "kind": "NewLineTrivia",
                                "text": "\n"
                            },
                            {
                                "kind": "SingleLineCommentTrivia",
                                "text": "//CHECK#1"
                            },
                            {
                                "kind": "NewLineTrivia",
                                "text": "\n"
                            }
                        ],
                        "trailingTrivia": [
                            {
                                "kind": "WhitespaceTrivia",
                                "text": " "
                            }
                        ]
                    },
                    "variableDeclarators": [
                        {
                            "kind": "VariableDeclarator",
                            "fullStart": 381,
                            "fullEnd": 399,
                            "start": 381,
                            "end": 399,
                            "fullWidth": 18,
<<<<<<< HEAD
                            "width": 18,
                            "identifier": {
=======
                            "propertyName": {
>>>>>>> 85e84683
                                "kind": "IdentifierName",
                                "fullStart": 381,
                                "fullEnd": 384,
                                "start": 381,
                                "end": 383,
                                "fullWidth": 3,
                                "width": 2,
                                "text": "x1",
                                "value": "x1",
                                "valueText": "x1",
                                "hasTrailingTrivia": true,
                                "trailingTrivia": [
                                    {
                                        "kind": "WhitespaceTrivia",
                                        "text": " "
                                    }
                                ]
                            },
                            "equalsValueClause": {
                                "kind": "EqualsValueClause",
                                "fullStart": 384,
                                "fullEnd": 399,
                                "start": 384,
                                "end": 399,
                                "fullWidth": 15,
                                "width": 15,
                                "equalsToken": {
                                    "kind": "EqualsToken",
                                    "fullStart": 384,
                                    "fullEnd": 386,
                                    "start": 384,
                                    "end": 385,
                                    "fullWidth": 2,
                                    "width": 1,
                                    "text": "=",
                                    "value": "=",
                                    "valueText": "=",
                                    "hasTrailingTrivia": true,
                                    "trailingTrivia": [
                                        {
                                            "kind": "WhitespaceTrivia",
                                            "text": " "
                                        }
                                    ]
                                },
                                "value": {
                                    "kind": "ObjectCreationExpression",
                                    "fullStart": 386,
                                    "fullEnd": 399,
                                    "start": 386,
                                    "end": 399,
                                    "fullWidth": 13,
                                    "width": 13,
                                    "newKeyword": {
                                        "kind": "NewKeyword",
                                        "fullStart": 386,
                                        "fullEnd": 390,
                                        "start": 386,
                                        "end": 389,
                                        "fullWidth": 4,
                                        "width": 3,
                                        "text": "new",
                                        "value": "new",
                                        "valueText": "new",
                                        "hasTrailingTrivia": true,
                                        "trailingTrivia": [
                                            {
                                                "kind": "WhitespaceTrivia",
                                                "text": " "
                                            }
                                        ]
                                    },
                                    "expression": {
                                        "kind": "IdentifierName",
                                        "fullStart": 390,
                                        "fullEnd": 396,
                                        "start": 390,
                                        "end": 396,
                                        "fullWidth": 6,
                                        "width": 6,
                                        "text": "Number",
                                        "value": "Number",
                                        "valueText": "Number"
                                    },
                                    "argumentList": {
                                        "kind": "ArgumentList",
                                        "fullStart": 396,
                                        "fullEnd": 399,
                                        "start": 396,
                                        "end": 399,
                                        "fullWidth": 3,
                                        "width": 3,
                                        "openParenToken": {
                                            "kind": "OpenParenToken",
                                            "fullStart": 396,
                                            "fullEnd": 397,
                                            "start": 396,
                                            "end": 397,
                                            "fullWidth": 1,
                                            "width": 1,
                                            "text": "(",
                                            "value": "(",
                                            "valueText": "("
                                        },
                                        "arguments": [
                                            {
                                                "kind": "NumericLiteral",
                                                "fullStart": 397,
                                                "fullEnd": 398,
                                                "start": 397,
                                                "end": 398,
                                                "fullWidth": 1,
                                                "width": 1,
                                                "text": "1",
                                                "value": 1,
                                                "valueText": "1"
                                            }
                                        ],
                                        "closeParenToken": {
                                            "kind": "CloseParenToken",
                                            "fullStart": 398,
                                            "fullEnd": 399,
                                            "start": 398,
                                            "end": 399,
                                            "fullWidth": 1,
                                            "width": 1,
                                            "text": ")",
                                            "value": ")",
                                            "valueText": ")"
                                        }
                                    }
                                }
                            }
                        }
                    ]
                },
                "semicolonToken": {
                    "kind": "SemicolonToken",
                    "fullStart": 399,
                    "fullEnd": 401,
                    "start": 399,
                    "end": 400,
                    "fullWidth": 2,
                    "width": 1,
                    "text": ";",
                    "value": ";",
                    "valueText": ";",
                    "hasTrailingTrivia": true,
                    "hasTrailingNewLine": true,
                    "trailingTrivia": [
                        {
                            "kind": "NewLineTrivia",
                            "text": "\n"
                        }
                    ]
                }
            },
            {
                "kind": "IfStatement",
                "fullStart": 401,
                "fullEnd": 489,
                "start": 401,
                "end": 488,
                "fullWidth": 88,
                "width": 87,
                "ifKeyword": {
                    "kind": "IfKeyword",
                    "fullStart": 401,
                    "fullEnd": 404,
                    "start": 401,
                    "end": 403,
                    "fullWidth": 3,
                    "width": 2,
                    "text": "if",
                    "value": "if",
                    "valueText": "if",
                    "hasTrailingTrivia": true,
                    "trailingTrivia": [
                        {
                            "kind": "WhitespaceTrivia",
                            "text": " "
                        }
                    ]
                },
                "openParenToken": {
                    "kind": "OpenParenToken",
                    "fullStart": 404,
                    "fullEnd": 405,
                    "start": 404,
                    "end": 405,
                    "fullWidth": 1,
                    "width": 1,
                    "text": "(",
                    "value": "(",
                    "valueText": "("
                },
                "condition": {
                    "kind": "NotEqualsExpression",
                    "fullStart": 405,
                    "fullEnd": 423,
                    "start": 405,
                    "end": 423,
                    "fullWidth": 18,
                    "width": 18,
                    "left": {
                        "kind": "InvocationExpression",
                        "fullStart": 405,
                        "fullEnd": 418,
                        "start": 405,
                        "end": 417,
                        "fullWidth": 13,
                        "width": 12,
                        "expression": {
                            "kind": "MemberAccessExpression",
                            "fullStart": 405,
                            "fullEnd": 415,
                            "start": 405,
                            "end": 415,
                            "fullWidth": 10,
                            "width": 10,
                            "expression": {
                                "kind": "IdentifierName",
                                "fullStart": 405,
                                "fullEnd": 407,
                                "start": 405,
                                "end": 407,
                                "fullWidth": 2,
                                "width": 2,
                                "text": "x1",
                                "value": "x1",
                                "valueText": "x1"
                            },
                            "dotToken": {
                                "kind": "DotToken",
                                "fullStart": 407,
                                "fullEnd": 408,
                                "start": 407,
                                "end": 408,
                                "fullWidth": 1,
                                "width": 1,
                                "text": ".",
                                "value": ".",
                                "valueText": "."
                            },
                            "name": {
                                "kind": "IdentifierName",
                                "fullStart": 408,
                                "fullEnd": 415,
                                "start": 408,
                                "end": 415,
                                "fullWidth": 7,
                                "width": 7,
                                "text": "valueOf",
                                "value": "valueOf",
                                "valueText": "valueOf"
                            }
                        },
                        "argumentList": {
                            "kind": "ArgumentList",
                            "fullStart": 415,
                            "fullEnd": 418,
                            "start": 415,
                            "end": 417,
                            "fullWidth": 3,
                            "width": 2,
                            "openParenToken": {
                                "kind": "OpenParenToken",
                                "fullStart": 415,
                                "fullEnd": 416,
                                "start": 415,
                                "end": 416,
                                "fullWidth": 1,
                                "width": 1,
                                "text": "(",
                                "value": "(",
                                "valueText": "("
                            },
                            "arguments": [],
                            "closeParenToken": {
                                "kind": "CloseParenToken",
                                "fullStart": 416,
                                "fullEnd": 418,
                                "start": 416,
                                "end": 417,
                                "fullWidth": 2,
                                "width": 1,
                                "text": ")",
                                "value": ")",
                                "valueText": ")",
                                "hasTrailingTrivia": true,
                                "trailingTrivia": [
                                    {
                                        "kind": "WhitespaceTrivia",
                                        "text": " "
                                    }
                                ]
                            }
                        }
                    },
                    "operatorToken": {
                        "kind": "ExclamationEqualsEqualsToken",
                        "fullStart": 418,
                        "fullEnd": 422,
                        "start": 418,
                        "end": 421,
                        "fullWidth": 4,
                        "width": 3,
                        "text": "!==",
                        "value": "!==",
                        "valueText": "!==",
                        "hasTrailingTrivia": true,
                        "trailingTrivia": [
                            {
                                "kind": "WhitespaceTrivia",
                                "text": " "
                            }
                        ]
                    },
                    "right": {
                        "kind": "NumericLiteral",
                        "fullStart": 422,
                        "fullEnd": 423,
                        "start": 422,
                        "end": 423,
                        "fullWidth": 1,
                        "width": 1,
                        "text": "1",
                        "value": 1,
                        "valueText": "1"
                    }
                },
                "closeParenToken": {
                    "kind": "CloseParenToken",
                    "fullStart": 423,
                    "fullEnd": 425,
                    "start": 423,
                    "end": 424,
                    "fullWidth": 2,
                    "width": 1,
                    "text": ")",
                    "value": ")",
                    "valueText": ")",
                    "hasTrailingTrivia": true,
                    "trailingTrivia": [
                        {
                            "kind": "WhitespaceTrivia",
                            "text": " "
                        }
                    ]
                },
                "statement": {
                    "kind": "Block",
                    "fullStart": 425,
                    "fullEnd": 489,
                    "start": 425,
                    "end": 488,
                    "fullWidth": 64,
                    "width": 63,
                    "openBraceToken": {
                        "kind": "OpenBraceToken",
                        "fullStart": 425,
                        "fullEnd": 427,
                        "start": 425,
                        "end": 426,
                        "fullWidth": 2,
                        "width": 1,
                        "text": "{",
                        "value": "{",
                        "valueText": "{",
                        "hasTrailingTrivia": true,
                        "hasTrailingNewLine": true,
                        "trailingTrivia": [
                            {
                                "kind": "NewLineTrivia",
                                "text": "\n"
                            }
                        ]
                    },
                    "statements": [
                        {
                            "kind": "ExpressionStatement",
                            "fullStart": 427,
                            "fullEnd": 487,
                            "start": 429,
                            "end": 486,
                            "fullWidth": 60,
                            "width": 57,
                            "expression": {
                                "kind": "InvocationExpression",
                                "fullStart": 427,
                                "fullEnd": 485,
                                "start": 429,
                                "end": 485,
                                "fullWidth": 58,
                                "width": 56,
                                "expression": {
                                    "kind": "IdentifierName",
                                    "fullStart": 427,
                                    "fullEnd": 435,
                                    "start": 429,
                                    "end": 435,
                                    "fullWidth": 8,
                                    "width": 6,
                                    "text": "$ERROR",
                                    "value": "$ERROR",
                                    "valueText": "$ERROR",
                                    "hasLeadingTrivia": true,
                                    "leadingTrivia": [
                                        {
                                            "kind": "WhitespaceTrivia",
                                            "text": "  "
                                        }
                                    ]
                                },
                                "argumentList": {
                                    "kind": "ArgumentList",
                                    "fullStart": 435,
                                    "fullEnd": 485,
                                    "start": 435,
                                    "end": 485,
                                    "fullWidth": 50,
                                    "width": 50,
                                    "openParenToken": {
                                        "kind": "OpenParenToken",
                                        "fullStart": 435,
                                        "fullEnd": 436,
                                        "start": 435,
                                        "end": 436,
                                        "fullWidth": 1,
                                        "width": 1,
                                        "text": "(",
                                        "value": "(",
                                        "valueText": "("
                                    },
                                    "arguments": [
                                        {
                                            "kind": "StringLiteral",
                                            "fullStart": 436,
                                            "fullEnd": 484,
                                            "start": 436,
                                            "end": 484,
                                            "fullWidth": 48,
                                            "width": 48,
                                            "text": "'#1: var x1 = new Number(1); x1.valueOf() === 1'",
                                            "value": "#1: var x1 = new Number(1); x1.valueOf() === 1",
                                            "valueText": "#1: var x1 = new Number(1); x1.valueOf() === 1"
                                        }
                                    ],
                                    "closeParenToken": {
                                        "kind": "CloseParenToken",
                                        "fullStart": 484,
                                        "fullEnd": 485,
                                        "start": 484,
                                        "end": 485,
                                        "fullWidth": 1,
                                        "width": 1,
                                        "text": ")",
                                        "value": ")",
                                        "valueText": ")"
                                    }
                                }
                            },
                            "semicolonToken": {
                                "kind": "SemicolonToken",
                                "fullStart": 485,
                                "fullEnd": 487,
                                "start": 485,
                                "end": 486,
                                "fullWidth": 2,
                                "width": 1,
                                "text": ";",
                                "value": ";",
                                "valueText": ";",
                                "hasTrailingTrivia": true,
                                "hasTrailingNewLine": true,
                                "trailingTrivia": [
                                    {
                                        "kind": "NewLineTrivia",
                                        "text": "\n"
                                    }
                                ]
                            }
                        }
                    ],
                    "closeBraceToken": {
                        "kind": "CloseBraceToken",
                        "fullStart": 487,
                        "fullEnd": 489,
                        "start": 487,
                        "end": 488,
                        "fullWidth": 2,
                        "width": 1,
                        "text": "}",
                        "value": "}",
                        "valueText": "}",
                        "hasTrailingTrivia": true,
                        "hasTrailingNewLine": true,
                        "trailingTrivia": [
                            {
                                "kind": "NewLineTrivia",
                                "text": "\n"
                            }
                        ]
                    }
                }
            },
            {
                "kind": "VariableStatement",
                "fullStart": 489,
                "fullEnd": 523,
                "start": 500,
                "end": 522,
                "fullWidth": 34,
                "width": 22,
                "modifiers": [],
                "variableDeclaration": {
                    "kind": "VariableDeclaration",
                    "fullStart": 489,
                    "fullEnd": 521,
                    "start": 500,
                    "end": 521,
                    "fullWidth": 32,
                    "width": 21,
                    "varKeyword": {
                        "kind": "VarKeyword",
                        "fullStart": 489,
                        "fullEnd": 504,
                        "start": 500,
                        "end": 503,
                        "fullWidth": 15,
                        "width": 3,
                        "text": "var",
                        "value": "var",
                        "valueText": "var",
                        "hasLeadingTrivia": true,
                        "hasLeadingComment": true,
                        "hasLeadingNewLine": true,
                        "hasTrailingTrivia": true,
                        "leadingTrivia": [
                            {
                                "kind": "NewLineTrivia",
                                "text": "\n"
                            },
                            {
                                "kind": "SingleLineCommentTrivia",
                                "text": "//CHECK#2"
                            },
                            {
                                "kind": "NewLineTrivia",
                                "text": "\n"
                            }
                        ],
                        "trailingTrivia": [
                            {
                                "kind": "WhitespaceTrivia",
                                "text": " "
                            }
                        ]
                    },
                    "variableDeclarators": [
                        {
                            "kind": "VariableDeclarator",
                            "fullStart": 504,
                            "fullEnd": 521,
                            "start": 504,
                            "end": 521,
                            "fullWidth": 17,
<<<<<<< HEAD
                            "width": 17,
                            "identifier": {
=======
                            "propertyName": {
>>>>>>> 85e84683
                                "kind": "IdentifierName",
                                "fullStart": 504,
                                "fullEnd": 507,
                                "start": 504,
                                "end": 506,
                                "fullWidth": 3,
                                "width": 2,
                                "text": "x2",
                                "value": "x2",
                                "valueText": "x2",
                                "hasTrailingTrivia": true,
                                "trailingTrivia": [
                                    {
                                        "kind": "WhitespaceTrivia",
                                        "text": " "
                                    }
                                ]
                            },
                            "equalsValueClause": {
                                "kind": "EqualsValueClause",
                                "fullStart": 507,
                                "fullEnd": 521,
                                "start": 507,
                                "end": 521,
                                "fullWidth": 14,
                                "width": 14,
                                "equalsToken": {
                                    "kind": "EqualsToken",
                                    "fullStart": 507,
                                    "fullEnd": 509,
                                    "start": 507,
                                    "end": 508,
                                    "fullWidth": 2,
                                    "width": 1,
                                    "text": "=",
                                    "value": "=",
                                    "valueText": "=",
                                    "hasTrailingTrivia": true,
                                    "trailingTrivia": [
                                        {
                                            "kind": "WhitespaceTrivia",
                                            "text": " "
                                        }
                                    ]
                                },
                                "value": {
                                    "kind": "ObjectCreationExpression",
                                    "fullStart": 509,
                                    "fullEnd": 521,
                                    "start": 509,
                                    "end": 521,
                                    "fullWidth": 12,
                                    "width": 12,
                                    "newKeyword": {
                                        "kind": "NewKeyword",
                                        "fullStart": 509,
                                        "fullEnd": 513,
                                        "start": 509,
                                        "end": 512,
                                        "fullWidth": 4,
                                        "width": 3,
                                        "text": "new",
                                        "value": "new",
                                        "valueText": "new",
                                        "hasTrailingTrivia": true,
                                        "trailingTrivia": [
                                            {
                                                "kind": "WhitespaceTrivia",
                                                "text": " "
                                            }
                                        ]
                                    },
                                    "expression": {
                                        "kind": "IdentifierName",
                                        "fullStart": 513,
                                        "fullEnd": 519,
                                        "start": 513,
                                        "end": 519,
                                        "fullWidth": 6,
                                        "width": 6,
                                        "text": "Number",
                                        "value": "Number",
                                        "valueText": "Number"
                                    },
                                    "argumentList": {
                                        "kind": "ArgumentList",
                                        "fullStart": 519,
                                        "fullEnd": 521,
                                        "start": 519,
                                        "end": 521,
                                        "fullWidth": 2,
                                        "width": 2,
                                        "openParenToken": {
                                            "kind": "OpenParenToken",
                                            "fullStart": 519,
                                            "fullEnd": 520,
                                            "start": 519,
                                            "end": 520,
                                            "fullWidth": 1,
                                            "width": 1,
                                            "text": "(",
                                            "value": "(",
                                            "valueText": "("
                                        },
                                        "arguments": [],
                                        "closeParenToken": {
                                            "kind": "CloseParenToken",
                                            "fullStart": 520,
                                            "fullEnd": 521,
                                            "start": 520,
                                            "end": 521,
                                            "fullWidth": 1,
                                            "width": 1,
                                            "text": ")",
                                            "value": ")",
                                            "valueText": ")"
                                        }
                                    }
                                }
                            }
                        }
                    ]
                },
                "semicolonToken": {
                    "kind": "SemicolonToken",
                    "fullStart": 521,
                    "fullEnd": 523,
                    "start": 521,
                    "end": 522,
                    "fullWidth": 2,
                    "width": 1,
                    "text": ";",
                    "value": ";",
                    "valueText": ";",
                    "hasTrailingTrivia": true,
                    "hasTrailingNewLine": true,
                    "trailingTrivia": [
                        {
                            "kind": "NewLineTrivia",
                            "text": "\n"
                        }
                    ]
                }
            },
            {
                "kind": "IfStatement",
                "fullStart": 523,
                "fullEnd": 733,
                "start": 523,
                "end": 732,
                "fullWidth": 210,
                "width": 209,
                "isIncrementallyUnusable": true,
                "ifKeyword": {
                    "kind": "IfKeyword",
                    "fullStart": 523,
                    "fullEnd": 526,
                    "start": 523,
                    "end": 525,
                    "fullWidth": 3,
                    "width": 2,
                    "text": "if",
                    "value": "if",
                    "valueText": "if",
                    "hasTrailingTrivia": true,
                    "trailingTrivia": [
                        {
                            "kind": "WhitespaceTrivia",
                            "text": " "
                        }
                    ]
                },
                "openParenToken": {
                    "kind": "OpenParenToken",
                    "fullStart": 526,
                    "fullEnd": 527,
                    "start": 526,
                    "end": 527,
                    "fullWidth": 1,
                    "width": 1,
                    "text": "(",
                    "value": "(",
                    "valueText": "("
                },
                "condition": {
                    "kind": "NotEqualsExpression",
                    "fullStart": 527,
                    "fullEnd": 545,
                    "start": 527,
                    "end": 545,
                    "fullWidth": 18,
                    "width": 18,
                    "left": {
                        "kind": "InvocationExpression",
                        "fullStart": 527,
                        "fullEnd": 540,
                        "start": 527,
                        "end": 539,
                        "fullWidth": 13,
                        "width": 12,
                        "expression": {
                            "kind": "MemberAccessExpression",
                            "fullStart": 527,
                            "fullEnd": 537,
                            "start": 527,
                            "end": 537,
                            "fullWidth": 10,
                            "width": 10,
                            "expression": {
                                "kind": "IdentifierName",
                                "fullStart": 527,
                                "fullEnd": 529,
                                "start": 527,
                                "end": 529,
                                "fullWidth": 2,
                                "width": 2,
                                "text": "x2",
                                "value": "x2",
                                "valueText": "x2"
                            },
                            "dotToken": {
                                "kind": "DotToken",
                                "fullStart": 529,
                                "fullEnd": 530,
                                "start": 529,
                                "end": 530,
                                "fullWidth": 1,
                                "width": 1,
                                "text": ".",
                                "value": ".",
                                "valueText": "."
                            },
                            "name": {
                                "kind": "IdentifierName",
                                "fullStart": 530,
                                "fullEnd": 537,
                                "start": 530,
                                "end": 537,
                                "fullWidth": 7,
                                "width": 7,
                                "text": "valueOf",
                                "value": "valueOf",
                                "valueText": "valueOf"
                            }
                        },
                        "argumentList": {
                            "kind": "ArgumentList",
                            "fullStart": 537,
                            "fullEnd": 540,
                            "start": 537,
                            "end": 539,
                            "fullWidth": 3,
                            "width": 2,
                            "openParenToken": {
                                "kind": "OpenParenToken",
                                "fullStart": 537,
                                "fullEnd": 538,
                                "start": 537,
                                "end": 538,
                                "fullWidth": 1,
                                "width": 1,
                                "text": "(",
                                "value": "(",
                                "valueText": "("
                            },
                            "arguments": [],
                            "closeParenToken": {
                                "kind": "CloseParenToken",
                                "fullStart": 538,
                                "fullEnd": 540,
                                "start": 538,
                                "end": 539,
                                "fullWidth": 2,
                                "width": 1,
                                "text": ")",
                                "value": ")",
                                "valueText": ")",
                                "hasTrailingTrivia": true,
                                "trailingTrivia": [
                                    {
                                        "kind": "WhitespaceTrivia",
                                        "text": " "
                                    }
                                ]
                            }
                        }
                    },
                    "operatorToken": {
                        "kind": "ExclamationEqualsEqualsToken",
                        "fullStart": 540,
                        "fullEnd": 544,
                        "start": 540,
                        "end": 543,
                        "fullWidth": 4,
                        "width": 3,
                        "text": "!==",
                        "value": "!==",
                        "valueText": "!==",
                        "hasTrailingTrivia": true,
                        "trailingTrivia": [
                            {
                                "kind": "WhitespaceTrivia",
                                "text": " "
                            }
                        ]
                    },
                    "right": {
                        "kind": "NumericLiteral",
                        "fullStart": 544,
                        "fullEnd": 545,
                        "start": 544,
                        "end": 545,
                        "fullWidth": 1,
                        "width": 1,
                        "text": "0",
                        "value": 0,
                        "valueText": "0"
                    }
                },
                "closeParenToken": {
                    "kind": "CloseParenToken",
                    "fullStart": 545,
                    "fullEnd": 547,
                    "start": 545,
                    "end": 546,
                    "fullWidth": 2,
                    "width": 1,
                    "text": ")",
                    "value": ")",
                    "valueText": ")",
                    "hasTrailingTrivia": true,
                    "trailingTrivia": [
                        {
                            "kind": "WhitespaceTrivia",
                            "text": " "
                        }
                    ]
                },
                "statement": {
                    "kind": "Block",
                    "fullStart": 547,
                    "fullEnd": 612,
                    "start": 547,
                    "end": 611,
                    "fullWidth": 65,
                    "width": 64,
                    "openBraceToken": {
                        "kind": "OpenBraceToken",
                        "fullStart": 547,
                        "fullEnd": 549,
                        "start": 547,
                        "end": 548,
                        "fullWidth": 2,
                        "width": 1,
                        "text": "{",
                        "value": "{",
                        "valueText": "{",
                        "hasTrailingTrivia": true,
                        "hasTrailingNewLine": true,
                        "trailingTrivia": [
                            {
                                "kind": "NewLineTrivia",
                                "text": "\n"
                            }
                        ]
                    },
                    "statements": [
                        {
                            "kind": "ExpressionStatement",
                            "fullStart": 549,
                            "fullEnd": 610,
                            "start": 551,
                            "end": 609,
                            "fullWidth": 61,
                            "width": 58,
                            "expression": {
                                "kind": "InvocationExpression",
                                "fullStart": 549,
                                "fullEnd": 608,
                                "start": 551,
                                "end": 608,
                                "fullWidth": 59,
                                "width": 57,
                                "expression": {
                                    "kind": "IdentifierName",
                                    "fullStart": 549,
                                    "fullEnd": 557,
                                    "start": 551,
                                    "end": 557,
                                    "fullWidth": 8,
                                    "width": 6,
                                    "text": "$ERROR",
                                    "value": "$ERROR",
                                    "valueText": "$ERROR",
                                    "hasLeadingTrivia": true,
                                    "leadingTrivia": [
                                        {
                                            "kind": "WhitespaceTrivia",
                                            "text": "  "
                                        }
                                    ]
                                },
                                "argumentList": {
                                    "kind": "ArgumentList",
                                    "fullStart": 557,
                                    "fullEnd": 608,
                                    "start": 557,
                                    "end": 608,
                                    "fullWidth": 51,
                                    "width": 51,
                                    "openParenToken": {
                                        "kind": "OpenParenToken",
                                        "fullStart": 557,
                                        "fullEnd": 558,
                                        "start": 557,
                                        "end": 558,
                                        "fullWidth": 1,
                                        "width": 1,
                                        "text": "(",
                                        "value": "(",
                                        "valueText": "("
                                    },
                                    "arguments": [
                                        {
                                            "kind": "StringLiteral",
                                            "fullStart": 558,
                                            "fullEnd": 607,
                                            "start": 558,
                                            "end": 607,
                                            "fullWidth": 49,
                                            "width": 49,
                                            "text": "'#2.1: var x2 = new Number(); x2.valueOf() === 0'",
                                            "value": "#2.1: var x2 = new Number(); x2.valueOf() === 0",
                                            "valueText": "#2.1: var x2 = new Number(); x2.valueOf() === 0"
                                        }
                                    ],
                                    "closeParenToken": {
                                        "kind": "CloseParenToken",
                                        "fullStart": 607,
                                        "fullEnd": 608,
                                        "start": 607,
                                        "end": 608,
                                        "fullWidth": 1,
                                        "width": 1,
                                        "text": ")",
                                        "value": ")",
                                        "valueText": ")"
                                    }
                                }
                            },
                            "semicolonToken": {
                                "kind": "SemicolonToken",
                                "fullStart": 608,
                                "fullEnd": 610,
                                "start": 608,
                                "end": 609,
                                "fullWidth": 2,
                                "width": 1,
                                "text": ";",
                                "value": ";",
                                "valueText": ";",
                                "hasTrailingTrivia": true,
                                "hasTrailingNewLine": true,
                                "trailingTrivia": [
                                    {
                                        "kind": "NewLineTrivia",
                                        "text": "\n"
                                    }
                                ]
                            }
                        }
                    ],
                    "closeBraceToken": {
                        "kind": "CloseBraceToken",
                        "fullStart": 610,
                        "fullEnd": 612,
                        "start": 610,
                        "end": 611,
                        "fullWidth": 2,
                        "width": 1,
                        "text": "}",
                        "value": "}",
                        "valueText": "}",
                        "hasTrailingTrivia": true,
                        "trailingTrivia": [
                            {
                                "kind": "WhitespaceTrivia",
                                "text": " "
                            }
                        ]
                    }
                },
                "elseClause": {
                    "kind": "ElseClause",
                    "fullStart": 612,
                    "fullEnd": 733,
                    "start": 612,
                    "end": 732,
                    "fullWidth": 121,
                    "width": 120,
                    "isIncrementallyUnusable": true,
                    "elseKeyword": {
                        "kind": "ElseKeyword",
                        "fullStart": 612,
                        "fullEnd": 617,
                        "start": 612,
                        "end": 616,
                        "fullWidth": 5,
                        "width": 4,
                        "text": "else",
                        "value": "else",
                        "valueText": "else",
                        "hasTrailingTrivia": true,
                        "trailingTrivia": [
                            {
                                "kind": "WhitespaceTrivia",
                                "text": " "
                            }
                        ]
                    },
                    "statement": {
                        "kind": "IfStatement",
                        "fullStart": 617,
                        "fullEnd": 733,
                        "start": 617,
                        "end": 732,
                        "fullWidth": 116,
                        "width": 115,
                        "isIncrementallyUnusable": true,
                        "ifKeyword": {
                            "kind": "IfKeyword",
                            "fullStart": 617,
                            "fullEnd": 619,
                            "start": 617,
                            "end": 619,
                            "fullWidth": 2,
                            "width": 2,
                            "text": "if",
                            "value": "if",
                            "valueText": "if"
                        },
                        "openParenToken": {
                            "kind": "OpenParenToken",
                            "fullStart": 619,
                            "fullEnd": 621,
                            "start": 619,
                            "end": 620,
                            "fullWidth": 2,
                            "width": 1,
                            "text": "(",
                            "value": "(",
                            "valueText": "(",
                            "hasTrailingTrivia": true,
                            "trailingTrivia": [
                                {
                                    "kind": "WhitespaceTrivia",
                                    "text": " "
                                }
                            ]
                        },
                        "condition": {
                            "kind": "NotEqualsExpression",
                            "fullStart": 621,
                            "fullEnd": 665,
                            "start": 621,
                            "end": 664,
                            "fullWidth": 44,
                            "width": 43,
                            "isIncrementallyUnusable": true,
                            "left": {
                                "kind": "DivideExpression",
                                "fullStart": 621,
                                "fullEnd": 636,
                                "start": 621,
                                "end": 635,
                                "fullWidth": 15,
                                "width": 14,
                                "isIncrementallyUnusable": true,
                                "left": {
                                    "kind": "NumericLiteral",
                                    "fullStart": 621,
                                    "fullEnd": 622,
                                    "start": 621,
                                    "end": 622,
                                    "fullWidth": 1,
                                    "width": 1,
                                    "text": "1",
                                    "value": 1,
                                    "valueText": "1"
                                },
                                "operatorToken": {
                                    "kind": "SlashToken",
                                    "fullStart": 622,
                                    "fullEnd": 623,
                                    "start": 622,
                                    "end": 623,
                                    "fullWidth": 1,
                                    "width": 1,
                                    "text": "/",
                                    "value": "/",
                                    "valueText": "/"
                                },
                                "right": {
                                    "kind": "InvocationExpression",
                                    "fullStart": 623,
                                    "fullEnd": 636,
                                    "start": 623,
                                    "end": 635,
                                    "fullWidth": 13,
                                    "width": 12,
                                    "expression": {
                                        "kind": "MemberAccessExpression",
                                        "fullStart": 623,
                                        "fullEnd": 633,
                                        "start": 623,
                                        "end": 633,
                                        "fullWidth": 10,
                                        "width": 10,
                                        "expression": {
                                            "kind": "IdentifierName",
                                            "fullStart": 623,
                                            "fullEnd": 625,
                                            "start": 623,
                                            "end": 625,
                                            "fullWidth": 2,
                                            "width": 2,
                                            "text": "x2",
                                            "value": "x2",
                                            "valueText": "x2"
                                        },
                                        "dotToken": {
                                            "kind": "DotToken",
                                            "fullStart": 625,
                                            "fullEnd": 626,
                                            "start": 625,
                                            "end": 626,
                                            "fullWidth": 1,
                                            "width": 1,
                                            "text": ".",
                                            "value": ".",
                                            "valueText": "."
                                        },
                                        "name": {
                                            "kind": "IdentifierName",
                                            "fullStart": 626,
                                            "fullEnd": 633,
                                            "start": 626,
                                            "end": 633,
                                            "fullWidth": 7,
                                            "width": 7,
                                            "text": "valueOf",
                                            "value": "valueOf",
                                            "valueText": "valueOf"
                                        }
                                    },
                                    "argumentList": {
                                        "kind": "ArgumentList",
                                        "fullStart": 633,
                                        "fullEnd": 636,
                                        "start": 633,
                                        "end": 635,
                                        "fullWidth": 3,
                                        "width": 2,
                                        "openParenToken": {
                                            "kind": "OpenParenToken",
                                            "fullStart": 633,
                                            "fullEnd": 634,
                                            "start": 633,
                                            "end": 634,
                                            "fullWidth": 1,
                                            "width": 1,
                                            "text": "(",
                                            "value": "(",
                                            "valueText": "("
                                        },
                                        "arguments": [],
                                        "closeParenToken": {
                                            "kind": "CloseParenToken",
                                            "fullStart": 634,
                                            "fullEnd": 636,
                                            "start": 634,
                                            "end": 635,
                                            "fullWidth": 2,
                                            "width": 1,
                                            "text": ")",
                                            "value": ")",
                                            "valueText": ")",
                                            "hasTrailingTrivia": true,
                                            "trailingTrivia": [
                                                {
                                                    "kind": "WhitespaceTrivia",
                                                    "text": " "
                                                }
                                            ]
                                        }
                                    }
                                }
                            },
                            "operatorToken": {
                                "kind": "ExclamationEqualsEqualsToken",
                                "fullStart": 636,
                                "fullEnd": 640,
                                "start": 636,
                                "end": 639,
                                "fullWidth": 4,
                                "width": 3,
                                "text": "!==",
                                "value": "!==",
                                "valueText": "!==",
                                "hasTrailingTrivia": true,
                                "trailingTrivia": [
                                    {
                                        "kind": "WhitespaceTrivia",
                                        "text": " "
                                    }
                                ]
                            },
                            "right": {
                                "kind": "MemberAccessExpression",
                                "fullStart": 640,
                                "fullEnd": 665,
                                "start": 640,
                                "end": 664,
                                "fullWidth": 25,
                                "width": 24,
                                "expression": {
                                    "kind": "IdentifierName",
                                    "fullStart": 640,
                                    "fullEnd": 646,
                                    "start": 640,
                                    "end": 646,
                                    "fullWidth": 6,
                                    "width": 6,
                                    "text": "Number",
                                    "value": "Number",
                                    "valueText": "Number"
                                },
                                "dotToken": {
                                    "kind": "DotToken",
                                    "fullStart": 646,
                                    "fullEnd": 647,
                                    "start": 646,
                                    "end": 647,
                                    "fullWidth": 1,
                                    "width": 1,
                                    "text": ".",
                                    "value": ".",
                                    "valueText": "."
                                },
                                "name": {
                                    "kind": "IdentifierName",
                                    "fullStart": 647,
                                    "fullEnd": 665,
                                    "start": 647,
                                    "end": 664,
                                    "fullWidth": 18,
                                    "width": 17,
                                    "text": "POSITIVE_INFINITY",
                                    "value": "POSITIVE_INFINITY",
                                    "valueText": "POSITIVE_INFINITY",
                                    "hasTrailingTrivia": true,
                                    "trailingTrivia": [
                                        {
                                            "kind": "WhitespaceTrivia",
                                            "text": " "
                                        }
                                    ]
                                }
                            }
                        },
                        "closeParenToken": {
                            "kind": "CloseParenToken",
                            "fullStart": 665,
                            "fullEnd": 667,
                            "start": 665,
                            "end": 666,
                            "fullWidth": 2,
                            "width": 1,
                            "text": ")",
                            "value": ")",
                            "valueText": ")",
                            "hasTrailingTrivia": true,
                            "trailingTrivia": [
                                {
                                    "kind": "WhitespaceTrivia",
                                    "text": " "
                                }
                            ]
                        },
                        "statement": {
                            "kind": "Block",
                            "fullStart": 667,
                            "fullEnd": 733,
                            "start": 667,
                            "end": 732,
                            "fullWidth": 66,
                            "width": 65,
                            "openBraceToken": {
                                "kind": "OpenBraceToken",
                                "fullStart": 667,
                                "fullEnd": 669,
                                "start": 667,
                                "end": 668,
                                "fullWidth": 2,
                                "width": 1,
                                "text": "{",
                                "value": "{",
                                "valueText": "{",
                                "hasTrailingTrivia": true,
                                "hasTrailingNewLine": true,
                                "trailingTrivia": [
                                    {
                                        "kind": "NewLineTrivia",
                                        "text": "\n"
                                    }
                                ]
                            },
                            "statements": [
                                {
                                    "kind": "ExpressionStatement",
                                    "fullStart": 669,
                                    "fullEnd": 731,
                                    "start": 671,
                                    "end": 730,
                                    "fullWidth": 62,
                                    "width": 59,
                                    "expression": {
                                        "kind": "InvocationExpression",
                                        "fullStart": 669,
                                        "fullEnd": 729,
                                        "start": 671,
                                        "end": 729,
                                        "fullWidth": 60,
                                        "width": 58,
                                        "expression": {
                                            "kind": "IdentifierName",
                                            "fullStart": 669,
                                            "fullEnd": 677,
                                            "start": 671,
                                            "end": 677,
                                            "fullWidth": 8,
                                            "width": 6,
                                            "text": "$ERROR",
                                            "value": "$ERROR",
                                            "valueText": "$ERROR",
                                            "hasLeadingTrivia": true,
                                            "leadingTrivia": [
                                                {
                                                    "kind": "WhitespaceTrivia",
                                                    "text": "  "
                                                }
                                            ]
                                        },
                                        "argumentList": {
                                            "kind": "ArgumentList",
                                            "fullStart": 677,
                                            "fullEnd": 729,
                                            "start": 677,
                                            "end": 729,
                                            "fullWidth": 52,
                                            "width": 52,
                                            "openParenToken": {
                                                "kind": "OpenParenToken",
                                                "fullStart": 677,
                                                "fullEnd": 678,
                                                "start": 677,
                                                "end": 678,
                                                "fullWidth": 1,
                                                "width": 1,
                                                "text": "(",
                                                "value": "(",
                                                "valueText": "("
                                            },
                                            "arguments": [
                                                {
                                                    "kind": "StringLiteral",
                                                    "fullStart": 678,
                                                    "fullEnd": 728,
                                                    "start": 678,
                                                    "end": 728,
                                                    "fullWidth": 50,
                                                    "width": 50,
                                                    "text": "'#2.2: var x2 = new Number(); x2.valueOf() === +0'",
                                                    "value": "#2.2: var x2 = new Number(); x2.valueOf() === +0",
                                                    "valueText": "#2.2: var x2 = new Number(); x2.valueOf() === +0"
                                                }
                                            ],
                                            "closeParenToken": {
                                                "kind": "CloseParenToken",
                                                "fullStart": 728,
                                                "fullEnd": 729,
                                                "start": 728,
                                                "end": 729,
                                                "fullWidth": 1,
                                                "width": 1,
                                                "text": ")",
                                                "value": ")",
                                                "valueText": ")"
                                            }
                                        }
                                    },
                                    "semicolonToken": {
                                        "kind": "SemicolonToken",
                                        "fullStart": 729,
                                        "fullEnd": 731,
                                        "start": 729,
                                        "end": 730,
                                        "fullWidth": 2,
                                        "width": 1,
                                        "text": ";",
                                        "value": ";",
                                        "valueText": ";",
                                        "hasTrailingTrivia": true,
                                        "hasTrailingNewLine": true,
                                        "trailingTrivia": [
                                            {
                                                "kind": "NewLineTrivia",
                                                "text": "\n"
                                            }
                                        ]
                                    }
                                }
                            ],
                            "closeBraceToken": {
                                "kind": "CloseBraceToken",
                                "fullStart": 731,
                                "fullEnd": 733,
                                "start": 731,
                                "end": 732,
                                "fullWidth": 2,
                                "width": 1,
                                "text": "}",
                                "value": "}",
                                "valueText": "}",
                                "hasTrailingTrivia": true,
                                "hasTrailingNewLine": true,
                                "trailingTrivia": [
                                    {
                                        "kind": "NewLineTrivia",
                                        "text": "\n"
                                    }
                                ]
                            }
                        }
                    }
                }
            }
        ],
        "endOfFileToken": {
            "kind": "EndOfFileToken",
            "fullStart": 733,
            "fullEnd": 734,
            "start": 734,
            "end": 734,
            "fullWidth": 1,
            "width": 0,
            "text": "",
            "hasLeadingTrivia": true,
            "hasLeadingNewLine": true,
            "leadingTrivia": [
                {
                    "kind": "NewLineTrivia",
                    "text": "\n"
                }
            ]
        }
    },
    "lineMap": {
        "lineStarts": [
            0,
            61,
            132,
            133,
            137,
            195,
            258,
            261,
            303,
            362,
            366,
            367,
            377,
            401,
            427,
            487,
            489,
            490,
            500,
            523,
            549,
            610,
            669,
            731,
            733,
            734
        ],
        "length": 734
    }
}<|MERGE_RESOLUTION|>--- conflicted
+++ resolved
@@ -103,12 +103,8 @@
                             "start": 381,
                             "end": 399,
                             "fullWidth": 18,
-<<<<<<< HEAD
                             "width": 18,
-                            "identifier": {
-=======
                             "propertyName": {
->>>>>>> 85e84683
                                 "kind": "IdentifierName",
                                 "fullStart": 381,
                                 "fullEnd": 384,
@@ -676,12 +672,8 @@
                             "start": 504,
                             "end": 521,
                             "fullWidth": 17,
-<<<<<<< HEAD
                             "width": 17,
-                            "identifier": {
-=======
                             "propertyName": {
->>>>>>> 85e84683
                                 "kind": "IdentifierName",
                                 "fullStart": 504,
                                 "fullEnd": 507,
