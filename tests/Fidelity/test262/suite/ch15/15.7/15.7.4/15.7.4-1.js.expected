{
    "isDeclaration": false,
    "languageVersion": "EcmaScript5",
    "parseOptions": {
        "allowAutomaticSemicolonInsertion": true
    },
    "sourceUnit": {
        "kind": "SourceUnit",
        "fullStart": 0,
        "fullEnd": 706,
        "start": 506,
        "end": 706,
        "fullWidth": 706,
        "width": 200,
        "isIncrementallyUnusable": true,
        "moduleElements": [
            {
                "kind": "FunctionDeclaration",
                "fullStart": 0,
                "fullEnd": 682,
                "start": 506,
                "end": 680,
                "fullWidth": 682,
                "width": 174,
                "modifiers": [],
                "functionKeyword": {
                    "kind": "FunctionKeyword",
                    "fullStart": 0,
                    "fullEnd": 515,
                    "start": 506,
                    "end": 514,
                    "fullWidth": 515,
                    "width": 8,
                    "text": "function",
                    "value": "function",
                    "valueText": "function",
                    "hasLeadingTrivia": true,
                    "hasLeadingComment": true,
                    "hasLeadingNewLine": true,
                    "hasTrailingTrivia": true,
                    "leadingTrivia": [
                        {
                            "kind": "SingleLineCommentTrivia",
                            "text": "/// Copyright (c) 2012 Ecma International.  All rights reserved. "
                        },
                        {
                            "kind": "NewLineTrivia",
                            "text": "\r\n"
                        },
                        {
                            "kind": "SingleLineCommentTrivia",
                            "text": "/// Ecma International makes this code available under the terms and conditions set"
                        },
                        {
                            "kind": "NewLineTrivia",
                            "text": "\r\n"
                        },
                        {
                            "kind": "SingleLineCommentTrivia",
                            "text": "/// forth on http://hg.ecmascript.org/tests/test262/raw-file/tip/LICENSE (the "
                        },
                        {
                            "kind": "NewLineTrivia",
                            "text": "\r\n"
                        },
                        {
                            "kind": "SingleLineCommentTrivia",
                            "text": "/// \"Use Terms\").   Any redistribution of this code must retain the above "
                        },
                        {
                            "kind": "NewLineTrivia",
                            "text": "\r\n"
                        },
                        {
                            "kind": "SingleLineCommentTrivia",
                            "text": "/// copyright and this notice and otherwise comply with the Use Terms."
                        },
                        {
                            "kind": "NewLineTrivia",
                            "text": "\r\n"
                        },
                        {
                            "kind": "MultiLineCommentTrivia",
                            "text": "/**\r\n * @path ch15/15.7/15.7.4/15.7.4-1.js\r\n * @description Number prototype object: its [[Class]] must be 'Number'\r\n */"
                        },
                        {
                            "kind": "NewLineTrivia",
                            "text": "\r\n"
                        },
                        {
                            "kind": "NewLineTrivia",
                            "text": "\r\n"
                        },
                        {
                            "kind": "NewLineTrivia",
                            "text": "\r\n"
                        }
                    ],
                    "trailingTrivia": [
                        {
                            "kind": "WhitespaceTrivia",
                            "text": " "
                        }
                    ]
                },
                "identifier": {
                    "kind": "IdentifierName",
                    "fullStart": 515,
                    "fullEnd": 523,
                    "start": 515,
                    "end": 523,
                    "fullWidth": 8,
                    "width": 8,
                    "text": "testcase",
                    "value": "testcase",
                    "valueText": "testcase"
                },
                "callSignature": {
                    "kind": "CallSignature",
                    "fullStart": 523,
                    "fullEnd": 526,
                    "start": 523,
                    "end": 525,
                    "fullWidth": 3,
                    "width": 2,
                    "parameterList": {
                        "kind": "ParameterList",
                        "fullStart": 523,
                        "fullEnd": 526,
                        "start": 523,
                        "end": 525,
                        "fullWidth": 3,
                        "width": 2,
                        "openParenToken": {
                            "kind": "OpenParenToken",
                            "fullStart": 523,
                            "fullEnd": 524,
                            "start": 523,
                            "end": 524,
                            "fullWidth": 1,
                            "width": 1,
                            "text": "(",
                            "value": "(",
                            "valueText": "("
                        },
                        "parameters": [],
                        "closeParenToken": {
                            "kind": "CloseParenToken",
                            "fullStart": 524,
                            "fullEnd": 526,
                            "start": 524,
                            "end": 525,
                            "fullWidth": 2,
                            "width": 1,
                            "text": ")",
                            "value": ")",
                            "valueText": ")",
                            "hasTrailingTrivia": true,
                            "trailingTrivia": [
                                {
                                    "kind": "WhitespaceTrivia",
                                    "text": " "
                                }
                            ]
                        }
                    }
                },
                "block": {
                    "kind": "Block",
                    "fullStart": 526,
                    "fullEnd": 682,
                    "start": 526,
                    "end": 680,
                    "fullWidth": 156,
                    "width": 154,
                    "openBraceToken": {
                        "kind": "OpenBraceToken",
                        "fullStart": 526,
                        "fullEnd": 529,
                        "start": 526,
                        "end": 527,
                        "fullWidth": 3,
                        "width": 1,
                        "text": "{",
                        "value": "{",
                        "valueText": "{",
                        "hasTrailingTrivia": true,
                        "hasTrailingNewLine": true,
                        "trailingTrivia": [
                            {
                                "kind": "NewLineTrivia",
                                "text": "\r\n"
                            }
                        ]
                    },
                    "statements": [
                        {
                            "kind": "VariableStatement",
                            "fullStart": 529,
                            "fullEnd": 586,
                            "start": 531,
                            "end": 584,
                            "fullWidth": 57,
                            "width": 53,
                            "modifiers": [],
                            "variableDeclaration": {
                                "kind": "VariableDeclaration",
                                "fullStart": 529,
                                "fullEnd": 583,
                                "start": 531,
                                "end": 583,
                                "fullWidth": 54,
                                "width": 52,
                                "varKeyword": {
                                    "kind": "VarKeyword",
                                    "fullStart": 529,
                                    "fullEnd": 535,
                                    "start": 531,
                                    "end": 534,
                                    "fullWidth": 6,
                                    "width": 3,
                                    "text": "var",
                                    "value": "var",
                                    "valueText": "var",
                                    "hasLeadingTrivia": true,
                                    "hasTrailingTrivia": true,
                                    "leadingTrivia": [
                                        {
                                            "kind": "WhitespaceTrivia",
                                            "text": "  "
                                        }
                                    ],
                                    "trailingTrivia": [
                                        {
                                            "kind": "WhitespaceTrivia",
                                            "text": " "
                                        }
                                    ]
                                },
                                "variableDeclarators": [
                                    {
                                        "kind": "VariableDeclarator",
                                        "fullStart": 535,
                                        "fullEnd": 583,
                                        "start": 535,
                                        "end": 583,
                                        "fullWidth": 48,
<<<<<<< HEAD
                                        "width": 48,
                                        "identifier": {
=======
                                        "propertyName": {
>>>>>>> 85e84683
                                            "kind": "IdentifierName",
                                            "fullStart": 535,
                                            "fullEnd": 544,
                                            "start": 535,
                                            "end": 543,
                                            "fullWidth": 9,
                                            "width": 8,
                                            "text": "numProto",
                                            "value": "numProto",
                                            "valueText": "numProto",
                                            "hasTrailingTrivia": true,
                                            "trailingTrivia": [
                                                {
                                                    "kind": "WhitespaceTrivia",
                                                    "text": " "
                                                }
                                            ]
                                        },
                                        "equalsValueClause": {
                                            "kind": "EqualsValueClause",
                                            "fullStart": 544,
                                            "fullEnd": 583,
                                            "start": 544,
                                            "end": 583,
                                            "fullWidth": 39,
                                            "width": 39,
                                            "equalsToken": {
                                                "kind": "EqualsToken",
                                                "fullStart": 544,
                                                "fullEnd": 546,
                                                "start": 544,
                                                "end": 545,
                                                "fullWidth": 2,
                                                "width": 1,
                                                "text": "=",
                                                "value": "=",
                                                "valueText": "=",
                                                "hasTrailingTrivia": true,
                                                "trailingTrivia": [
                                                    {
                                                        "kind": "WhitespaceTrivia",
                                                        "text": " "
                                                    }
                                                ]
                                            },
                                            "value": {
                                                "kind": "InvocationExpression",
                                                "fullStart": 546,
                                                "fullEnd": 583,
                                                "start": 546,
                                                "end": 583,
                                                "fullWidth": 37,
                                                "width": 37,
                                                "expression": {
                                                    "kind": "MemberAccessExpression",
                                                    "fullStart": 546,
                                                    "fullEnd": 567,
                                                    "start": 546,
                                                    "end": 567,
                                                    "fullWidth": 21,
                                                    "width": 21,
                                                    "expression": {
                                                        "kind": "IdentifierName",
                                                        "fullStart": 546,
                                                        "fullEnd": 552,
                                                        "start": 546,
                                                        "end": 552,
                                                        "fullWidth": 6,
                                                        "width": 6,
                                                        "text": "Object",
                                                        "value": "Object",
                                                        "valueText": "Object"
                                                    },
                                                    "dotToken": {
                                                        "kind": "DotToken",
                                                        "fullStart": 552,
                                                        "fullEnd": 553,
                                                        "start": 552,
                                                        "end": 553,
                                                        "fullWidth": 1,
                                                        "width": 1,
                                                        "text": ".",
                                                        "value": ".",
                                                        "valueText": "."
                                                    },
                                                    "name": {
                                                        "kind": "IdentifierName",
                                                        "fullStart": 553,
                                                        "fullEnd": 567,
                                                        "start": 553,
                                                        "end": 567,
                                                        "fullWidth": 14,
                                                        "width": 14,
                                                        "text": "getPrototypeOf",
                                                        "value": "getPrototypeOf",
                                                        "valueText": "getPrototypeOf"
                                                    }
                                                },
                                                "argumentList": {
                                                    "kind": "ArgumentList",
                                                    "fullStart": 567,
                                                    "fullEnd": 583,
                                                    "start": 567,
                                                    "end": 583,
                                                    "fullWidth": 16,
                                                    "width": 16,
                                                    "openParenToken": {
                                                        "kind": "OpenParenToken",
                                                        "fullStart": 567,
                                                        "fullEnd": 568,
                                                        "start": 567,
                                                        "end": 568,
                                                        "fullWidth": 1,
                                                        "width": 1,
                                                        "text": "(",
                                                        "value": "(",
                                                        "valueText": "("
                                                    },
                                                    "arguments": [
                                                        {
                                                            "kind": "ObjectCreationExpression",
                                                            "fullStart": 568,
                                                            "fullEnd": 582,
                                                            "start": 568,
                                                            "end": 582,
                                                            "fullWidth": 14,
                                                            "width": 14,
                                                            "newKeyword": {
                                                                "kind": "NewKeyword",
                                                                "fullStart": 568,
                                                                "fullEnd": 572,
                                                                "start": 568,
                                                                "end": 571,
                                                                "fullWidth": 4,
                                                                "width": 3,
                                                                "text": "new",
                                                                "value": "new",
                                                                "valueText": "new",
                                                                "hasTrailingTrivia": true,
                                                                "trailingTrivia": [
                                                                    {
                                                                        "kind": "WhitespaceTrivia",
                                                                        "text": " "
                                                                    }
                                                                ]
                                                            },
                                                            "expression": {
                                                                "kind": "IdentifierName",
                                                                "fullStart": 572,
                                                                "fullEnd": 578,
                                                                "start": 572,
                                                                "end": 578,
                                                                "fullWidth": 6,
                                                                "width": 6,
                                                                "text": "Number",
                                                                "value": "Number",
                                                                "valueText": "Number"
                                                            },
                                                            "argumentList": {
                                                                "kind": "ArgumentList",
                                                                "fullStart": 578,
                                                                "fullEnd": 582,
                                                                "start": 578,
                                                                "end": 582,
                                                                "fullWidth": 4,
                                                                "width": 4,
                                                                "openParenToken": {
                                                                    "kind": "OpenParenToken",
                                                                    "fullStart": 578,
                                                                    "fullEnd": 579,
                                                                    "start": 578,
                                                                    "end": 579,
                                                                    "fullWidth": 1,
                                                                    "width": 1,
                                                                    "text": "(",
                                                                    "value": "(",
                                                                    "valueText": "("
                                                                },
                                                                "arguments": [
                                                                    {
                                                                        "kind": "NumericLiteral",
                                                                        "fullStart": 579,
                                                                        "fullEnd": 581,
                                                                        "start": 579,
                                                                        "end": 581,
                                                                        "fullWidth": 2,
                                                                        "width": 2,
                                                                        "text": "42",
                                                                        "value": 42,
                                                                        "valueText": "42"
                                                                    }
                                                                ],
                                                                "closeParenToken": {
                                                                    "kind": "CloseParenToken",
                                                                    "fullStart": 581,
                                                                    "fullEnd": 582,
                                                                    "start": 581,
                                                                    "end": 582,
                                                                    "fullWidth": 1,
                                                                    "width": 1,
                                                                    "text": ")",
                                                                    "value": ")",
                                                                    "valueText": ")"
                                                                }
                                                            }
                                                        }
                                                    ],
                                                    "closeParenToken": {
                                                        "kind": "CloseParenToken",
                                                        "fullStart": 582,
                                                        "fullEnd": 583,
                                                        "start": 582,
                                                        "end": 583,
                                                        "fullWidth": 1,
                                                        "width": 1,
                                                        "text": ")",
                                                        "value": ")",
                                                        "valueText": ")"
                                                    }
                                                }
                                            }
                                        }
                                    }
                                ]
                            },
                            "semicolonToken": {
                                "kind": "SemicolonToken",
                                "fullStart": 583,
                                "fullEnd": 586,
                                "start": 583,
                                "end": 584,
                                "fullWidth": 3,
                                "width": 1,
                                "text": ";",
                                "value": ";",
                                "valueText": ";",
                                "hasTrailingTrivia": true,
                                "hasTrailingNewLine": true,
                                "trailingTrivia": [
                                    {
                                        "kind": "NewLineTrivia",
                                        "text": "\r\n"
                                    }
                                ]
                            }
                        },
                        {
                            "kind": "VariableStatement",
                            "fullStart": 586,
                            "fullEnd": 640,
                            "start": 588,
                            "end": 638,
                            "fullWidth": 54,
                            "width": 50,
                            "modifiers": [],
                            "variableDeclaration": {
                                "kind": "VariableDeclaration",
                                "fullStart": 586,
                                "fullEnd": 637,
                                "start": 588,
                                "end": 637,
                                "fullWidth": 51,
                                "width": 49,
                                "varKeyword": {
                                    "kind": "VarKeyword",
                                    "fullStart": 586,
                                    "fullEnd": 592,
                                    "start": 588,
                                    "end": 591,
                                    "fullWidth": 6,
                                    "width": 3,
                                    "text": "var",
                                    "value": "var",
                                    "valueText": "var",
                                    "hasLeadingTrivia": true,
                                    "hasTrailingTrivia": true,
                                    "leadingTrivia": [
                                        {
                                            "kind": "WhitespaceTrivia",
                                            "text": "  "
                                        }
                                    ],
                                    "trailingTrivia": [
                                        {
                                            "kind": "WhitespaceTrivia",
                                            "text": " "
                                        }
                                    ]
                                },
                                "variableDeclarators": [
                                    {
                                        "kind": "VariableDeclarator",
                                        "fullStart": 592,
                                        "fullEnd": 637,
                                        "start": 592,
                                        "end": 637,
                                        "fullWidth": 45,
<<<<<<< HEAD
                                        "width": 45,
                                        "identifier": {
=======
                                        "propertyName": {
>>>>>>> 85e84683
                                            "kind": "IdentifierName",
                                            "fullStart": 592,
                                            "fullEnd": 594,
                                            "start": 592,
                                            "end": 593,
                                            "fullWidth": 2,
                                            "width": 1,
                                            "text": "s",
                                            "value": "s",
                                            "valueText": "s",
                                            "hasTrailingTrivia": true,
                                            "trailingTrivia": [
                                                {
                                                    "kind": "WhitespaceTrivia",
                                                    "text": " "
                                                }
                                            ]
                                        },
                                        "equalsValueClause": {
                                            "kind": "EqualsValueClause",
                                            "fullStart": 594,
                                            "fullEnd": 637,
                                            "start": 594,
                                            "end": 637,
                                            "fullWidth": 43,
                                            "width": 43,
                                            "equalsToken": {
                                                "kind": "EqualsToken",
                                                "fullStart": 594,
                                                "fullEnd": 596,
                                                "start": 594,
                                                "end": 595,
                                                "fullWidth": 2,
                                                "width": 1,
                                                "text": "=",
                                                "value": "=",
                                                "valueText": "=",
                                                "hasTrailingTrivia": true,
                                                "trailingTrivia": [
                                                    {
                                                        "kind": "WhitespaceTrivia",
                                                        "text": " "
                                                    }
                                                ]
                                            },
                                            "value": {
                                                "kind": "InvocationExpression",
                                                "fullStart": 596,
                                                "fullEnd": 637,
                                                "start": 596,
                                                "end": 637,
                                                "fullWidth": 41,
                                                "width": 41,
                                                "expression": {
                                                    "kind": "MemberAccessExpression",
                                                    "fullStart": 596,
                                                    "fullEnd": 626,
                                                    "start": 596,
                                                    "end": 626,
                                                    "fullWidth": 30,
                                                    "width": 30,
                                                    "expression": {
                                                        "kind": "MemberAccessExpression",
                                                        "fullStart": 596,
                                                        "fullEnd": 621,
                                                        "start": 596,
                                                        "end": 621,
                                                        "fullWidth": 25,
                                                        "width": 25,
                                                        "expression": {
                                                            "kind": "MemberAccessExpression",
                                                            "fullStart": 596,
                                                            "fullEnd": 612,
                                                            "start": 596,
                                                            "end": 612,
                                                            "fullWidth": 16,
                                                            "width": 16,
                                                            "expression": {
                                                                "kind": "IdentifierName",
                                                                "fullStart": 596,
                                                                "fullEnd": 602,
                                                                "start": 596,
                                                                "end": 602,
                                                                "fullWidth": 6,
                                                                "width": 6,
                                                                "text": "Object",
                                                                "value": "Object",
                                                                "valueText": "Object"
                                                            },
                                                            "dotToken": {
                                                                "kind": "DotToken",
                                                                "fullStart": 602,
                                                                "fullEnd": 603,
                                                                "start": 602,
                                                                "end": 603,
                                                                "fullWidth": 1,
                                                                "width": 1,
                                                                "text": ".",
                                                                "value": ".",
                                                                "valueText": "."
                                                            },
                                                            "name": {
                                                                "kind": "IdentifierName",
                                                                "fullStart": 603,
                                                                "fullEnd": 612,
                                                                "start": 603,
                                                                "end": 612,
                                                                "fullWidth": 9,
                                                                "width": 9,
                                                                "text": "prototype",
                                                                "value": "prototype",
                                                                "valueText": "prototype"
                                                            }
                                                        },
                                                        "dotToken": {
                                                            "kind": "DotToken",
                                                            "fullStart": 612,
                                                            "fullEnd": 613,
                                                            "start": 612,
                                                            "end": 613,
                                                            "fullWidth": 1,
                                                            "width": 1,
                                                            "text": ".",
                                                            "value": ".",
                                                            "valueText": "."
                                                        },
                                                        "name": {
                                                            "kind": "IdentifierName",
                                                            "fullStart": 613,
                                                            "fullEnd": 621,
                                                            "start": 613,
                                                            "end": 621,
                                                            "fullWidth": 8,
                                                            "width": 8,
                                                            "text": "toString",
                                                            "value": "toString",
                                                            "valueText": "toString"
                                                        }
                                                    },
                                                    "dotToken": {
                                                        "kind": "DotToken",
                                                        "fullStart": 621,
                                                        "fullEnd": 622,
                                                        "start": 621,
                                                        "end": 622,
                                                        "fullWidth": 1,
                                                        "width": 1,
                                                        "text": ".",
                                                        "value": ".",
                                                        "valueText": "."
                                                    },
                                                    "name": {
                                                        "kind": "IdentifierName",
                                                        "fullStart": 622,
                                                        "fullEnd": 626,
                                                        "start": 622,
                                                        "end": 626,
                                                        "fullWidth": 4,
                                                        "width": 4,
                                                        "text": "call",
                                                        "value": "call",
                                                        "valueText": "call"
                                                    }
                                                },
                                                "argumentList": {
                                                    "kind": "ArgumentList",
                                                    "fullStart": 626,
                                                    "fullEnd": 637,
                                                    "start": 626,
                                                    "end": 637,
                                                    "fullWidth": 11,
                                                    "width": 11,
                                                    "openParenToken": {
                                                        "kind": "OpenParenToken",
                                                        "fullStart": 626,
                                                        "fullEnd": 627,
                                                        "start": 626,
                                                        "end": 627,
                                                        "fullWidth": 1,
                                                        "width": 1,
                                                        "text": "(",
                                                        "value": "(",
                                                        "valueText": "("
                                                    },
                                                    "arguments": [
                                                        {
                                                            "kind": "IdentifierName",
                                                            "fullStart": 627,
                                                            "fullEnd": 636,
                                                            "start": 627,
                                                            "end": 635,
                                                            "fullWidth": 9,
                                                            "width": 8,
                                                            "text": "numProto",
                                                            "value": "numProto",
                                                            "valueText": "numProto",
                                                            "hasTrailingTrivia": true,
                                                            "trailingTrivia": [
                                                                {
                                                                    "kind": "WhitespaceTrivia",
                                                                    "text": " "
                                                                }
                                                            ]
                                                        }
                                                    ],
                                                    "closeParenToken": {
                                                        "kind": "CloseParenToken",
                                                        "fullStart": 636,
                                                        "fullEnd": 637,
                                                        "start": 636,
                                                        "end": 637,
                                                        "fullWidth": 1,
                                                        "width": 1,
                                                        "text": ")",
                                                        "value": ")",
                                                        "valueText": ")"
                                                    }
                                                }
                                            }
                                        }
                                    }
                                ]
                            },
                            "semicolonToken": {
                                "kind": "SemicolonToken",
                                "fullStart": 637,
                                "fullEnd": 640,
                                "start": 637,
                                "end": 638,
                                "fullWidth": 3,
                                "width": 1,
                                "text": ";",
                                "value": ";",
                                "valueText": ";",
                                "hasTrailingTrivia": true,
                                "hasTrailingNewLine": true,
                                "trailingTrivia": [
                                    {
                                        "kind": "NewLineTrivia",
                                        "text": "\r\n"
                                    }
                                ]
                            }
                        },
                        {
                            "kind": "ReturnStatement",
                            "fullStart": 640,
                            "fullEnd": 678,
                            "start": 642,
                            "end": 676,
                            "fullWidth": 38,
                            "width": 34,
                            "returnKeyword": {
                                "kind": "ReturnKeyword",
                                "fullStart": 640,
                                "fullEnd": 649,
                                "start": 642,
                                "end": 648,
                                "fullWidth": 9,
                                "width": 6,
                                "text": "return",
                                "value": "return",
                                "valueText": "return",
                                "hasLeadingTrivia": true,
                                "hasTrailingTrivia": true,
                                "leadingTrivia": [
                                    {
                                        "kind": "WhitespaceTrivia",
                                        "text": "  "
                                    }
                                ],
                                "trailingTrivia": [
                                    {
                                        "kind": "WhitespaceTrivia",
                                        "text": " "
                                    }
                                ]
                            },
                            "expression": {
                                "kind": "ParenthesizedExpression",
                                "fullStart": 649,
                                "fullEnd": 675,
                                "start": 649,
                                "end": 674,
                                "fullWidth": 26,
                                "width": 25,
                                "openParenToken": {
                                    "kind": "OpenParenToken",
                                    "fullStart": 649,
                                    "fullEnd": 650,
                                    "start": 649,
                                    "end": 650,
                                    "fullWidth": 1,
                                    "width": 1,
                                    "text": "(",
                                    "value": "(",
                                    "valueText": "("
                                },
                                "expression": {
                                    "kind": "EqualsExpression",
                                    "fullStart": 650,
                                    "fullEnd": 673,
                                    "start": 650,
                                    "end": 673,
                                    "fullWidth": 23,
                                    "width": 23,
                                    "left": {
                                        "kind": "IdentifierName",
                                        "fullStart": 650,
                                        "fullEnd": 652,
                                        "start": 650,
                                        "end": 651,
                                        "fullWidth": 2,
                                        "width": 1,
                                        "text": "s",
                                        "value": "s",
                                        "valueText": "s",
                                        "hasTrailingTrivia": true,
                                        "trailingTrivia": [
                                            {
                                                "kind": "WhitespaceTrivia",
                                                "text": " "
                                            }
                                        ]
                                    },
                                    "operatorToken": {
                                        "kind": "EqualsEqualsEqualsToken",
                                        "fullStart": 652,
                                        "fullEnd": 656,
                                        "start": 652,
                                        "end": 655,
                                        "fullWidth": 4,
                                        "width": 3,
                                        "text": "===",
                                        "value": "===",
                                        "valueText": "===",
                                        "hasTrailingTrivia": true,
                                        "trailingTrivia": [
                                            {
                                                "kind": "WhitespaceTrivia",
                                                "text": " "
                                            }
                                        ]
                                    },
                                    "right": {
                                        "kind": "StringLiteral",
                                        "fullStart": 656,
                                        "fullEnd": 673,
                                        "start": 656,
                                        "end": 673,
                                        "fullWidth": 17,
                                        "width": 17,
                                        "text": "'[object Number]'",
                                        "value": "[object Number]",
                                        "valueText": "[object Number]"
                                    }
                                },
                                "closeParenToken": {
                                    "kind": "CloseParenToken",
                                    "fullStart": 673,
                                    "fullEnd": 675,
                                    "start": 673,
                                    "end": 674,
                                    "fullWidth": 2,
                                    "width": 1,
                                    "text": ")",
                                    "value": ")",
                                    "valueText": ")",
                                    "hasTrailingTrivia": true,
                                    "trailingTrivia": [
                                        {
                                            "kind": "WhitespaceTrivia",
                                            "text": " "
                                        }
                                    ]
                                }
                            },
                            "semicolonToken": {
                                "kind": "SemicolonToken",
                                "fullStart": 675,
                                "fullEnd": 678,
                                "start": 675,
                                "end": 676,
                                "fullWidth": 3,
                                "width": 1,
                                "text": ";",
                                "value": ";",
                                "valueText": ";",
                                "hasTrailingTrivia": true,
                                "hasTrailingNewLine": true,
                                "trailingTrivia": [
                                    {
                                        "kind": "NewLineTrivia",
                                        "text": "\r\n"
                                    }
                                ]
                            }
                        }
                    ],
                    "closeBraceToken": {
                        "kind": "CloseBraceToken",
                        "fullStart": 678,
                        "fullEnd": 682,
                        "start": 679,
                        "end": 680,
                        "fullWidth": 4,
                        "width": 1,
                        "text": "}",
                        "value": "}",
                        "valueText": "}",
                        "hasLeadingTrivia": true,
                        "hasTrailingTrivia": true,
                        "hasTrailingNewLine": true,
                        "leadingTrivia": [
                            {
                                "kind": "WhitespaceTrivia",
                                "text": " "
                            }
                        ],
                        "trailingTrivia": [
                            {
                                "kind": "NewLineTrivia",
                                "text": "\r\n"
                            }
                        ]
                    }
                }
            },
            {
                "kind": "ExpressionStatement",
                "fullStart": 682,
                "fullEnd": 706,
                "start": 682,
                "end": 704,
                "fullWidth": 24,
                "width": 22,
                "expression": {
                    "kind": "InvocationExpression",
                    "fullStart": 682,
                    "fullEnd": 703,
                    "start": 682,
                    "end": 703,
                    "fullWidth": 21,
                    "width": 21,
                    "expression": {
                        "kind": "IdentifierName",
                        "fullStart": 682,
                        "fullEnd": 693,
                        "start": 682,
                        "end": 693,
                        "fullWidth": 11,
                        "width": 11,
                        "text": "runTestCase",
                        "value": "runTestCase",
                        "valueText": "runTestCase"
                    },
                    "argumentList": {
                        "kind": "ArgumentList",
                        "fullStart": 693,
                        "fullEnd": 703,
                        "start": 693,
                        "end": 703,
                        "fullWidth": 10,
                        "width": 10,
                        "openParenToken": {
                            "kind": "OpenParenToken",
                            "fullStart": 693,
                            "fullEnd": 694,
                            "start": 693,
                            "end": 694,
                            "fullWidth": 1,
                            "width": 1,
                            "text": "(",
                            "value": "(",
                            "valueText": "("
                        },
                        "arguments": [
                            {
                                "kind": "IdentifierName",
                                "fullStart": 694,
                                "fullEnd": 702,
                                "start": 694,
                                "end": 702,
                                "fullWidth": 8,
                                "width": 8,
                                "text": "testcase",
                                "value": "testcase",
                                "valueText": "testcase"
                            }
                        ],
                        "closeParenToken": {
                            "kind": "CloseParenToken",
                            "fullStart": 702,
                            "fullEnd": 703,
                            "start": 702,
                            "end": 703,
                            "fullWidth": 1,
                            "width": 1,
                            "text": ")",
                            "value": ")",
                            "valueText": ")"
                        }
                    }
                },
                "semicolonToken": {
                    "kind": "SemicolonToken",
                    "fullStart": 703,
                    "fullEnd": 706,
                    "start": 703,
                    "end": 704,
                    "fullWidth": 3,
                    "width": 1,
                    "text": ";",
                    "value": ";",
                    "valueText": ";",
                    "hasTrailingTrivia": true,
                    "hasTrailingNewLine": true,
                    "trailingTrivia": [
                        {
                            "kind": "NewLineTrivia",
                            "text": "\r\n"
                        }
                    ]
                }
            }
        ],
        "endOfFileToken": {
            "kind": "EndOfFileToken",
            "fullStart": 706,
            "fullEnd": 706,
            "start": 706,
            "end": 706,
            "fullWidth": 0,
            "width": 0,
            "text": ""
        }
    },
    "lineMap": {
        "lineStarts": [
            0,
            67,
            152,
            232,
            308,
            380,
            385,
            424,
            497,
            502,
            504,
            506,
            529,
            586,
            640,
            678,
            682,
            706
        ],
        "length": 706
    }
}<|MERGE_RESOLUTION|>--- conflicted
+++ resolved
@@ -245,12 +245,8 @@
                                         "start": 535,
                                         "end": 583,
                                         "fullWidth": 48,
-<<<<<<< HEAD
                                         "width": 48,
-                                        "identifier": {
-=======
                                         "propertyName": {
->>>>>>> 85e84683
                                             "kind": "IdentifierName",
                                             "fullStart": 535,
                                             "fullEnd": 544,
@@ -548,12 +544,8 @@
                                         "start": 592,
                                         "end": 637,
                                         "fullWidth": 45,
-<<<<<<< HEAD
                                         "width": 45,
-                                        "identifier": {
-=======
                                         "propertyName": {
->>>>>>> 85e84683
                                             "kind": "IdentifierName",
                                             "fullStart": 592,
                                             "fullEnd": 594,
