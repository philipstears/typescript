{
    "isDeclaration": false,
    "languageVersion": "EcmaScript5",
    "parseOptions": {
        "allowAutomaticSemicolonInsertion": true
    },
    "sourceUnit": {
        "kind": "SourceUnit",
        "fullStart": 0,
        "fullEnd": 692,
        "start": 541,
        "end": 692,
        "fullWidth": 692,
        "width": 151,
        "isIncrementallyUnusable": true,
        "moduleElements": [
            {
                "kind": "FunctionDeclaration",
                "fullStart": 0,
                "fullEnd": 668,
                "start": 541,
                "end": 666,
                "fullWidth": 668,
                "width": 125,
                "modifiers": [],
                "functionKeyword": {
                    "kind": "FunctionKeyword",
                    "fullStart": 0,
                    "fullEnd": 550,
                    "start": 541,
                    "end": 549,
                    "fullWidth": 550,
                    "width": 8,
                    "text": "function",
                    "value": "function",
                    "valueText": "function",
                    "hasLeadingTrivia": true,
                    "hasLeadingComment": true,
                    "hasLeadingNewLine": true,
                    "hasTrailingTrivia": true,
                    "leadingTrivia": [
                        {
                            "kind": "SingleLineCommentTrivia",
                            "text": "/// Copyright (c) 2012 Ecma International.  All rights reserved. "
                        },
                        {
                            "kind": "NewLineTrivia",
                            "text": "\r\n"
                        },
                        {
                            "kind": "SingleLineCommentTrivia",
                            "text": "/// Ecma International makes this code available under the terms and conditions set"
                        },
                        {
                            "kind": "NewLineTrivia",
                            "text": "\r\n"
                        },
                        {
                            "kind": "SingleLineCommentTrivia",
                            "text": "/// forth on http://hg.ecmascript.org/tests/test262/raw-file/tip/LICENSE (the "
                        },
                        {
                            "kind": "NewLineTrivia",
                            "text": "\r\n"
                        },
                        {
                            "kind": "SingleLineCommentTrivia",
                            "text": "/// \"Use Terms\").   Any redistribution of this code must retain the above "
                        },
                        {
                            "kind": "NewLineTrivia",
                            "text": "\r\n"
                        },
                        {
                            "kind": "SingleLineCommentTrivia",
                            "text": "/// copyright and this notice and otherwise comply with the Use Terms."
                        },
                        {
                            "kind": "NewLineTrivia",
                            "text": "\r\n"
                        },
                        {
                            "kind": "MultiLineCommentTrivia",
                            "text": "/**\r\n * @path ch15/15.7/15.7.3/15.7.3-2.js\r\n * @description Number constructor - [[Prototype]] is the Function prototype object (using getPrototypeOf)\r\n */"
                        },
                        {
                            "kind": "NewLineTrivia",
                            "text": "\r\n"
                        },
                        {
                            "kind": "NewLineTrivia",
                            "text": "\r\n"
                        },
                        {
                            "kind": "NewLineTrivia",
                            "text": "\r\n"
                        }
                    ],
                    "trailingTrivia": [
                        {
                            "kind": "WhitespaceTrivia",
                            "text": " "
                        }
                    ]
                },
                "identifier": {
                    "kind": "IdentifierName",
                    "fullStart": 550,
                    "fullEnd": 558,
                    "start": 550,
                    "end": 558,
                    "fullWidth": 8,
                    "width": 8,
                    "text": "testcase",
                    "value": "testcase",
                    "valueText": "testcase"
                },
                "callSignature": {
                    "kind": "CallSignature",
                    "fullStart": 558,
                    "fullEnd": 561,
                    "start": 558,
                    "end": 560,
                    "fullWidth": 3,
                    "width": 2,
                    "parameterList": {
                        "kind": "ParameterList",
                        "fullStart": 558,
                        "fullEnd": 561,
                        "start": 558,
                        "end": 560,
                        "fullWidth": 3,
                        "width": 2,
                        "openParenToken": {
                            "kind": "OpenParenToken",
                            "fullStart": 558,
                            "fullEnd": 559,
                            "start": 558,
                            "end": 559,
                            "fullWidth": 1,
                            "width": 1,
                            "text": "(",
                            "value": "(",
                            "valueText": "("
                        },
                        "parameters": [],
                        "closeParenToken": {
                            "kind": "CloseParenToken",
                            "fullStart": 559,
                            "fullEnd": 561,
                            "start": 559,
                            "end": 560,
                            "fullWidth": 2,
                            "width": 1,
                            "text": ")",
                            "value": ")",
                            "valueText": ")",
                            "hasTrailingTrivia": true,
                            "trailingTrivia": [
                                {
                                    "kind": "WhitespaceTrivia",
                                    "text": " "
                                }
                            ]
                        }
                    }
                },
                "block": {
                    "kind": "Block",
                    "fullStart": 561,
                    "fullEnd": 668,
                    "start": 561,
                    "end": 666,
                    "fullWidth": 107,
                    "width": 105,
                    "openBraceToken": {
                        "kind": "OpenBraceToken",
                        "fullStart": 561,
                        "fullEnd": 564,
                        "start": 561,
                        "end": 562,
                        "fullWidth": 3,
                        "width": 1,
                        "text": "{",
                        "value": "{",
                        "valueText": "{",
                        "hasTrailingTrivia": true,
                        "hasTrailingNewLine": true,
                        "trailingTrivia": [
                            {
                                "kind": "NewLineTrivia",
                                "text": "\r\n"
                            }
                        ]
                    },
                    "statements": [
                        {
                            "kind": "VariableStatement",
                            "fullStart": 564,
                            "fullEnd": 606,
                            "start": 566,
                            "end": 604,
                            "fullWidth": 42,
                            "width": 38,
                            "modifiers": [],
                            "variableDeclaration": {
                                "kind": "VariableDeclaration",
                                "fullStart": 564,
                                "fullEnd": 603,
                                "start": 566,
                                "end": 603,
                                "fullWidth": 39,
                                "width": 37,
                                "varKeyword": {
                                    "kind": "VarKeyword",
                                    "fullStart": 564,
                                    "fullEnd": 570,
                                    "start": 566,
                                    "end": 569,
                                    "fullWidth": 6,
                                    "width": 3,
                                    "text": "var",
                                    "value": "var",
                                    "valueText": "var",
                                    "hasLeadingTrivia": true,
                                    "hasTrailingTrivia": true,
                                    "leadingTrivia": [
                                        {
                                            "kind": "WhitespaceTrivia",
                                            "text": "  "
                                        }
                                    ],
                                    "trailingTrivia": [
                                        {
                                            "kind": "WhitespaceTrivia",
                                            "text": " "
                                        }
                                    ]
                                },
                                "variableDeclarators": [
                                    {
                                        "kind": "VariableDeclarator",
                                        "fullStart": 570,
                                        "fullEnd": 603,
                                        "start": 570,
                                        "end": 603,
                                        "fullWidth": 33,
<<<<<<< HEAD
                                        "width": 33,
                                        "identifier": {
=======
                                        "propertyName": {
>>>>>>> 85e84683
                                            "kind": "IdentifierName",
                                            "fullStart": 570,
                                            "fullEnd": 572,
                                            "start": 570,
                                            "end": 571,
                                            "fullWidth": 2,
                                            "width": 1,
                                            "text": "p",
                                            "value": "p",
                                            "valueText": "p",
                                            "hasTrailingTrivia": true,
                                            "trailingTrivia": [
                                                {
                                                    "kind": "WhitespaceTrivia",
                                                    "text": " "
                                                }
                                            ]
                                        },
                                        "equalsValueClause": {
                                            "kind": "EqualsValueClause",
                                            "fullStart": 572,
                                            "fullEnd": 603,
                                            "start": 572,
                                            "end": 603,
                                            "fullWidth": 31,
                                            "width": 31,
                                            "equalsToken": {
                                                "kind": "EqualsToken",
                                                "fullStart": 572,
                                                "fullEnd": 574,
                                                "start": 572,
                                                "end": 573,
                                                "fullWidth": 2,
                                                "width": 1,
                                                "text": "=",
                                                "value": "=",
                                                "valueText": "=",
                                                "hasTrailingTrivia": true,
                                                "trailingTrivia": [
                                                    {
                                                        "kind": "WhitespaceTrivia",
                                                        "text": " "
                                                    }
                                                ]
                                            },
                                            "value": {
                                                "kind": "InvocationExpression",
                                                "fullStart": 574,
                                                "fullEnd": 603,
                                                "start": 574,
                                                "end": 603,
                                                "fullWidth": 29,
                                                "width": 29,
                                                "expression": {
                                                    "kind": "MemberAccessExpression",
                                                    "fullStart": 574,
                                                    "fullEnd": 595,
                                                    "start": 574,
                                                    "end": 595,
                                                    "fullWidth": 21,
                                                    "width": 21,
                                                    "expression": {
                                                        "kind": "IdentifierName",
                                                        "fullStart": 574,
                                                        "fullEnd": 580,
                                                        "start": 574,
                                                        "end": 580,
                                                        "fullWidth": 6,
                                                        "width": 6,
                                                        "text": "Object",
                                                        "value": "Object",
                                                        "valueText": "Object"
                                                    },
                                                    "dotToken": {
                                                        "kind": "DotToken",
                                                        "fullStart": 580,
                                                        "fullEnd": 581,
                                                        "start": 580,
                                                        "end": 581,
                                                        "fullWidth": 1,
                                                        "width": 1,
                                                        "text": ".",
                                                        "value": ".",
                                                        "valueText": "."
                                                    },
                                                    "name": {
                                                        "kind": "IdentifierName",
                                                        "fullStart": 581,
                                                        "fullEnd": 595,
                                                        "start": 581,
                                                        "end": 595,
                                                        "fullWidth": 14,
                                                        "width": 14,
                                                        "text": "getPrototypeOf",
                                                        "value": "getPrototypeOf",
                                                        "valueText": "getPrototypeOf"
                                                    }
                                                },
                                                "argumentList": {
                                                    "kind": "ArgumentList",
                                                    "fullStart": 595,
                                                    "fullEnd": 603,
                                                    "start": 595,
                                                    "end": 603,
                                                    "fullWidth": 8,
                                                    "width": 8,
                                                    "openParenToken": {
                                                        "kind": "OpenParenToken",
                                                        "fullStart": 595,
                                                        "fullEnd": 596,
                                                        "start": 595,
                                                        "end": 596,
                                                        "fullWidth": 1,
                                                        "width": 1,
                                                        "text": "(",
                                                        "value": "(",
                                                        "valueText": "("
                                                    },
                                                    "arguments": [
                                                        {
                                                            "kind": "IdentifierName",
                                                            "fullStart": 596,
                                                            "fullEnd": 602,
                                                            "start": 596,
                                                            "end": 602,
                                                            "fullWidth": 6,
                                                            "width": 6,
                                                            "text": "Number",
                                                            "value": "Number",
                                                            "valueText": "Number"
                                                        }
                                                    ],
                                                    "closeParenToken": {
                                                        "kind": "CloseParenToken",
                                                        "fullStart": 602,
                                                        "fullEnd": 603,
                                                        "start": 602,
                                                        "end": 603,
                                                        "fullWidth": 1,
                                                        "width": 1,
                                                        "text": ")",
                                                        "value": ")",
                                                        "valueText": ")"
                                                    }
                                                }
                                            }
                                        }
                                    }
                                ]
                            },
                            "semicolonToken": {
                                "kind": "SemicolonToken",
                                "fullStart": 603,
                                "fullEnd": 606,
                                "start": 603,
                                "end": 604,
                                "fullWidth": 3,
                                "width": 1,
                                "text": ";",
                                "value": ";",
                                "valueText": ";",
                                "hasTrailingTrivia": true,
                                "hasTrailingNewLine": true,
                                "trailingTrivia": [
                                    {
                                        "kind": "NewLineTrivia",
                                        "text": "\r\n"
                                    }
                                ]
                            }
                        },
                        {
                            "kind": "IfStatement",
                            "fullStart": 606,
                            "fullEnd": 664,
                            "start": 608,
                            "end": 662,
                            "fullWidth": 58,
                            "width": 54,
                            "ifKeyword": {
                                "kind": "IfKeyword",
                                "fullStart": 606,
                                "fullEnd": 611,
                                "start": 608,
                                "end": 610,
                                "fullWidth": 5,
                                "width": 2,
                                "text": "if",
                                "value": "if",
                                "valueText": "if",
                                "hasLeadingTrivia": true,
                                "hasTrailingTrivia": true,
                                "leadingTrivia": [
                                    {
                                        "kind": "WhitespaceTrivia",
                                        "text": "  "
                                    }
                                ],
                                "trailingTrivia": [
                                    {
                                        "kind": "WhitespaceTrivia",
                                        "text": " "
                                    }
                                ]
                            },
                            "openParenToken": {
                                "kind": "OpenParenToken",
                                "fullStart": 611,
                                "fullEnd": 612,
                                "start": 611,
                                "end": 612,
                                "fullWidth": 1,
                                "width": 1,
                                "text": "(",
                                "value": "(",
                                "valueText": "("
                            },
                            "condition": {
                                "kind": "EqualsExpression",
                                "fullStart": 612,
                                "fullEnd": 636,
                                "start": 612,
                                "end": 636,
                                "fullWidth": 24,
                                "width": 24,
                                "left": {
                                    "kind": "IdentifierName",
                                    "fullStart": 612,
                                    "fullEnd": 614,
                                    "start": 612,
                                    "end": 613,
                                    "fullWidth": 2,
                                    "width": 1,
                                    "text": "p",
                                    "value": "p",
                                    "valueText": "p",
                                    "hasTrailingTrivia": true,
                                    "trailingTrivia": [
                                        {
                                            "kind": "WhitespaceTrivia",
                                            "text": " "
                                        }
                                    ]
                                },
                                "operatorToken": {
                                    "kind": "EqualsEqualsEqualsToken",
                                    "fullStart": 614,
                                    "fullEnd": 618,
                                    "start": 614,
                                    "end": 617,
                                    "fullWidth": 4,
                                    "width": 3,
                                    "text": "===",
                                    "value": "===",
                                    "valueText": "===",
                                    "hasTrailingTrivia": true,
                                    "trailingTrivia": [
                                        {
                                            "kind": "WhitespaceTrivia",
                                            "text": " "
                                        }
                                    ]
                                },
                                "right": {
                                    "kind": "MemberAccessExpression",
                                    "fullStart": 618,
                                    "fullEnd": 636,
                                    "start": 618,
                                    "end": 636,
                                    "fullWidth": 18,
                                    "width": 18,
                                    "expression": {
                                        "kind": "IdentifierName",
                                        "fullStart": 618,
                                        "fullEnd": 626,
                                        "start": 618,
                                        "end": 626,
                                        "fullWidth": 8,
                                        "width": 8,
                                        "text": "Function",
                                        "value": "Function",
                                        "valueText": "Function"
                                    },
                                    "dotToken": {
                                        "kind": "DotToken",
                                        "fullStart": 626,
                                        "fullEnd": 627,
                                        "start": 626,
                                        "end": 627,
                                        "fullWidth": 1,
                                        "width": 1,
                                        "text": ".",
                                        "value": ".",
                                        "valueText": "."
                                    },
                                    "name": {
                                        "kind": "IdentifierName",
                                        "fullStart": 627,
                                        "fullEnd": 636,
                                        "start": 627,
                                        "end": 636,
                                        "fullWidth": 9,
                                        "width": 9,
                                        "text": "prototype",
                                        "value": "prototype",
                                        "valueText": "prototype"
                                    }
                                }
                            },
                            "closeParenToken": {
                                "kind": "CloseParenToken",
                                "fullStart": 636,
                                "fullEnd": 638,
                                "start": 636,
                                "end": 637,
                                "fullWidth": 2,
                                "width": 1,
                                "text": ")",
                                "value": ")",
                                "valueText": ")",
                                "hasTrailingTrivia": true,
                                "trailingTrivia": [
                                    {
                                        "kind": "WhitespaceTrivia",
                                        "text": " "
                                    }
                                ]
                            },
                            "statement": {
                                "kind": "Block",
                                "fullStart": 638,
                                "fullEnd": 664,
                                "start": 638,
                                "end": 662,
                                "fullWidth": 26,
                                "width": 24,
                                "openBraceToken": {
                                    "kind": "OpenBraceToken",
                                    "fullStart": 638,
                                    "fullEnd": 641,
                                    "start": 638,
                                    "end": 639,
                                    "fullWidth": 3,
                                    "width": 1,
                                    "text": "{",
                                    "value": "{",
                                    "valueText": "{",
                                    "hasTrailingTrivia": true,
                                    "hasTrailingNewLine": true,
                                    "trailingTrivia": [
                                        {
                                            "kind": "NewLineTrivia",
                                            "text": "\r\n"
                                        }
                                    ]
                                },
                                "statements": [
                                    {
                                        "kind": "ReturnStatement",
                                        "fullStart": 641,
                                        "fullEnd": 659,
                                        "start": 645,
                                        "end": 657,
                                        "fullWidth": 18,
                                        "width": 12,
                                        "returnKeyword": {
                                            "kind": "ReturnKeyword",
                                            "fullStart": 641,
                                            "fullEnd": 652,
                                            "start": 645,
                                            "end": 651,
                                            "fullWidth": 11,
                                            "width": 6,
                                            "text": "return",
                                            "value": "return",
                                            "valueText": "return",
                                            "hasLeadingTrivia": true,
                                            "hasTrailingTrivia": true,
                                            "leadingTrivia": [
                                                {
                                                    "kind": "WhitespaceTrivia",
                                                    "text": "    "
                                                }
                                            ],
                                            "trailingTrivia": [
                                                {
                                                    "kind": "WhitespaceTrivia",
                                                    "text": " "
                                                }
                                            ]
                                        },
                                        "expression": {
                                            "kind": "TrueKeyword",
                                            "fullStart": 652,
                                            "fullEnd": 656,
                                            "start": 652,
                                            "end": 656,
                                            "fullWidth": 4,
                                            "width": 4,
                                            "text": "true",
                                            "value": true,
                                            "valueText": "true"
                                        },
                                        "semicolonToken": {
                                            "kind": "SemicolonToken",
                                            "fullStart": 656,
                                            "fullEnd": 659,
                                            "start": 656,
                                            "end": 657,
                                            "fullWidth": 3,
                                            "width": 1,
                                            "text": ";",
                                            "value": ";",
                                            "valueText": ";",
                                            "hasTrailingTrivia": true,
                                            "hasTrailingNewLine": true,
                                            "trailingTrivia": [
                                                {
                                                    "kind": "NewLineTrivia",
                                                    "text": "\r\n"
                                                }
                                            ]
                                        }
                                    }
                                ],
                                "closeBraceToken": {
                                    "kind": "CloseBraceToken",
                                    "fullStart": 659,
                                    "fullEnd": 664,
                                    "start": 661,
                                    "end": 662,
                                    "fullWidth": 5,
                                    "width": 1,
                                    "text": "}",
                                    "value": "}",
                                    "valueText": "}",
                                    "hasLeadingTrivia": true,
                                    "hasTrailingTrivia": true,
                                    "hasTrailingNewLine": true,
                                    "leadingTrivia": [
                                        {
                                            "kind": "WhitespaceTrivia",
                                            "text": "  "
                                        }
                                    ],
                                    "trailingTrivia": [
                                        {
                                            "kind": "NewLineTrivia",
                                            "text": "\r\n"
                                        }
                                    ]
                                }
                            }
                        }
                    ],
                    "closeBraceToken": {
                        "kind": "CloseBraceToken",
                        "fullStart": 664,
                        "fullEnd": 668,
                        "start": 665,
                        "end": 666,
                        "fullWidth": 4,
                        "width": 1,
                        "text": "}",
                        "value": "}",
                        "valueText": "}",
                        "hasLeadingTrivia": true,
                        "hasTrailingTrivia": true,
                        "hasTrailingNewLine": true,
                        "leadingTrivia": [
                            {
                                "kind": "WhitespaceTrivia",
                                "text": " "
                            }
                        ],
                        "trailingTrivia": [
                            {
                                "kind": "NewLineTrivia",
                                "text": "\r\n"
                            }
                        ]
                    }
                }
            },
            {
                "kind": "ExpressionStatement",
                "fullStart": 668,
                "fullEnd": 692,
                "start": 668,
                "end": 690,
                "fullWidth": 24,
                "width": 22,
                "expression": {
                    "kind": "InvocationExpression",
                    "fullStart": 668,
                    "fullEnd": 689,
                    "start": 668,
                    "end": 689,
                    "fullWidth": 21,
                    "width": 21,
                    "expression": {
                        "kind": "IdentifierName",
                        "fullStart": 668,
                        "fullEnd": 679,
                        "start": 668,
                        "end": 679,
                        "fullWidth": 11,
                        "width": 11,
                        "text": "runTestCase",
                        "value": "runTestCase",
                        "valueText": "runTestCase"
                    },
                    "argumentList": {
                        "kind": "ArgumentList",
                        "fullStart": 679,
                        "fullEnd": 689,
                        "start": 679,
                        "end": 689,
                        "fullWidth": 10,
                        "width": 10,
                        "openParenToken": {
                            "kind": "OpenParenToken",
                            "fullStart": 679,
                            "fullEnd": 680,
                            "start": 679,
                            "end": 680,
                            "fullWidth": 1,
                            "width": 1,
                            "text": "(",
                            "value": "(",
                            "valueText": "("
                        },
                        "arguments": [
                            {
                                "kind": "IdentifierName",
                                "fullStart": 680,
                                "fullEnd": 688,
                                "start": 680,
                                "end": 688,
                                "fullWidth": 8,
                                "width": 8,
                                "text": "testcase",
                                "value": "testcase",
                                "valueText": "testcase"
                            }
                        ],
                        "closeParenToken": {
                            "kind": "CloseParenToken",
                            "fullStart": 688,
                            "fullEnd": 689,
                            "start": 688,
                            "end": 689,
                            "fullWidth": 1,
                            "width": 1,
                            "text": ")",
                            "value": ")",
                            "valueText": ")"
                        }
                    }
                },
                "semicolonToken": {
                    "kind": "SemicolonToken",
                    "fullStart": 689,
                    "fullEnd": 692,
                    "start": 689,
                    "end": 690,
                    "fullWidth": 3,
                    "width": 1,
                    "text": ";",
                    "value": ";",
                    "valueText": ";",
                    "hasTrailingTrivia": true,
                    "hasTrailingNewLine": true,
                    "trailingTrivia": [
                        {
                            "kind": "NewLineTrivia",
                            "text": "\r\n"
                        }
                    ]
                }
            }
        ],
        "endOfFileToken": {
            "kind": "EndOfFileToken",
            "fullStart": 692,
            "fullEnd": 692,
            "start": 692,
            "end": 692,
            "fullWidth": 0,
            "width": 0,
            "text": ""
        }
    },
    "lineMap": {
        "lineStarts": [
            0,
            67,
            152,
            232,
            308,
            380,
            385,
            424,
            532,
            537,
            539,
            541,
            564,
            606,
            641,
            659,
            664,
            668,
            692
        ],
        "length": 692
    }
}<|MERGE_RESOLUTION|>--- conflicted
+++ resolved
@@ -245,12 +245,8 @@
                                         "start": 570,
                                         "end": 603,
                                         "fullWidth": 33,
-<<<<<<< HEAD
                                         "width": 33,
-                                        "identifier": {
-=======
                                         "propertyName": {
->>>>>>> 85e84683
                                             "kind": "IdentifierName",
                                             "fullStart": 570,
                                             "fullEnd": 572,
