{
    "isDeclaration": false,
    "languageVersion": "EcmaScript5",
    "parseOptions": {
        "allowAutomaticSemicolonInsertion": true
    },
    "sourceUnit": {
        "kind": "SourceUnit",
        "fullStart": 0,
        "fullEnd": 766,
        "start": 536,
        "end": 766,
        "fullWidth": 766,
        "width": 230,
        "isIncrementallyUnusable": true,
        "moduleElements": [
            {
                "kind": "FunctionDeclaration",
                "fullStart": 0,
                "fullEnd": 740,
                "start": 536,
                "end": 738,
                "fullWidth": 740,
                "width": 202,
                "modifiers": [],
                "functionKeyword": {
                    "kind": "FunctionKeyword",
                    "fullStart": 0,
                    "fullEnd": 545,
                    "start": 536,
                    "end": 544,
                    "fullWidth": 545,
                    "width": 8,
                    "text": "function",
                    "value": "function",
                    "valueText": "function",
                    "hasLeadingTrivia": true,
                    "hasLeadingComment": true,
                    "hasLeadingNewLine": true,
                    "hasTrailingTrivia": true,
                    "leadingTrivia": [
                        {
                            "kind": "SingleLineCommentTrivia",
                            "text": "/// Copyright (c) 2012 Ecma International.  All rights reserved. "
                        },
                        {
                            "kind": "NewLineTrivia",
                            "text": "\r\n"
                        },
                        {
                            "kind": "SingleLineCommentTrivia",
                            "text": "/// Ecma International makes this code available under the terms and conditions set"
                        },
                        {
                            "kind": "NewLineTrivia",
                            "text": "\r\n"
                        },
                        {
                            "kind": "SingleLineCommentTrivia",
                            "text": "/// forth on http://hg.ecmascript.org/tests/test262/raw-file/tip/LICENSE (the "
                        },
                        {
                            "kind": "NewLineTrivia",
                            "text": "\r\n"
                        },
                        {
                            "kind": "SingleLineCommentTrivia",
                            "text": "/// \"Use Terms\").   Any redistribution of this code must retain the above "
                        },
                        {
                            "kind": "NewLineTrivia",
                            "text": "\r\n"
                        },
                        {
                            "kind": "SingleLineCommentTrivia",
                            "text": "/// copyright and this notice and otherwise comply with the Use Terms."
                        },
                        {
                            "kind": "NewLineTrivia",
                            "text": "\r\n"
                        },
                        {
                            "kind": "MultiLineCommentTrivia",
                            "text": "/**\r\n * @path ch15/15.1/15.1.1/15.1.1.3/15.1.1.3-1.js\r\n * @description undefined is not writable, should not throw in non-strict mode\r\n * @noStrict\r\n */"
                        },
                        {
                            "kind": "NewLineTrivia",
                            "text": "\r\n"
                        },
                        {
                            "kind": "NewLineTrivia",
                            "text": "\r\n"
                        }
                    ],
                    "trailingTrivia": [
                        {
                            "kind": "WhitespaceTrivia",
                            "text": " "
                        }
                    ]
                },
                "identifier": {
                    "kind": "IdentifierName",
                    "fullStart": 545,
                    "fullEnd": 553,
                    "start": 545,
                    "end": 553,
                    "fullWidth": 8,
                    "width": 8,
                    "text": "testcase",
                    "value": "testcase",
                    "valueText": "testcase"
                },
                "callSignature": {
                    "kind": "CallSignature",
                    "fullStart": 553,
                    "fullEnd": 555,
                    "start": 553,
                    "end": 555,
                    "fullWidth": 2,
                    "width": 2,
                    "parameterList": {
                        "kind": "ParameterList",
                        "fullStart": 553,
                        "fullEnd": 555,
                        "start": 553,
                        "end": 555,
                        "fullWidth": 2,
                        "width": 2,
                        "openParenToken": {
                            "kind": "OpenParenToken",
                            "fullStart": 553,
                            "fullEnd": 554,
                            "start": 553,
                            "end": 554,
                            "fullWidth": 1,
                            "width": 1,
                            "text": "(",
                            "value": "(",
                            "valueText": "("
                        },
                        "parameters": [],
                        "closeParenToken": {
                            "kind": "CloseParenToken",
                            "fullStart": 554,
                            "fullEnd": 555,
                            "start": 554,
                            "end": 555,
                            "fullWidth": 1,
                            "width": 1,
                            "text": ")",
                            "value": ")",
                            "valueText": ")"
                        }
                    }
                },
                "block": {
                    "kind": "Block",
                    "fullStart": 555,
                    "fullEnd": 740,
                    "start": 555,
                    "end": 738,
                    "fullWidth": 185,
                    "width": 183,
                    "openBraceToken": {
                        "kind": "OpenBraceToken",
                        "fullStart": 555,
                        "fullEnd": 558,
                        "start": 555,
                        "end": 556,
                        "fullWidth": 3,
                        "width": 1,
                        "text": "{",
                        "value": "{",
                        "valueText": "{",
                        "hasTrailingTrivia": true,
                        "hasTrailingNewLine": true,
                        "trailingTrivia": [
                            {
                                "kind": "NewLineTrivia",
                                "text": "\r\n"
                            }
                        ]
                    },
                    "statements": [
                        {
                            "kind": "ExpressionStatement",
                            "fullStart": 558,
                            "fullEnd": 578,
                            "start": 562,
                            "end": 576,
                            "fullWidth": 20,
                            "width": 14,
                            "expression": {
                                "kind": "AssignmentExpression",
                                "fullStart": 558,
                                "fullEnd": 575,
                                "start": 562,
                                "end": 575,
                                "fullWidth": 17,
                                "width": 13,
                                "left": {
                                    "kind": "IdentifierName",
                                    "fullStart": 558,
                                    "fullEnd": 572,
                                    "start": 562,
                                    "end": 571,
                                    "fullWidth": 14,
                                    "width": 9,
                                    "text": "undefined",
                                    "value": "undefined",
                                    "valueText": "undefined",
                                    "hasLeadingTrivia": true,
                                    "hasTrailingTrivia": true,
                                    "leadingTrivia": [
                                        {
                                            "kind": "WhitespaceTrivia",
                                            "text": "    "
                                        }
                                    ],
                                    "trailingTrivia": [
                                        {
                                            "kind": "WhitespaceTrivia",
                                            "text": " "
                                        }
                                    ]
                                },
                                "operatorToken": {
                                    "kind": "EqualsToken",
                                    "fullStart": 572,
                                    "fullEnd": 574,
                                    "start": 572,
                                    "end": 573,
                                    "fullWidth": 2,
                                    "width": 1,
                                    "text": "=",
                                    "value": "=",
                                    "valueText": "=",
                                    "hasTrailingTrivia": true,
                                    "trailingTrivia": [
                                        {
                                            "kind": "WhitespaceTrivia",
                                            "text": " "
                                        }
                                    ]
                                },
                                "right": {
                                    "kind": "NumericLiteral",
                                    "fullStart": 574,
                                    "fullEnd": 575,
                                    "start": 574,
                                    "end": 575,
                                    "fullWidth": 1,
                                    "width": 1,
                                    "text": "5",
                                    "value": 5,
                                    "valueText": "5"
                                }
                            },
                            "semicolonToken": {
                                "kind": "SemicolonToken",
                                "fullStart": 575,
                                "fullEnd": 578,
                                "start": 575,
                                "end": 576,
                                "fullWidth": 3,
                                "width": 1,
                                "text": ";",
                                "value": ";",
                                "valueText": ";",
                                "hasTrailingTrivia": true,
                                "hasTrailingNewLine": true,
                                "trailingTrivia": [
                                    {
                                        "kind": "NewLineTrivia",
                                        "text": "\r\n"
                                    }
                                ]
                            }
                        },
                        {
                            "kind": "IfStatement",
                            "fullStart": 578,
                            "fullEnd": 634,
                            "start": 582,
                            "end": 632,
                            "fullWidth": 56,
                            "width": 50,
                            "ifKeyword": {
                                "kind": "IfKeyword",
                                "fullStart": 578,
                                "fullEnd": 584,
                                "start": 582,
                                "end": 584,
                                "fullWidth": 6,
                                "width": 2,
                                "text": "if",
                                "value": "if",
                                "valueText": "if",
                                "hasLeadingTrivia": true,
                                "leadingTrivia": [
                                    {
                                        "kind": "WhitespaceTrivia",
                                        "text": "    "
                                    }
                                ]
                            },
                            "openParenToken": {
                                "kind": "OpenParenToken",
                                "fullStart": 584,
                                "fullEnd": 585,
                                "start": 584,
                                "end": 585,
                                "fullWidth": 1,
                                "width": 1,
                                "text": "(",
                                "value": "(",
                                "valueText": "("
                            },
                            "condition": {
                                "kind": "NotEqualsExpression",
                                "fullStart": 585,
                                "fullEnd": 617,
                                "start": 585,
                                "end": 617,
                                "fullWidth": 32,
                                "width": 32,
                                "left": {
                                    "kind": "TypeOfExpression",
                                    "fullStart": 585,
                                    "fullEnd": 602,
                                    "start": 585,
                                    "end": 601,
                                    "fullWidth": 17,
                                    "width": 16,
                                    "typeOfKeyword": {
                                        "kind": "TypeOfKeyword",
                                        "fullStart": 585,
                                        "fullEnd": 592,
                                        "start": 585,
                                        "end": 591,
                                        "fullWidth": 7,
                                        "width": 6,
                                        "text": "typeof",
                                        "value": "typeof",
                                        "valueText": "typeof",
                                        "hasTrailingTrivia": true,
                                        "trailingTrivia": [
                                            {
                                                "kind": "WhitespaceTrivia",
                                                "text": " "
                                            }
                                        ]
                                    },
                                    "expression": {
                                        "kind": "IdentifierName",
                                        "fullStart": 592,
                                        "fullEnd": 602,
                                        "start": 592,
                                        "end": 601,
                                        "fullWidth": 10,
                                        "width": 9,
                                        "text": "undefined",
                                        "value": "undefined",
                                        "valueText": "undefined",
                                        "hasTrailingTrivia": true,
                                        "trailingTrivia": [
                                            {
                                                "kind": "WhitespaceTrivia",
                                                "text": " "
                                            }
                                        ]
                                    }
                                },
                                "operatorToken": {
                                    "kind": "ExclamationEqualsEqualsToken",
                                    "fullStart": 602,
                                    "fullEnd": 606,
                                    "start": 602,
                                    "end": 605,
                                    "fullWidth": 4,
                                    "width": 3,
                                    "text": "!==",
                                    "value": "!==",
                                    "valueText": "!==",
                                    "hasTrailingTrivia": true,
                                    "trailingTrivia": [
                                        {
                                            "kind": "WhitespaceTrivia",
                                            "text": " "
                                        }
                                    ]
                                },
                                "right": {
                                    "kind": "StringLiteral",
                                    "fullStart": 606,
                                    "fullEnd": 617,
                                    "start": 606,
                                    "end": 617,
                                    "fullWidth": 11,
                                    "width": 11,
                                    "text": "\"undefined\"",
                                    "value": "undefined",
                                    "valueText": "undefined"
                                }
                            },
                            "closeParenToken": {
                                "kind": "CloseParenToken",
                                "fullStart": 617,
                                "fullEnd": 619,
                                "start": 617,
                                "end": 618,
                                "fullWidth": 2,
                                "width": 1,
                                "text": ")",
                                "value": ")",
                                "valueText": ")",
                                "hasTrailingTrivia": true,
                                "trailingTrivia": [
                                    {
                                        "kind": "WhitespaceTrivia",
                                        "text": " "
                                    }
                                ]
                            },
                            "statement": {
                                "kind": "ReturnStatement",
                                "fullStart": 619,
                                "fullEnd": 634,
                                "start": 619,
                                "end": 632,
                                "fullWidth": 15,
                                "width": 13,
                                "returnKeyword": {
                                    "kind": "ReturnKeyword",
                                    "fullStart": 619,
                                    "fullEnd": 626,
                                    "start": 619,
                                    "end": 625,
                                    "fullWidth": 7,
                                    "width": 6,
                                    "text": "return",
                                    "value": "return",
                                    "valueText": "return",
                                    "hasTrailingTrivia": true,
                                    "trailingTrivia": [
                                        {
                                            "kind": "WhitespaceTrivia",
                                            "text": " "
                                        }
                                    ]
                                },
                                "expression": {
                                    "kind": "FalseKeyword",
                                    "fullStart": 626,
                                    "fullEnd": 631,
                                    "start": 626,
                                    "end": 631,
                                    "fullWidth": 5,
                                    "width": 5,
                                    "text": "false",
                                    "value": false,
                                    "valueText": "false"
                                },
                                "semicolonToken": {
                                    "kind": "SemicolonToken",
                                    "fullStart": 631,
                                    "fullEnd": 634,
                                    "start": 631,
                                    "end": 632,
                                    "fullWidth": 3,
                                    "width": 1,
                                    "text": ";",
                                    "value": ";",
                                    "valueText": ";",
                                    "hasTrailingTrivia": true,
                                    "hasTrailingNewLine": true,
                                    "trailingTrivia": [
                                        {
                                            "kind": "NewLineTrivia",
                                            "text": "\r\n"
                                        }
                                    ]
                                }
                            }
                        },
                        {
                            "kind": "VariableStatement",
                            "fullStart": 634,
                            "fullEnd": 661,
                            "start": 640,
                            "end": 659,
                            "fullWidth": 27,
                            "width": 19,
                            "modifiers": [],
                            "variableDeclaration": {
                                "kind": "VariableDeclaration",
                                "fullStart": 634,
                                "fullEnd": 658,
                                "start": 640,
                                "end": 658,
                                "fullWidth": 24,
                                "width": 18,
                                "varKeyword": {
                                    "kind": "VarKeyword",
                                    "fullStart": 634,
                                    "fullEnd": 644,
                                    "start": 640,
                                    "end": 643,
                                    "fullWidth": 10,
                                    "width": 3,
                                    "text": "var",
                                    "value": "var",
                                    "valueText": "var",
                                    "hasLeadingTrivia": true,
                                    "hasLeadingNewLine": true,
                                    "hasTrailingTrivia": true,
                                    "leadingTrivia": [
                                        {
                                            "kind": "NewLineTrivia",
                                            "text": "\r\n"
                                        },
                                        {
                                            "kind": "WhitespaceTrivia",
                                            "text": "    "
                                        }
                                    ],
                                    "trailingTrivia": [
                                        {
                                            "kind": "WhitespaceTrivia",
                                            "text": " "
                                        }
                                    ]
                                },
                                "variableDeclarators": [
                                    {
                                        "kind": "VariableDeclarator",
                                        "fullStart": 644,
                                        "fullEnd": 658,
                                        "start": 644,
                                        "end": 658,
                                        "fullWidth": 14,
<<<<<<< HEAD
                                        "width": 14,
                                        "identifier": {
=======
                                        "propertyName": {
>>>>>>> 85e84683
                                            "kind": "IdentifierName",
                                            "fullStart": 644,
                                            "fullEnd": 658,
                                            "start": 644,
                                            "end": 658,
                                            "fullWidth": 14,
                                            "width": 14,
                                            "text": "nosuchproperty",
                                            "value": "nosuchproperty",
                                            "valueText": "nosuchproperty"
                                        }
                                    }
                                ]
                            },
                            "semicolonToken": {
                                "kind": "SemicolonToken",
                                "fullStart": 658,
                                "fullEnd": 661,
                                "start": 658,
                                "end": 659,
                                "fullWidth": 3,
                                "width": 1,
                                "text": ";",
                                "value": ";",
                                "valueText": ";",
                                "hasTrailingTrivia": true,
                                "hasTrailingNewLine": true,
                                "trailingTrivia": [
                                    {
                                        "kind": "NewLineTrivia",
                                        "text": "\r\n"
                                    }
                                ]
                            }
                        },
                        {
                            "kind": "IfStatement",
                            "fullStart": 661,
                            "fullEnd": 713,
                            "start": 665,
                            "end": 711,
                            "fullWidth": 52,
                            "width": 46,
                            "ifKeyword": {
                                "kind": "IfKeyword",
                                "fullStart": 661,
                                "fullEnd": 667,
                                "start": 665,
                                "end": 667,
                                "fullWidth": 6,
                                "width": 2,
                                "text": "if",
                                "value": "if",
                                "valueText": "if",
                                "hasLeadingTrivia": true,
                                "leadingTrivia": [
                                    {
                                        "kind": "WhitespaceTrivia",
                                        "text": "    "
                                    }
                                ]
                            },
                            "openParenToken": {
                                "kind": "OpenParenToken",
                                "fullStart": 667,
                                "fullEnd": 668,
                                "start": 667,
                                "end": 668,
                                "fullWidth": 1,
                                "width": 1,
                                "text": "(",
                                "value": "(",
                                "valueText": "("
                            },
                            "condition": {
                                "kind": "NotEqualsExpression",
                                "fullStart": 668,
                                "fullEnd": 696,
                                "start": 668,
                                "end": 696,
                                "fullWidth": 28,
                                "width": 28,
                                "left": {
                                    "kind": "IdentifierName",
                                    "fullStart": 668,
                                    "fullEnd": 683,
                                    "start": 668,
                                    "end": 682,
                                    "fullWidth": 15,
                                    "width": 14,
                                    "text": "nosuchproperty",
                                    "value": "nosuchproperty",
                                    "valueText": "nosuchproperty",
                                    "hasTrailingTrivia": true,
                                    "trailingTrivia": [
                                        {
                                            "kind": "WhitespaceTrivia",
                                            "text": " "
                                        }
                                    ]
                                },
                                "operatorToken": {
                                    "kind": "ExclamationEqualsEqualsToken",
                                    "fullStart": 683,
                                    "fullEnd": 687,
                                    "start": 683,
                                    "end": 686,
                                    "fullWidth": 4,
                                    "width": 3,
                                    "text": "!==",
                                    "value": "!==",
                                    "valueText": "!==",
                                    "hasTrailingTrivia": true,
                                    "trailingTrivia": [
                                        {
                                            "kind": "WhitespaceTrivia",
                                            "text": " "
                                        }
                                    ]
                                },
                                "right": {
                                    "kind": "IdentifierName",
                                    "fullStart": 687,
                                    "fullEnd": 696,
                                    "start": 687,
                                    "end": 696,
                                    "fullWidth": 9,
                                    "width": 9,
                                    "text": "undefined",
                                    "value": "undefined",
                                    "valueText": "undefined"
                                }
                            },
                            "closeParenToken": {
                                "kind": "CloseParenToken",
                                "fullStart": 696,
                                "fullEnd": 698,
                                "start": 696,
                                "end": 697,
                                "fullWidth": 2,
                                "width": 1,
                                "text": ")",
                                "value": ")",
                                "valueText": ")",
                                "hasTrailingTrivia": true,
                                "trailingTrivia": [
                                    {
                                        "kind": "WhitespaceTrivia",
                                        "text": " "
                                    }
                                ]
                            },
                            "statement": {
                                "kind": "ReturnStatement",
                                "fullStart": 698,
                                "fullEnd": 713,
                                "start": 698,
                                "end": 711,
                                "fullWidth": 15,
                                "width": 13,
                                "returnKeyword": {
                                    "kind": "ReturnKeyword",
                                    "fullStart": 698,
                                    "fullEnd": 705,
                                    "start": 698,
                                    "end": 704,
                                    "fullWidth": 7,
                                    "width": 6,
                                    "text": "return",
                                    "value": "return",
                                    "valueText": "return",
                                    "hasTrailingTrivia": true,
                                    "trailingTrivia": [
                                        {
                                            "kind": "WhitespaceTrivia",
                                            "text": " "
                                        }
                                    ]
                                },
                                "expression": {
                                    "kind": "FalseKeyword",
                                    "fullStart": 705,
                                    "fullEnd": 710,
                                    "start": 705,
                                    "end": 710,
                                    "fullWidth": 5,
                                    "width": 5,
                                    "text": "false",
                                    "value": false,
                                    "valueText": "false"
                                },
                                "semicolonToken": {
                                    "kind": "SemicolonToken",
                                    "fullStart": 710,
                                    "fullEnd": 713,
                                    "start": 710,
                                    "end": 711,
                                    "fullWidth": 3,
                                    "width": 1,
                                    "text": ";",
                                    "value": ";",
                                    "valueText": ";",
                                    "hasTrailingTrivia": true,
                                    "hasTrailingNewLine": true,
                                    "trailingTrivia": [
                                        {
                                            "kind": "NewLineTrivia",
                                            "text": "\r\n"
                                        }
                                    ]
                                }
                            }
                        },
                        {
                            "kind": "ReturnStatement",
                            "fullStart": 713,
                            "fullEnd": 737,
                            "start": 723,
                            "end": 735,
                            "fullWidth": 24,
                            "width": 12,
                            "returnKeyword": {
                                "kind": "ReturnKeyword",
                                "fullStart": 713,
                                "fullEnd": 730,
                                "start": 723,
                                "end": 729,
                                "fullWidth": 17,
                                "width": 6,
                                "text": "return",
                                "value": "return",
                                "valueText": "return",
                                "hasLeadingTrivia": true,
                                "hasLeadingNewLine": true,
                                "hasTrailingTrivia": true,
                                "leadingTrivia": [
                                    {
                                        "kind": "WhitespaceTrivia",
                                        "text": "    "
                                    },
                                    {
                                        "kind": "NewLineTrivia",
                                        "text": "\r\n"
                                    },
                                    {
                                        "kind": "WhitespaceTrivia",
                                        "text": "    "
                                    }
                                ],
                                "trailingTrivia": [
                                    {
                                        "kind": "WhitespaceTrivia",
                                        "text": " "
                                    }
                                ]
                            },
                            "expression": {
                                "kind": "TrueKeyword",
                                "fullStart": 730,
                                "fullEnd": 734,
                                "start": 730,
                                "end": 734,
                                "fullWidth": 4,
                                "width": 4,
                                "text": "true",
                                "value": true,
                                "valueText": "true"
                            },
                            "semicolonToken": {
                                "kind": "SemicolonToken",
                                "fullStart": 734,
                                "fullEnd": 737,
                                "start": 734,
                                "end": 735,
                                "fullWidth": 3,
                                "width": 1,
                                "text": ";",
                                "value": ";",
                                "valueText": ";",
                                "hasTrailingTrivia": true,
                                "hasTrailingNewLine": true,
                                "trailingTrivia": [
                                    {
                                        "kind": "NewLineTrivia",
                                        "text": "\r\n"
                                    }
                                ]
                            }
                        }
                    ],
                    "closeBraceToken": {
                        "kind": "CloseBraceToken",
                        "fullStart": 737,
                        "fullEnd": 740,
                        "start": 737,
                        "end": 738,
                        "fullWidth": 3,
                        "width": 1,
                        "text": "}",
                        "value": "}",
                        "valueText": "}",
                        "hasTrailingTrivia": true,
                        "hasTrailingNewLine": true,
                        "trailingTrivia": [
                            {
                                "kind": "NewLineTrivia",
                                "text": "\r\n"
                            }
                        ]
                    }
                }
            },
            {
                "kind": "ExpressionStatement",
                "fullStart": 740,
                "fullEnd": 766,
                "start": 742,
                "end": 764,
                "fullWidth": 26,
                "width": 22,
                "expression": {
                    "kind": "InvocationExpression",
                    "fullStart": 740,
                    "fullEnd": 763,
                    "start": 742,
                    "end": 763,
                    "fullWidth": 23,
                    "width": 21,
                    "expression": {
                        "kind": "IdentifierName",
                        "fullStart": 740,
                        "fullEnd": 753,
                        "start": 742,
                        "end": 753,
                        "fullWidth": 13,
                        "width": 11,
                        "text": "runTestCase",
                        "value": "runTestCase",
                        "valueText": "runTestCase",
                        "hasLeadingTrivia": true,
                        "hasLeadingNewLine": true,
                        "leadingTrivia": [
                            {
                                "kind": "NewLineTrivia",
                                "text": "\r\n"
                            }
                        ]
                    },
                    "argumentList": {
                        "kind": "ArgumentList",
                        "fullStart": 753,
                        "fullEnd": 763,
                        "start": 753,
                        "end": 763,
                        "fullWidth": 10,
                        "width": 10,
                        "openParenToken": {
                            "kind": "OpenParenToken",
                            "fullStart": 753,
                            "fullEnd": 754,
                            "start": 753,
                            "end": 754,
                            "fullWidth": 1,
                            "width": 1,
                            "text": "(",
                            "value": "(",
                            "valueText": "("
                        },
                        "arguments": [
                            {
                                "kind": "IdentifierName",
                                "fullStart": 754,
                                "fullEnd": 762,
                                "start": 754,
                                "end": 762,
                                "fullWidth": 8,
                                "width": 8,
                                "text": "testcase",
                                "value": "testcase",
                                "valueText": "testcase"
                            }
                        ],
                        "closeParenToken": {
                            "kind": "CloseParenToken",
                            "fullStart": 762,
                            "fullEnd": 763,
                            "start": 762,
                            "end": 763,
                            "fullWidth": 1,
                            "width": 1,
                            "text": ")",
                            "value": ")",
                            "valueText": ")"
                        }
                    }
                },
                "semicolonToken": {
                    "kind": "SemicolonToken",
                    "fullStart": 763,
                    "fullEnd": 766,
                    "start": 763,
                    "end": 764,
                    "fullWidth": 3,
                    "width": 1,
                    "text": ";",
                    "value": ";",
                    "valueText": ";",
                    "hasTrailingTrivia": true,
                    "hasTrailingNewLine": true,
                    "trailingTrivia": [
                        {
                            "kind": "NewLineTrivia",
                            "text": "\r\n"
                        }
                    ]
                }
            }
        ],
        "endOfFileToken": {
            "kind": "EndOfFileToken",
            "fullStart": 766,
            "fullEnd": 766,
            "start": 766,
            "end": 766,
            "fullWidth": 0,
            "width": 0,
            "text": ""
        }
    },
    "lineMap": {
        "lineStarts": [
            0,
            67,
            152,
            232,
            308,
            380,
            385,
            435,
            515,
            529,
            534,
            536,
            558,
            578,
            634,
            636,
            661,
            713,
            719,
            737,
            740,
            742,
            766
        ],
        "length": 766
    }
}<|MERGE_RESOLUTION|>--- conflicted
+++ resolved
@@ -540,12 +540,8 @@
                                         "start": 644,
                                         "end": 658,
                                         "fullWidth": 14,
-<<<<<<< HEAD
                                         "width": 14,
-                                        "identifier": {
-=======
                                         "propertyName": {
->>>>>>> 85e84683
                                             "kind": "IdentifierName",
                                             "fullStart": 644,
                                             "fullEnd": 658,
