--- conflicted
+++ resolved
@@ -102,12 +102,8 @@
                             "start": 378,
                             "end": 379,
                             "fullWidth": 1,
-<<<<<<< HEAD
                             "width": 1,
-                            "identifier": {
-=======
                             "propertyName": {
->>>>>>> 85e84683
                                 "kind": "IdentifierName",
                                 "fullStart": 378,
                                 "fullEnd": 379,
