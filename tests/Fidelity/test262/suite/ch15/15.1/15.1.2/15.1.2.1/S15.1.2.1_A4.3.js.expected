--- conflicted
+++ resolved
@@ -102,12 +102,8 @@
                             "start": 345,
                             "end": 360,
                             "fullWidth": 15,
-<<<<<<< HEAD
                             "width": 15,
-                            "identifier": {
-=======
                             "propertyName": {
->>>>>>> 85e84683
                                 "kind": "IdentifierName",
                                 "fullStart": 345,
                                 "fullEnd": 347,
