{
    "isDeclaration": false,
    "languageVersion": "EcmaScript5",
    "parseOptions": {
        "allowAutomaticSemicolonInsertion": true
    },
    "sourceUnit": {
        "kind": "SourceUnit",
        "fullStart": 0,
        "fullEnd": 690,
        "start": 381,
        "end": 690,
        "fullWidth": 690,
        "width": 309,
        "moduleElements": [
            {
                "kind": "VariableStatement",
                "fullStart": 0,
                "fullEnd": 388,
                "start": 381,
                "end": 387,
                "fullWidth": 388,
                "width": 6,
                "modifiers": [],
                "variableDeclaration": {
                    "kind": "VariableDeclaration",
                    "fullStart": 0,
                    "fullEnd": 386,
                    "start": 381,
                    "end": 386,
                    "fullWidth": 386,
                    "width": 5,
                    "varKeyword": {
                        "kind": "VarKeyword",
                        "fullStart": 0,
                        "fullEnd": 385,
                        "start": 381,
                        "end": 384,
                        "fullWidth": 385,
                        "width": 3,
                        "text": "var",
                        "value": "var",
                        "valueText": "var",
                        "hasLeadingTrivia": true,
                        "hasLeadingComment": true,
                        "hasLeadingNewLine": true,
                        "hasTrailingTrivia": true,
                        "leadingTrivia": [
                            {
                                "kind": "SingleLineCommentTrivia",
                                "text": "// Copyright 2009 the Sputnik authors.  All rights reserved."
                            },
                            {
                                "kind": "NewLineTrivia",
                                "text": "\n"
                            },
                            {
                                "kind": "SingleLineCommentTrivia",
                                "text": "// This code is governed by the BSD license found in the LICENSE file."
                            },
                            {
                                "kind": "NewLineTrivia",
                                "text": "\n"
                            },
                            {
                                "kind": "NewLineTrivia",
                                "text": "\n"
                            },
                            {
                                "kind": "MultiLineCommentTrivia",
                                "text": "/**\n * If the parse fails, throw a SyntaxError exception (but see also clause 16)\n *\n * @path ch15/15.1/15.1.2/15.1.2.1/S15.1.2.1_A2_T1.js\n * @description Checking if execution of \"eval(\"x = 1; x\\u000A++\"), catch SyntaxError\" passes\n */"
                            },
                            {
                                "kind": "NewLineTrivia",
                                "text": "\n"
                            },
                            {
                                "kind": "NewLineTrivia",
                                "text": "\n"
                            },
                            {
                                "kind": "SingleLineCommentTrivia",
                                "text": "//CHECK#1"
                            },
                            {
                                "kind": "NewLineTrivia",
                                "text": "\n"
                            }
                        ],
                        "trailingTrivia": [
                            {
                                "kind": "WhitespaceTrivia",
                                "text": " "
                            }
                        ]
                    },
                    "variableDeclarators": [
                        {
                            "kind": "VariableDeclarator",
                            "fullStart": 385,
                            "fullEnd": 386,
                            "start": 385,
                            "end": 386,
                            "fullWidth": 1,
<<<<<<< HEAD
                            "width": 1,
                            "identifier": {
=======
                            "propertyName": {
>>>>>>> 85e84683
                                "kind": "IdentifierName",
                                "fullStart": 385,
                                "fullEnd": 386,
                                "start": 385,
                                "end": 386,
                                "fullWidth": 1,
                                "width": 1,
                                "text": "x",
                                "value": "x",
                                "valueText": "x"
                            }
                        }
                    ]
                },
                "semicolonToken": {
                    "kind": "SemicolonToken",
                    "fullStart": 386,
                    "fullEnd": 388,
                    "start": 386,
                    "end": 387,
                    "fullWidth": 2,
                    "width": 1,
                    "text": ";",
                    "value": ";",
                    "valueText": ";",
                    "hasTrailingTrivia": true,
                    "hasTrailingNewLine": true,
                    "trailingTrivia": [
                        {
                            "kind": "NewLineTrivia",
                            "text": "\n"
                        }
                    ]
                }
            },
            {
                "kind": "TryStatement",
                "fullStart": 388,
                "fullEnd": 689,
                "start": 388,
                "end": 685,
                "fullWidth": 301,
                "width": 297,
                "tryKeyword": {
                    "kind": "TryKeyword",
                    "fullStart": 388,
                    "fullEnd": 392,
                    "start": 388,
                    "end": 391,
                    "fullWidth": 4,
                    "width": 3,
                    "text": "try",
                    "value": "try",
                    "valueText": "try",
                    "hasTrailingTrivia": true,
                    "trailingTrivia": [
                        {
                            "kind": "WhitespaceTrivia",
                            "text": " "
                        }
                    ]
                },
                "block": {
                    "kind": "Block",
                    "fullStart": 392,
                    "fullEnd": 533,
                    "start": 392,
                    "end": 532,
                    "fullWidth": 141,
                    "width": 140,
                    "openBraceToken": {
                        "kind": "OpenBraceToken",
                        "fullStart": 392,
                        "fullEnd": 394,
                        "start": 392,
                        "end": 393,
                        "fullWidth": 2,
                        "width": 1,
                        "text": "{",
                        "value": "{",
                        "valueText": "{",
                        "hasTrailingTrivia": true,
                        "hasTrailingNewLine": true,
                        "trailingTrivia": [
                            {
                                "kind": "NewLineTrivia",
                                "text": "\n"
                            }
                        ]
                    },
                    "statements": [
                        {
                            "kind": "ExpressionStatement",
                            "fullStart": 394,
                            "fullEnd": 422,
                            "start": 396,
                            "end": 421,
                            "fullWidth": 28,
                            "width": 25,
                            "expression": {
                                "kind": "InvocationExpression",
                                "fullStart": 394,
                                "fullEnd": 420,
                                "start": 396,
                                "end": 420,
                                "fullWidth": 26,
                                "width": 24,
                                "expression": {
                                    "kind": "IdentifierName",
                                    "fullStart": 394,
                                    "fullEnd": 400,
                                    "start": 396,
                                    "end": 400,
                                    "fullWidth": 6,
                                    "width": 4,
                                    "text": "eval",
                                    "value": "eval",
                                    "valueText": "eval",
                                    "hasLeadingTrivia": true,
                                    "leadingTrivia": [
                                        {
                                            "kind": "WhitespaceTrivia",
                                            "text": "  "
                                        }
                                    ]
                                },
                                "argumentList": {
                                    "kind": "ArgumentList",
                                    "fullStart": 400,
                                    "fullEnd": 420,
                                    "start": 400,
                                    "end": 420,
                                    "fullWidth": 20,
                                    "width": 20,
                                    "openParenToken": {
                                        "kind": "OpenParenToken",
                                        "fullStart": 400,
                                        "fullEnd": 401,
                                        "start": 400,
                                        "end": 401,
                                        "fullWidth": 1,
                                        "width": 1,
                                        "text": "(",
                                        "value": "(",
                                        "valueText": "("
                                    },
                                    "arguments": [
                                        {
                                            "kind": "StringLiteral",
                                            "fullStart": 401,
                                            "fullEnd": 419,
                                            "start": 401,
                                            "end": 419,
                                            "fullWidth": 18,
                                            "width": 18,
                                            "text": "\"x = 1; x\\u000A++\"",
                                            "value": "x = 1; x\n++",
                                            "valueText": "x = 1; x\n++"
                                        }
                                    ],
                                    "closeParenToken": {
                                        "kind": "CloseParenToken",
                                        "fullStart": 419,
                                        "fullEnd": 420,
                                        "start": 419,
                                        "end": 420,
                                        "fullWidth": 1,
                                        "width": 1,
                                        "text": ")",
                                        "value": ")",
                                        "valueText": ")"
                                    }
                                }
                            },
                            "semicolonToken": {
                                "kind": "SemicolonToken",
                                "fullStart": 420,
                                "fullEnd": 422,
                                "start": 420,
                                "end": 421,
                                "fullWidth": 2,
                                "width": 1,
                                "text": ";",
                                "value": ";",
                                "valueText": ";",
                                "hasTrailingTrivia": true,
                                "hasTrailingNewLine": true,
                                "trailingTrivia": [
                                    {
                                        "kind": "NewLineTrivia",
                                        "text": "\n"
                                    }
                                ]
                            }
                        },
                        {
                            "kind": "ExpressionStatement",
                            "fullStart": 422,
                            "fullEnd": 531,
                            "start": 424,
                            "end": 530,
                            "fullWidth": 109,
                            "width": 106,
                            "expression": {
                                "kind": "InvocationExpression",
                                "fullStart": 422,
                                "fullEnd": 529,
                                "start": 424,
                                "end": 529,
                                "fullWidth": 107,
                                "width": 105,
                                "expression": {
                                    "kind": "IdentifierName",
                                    "fullStart": 422,
                                    "fullEnd": 430,
                                    "start": 424,
                                    "end": 430,
                                    "fullWidth": 8,
                                    "width": 6,
                                    "text": "$ERROR",
                                    "value": "$ERROR",
                                    "valueText": "$ERROR",
                                    "hasLeadingTrivia": true,
                                    "leadingTrivia": [
                                        {
                                            "kind": "WhitespaceTrivia",
                                            "text": "  "
                                        }
                                    ]
                                },
                                "argumentList": {
                                    "kind": "ArgumentList",
                                    "fullStart": 430,
                                    "fullEnd": 529,
                                    "start": 430,
                                    "end": 529,
                                    "fullWidth": 99,
                                    "width": 99,
                                    "openParenToken": {
                                        "kind": "OpenParenToken",
                                        "fullStart": 430,
                                        "fullEnd": 431,
                                        "start": 430,
                                        "end": 431,
                                        "fullWidth": 1,
                                        "width": 1,
                                        "text": "(",
                                        "value": "(",
                                        "valueText": "("
                                    },
                                    "arguments": [
                                        {
                                            "kind": "AddExpression",
                                            "fullStart": 431,
                                            "fullEnd": 528,
                                            "start": 431,
                                            "end": 528,
                                            "fullWidth": 97,
                                            "width": 97,
                                            "left": {
                                                "kind": "StringLiteral",
                                                "fullStart": 431,
                                                "fullEnd": 500,
                                                "start": 431,
                                                "end": 499,
                                                "fullWidth": 69,
                                                "width": 68,
                                                "text": "'#1.1: eval(\"x = 1; x\\\\u000A++\") must throw a SyntaxError. Actual: '",
                                                "value": "#1.1: eval(\"x = 1; x\\u000A++\") must throw a SyntaxError. Actual: ",
                                                "valueText": "#1.1: eval(\"x = 1; x\\u000A++\") must throw a SyntaxError. Actual: ",
                                                "hasTrailingTrivia": true,
                                                "trailingTrivia": [
                                                    {
                                                        "kind": "WhitespaceTrivia",
                                                        "text": " "
                                                    }
                                                ]
                                            },
                                            "operatorToken": {
                                                "kind": "PlusToken",
                                                "fullStart": 500,
                                                "fullEnd": 502,
                                                "start": 500,
                                                "end": 501,
                                                "fullWidth": 2,
                                                "width": 1,
                                                "text": "+",
                                                "value": "+",
                                                "valueText": "+",
                                                "hasTrailingTrivia": true,
                                                "trailingTrivia": [
                                                    {
                                                        "kind": "WhitespaceTrivia",
                                                        "text": " "
                                                    }
                                                ]
                                            },
                                            "right": {
                                                "kind": "ParenthesizedExpression",
                                                "fullStart": 502,
                                                "fullEnd": 528,
                                                "start": 502,
                                                "end": 528,
                                                "fullWidth": 26,
                                                "width": 26,
                                                "openParenToken": {
                                                    "kind": "OpenParenToken",
                                                    "fullStart": 502,
                                                    "fullEnd": 503,
                                                    "start": 502,
                                                    "end": 503,
                                                    "fullWidth": 1,
                                                    "width": 1,
                                                    "text": "(",
                                                    "value": "(",
                                                    "valueText": "("
                                                },
                                                "expression": {
                                                    "kind": "InvocationExpression",
                                                    "fullStart": 503,
                                                    "fullEnd": 527,
                                                    "start": 503,
                                                    "end": 527,
                                                    "fullWidth": 24,
                                                    "width": 24,
                                                    "expression": {
                                                        "kind": "IdentifierName",
                                                        "fullStart": 503,
                                                        "fullEnd": 507,
                                                        "start": 503,
                                                        "end": 507,
                                                        "fullWidth": 4,
                                                        "width": 4,
                                                        "text": "eval",
                                                        "value": "eval",
                                                        "valueText": "eval"
                                                    },
                                                    "argumentList": {
                                                        "kind": "ArgumentList",
                                                        "fullStart": 507,
                                                        "fullEnd": 527,
                                                        "start": 507,
                                                        "end": 527,
                                                        "fullWidth": 20,
                                                        "width": 20,
                                                        "openParenToken": {
                                                            "kind": "OpenParenToken",
                                                            "fullStart": 507,
                                                            "fullEnd": 508,
                                                            "start": 507,
                                                            "end": 508,
                                                            "fullWidth": 1,
                                                            "width": 1,
                                                            "text": "(",
                                                            "value": "(",
                                                            "valueText": "("
                                                        },
                                                        "arguments": [
                                                            {
                                                                "kind": "StringLiteral",
                                                                "fullStart": 508,
                                                                "fullEnd": 526,
                                                                "start": 508,
                                                                "end": 526,
                                                                "fullWidth": 18,
                                                                "width": 18,
                                                                "text": "\"x = 1; x\\u000A++\"",
                                                                "value": "x = 1; x\n++",
                                                                "valueText": "x = 1; x\n++"
                                                            }
                                                        ],
                                                        "closeParenToken": {
                                                            "kind": "CloseParenToken",
                                                            "fullStart": 526,
                                                            "fullEnd": 527,
                                                            "start": 526,
                                                            "end": 527,
                                                            "fullWidth": 1,
                                                            "width": 1,
                                                            "text": ")",
                                                            "value": ")",
                                                            "valueText": ")"
                                                        }
                                                    }
                                                },
                                                "closeParenToken": {
                                                    "kind": "CloseParenToken",
                                                    "fullStart": 527,
                                                    "fullEnd": 528,
                                                    "start": 527,
                                                    "end": 528,
                                                    "fullWidth": 1,
                                                    "width": 1,
                                                    "text": ")",
                                                    "value": ")",
                                                    "valueText": ")"
                                                }
                                            }
                                        }
                                    ],
                                    "closeParenToken": {
                                        "kind": "CloseParenToken",
                                        "fullStart": 528,
                                        "fullEnd": 529,
                                        "start": 528,
                                        "end": 529,
                                        "fullWidth": 1,
                                        "width": 1,
                                        "text": ")",
                                        "value": ")",
                                        "valueText": ")"
                                    }
                                }
                            },
                            "semicolonToken": {
                                "kind": "SemicolonToken",
                                "fullStart": 529,
                                "fullEnd": 531,
                                "start": 529,
                                "end": 530,
                                "fullWidth": 2,
                                "width": 1,
                                "text": ";",
                                "value": ";",
                                "valueText": ";",
                                "hasTrailingTrivia": true,
                                "hasTrailingNewLine": true,
                                "trailingTrivia": [
                                    {
                                        "kind": "NewLineTrivia",
                                        "text": "\n"
                                    }
                                ]
                            }
                        }
                    ],
                    "closeBraceToken": {
                        "kind": "CloseBraceToken",
                        "fullStart": 531,
                        "fullEnd": 533,
                        "start": 531,
                        "end": 532,
                        "fullWidth": 2,
                        "width": 1,
                        "text": "}",
                        "value": "}",
                        "valueText": "}",
                        "hasTrailingTrivia": true,
                        "trailingTrivia": [
                            {
                                "kind": "WhitespaceTrivia",
                                "text": " "
                            }
                        ]
                    }
                },
                "catchClause": {
                    "kind": "CatchClause",
                    "fullStart": 533,
                    "fullEnd": 689,
                    "start": 533,
                    "end": 685,
                    "fullWidth": 156,
                    "width": 152,
                    "catchKeyword": {
                        "kind": "CatchKeyword",
                        "fullStart": 533,
                        "fullEnd": 539,
                        "start": 533,
                        "end": 538,
                        "fullWidth": 6,
                        "width": 5,
                        "text": "catch",
                        "value": "catch",
                        "valueText": "catch",
                        "hasTrailingTrivia": true,
                        "trailingTrivia": [
                            {
                                "kind": "WhitespaceTrivia",
                                "text": " "
                            }
                        ]
                    },
                    "openParenToken": {
                        "kind": "OpenParenToken",
                        "fullStart": 539,
                        "fullEnd": 540,
                        "start": 539,
                        "end": 540,
                        "fullWidth": 1,
                        "width": 1,
                        "text": "(",
                        "value": "(",
                        "valueText": "("
                    },
                    "identifier": {
                        "kind": "IdentifierName",
                        "fullStart": 540,
                        "fullEnd": 541,
                        "start": 540,
                        "end": 541,
                        "fullWidth": 1,
                        "width": 1,
                        "text": "e",
                        "value": "e",
                        "valueText": "e"
                    },
                    "closeParenToken": {
                        "kind": "CloseParenToken",
                        "fullStart": 541,
                        "fullEnd": 543,
                        "start": 541,
                        "end": 542,
                        "fullWidth": 2,
                        "width": 1,
                        "text": ")",
                        "value": ")",
                        "valueText": ")",
                        "hasTrailingTrivia": true,
                        "trailingTrivia": [
                            {
                                "kind": "WhitespaceTrivia",
                                "text": " "
                            }
                        ]
                    },
                    "block": {
                        "kind": "Block",
                        "fullStart": 543,
                        "fullEnd": 689,
                        "start": 543,
                        "end": 685,
                        "fullWidth": 146,
                        "width": 142,
                        "openBraceToken": {
                            "kind": "OpenBraceToken",
                            "fullStart": 543,
                            "fullEnd": 545,
                            "start": 543,
                            "end": 544,
                            "fullWidth": 2,
                            "width": 1,
                            "text": "{",
                            "value": "{",
                            "valueText": "{",
                            "hasTrailingTrivia": true,
                            "hasTrailingNewLine": true,
                            "trailingTrivia": [
                                {
                                    "kind": "NewLineTrivia",
                                    "text": "\n"
                                }
                            ]
                        },
                        "statements": [
                            {
                                "kind": "IfStatement",
                                "fullStart": 545,
                                "fullEnd": 684,
                                "start": 547,
                                "end": 681,
                                "fullWidth": 139,
                                "width": 134,
                                "ifKeyword": {
                                    "kind": "IfKeyword",
                                    "fullStart": 545,
                                    "fullEnd": 550,
                                    "start": 547,
                                    "end": 549,
                                    "fullWidth": 5,
                                    "width": 2,
                                    "text": "if",
                                    "value": "if",
                                    "valueText": "if",
                                    "hasLeadingTrivia": true,
                                    "hasTrailingTrivia": true,
                                    "leadingTrivia": [
                                        {
                                            "kind": "WhitespaceTrivia",
                                            "text": "  "
                                        }
                                    ],
                                    "trailingTrivia": [
                                        {
                                            "kind": "WhitespaceTrivia",
                                            "text": " "
                                        }
                                    ]
                                },
                                "openParenToken": {
                                    "kind": "OpenParenToken",
                                    "fullStart": 550,
                                    "fullEnd": 551,
                                    "start": 550,
                                    "end": 551,
                                    "fullWidth": 1,
                                    "width": 1,
                                    "text": "(",
                                    "value": "(",
                                    "valueText": "("
                                },
                                "condition": {
                                    "kind": "NotEqualsExpression",
                                    "fullStart": 551,
                                    "fullEnd": 586,
                                    "start": 551,
                                    "end": 586,
                                    "fullWidth": 35,
                                    "width": 35,
                                    "left": {
                                        "kind": "ParenthesizedExpression",
                                        "fullStart": 551,
                                        "fullEnd": 578,
                                        "start": 551,
                                        "end": 577,
                                        "fullWidth": 27,
                                        "width": 26,
                                        "openParenToken": {
                                            "kind": "OpenParenToken",
                                            "fullStart": 551,
                                            "fullEnd": 552,
                                            "start": 551,
                                            "end": 552,
                                            "fullWidth": 1,
                                            "width": 1,
                                            "text": "(",
                                            "value": "(",
                                            "valueText": "("
                                        },
                                        "expression": {
                                            "kind": "InstanceOfExpression",
                                            "fullStart": 552,
                                            "fullEnd": 576,
                                            "start": 552,
                                            "end": 576,
                                            "fullWidth": 24,
                                            "width": 24,
                                            "left": {
                                                "kind": "IdentifierName",
                                                "fullStart": 552,
                                                "fullEnd": 554,
                                                "start": 552,
                                                "end": 553,
                                                "fullWidth": 2,
                                                "width": 1,
                                                "text": "e",
                                                "value": "e",
                                                "valueText": "e",
                                                "hasTrailingTrivia": true,
                                                "trailingTrivia": [
                                                    {
                                                        "kind": "WhitespaceTrivia",
                                                        "text": " "
                                                    }
                                                ]
                                            },
                                            "operatorToken": {
                                                "kind": "InstanceOfKeyword",
                                                "fullStart": 554,
                                                "fullEnd": 565,
                                                "start": 554,
                                                "end": 564,
                                                "fullWidth": 11,
                                                "width": 10,
                                                "text": "instanceof",
                                                "value": "instanceof",
                                                "valueText": "instanceof",
                                                "hasTrailingTrivia": true,
                                                "trailingTrivia": [
                                                    {
                                                        "kind": "WhitespaceTrivia",
                                                        "text": " "
                                                    }
                                                ]
                                            },
                                            "right": {
                                                "kind": "IdentifierName",
                                                "fullStart": 565,
                                                "fullEnd": 576,
                                                "start": 565,
                                                "end": 576,
                                                "fullWidth": 11,
                                                "width": 11,
                                                "text": "SyntaxError",
                                                "value": "SyntaxError",
                                                "valueText": "SyntaxError"
                                            }
                                        },
                                        "closeParenToken": {
                                            "kind": "CloseParenToken",
                                            "fullStart": 576,
                                            "fullEnd": 578,
                                            "start": 576,
                                            "end": 577,
                                            "fullWidth": 2,
                                            "width": 1,
                                            "text": ")",
                                            "value": ")",
                                            "valueText": ")",
                                            "hasTrailingTrivia": true,
                                            "trailingTrivia": [
                                                {
                                                    "kind": "WhitespaceTrivia",
                                                    "text": " "
                                                }
                                            ]
                                        }
                                    },
                                    "operatorToken": {
                                        "kind": "ExclamationEqualsEqualsToken",
                                        "fullStart": 578,
                                        "fullEnd": 582,
                                        "start": 578,
                                        "end": 581,
                                        "fullWidth": 4,
                                        "width": 3,
                                        "text": "!==",
                                        "value": "!==",
                                        "valueText": "!==",
                                        "hasTrailingTrivia": true,
                                        "trailingTrivia": [
                                            {
                                                "kind": "WhitespaceTrivia",
                                                "text": " "
                                            }
                                        ]
                                    },
                                    "right": {
                                        "kind": "TrueKeyword",
                                        "fullStart": 582,
                                        "fullEnd": 586,
                                        "start": 582,
                                        "end": 586,
                                        "fullWidth": 4,
                                        "width": 4,
                                        "text": "true",
                                        "value": true,
                                        "valueText": "true"
                                    }
                                },
                                "closeParenToken": {
                                    "kind": "CloseParenToken",
                                    "fullStart": 586,
                                    "fullEnd": 588,
                                    "start": 586,
                                    "end": 587,
                                    "fullWidth": 2,
                                    "width": 1,
                                    "text": ")",
                                    "value": ")",
                                    "valueText": ")",
                                    "hasTrailingTrivia": true,
                                    "trailingTrivia": [
                                        {
                                            "kind": "WhitespaceTrivia",
                                            "text": " "
                                        }
                                    ]
                                },
                                "statement": {
                                    "kind": "Block",
                                    "fullStart": 588,
                                    "fullEnd": 684,
                                    "start": 588,
                                    "end": 681,
                                    "fullWidth": 96,
                                    "width": 93,
                                    "openBraceToken": {
                                        "kind": "OpenBraceToken",
                                        "fullStart": 588,
                                        "fullEnd": 590,
                                        "start": 588,
                                        "end": 589,
                                        "fullWidth": 2,
                                        "width": 1,
                                        "text": "{",
                                        "value": "{",
                                        "valueText": "{",
                                        "hasTrailingTrivia": true,
                                        "hasTrailingNewLine": true,
                                        "trailingTrivia": [
                                            {
                                                "kind": "NewLineTrivia",
                                                "text": "\n"
                                            }
                                        ]
                                    },
                                    "statements": [
                                        {
                                            "kind": "ExpressionStatement",
                                            "fullStart": 590,
                                            "fullEnd": 678,
                                            "start": 594,
                                            "end": 677,
                                            "fullWidth": 88,
                                            "width": 83,
                                            "expression": {
                                                "kind": "InvocationExpression",
                                                "fullStart": 590,
                                                "fullEnd": 676,
                                                "start": 594,
                                                "end": 676,
                                                "fullWidth": 86,
                                                "width": 82,
                                                "expression": {
                                                    "kind": "IdentifierName",
                                                    "fullStart": 590,
                                                    "fullEnd": 600,
                                                    "start": 594,
                                                    "end": 600,
                                                    "fullWidth": 10,
                                                    "width": 6,
                                                    "text": "$ERROR",
                                                    "value": "$ERROR",
                                                    "valueText": "$ERROR",
                                                    "hasLeadingTrivia": true,
                                                    "leadingTrivia": [
                                                        {
                                                            "kind": "WhitespaceTrivia",
                                                            "text": "    "
                                                        }
                                                    ]
                                                },
                                                "argumentList": {
                                                    "kind": "ArgumentList",
                                                    "fullStart": 600,
                                                    "fullEnd": 676,
                                                    "start": 600,
                                                    "end": 676,
                                                    "fullWidth": 76,
                                                    "width": 76,
                                                    "openParenToken": {
                                                        "kind": "OpenParenToken",
                                                        "fullStart": 600,
                                                        "fullEnd": 601,
                                                        "start": 600,
                                                        "end": 601,
                                                        "fullWidth": 1,
                                                        "width": 1,
                                                        "text": "(",
                                                        "value": "(",
                                                        "valueText": "("
                                                    },
                                                    "arguments": [
                                                        {
                                                            "kind": "AddExpression",
                                                            "fullStart": 601,
                                                            "fullEnd": 675,
                                                            "start": 601,
                                                            "end": 675,
                                                            "fullWidth": 74,
                                                            "width": 74,
                                                            "left": {
                                                                "kind": "StringLiteral",
                                                                "fullStart": 601,
                                                                "fullEnd": 670,
                                                                "start": 601,
                                                                "end": 669,
                                                                "fullWidth": 69,
                                                                "width": 68,
                                                                "text": "'#1.2: eval(\"x = 1; x\\\\u000A++\") must throw a SyntaxError. Actual: '",
                                                                "value": "#1.2: eval(\"x = 1; x\\u000A++\") must throw a SyntaxError. Actual: ",
                                                                "valueText": "#1.2: eval(\"x = 1; x\\u000A++\") must throw a SyntaxError. Actual: ",
                                                                "hasTrailingTrivia": true,
                                                                "trailingTrivia": [
                                                                    {
                                                                        "kind": "WhitespaceTrivia",
                                                                        "text": " "
                                                                    }
                                                                ]
                                                            },
                                                            "operatorToken": {
                                                                "kind": "PlusToken",
                                                                "fullStart": 670,
                                                                "fullEnd": 672,
                                                                "start": 670,
                                                                "end": 671,
                                                                "fullWidth": 2,
                                                                "width": 1,
                                                                "text": "+",
                                                                "value": "+",
                                                                "valueText": "+",
                                                                "hasTrailingTrivia": true,
                                                                "trailingTrivia": [
                                                                    {
                                                                        "kind": "WhitespaceTrivia",
                                                                        "text": " "
                                                                    }
                                                                ]
                                                            },
                                                            "right": {
                                                                "kind": "ParenthesizedExpression",
                                                                "fullStart": 672,
                                                                "fullEnd": 675,
                                                                "start": 672,
                                                                "end": 675,
                                                                "fullWidth": 3,
                                                                "width": 3,
                                                                "openParenToken": {
                                                                    "kind": "OpenParenToken",
                                                                    "fullStart": 672,
                                                                    "fullEnd": 673,
                                                                    "start": 672,
                                                                    "end": 673,
                                                                    "fullWidth": 1,
                                                                    "width": 1,
                                                                    "text": "(",
                                                                    "value": "(",
                                                                    "valueText": "("
                                                                },
                                                                "expression": {
                                                                    "kind": "IdentifierName",
                                                                    "fullStart": 673,
                                                                    "fullEnd": 674,
                                                                    "start": 673,
                                                                    "end": 674,
                                                                    "fullWidth": 1,
                                                                    "width": 1,
                                                                    "text": "e",
                                                                    "value": "e",
                                                                    "valueText": "e"
                                                                },
                                                                "closeParenToken": {
                                                                    "kind": "CloseParenToken",
                                                                    "fullStart": 674,
                                                                    "fullEnd": 675,
                                                                    "start": 674,
                                                                    "end": 675,
                                                                    "fullWidth": 1,
                                                                    "width": 1,
                                                                    "text": ")",
                                                                    "value": ")",
                                                                    "valueText": ")"
                                                                }
                                                            }
                                                        }
                                                    ],
                                                    "closeParenToken": {
                                                        "kind": "CloseParenToken",
                                                        "fullStart": 675,
                                                        "fullEnd": 676,
                                                        "start": 675,
                                                        "end": 676,
                                                        "fullWidth": 1,
                                                        "width": 1,
                                                        "text": ")",
                                                        "value": ")",
                                                        "valueText": ")"
                                                    }
                                                }
                                            },
                                            "semicolonToken": {
                                                "kind": "SemicolonToken",
                                                "fullStart": 676,
                                                "fullEnd": 678,
                                                "start": 676,
                                                "end": 677,
                                                "fullWidth": 2,
                                                "width": 1,
                                                "text": ";",
                                                "value": ";",
                                                "valueText": ";",
                                                "hasTrailingTrivia": true,
                                                "hasTrailingNewLine": true,
                                                "trailingTrivia": [
                                                    {
                                                        "kind": "NewLineTrivia",
                                                        "text": "\n"
                                                    }
                                                ]
                                            }
                                        }
                                    ],
                                    "closeBraceToken": {
                                        "kind": "CloseBraceToken",
                                        "fullStart": 678,
                                        "fullEnd": 684,
                                        "start": 680,
                                        "end": 681,
                                        "fullWidth": 6,
                                        "width": 1,
                                        "text": "}",
                                        "value": "}",
                                        "valueText": "}",
                                        "hasLeadingTrivia": true,
                                        "hasTrailingTrivia": true,
                                        "hasTrailingNewLine": true,
                                        "leadingTrivia": [
                                            {
                                                "kind": "WhitespaceTrivia",
                                                "text": "  "
                                            }
                                        ],
                                        "trailingTrivia": [
                                            {
                                                "kind": "WhitespaceTrivia",
                                                "text": "  "
                                            },
                                            {
                                                "kind": "NewLineTrivia",
                                                "text": "\n"
                                            }
                                        ]
                                    }
                                }
                            }
                        ],
                        "closeBraceToken": {
                            "kind": "CloseBraceToken",
                            "fullStart": 684,
                            "fullEnd": 689,
                            "start": 684,
                            "end": 685,
                            "fullWidth": 5,
                            "width": 1,
                            "text": "}",
                            "value": "}",
                            "valueText": "}",
                            "hasTrailingTrivia": true,
                            "hasTrailingNewLine": true,
                            "trailingTrivia": [
                                {
                                    "kind": "WhitespaceTrivia",
                                    "text": "   "
                                },
                                {
                                    "kind": "NewLineTrivia",
                                    "text": "\n"
                                }
                            ]
                        }
                    }
                }
            }
        ],
        "endOfFileToken": {
            "kind": "EndOfFileToken",
            "fullStart": 689,
            "fullEnd": 690,
            "start": 690,
            "end": 690,
            "fullWidth": 1,
            "width": 0,
            "text": "",
            "hasLeadingTrivia": true,
            "hasLeadingNewLine": true,
            "leadingTrivia": [
                {
                    "kind": "NewLineTrivia",
                    "text": "\n"
                }
            ]
        }
    },
    "lineMap": {
        "lineStarts": [
            0,
            61,
            132,
            133,
            137,
            215,
            218,
            272,
            366,
            370,
            371,
            381,
            388,
            394,
            422,
            531,
            545,
            590,
            678,
            684,
            689,
            690
        ],
        "length": 690
    }
}<|MERGE_RESOLUTION|>--- conflicted
+++ resolved
@@ -102,12 +102,8 @@
                             "start": 385,
                             "end": 386,
                             "fullWidth": 1,
-<<<<<<< HEAD
                             "width": 1,
-                            "identifier": {
-=======
                             "propertyName": {
->>>>>>> 85e84683
                                 "kind": "IdentifierName",
                                 "fullStart": 385,
                                 "fullEnd": 386,
