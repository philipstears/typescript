{
    "isDeclaration": false,
    "languageVersion": "EcmaScript5",
    "parseOptions": {
        "allowAutomaticSemicolonInsertion": true
    },
    "sourceUnit": {
        "kind": "SourceUnit",
        "fullStart": 0,
        "fullEnd": 1371,
        "start": 294,
        "end": 1371,
        "fullWidth": 1371,
        "width": 1077,
        "isIncrementallyUnusable": true,
        "moduleElements": [
            {
                "kind": "VariableStatement",
                "fullStart": 0,
                "fullEnd": 314,
                "start": 294,
                "end": 313,
                "fullWidth": 314,
                "width": 19,
                "modifiers": [],
                "variableDeclaration": {
                    "kind": "VariableDeclaration",
                    "fullStart": 0,
                    "fullEnd": 312,
                    "start": 294,
                    "end": 312,
                    "fullWidth": 312,
                    "width": 18,
                    "varKeyword": {
                        "kind": "VarKeyword",
                        "fullStart": 0,
                        "fullEnd": 298,
                        "start": 294,
                        "end": 297,
                        "fullWidth": 298,
                        "width": 3,
                        "text": "var",
                        "value": "var",
                        "valueText": "var",
                        "hasLeadingTrivia": true,
                        "hasLeadingComment": true,
                        "hasLeadingNewLine": true,
                        "hasTrailingTrivia": true,
                        "leadingTrivia": [
                            {
                                "kind": "SingleLineCommentTrivia",
                                "text": "// Copyright 2009 the Sputnik authors.  All rights reserved."
                            },
                            {
                                "kind": "NewLineTrivia",
                                "text": "\n"
                            },
                            {
                                "kind": "SingleLineCommentTrivia",
                                "text": "// This code is governed by the BSD license found in the LICENSE file."
                            },
                            {
                                "kind": "NewLineTrivia",
                                "text": "\n"
                            },
                            {
                                "kind": "NewLineTrivia",
                                "text": "\n"
                            },
                            {
                                "kind": "MultiLineCommentTrivia",
                                "text": "/**\n * If string.charAt(k) not equal \"%\", return this char\n *\n * @path ch15/15.1/15.1.3/15.1.3.1/S15.1.3.1_A2.1_T1.js\n * @description Complex tests\n */"
                            },
                            {
                                "kind": "NewLineTrivia",
                                "text": "\n"
                            },
                            {
                                "kind": "NewLineTrivia",
                                "text": "\n"
                            },
                            {
                                "kind": "SingleLineCommentTrivia",
                                "text": "//CHECK"
                            },
                            {
                                "kind": "NewLineTrivia",
                                "text": "\n"
                            }
                        ],
                        "trailingTrivia": [
                            {
                                "kind": "WhitespaceTrivia",
                                "text": " "
                            }
                        ]
                    },
                    "variableDeclarators": [
                        {
                            "kind": "VariableDeclarator",
                            "fullStart": 298,
                            "fullEnd": 312,
                            "start": 298,
                            "end": 312,
                            "fullWidth": 14,
<<<<<<< HEAD
                            "width": 14,
                            "identifier": {
=======
                            "propertyName": {
>>>>>>> 85e84683
                                "kind": "IdentifierName",
                                "fullStart": 298,
                                "fullEnd": 309,
                                "start": 298,
                                "end": 308,
                                "fullWidth": 11,
                                "width": 10,
                                "text": "errorCount",
                                "value": "errorCount",
                                "valueText": "errorCount",
                                "hasTrailingTrivia": true,
                                "trailingTrivia": [
                                    {
                                        "kind": "WhitespaceTrivia",
                                        "text": " "
                                    }
                                ]
                            },
                            "equalsValueClause": {
                                "kind": "EqualsValueClause",
                                "fullStart": 309,
                                "fullEnd": 312,
                                "start": 309,
                                "end": 312,
                                "fullWidth": 3,
                                "width": 3,
                                "equalsToken": {
                                    "kind": "EqualsToken",
                                    "fullStart": 309,
                                    "fullEnd": 311,
                                    "start": 309,
                                    "end": 310,
                                    "fullWidth": 2,
                                    "width": 1,
                                    "text": "=",
                                    "value": "=",
                                    "valueText": "=",
                                    "hasTrailingTrivia": true,
                                    "trailingTrivia": [
                                        {
                                            "kind": "WhitespaceTrivia",
                                            "text": " "
                                        }
                                    ]
                                },
                                "value": {
                                    "kind": "NumericLiteral",
                                    "fullStart": 311,
                                    "fullEnd": 312,
                                    "start": 311,
                                    "end": 312,
                                    "fullWidth": 1,
                                    "width": 1,
                                    "text": "0",
                                    "value": 0,
                                    "valueText": "0"
                                }
                            }
                        }
                    ]
                },
                "semicolonToken": {
                    "kind": "SemicolonToken",
                    "fullStart": 312,
                    "fullEnd": 314,
                    "start": 312,
                    "end": 313,
                    "fullWidth": 2,
                    "width": 1,
                    "text": ";",
                    "value": ";",
                    "valueText": ";",
                    "hasTrailingTrivia": true,
                    "hasTrailingNewLine": true,
                    "trailingTrivia": [
                        {
                            "kind": "NewLineTrivia",
                            "text": "\n"
                        }
                    ]
                }
            },
            {
                "kind": "VariableStatement",
                "fullStart": 314,
                "fullEnd": 329,
                "start": 314,
                "end": 328,
                "fullWidth": 15,
                "width": 14,
                "modifiers": [],
                "variableDeclaration": {
                    "kind": "VariableDeclaration",
                    "fullStart": 314,
                    "fullEnd": 327,
                    "start": 314,
                    "end": 327,
                    "fullWidth": 13,
                    "width": 13,
                    "varKeyword": {
                        "kind": "VarKeyword",
                        "fullStart": 314,
                        "fullEnd": 318,
                        "start": 314,
                        "end": 317,
                        "fullWidth": 4,
                        "width": 3,
                        "text": "var",
                        "value": "var",
                        "valueText": "var",
                        "hasTrailingTrivia": true,
                        "trailingTrivia": [
                            {
                                "kind": "WhitespaceTrivia",
                                "text": " "
                            }
                        ]
                    },
                    "variableDeclarators": [
                        {
                            "kind": "VariableDeclarator",
                            "fullStart": 318,
                            "fullEnd": 327,
                            "start": 318,
                            "end": 327,
                            "fullWidth": 9,
<<<<<<< HEAD
                            "width": 9,
                            "identifier": {
=======
                            "propertyName": {
>>>>>>> 85e84683
                                "kind": "IdentifierName",
                                "fullStart": 318,
                                "fullEnd": 324,
                                "start": 318,
                                "end": 323,
                                "fullWidth": 6,
                                "width": 5,
                                "text": "count",
                                "value": "count",
                                "valueText": "count",
                                "hasTrailingTrivia": true,
                                "trailingTrivia": [
                                    {
                                        "kind": "WhitespaceTrivia",
                                        "text": " "
                                    }
                                ]
                            },
                            "equalsValueClause": {
                                "kind": "EqualsValueClause",
                                "fullStart": 324,
                                "fullEnd": 327,
                                "start": 324,
                                "end": 327,
                                "fullWidth": 3,
                                "width": 3,
                                "equalsToken": {
                                    "kind": "EqualsToken",
                                    "fullStart": 324,
                                    "fullEnd": 326,
                                    "start": 324,
                                    "end": 325,
                                    "fullWidth": 2,
                                    "width": 1,
                                    "text": "=",
                                    "value": "=",
                                    "valueText": "=",
                                    "hasTrailingTrivia": true,
                                    "trailingTrivia": [
                                        {
                                            "kind": "WhitespaceTrivia",
                                            "text": " "
                                        }
                                    ]
                                },
                                "value": {
                                    "kind": "NumericLiteral",
                                    "fullStart": 326,
                                    "fullEnd": 327,
                                    "start": 326,
                                    "end": 327,
                                    "fullWidth": 1,
                                    "width": 1,
                                    "text": "0",
                                    "value": 0,
                                    "valueText": "0"
                                }
                            }
                        }
                    ]
                },
                "semicolonToken": {
                    "kind": "SemicolonToken",
                    "fullStart": 327,
                    "fullEnd": 329,
                    "start": 327,
                    "end": 328,
                    "fullWidth": 2,
                    "width": 1,
                    "text": ";",
                    "value": ";",
                    "valueText": ";",
                    "hasTrailingTrivia": true,
                    "hasTrailingNewLine": true,
                    "trailingTrivia": [
                        {
                            "kind": "NewLineTrivia",
                            "text": "\n"
                        }
                    ]
                }
            },
            {
                "kind": "ForStatement",
                "fullStart": 329,
                "fullEnd": 708,
                "start": 329,
                "end": 705,
                "fullWidth": 379,
                "width": 376,
                "forKeyword": {
                    "kind": "ForKeyword",
                    "fullStart": 329,
                    "fullEnd": 333,
                    "start": 329,
                    "end": 332,
                    "fullWidth": 4,
                    "width": 3,
                    "text": "for",
                    "value": "for",
                    "valueText": "for",
                    "hasTrailingTrivia": true,
                    "trailingTrivia": [
                        {
                            "kind": "WhitespaceTrivia",
                            "text": " "
                        }
                    ]
                },
                "openParenToken": {
                    "kind": "OpenParenToken",
                    "fullStart": 333,
                    "fullEnd": 334,
                    "start": 333,
                    "end": 334,
                    "fullWidth": 1,
                    "width": 1,
                    "text": "(",
                    "value": "(",
                    "valueText": "("
                },
                "variableDeclaration": {
                    "kind": "VariableDeclaration",
                    "fullStart": 334,
                    "fullEnd": 348,
                    "start": 334,
                    "end": 348,
                    "fullWidth": 14,
                    "width": 14,
                    "varKeyword": {
                        "kind": "VarKeyword",
                        "fullStart": 334,
                        "fullEnd": 338,
                        "start": 334,
                        "end": 337,
                        "fullWidth": 4,
                        "width": 3,
                        "text": "var",
                        "value": "var",
                        "valueText": "var",
                        "hasTrailingTrivia": true,
                        "trailingTrivia": [
                            {
                                "kind": "WhitespaceTrivia",
                                "text": " "
                            }
                        ]
                    },
                    "variableDeclarators": [
                        {
                            "kind": "VariableDeclarator",
                            "fullStart": 338,
                            "fullEnd": 348,
                            "start": 338,
                            "end": 348,
                            "fullWidth": 10,
<<<<<<< HEAD
                            "width": 10,
                            "identifier": {
=======
                            "propertyName": {
>>>>>>> 85e84683
                                "kind": "IdentifierName",
                                "fullStart": 338,
                                "fullEnd": 345,
                                "start": 338,
                                "end": 344,
                                "fullWidth": 7,
                                "width": 6,
                                "text": "indexI",
                                "value": "indexI",
                                "valueText": "indexI",
                                "hasTrailingTrivia": true,
                                "trailingTrivia": [
                                    {
                                        "kind": "WhitespaceTrivia",
                                        "text": " "
                                    }
                                ]
                            },
                            "equalsValueClause": {
                                "kind": "EqualsValueClause",
                                "fullStart": 345,
                                "fullEnd": 348,
                                "start": 345,
                                "end": 348,
                                "fullWidth": 3,
                                "width": 3,
                                "equalsToken": {
                                    "kind": "EqualsToken",
                                    "fullStart": 345,
                                    "fullEnd": 347,
                                    "start": 345,
                                    "end": 346,
                                    "fullWidth": 2,
                                    "width": 1,
                                    "text": "=",
                                    "value": "=",
                                    "valueText": "=",
                                    "hasTrailingTrivia": true,
                                    "trailingTrivia": [
                                        {
                                            "kind": "WhitespaceTrivia",
                                            "text": " "
                                        }
                                    ]
                                },
                                "value": {
                                    "kind": "NumericLiteral",
                                    "fullStart": 347,
                                    "fullEnd": 348,
                                    "start": 347,
                                    "end": 348,
                                    "fullWidth": 1,
                                    "width": 1,
                                    "text": "0",
                                    "value": 0,
                                    "valueText": "0"
                                }
                            }
                        }
                    ]
                },
                "firstSemicolonToken": {
                    "kind": "SemicolonToken",
                    "fullStart": 348,
                    "fullEnd": 350,
                    "start": 348,
                    "end": 349,
                    "fullWidth": 2,
                    "width": 1,
                    "text": ";",
                    "value": ";",
                    "valueText": ";",
                    "hasTrailingTrivia": true,
                    "trailingTrivia": [
                        {
                            "kind": "WhitespaceTrivia",
                            "text": " "
                        }
                    ]
                },
                "condition": {
                    "kind": "LessThanOrEqualExpression",
                    "fullStart": 350,
                    "fullEnd": 365,
                    "start": 350,
                    "end": 365,
                    "fullWidth": 15,
                    "width": 15,
                    "left": {
                        "kind": "IdentifierName",
                        "fullStart": 350,
                        "fullEnd": 357,
                        "start": 350,
                        "end": 356,
                        "fullWidth": 7,
                        "width": 6,
                        "text": "indexI",
                        "value": "indexI",
                        "valueText": "indexI",
                        "hasTrailingTrivia": true,
                        "trailingTrivia": [
                            {
                                "kind": "WhitespaceTrivia",
                                "text": " "
                            }
                        ]
                    },
                    "operatorToken": {
                        "kind": "LessThanEqualsToken",
                        "fullStart": 357,
                        "fullEnd": 360,
                        "start": 357,
                        "end": 359,
                        "fullWidth": 3,
                        "width": 2,
                        "text": "<=",
                        "value": "<=",
                        "valueText": "<=",
                        "hasTrailingTrivia": true,
                        "trailingTrivia": [
                            {
                                "kind": "WhitespaceTrivia",
                                "text": " "
                            }
                        ]
                    },
                    "right": {
                        "kind": "NumericLiteral",
                        "fullStart": 360,
                        "fullEnd": 365,
                        "start": 360,
                        "end": 365,
                        "fullWidth": 5,
                        "width": 5,
                        "text": "65535",
                        "value": 65535,
                        "valueText": "65535"
                    }
                },
                "secondSemicolonToken": {
                    "kind": "SemicolonToken",
                    "fullStart": 365,
                    "fullEnd": 367,
                    "start": 365,
                    "end": 366,
                    "fullWidth": 2,
                    "width": 1,
                    "text": ";",
                    "value": ";",
                    "valueText": ";",
                    "hasTrailingTrivia": true,
                    "trailingTrivia": [
                        {
                            "kind": "WhitespaceTrivia",
                            "text": " "
                        }
                    ]
                },
                "incrementor": {
                    "kind": "PostIncrementExpression",
                    "fullStart": 367,
                    "fullEnd": 375,
                    "start": 367,
                    "end": 375,
                    "fullWidth": 8,
                    "width": 8,
                    "operand": {
                        "kind": "IdentifierName",
                        "fullStart": 367,
                        "fullEnd": 373,
                        "start": 367,
                        "end": 373,
                        "fullWidth": 6,
                        "width": 6,
                        "text": "indexI",
                        "value": "indexI",
                        "valueText": "indexI"
                    },
                    "operatorToken": {
                        "kind": "PlusPlusToken",
                        "fullStart": 373,
                        "fullEnd": 375,
                        "start": 373,
                        "end": 375,
                        "fullWidth": 2,
                        "width": 2,
                        "text": "++",
                        "value": "++",
                        "valueText": "++"
                    }
                },
                "closeParenToken": {
                    "kind": "CloseParenToken",
                    "fullStart": 375,
                    "fullEnd": 377,
                    "start": 375,
                    "end": 376,
                    "fullWidth": 2,
                    "width": 1,
                    "text": ")",
                    "value": ")",
                    "valueText": ")",
                    "hasTrailingTrivia": true,
                    "trailingTrivia": [
                        {
                            "kind": "WhitespaceTrivia",
                            "text": " "
                        }
                    ]
                },
                "statement": {
                    "kind": "Block",
                    "fullStart": 377,
                    "fullEnd": 708,
                    "start": 377,
                    "end": 705,
                    "fullWidth": 331,
                    "width": 328,
                    "openBraceToken": {
                        "kind": "OpenBraceToken",
                        "fullStart": 377,
                        "fullEnd": 379,
                        "start": 377,
                        "end": 378,
                        "fullWidth": 2,
                        "width": 1,
                        "text": "{",
                        "value": "{",
                        "valueText": "{",
                        "hasTrailingTrivia": true,
                        "hasTrailingNewLine": true,
                        "trailingTrivia": [
                            {
                                "kind": "NewLineTrivia",
                                "text": "\n"
                            }
                        ]
                    },
                    "statements": [
                        {
                            "kind": "IfStatement",
                            "fullStart": 379,
                            "fullEnd": 704,
                            "start": 381,
                            "end": 703,
                            "fullWidth": 325,
                            "width": 322,
                            "ifKeyword": {
                                "kind": "IfKeyword",
                                "fullStart": 379,
                                "fullEnd": 384,
                                "start": 381,
                                "end": 383,
                                "fullWidth": 5,
                                "width": 2,
                                "text": "if",
                                "value": "if",
                                "valueText": "if",
                                "hasLeadingTrivia": true,
                                "hasTrailingTrivia": true,
                                "leadingTrivia": [
                                    {
                                        "kind": "WhitespaceTrivia",
                                        "text": "  "
                                    }
                                ],
                                "trailingTrivia": [
                                    {
                                        "kind": "WhitespaceTrivia",
                                        "text": " "
                                    }
                                ]
                            },
                            "openParenToken": {
                                "kind": "OpenParenToken",
                                "fullStart": 384,
                                "fullEnd": 385,
                                "start": 384,
                                "end": 385,
                                "fullWidth": 1,
                                "width": 1,
                                "text": "(",
                                "value": "(",
                                "valueText": "("
                            },
                            "condition": {
                                "kind": "NotEqualsExpression",
                                "fullStart": 385,
                                "fullEnd": 400,
                                "start": 385,
                                "end": 400,
                                "fullWidth": 15,
                                "width": 15,
                                "left": {
                                    "kind": "IdentifierName",
                                    "fullStart": 385,
                                    "fullEnd": 392,
                                    "start": 385,
                                    "end": 391,
                                    "fullWidth": 7,
                                    "width": 6,
                                    "text": "indexI",
                                    "value": "indexI",
                                    "valueText": "indexI",
                                    "hasTrailingTrivia": true,
                                    "trailingTrivia": [
                                        {
                                            "kind": "WhitespaceTrivia",
                                            "text": " "
                                        }
                                    ]
                                },
                                "operatorToken": {
                                    "kind": "ExclamationEqualsEqualsToken",
                                    "fullStart": 392,
                                    "fullEnd": 396,
                                    "start": 392,
                                    "end": 395,
                                    "fullWidth": 4,
                                    "width": 3,
                                    "text": "!==",
                                    "value": "!==",
                                    "valueText": "!==",
                                    "hasTrailingTrivia": true,
                                    "trailingTrivia": [
                                        {
                                            "kind": "WhitespaceTrivia",
                                            "text": " "
                                        }
                                    ]
                                },
                                "right": {
                                    "kind": "NumericLiteral",
                                    "fullStart": 396,
                                    "fullEnd": 400,
                                    "start": 396,
                                    "end": 400,
                                    "fullWidth": 4,
                                    "width": 4,
                                    "text": "0x25",
                                    "value": 37,
                                    "valueText": "37"
                                }
                            },
                            "closeParenToken": {
                                "kind": "CloseParenToken",
                                "fullStart": 400,
                                "fullEnd": 402,
                                "start": 400,
                                "end": 401,
                                "fullWidth": 2,
                                "width": 1,
                                "text": ")",
                                "value": ")",
                                "valueText": ")",
                                "hasTrailingTrivia": true,
                                "trailingTrivia": [
                                    {
                                        "kind": "WhitespaceTrivia",
                                        "text": " "
                                    }
                                ]
                            },
                            "statement": {
                                "kind": "Block",
                                "fullStart": 402,
                                "fullEnd": 704,
                                "start": 402,
                                "end": 703,
                                "fullWidth": 302,
                                "width": 301,
                                "openBraceToken": {
                                    "kind": "OpenBraceToken",
                                    "fullStart": 402,
                                    "fullEnd": 404,
                                    "start": 402,
                                    "end": 403,
                                    "fullWidth": 2,
                                    "width": 1,
                                    "text": "{",
                                    "value": "{",
                                    "valueText": "{",
                                    "hasTrailingTrivia": true,
                                    "hasTrailingNewLine": true,
                                    "trailingTrivia": [
                                        {
                                            "kind": "NewLineTrivia",
                                            "text": "\n"
                                        }
                                    ]
                                },
                                "statements": [
                                    {
                                        "kind": "VariableStatement",
                                        "fullStart": 404,
                                        "fullEnd": 446,
                                        "start": 408,
                                        "end": 445,
                                        "fullWidth": 42,
                                        "width": 37,
                                        "modifiers": [],
                                        "variableDeclaration": {
                                            "kind": "VariableDeclaration",
                                            "fullStart": 404,
                                            "fullEnd": 444,
                                            "start": 408,
                                            "end": 444,
                                            "fullWidth": 40,
                                            "width": 36,
                                            "varKeyword": {
                                                "kind": "VarKeyword",
                                                "fullStart": 404,
                                                "fullEnd": 412,
                                                "start": 408,
                                                "end": 411,
                                                "fullWidth": 8,
                                                "width": 3,
                                                "text": "var",
                                                "value": "var",
                                                "valueText": "var",
                                                "hasLeadingTrivia": true,
                                                "hasTrailingTrivia": true,
                                                "leadingTrivia": [
                                                    {
                                                        "kind": "WhitespaceTrivia",
                                                        "text": "    "
                                                    }
                                                ],
                                                "trailingTrivia": [
                                                    {
                                                        "kind": "WhitespaceTrivia",
                                                        "text": " "
                                                    }
                                                ]
                                            },
                                            "variableDeclarators": [
                                                {
                                                    "kind": "VariableDeclarator",
                                                    "fullStart": 412,
                                                    "fullEnd": 444,
                                                    "start": 412,
                                                    "end": 444,
                                                    "fullWidth": 32,
<<<<<<< HEAD
                                                    "width": 32,
                                                    "identifier": {
=======
                                                    "propertyName": {
>>>>>>> 85e84683
                                                        "kind": "IdentifierName",
                                                        "fullStart": 412,
                                                        "fullEnd": 416,
                                                        "start": 412,
                                                        "end": 415,
                                                        "fullWidth": 4,
                                                        "width": 3,
                                                        "text": "hex",
                                                        "value": "hex",
                                                        "valueText": "hex",
                                                        "hasTrailingTrivia": true,
                                                        "trailingTrivia": [
                                                            {
                                                                "kind": "WhitespaceTrivia",
                                                                "text": " "
                                                            }
                                                        ]
                                                    },
                                                    "equalsValueClause": {
                                                        "kind": "EqualsValueClause",
                                                        "fullStart": 416,
                                                        "fullEnd": 444,
                                                        "start": 416,
                                                        "end": 444,
                                                        "fullWidth": 28,
                                                        "width": 28,
                                                        "equalsToken": {
                                                            "kind": "EqualsToken",
                                                            "fullStart": 416,
                                                            "fullEnd": 418,
                                                            "start": 416,
                                                            "end": 417,
                                                            "fullWidth": 2,
                                                            "width": 1,
                                                            "text": "=",
                                                            "value": "=",
                                                            "valueText": "=",
                                                            "hasTrailingTrivia": true,
                                                            "trailingTrivia": [
                                                                {
                                                                    "kind": "WhitespaceTrivia",
                                                                    "text": " "
                                                                }
                                                            ]
                                                        },
                                                        "value": {
                                                            "kind": "InvocationExpression",
                                                            "fullStart": 418,
                                                            "fullEnd": 444,
                                                            "start": 418,
                                                            "end": 444,
                                                            "fullWidth": 26,
                                                            "width": 26,
                                                            "expression": {
                                                                "kind": "IdentifierName",
                                                                "fullStart": 418,
                                                                "fullEnd": 436,
                                                                "start": 418,
                                                                "end": 436,
                                                                "fullWidth": 18,
                                                                "width": 18,
                                                                "text": "decimalToHexString",
                                                                "value": "decimalToHexString",
                                                                "valueText": "decimalToHexString"
                                                            },
                                                            "argumentList": {
                                                                "kind": "ArgumentList",
                                                                "fullStart": 436,
                                                                "fullEnd": 444,
                                                                "start": 436,
                                                                "end": 444,
                                                                "fullWidth": 8,
                                                                "width": 8,
                                                                "openParenToken": {
                                                                    "kind": "OpenParenToken",
                                                                    "fullStart": 436,
                                                                    "fullEnd": 437,
                                                                    "start": 436,
                                                                    "end": 437,
                                                                    "fullWidth": 1,
                                                                    "width": 1,
                                                                    "text": "(",
                                                                    "value": "(",
                                                                    "valueText": "("
                                                                },
                                                                "arguments": [
                                                                    {
                                                                        "kind": "IdentifierName",
                                                                        "fullStart": 437,
                                                                        "fullEnd": 443,
                                                                        "start": 437,
                                                                        "end": 443,
                                                                        "fullWidth": 6,
                                                                        "width": 6,
                                                                        "text": "indexI",
                                                                        "value": "indexI",
                                                                        "valueText": "indexI"
                                                                    }
                                                                ],
                                                                "closeParenToken": {
                                                                    "kind": "CloseParenToken",
                                                                    "fullStart": 443,
                                                                    "fullEnd": 444,
                                                                    "start": 443,
                                                                    "end": 444,
                                                                    "fullWidth": 1,
                                                                    "width": 1,
                                                                    "text": ")",
                                                                    "value": ")",
                                                                    "valueText": ")"
                                                                }
                                                            }
                                                        }
                                                    }
                                                }
                                            ]
                                        },
                                        "semicolonToken": {
                                            "kind": "SemicolonToken",
                                            "fullStart": 444,
                                            "fullEnd": 446,
                                            "start": 444,
                                            "end": 445,
                                            "fullWidth": 2,
                                            "width": 1,
                                            "text": ";",
                                            "value": ";",
                                            "valueText": ";",
                                            "hasTrailingTrivia": true,
                                            "hasTrailingNewLine": true,
                                            "trailingTrivia": [
                                                {
                                                    "kind": "NewLineTrivia",
                                                    "text": "\n"
                                                }
                                            ]
                                        }
                                    },
                                    {
                                        "kind": "TryStatement",
                                        "fullStart": 446,
                                        "fullEnd": 687,
                                        "start": 450,
                                        "end": 685,
                                        "fullWidth": 241,
                                        "width": 235,
                                        "tryKeyword": {
                                            "kind": "TryKeyword",
                                            "fullStart": 446,
                                            "fullEnd": 454,
                                            "start": 450,
                                            "end": 453,
                                            "fullWidth": 8,
                                            "width": 3,
                                            "text": "try",
                                            "value": "try",
                                            "valueText": "try",
                                            "hasLeadingTrivia": true,
                                            "hasTrailingTrivia": true,
                                            "leadingTrivia": [
                                                {
                                                    "kind": "WhitespaceTrivia",
                                                    "text": "    "
                                                }
                                            ],
                                            "trailingTrivia": [
                                                {
                                                    "kind": "WhitespaceTrivia",
                                                    "text": " "
                                                }
                                            ]
                                        },
                                        "block": {
                                            "kind": "Block",
                                            "fullStart": 454,
                                            "fullEnd": 618,
                                            "start": 454,
                                            "end": 617,
                                            "fullWidth": 164,
                                            "width": 163,
                                            "openBraceToken": {
                                                "kind": "OpenBraceToken",
                                                "fullStart": 454,
                                                "fullEnd": 460,
                                                "start": 454,
                                                "end": 455,
                                                "fullWidth": 6,
                                                "width": 1,
                                                "text": "{",
                                                "value": "{",
                                                "valueText": "{",
                                                "hasTrailingTrivia": true,
                                                "hasTrailingNewLine": true,
                                                "trailingTrivia": [
                                                    {
                                                        "kind": "WhitespaceTrivia",
                                                        "text": "    "
                                                    },
                                                    {
                                                        "kind": "NewLineTrivia",
                                                        "text": "\n"
                                                    }
                                                ]
                                            },
                                            "statements": [
                                                {
                                                    "kind": "VariableStatement",
                                                    "fullStart": 460,
                                                    "fullEnd": 505,
                                                    "start": 466,
                                                    "end": 504,
                                                    "fullWidth": 45,
                                                    "width": 38,
                                                    "modifiers": [],
                                                    "variableDeclaration": {
                                                        "kind": "VariableDeclaration",
                                                        "fullStart": 460,
                                                        "fullEnd": 503,
                                                        "start": 466,
                                                        "end": 503,
                                                        "fullWidth": 43,
                                                        "width": 37,
                                                        "varKeyword": {
                                                            "kind": "VarKeyword",
                                                            "fullStart": 460,
                                                            "fullEnd": 470,
                                                            "start": 466,
                                                            "end": 469,
                                                            "fullWidth": 10,
                                                            "width": 3,
                                                            "text": "var",
                                                            "value": "var",
                                                            "valueText": "var",
                                                            "hasLeadingTrivia": true,
                                                            "hasTrailingTrivia": true,
                                                            "leadingTrivia": [
                                                                {
                                                                    "kind": "WhitespaceTrivia",
                                                                    "text": "      "
                                                                }
                                                            ],
                                                            "trailingTrivia": [
                                                                {
                                                                    "kind": "WhitespaceTrivia",
                                                                    "text": " "
                                                                }
                                                            ]
                                                        },
                                                        "variableDeclarators": [
                                                            {
                                                                "kind": "VariableDeclarator",
                                                                "fullStart": 470,
                                                                "fullEnd": 503,
                                                                "start": 470,
                                                                "end": 503,
                                                                "fullWidth": 33,
<<<<<<< HEAD
                                                                "width": 33,
                                                                "identifier": {
=======
                                                                "propertyName": {
>>>>>>> 85e84683
                                                                    "kind": "IdentifierName",
                                                                    "fullStart": 470,
                                                                    "fullEnd": 474,
                                                                    "start": 470,
                                                                    "end": 473,
                                                                    "fullWidth": 4,
                                                                    "width": 3,
                                                                    "text": "str",
                                                                    "value": "str",
                                                                    "valueText": "str",
                                                                    "hasTrailingTrivia": true,
                                                                    "trailingTrivia": [
                                                                        {
                                                                            "kind": "WhitespaceTrivia",
                                                                            "text": " "
                                                                        }
                                                                    ]
                                                                },
                                                                "equalsValueClause": {
                                                                    "kind": "EqualsValueClause",
                                                                    "fullStart": 474,
                                                                    "fullEnd": 503,
                                                                    "start": 474,
                                                                    "end": 503,
                                                                    "fullWidth": 29,
                                                                    "width": 29,
                                                                    "equalsToken": {
                                                                        "kind": "EqualsToken",
                                                                        "fullStart": 474,
                                                                        "fullEnd": 476,
                                                                        "start": 474,
                                                                        "end": 475,
                                                                        "fullWidth": 2,
                                                                        "width": 1,
                                                                        "text": "=",
                                                                        "value": "=",
                                                                        "valueText": "=",
                                                                        "hasTrailingTrivia": true,
                                                                        "trailingTrivia": [
                                                                            {
                                                                                "kind": "WhitespaceTrivia",
                                                                                "text": " "
                                                                            }
                                                                        ]
                                                                    },
                                                                    "value": {
                                                                        "kind": "InvocationExpression",
                                                                        "fullStart": 476,
                                                                        "fullEnd": 503,
                                                                        "start": 476,
                                                                        "end": 503,
                                                                        "fullWidth": 27,
                                                                        "width": 27,
                                                                        "expression": {
                                                                            "kind": "MemberAccessExpression",
                                                                            "fullStart": 476,
                                                                            "fullEnd": 495,
                                                                            "start": 476,
                                                                            "end": 495,
                                                                            "fullWidth": 19,
                                                                            "width": 19,
                                                                            "expression": {
                                                                                "kind": "IdentifierName",
                                                                                "fullStart": 476,
                                                                                "fullEnd": 482,
                                                                                "start": 476,
                                                                                "end": 482,
                                                                                "fullWidth": 6,
                                                                                "width": 6,
                                                                                "text": "String",
                                                                                "value": "String",
                                                                                "valueText": "String"
                                                                            },
                                                                            "dotToken": {
                                                                                "kind": "DotToken",
                                                                                "fullStart": 482,
                                                                                "fullEnd": 483,
                                                                                "start": 482,
                                                                                "end": 483,
                                                                                "fullWidth": 1,
                                                                                "width": 1,
                                                                                "text": ".",
                                                                                "value": ".",
                                                                                "valueText": "."
                                                                            },
                                                                            "name": {
                                                                                "kind": "IdentifierName",
                                                                                "fullStart": 483,
                                                                                "fullEnd": 495,
                                                                                "start": 483,
                                                                                "end": 495,
                                                                                "fullWidth": 12,
                                                                                "width": 12,
                                                                                "text": "fromCharCode",
                                                                                "value": "fromCharCode",
                                                                                "valueText": "fromCharCode"
                                                                            }
                                                                        },
                                                                        "argumentList": {
                                                                            "kind": "ArgumentList",
                                                                            "fullStart": 495,
                                                                            "fullEnd": 503,
                                                                            "start": 495,
                                                                            "end": 503,
                                                                            "fullWidth": 8,
                                                                            "width": 8,
                                                                            "openParenToken": {
                                                                                "kind": "OpenParenToken",
                                                                                "fullStart": 495,
                                                                                "fullEnd": 496,
                                                                                "start": 495,
                                                                                "end": 496,
                                                                                "fullWidth": 1,
                                                                                "width": 1,
                                                                                "text": "(",
                                                                                "value": "(",
                                                                                "valueText": "("
                                                                            },
                                                                            "arguments": [
                                                                                {
                                                                                    "kind": "IdentifierName",
                                                                                    "fullStart": 496,
                                                                                    "fullEnd": 502,
                                                                                    "start": 496,
                                                                                    "end": 502,
                                                                                    "fullWidth": 6,
                                                                                    "width": 6,
                                                                                    "text": "indexI",
                                                                                    "value": "indexI",
                                                                                    "valueText": "indexI"
                                                                                }
                                                                            ],
                                                                            "closeParenToken": {
                                                                                "kind": "CloseParenToken",
                                                                                "fullStart": 502,
                                                                                "fullEnd": 503,
                                                                                "start": 502,
                                                                                "end": 503,
                                                                                "fullWidth": 1,
                                                                                "width": 1,
                                                                                "text": ")",
                                                                                "value": ")",
                                                                                "valueText": ")"
                                                                            }
                                                                        }
                                                                    }
                                                                }
                                                            }
                                                        ]
                                                    },
                                                    "semicolonToken": {
                                                        "kind": "SemicolonToken",
                                                        "fullStart": 503,
                                                        "fullEnd": 505,
                                                        "start": 503,
                                                        "end": 504,
                                                        "fullWidth": 2,
                                                        "width": 1,
                                                        "text": ";",
                                                        "value": ";",
                                                        "valueText": ";",
                                                        "hasTrailingTrivia": true,
                                                        "hasTrailingNewLine": true,
                                                        "trailingTrivia": [
                                                            {
                                                                "kind": "NewLineTrivia",
                                                                "text": "\n"
                                                            }
                                                        ]
                                                    }
                                                },
                                                {
                                                    "kind": "IfStatement",
                                                    "fullStart": 505,
                                                    "fullEnd": 612,
                                                    "start": 511,
                                                    "end": 607,
                                                    "fullWidth": 107,
                                                    "width": 96,
                                                    "ifKeyword": {
                                                        "kind": "IfKeyword",
                                                        "fullStart": 505,
                                                        "fullEnd": 514,
                                                        "start": 511,
                                                        "end": 513,
                                                        "fullWidth": 9,
                                                        "width": 2,
                                                        "text": "if",
                                                        "value": "if",
                                                        "valueText": "if",
                                                        "hasLeadingTrivia": true,
                                                        "hasTrailingTrivia": true,
                                                        "leadingTrivia": [
                                                            {
                                                                "kind": "WhitespaceTrivia",
                                                                "text": "      "
                                                            }
                                                        ],
                                                        "trailingTrivia": [
                                                            {
                                                                "kind": "WhitespaceTrivia",
                                                                "text": " "
                                                            }
                                                        ]
                                                    },
                                                    "openParenToken": {
                                                        "kind": "OpenParenToken",
                                                        "fullStart": 514,
                                                        "fullEnd": 515,
                                                        "start": 514,
                                                        "end": 515,
                                                        "fullWidth": 1,
                                                        "width": 1,
                                                        "text": "(",
                                                        "value": "(",
                                                        "valueText": "("
                                                    },
                                                    "condition": {
                                                        "kind": "NotEqualsExpression",
                                                        "fullStart": 515,
                                                        "fullEnd": 537,
                                                        "start": 515,
                                                        "end": 537,
                                                        "fullWidth": 22,
                                                        "width": 22,
                                                        "left": {
                                                            "kind": "InvocationExpression",
                                                            "fullStart": 515,
                                                            "fullEnd": 530,
                                                            "start": 515,
                                                            "end": 529,
                                                            "fullWidth": 15,
                                                            "width": 14,
                                                            "expression": {
                                                                "kind": "IdentifierName",
                                                                "fullStart": 515,
                                                                "fullEnd": 524,
                                                                "start": 515,
                                                                "end": 524,
                                                                "fullWidth": 9,
                                                                "width": 9,
                                                                "text": "decodeURI",
                                                                "value": "decodeURI",
                                                                "valueText": "decodeURI"
                                                            },
                                                            "argumentList": {
                                                                "kind": "ArgumentList",
                                                                "fullStart": 524,
                                                                "fullEnd": 530,
                                                                "start": 524,
                                                                "end": 529,
                                                                "fullWidth": 6,
                                                                "width": 5,
                                                                "openParenToken": {
                                                                    "kind": "OpenParenToken",
                                                                    "fullStart": 524,
                                                                    "fullEnd": 525,
                                                                    "start": 524,
                                                                    "end": 525,
                                                                    "fullWidth": 1,
                                                                    "width": 1,
                                                                    "text": "(",
                                                                    "value": "(",
                                                                    "valueText": "("
                                                                },
                                                                "arguments": [
                                                                    {
                                                                        "kind": "IdentifierName",
                                                                        "fullStart": 525,
                                                                        "fullEnd": 528,
                                                                        "start": 525,
                                                                        "end": 528,
                                                                        "fullWidth": 3,
                                                                        "width": 3,
                                                                        "text": "str",
                                                                        "value": "str",
                                                                        "valueText": "str"
                                                                    }
                                                                ],
                                                                "closeParenToken": {
                                                                    "kind": "CloseParenToken",
                                                                    "fullStart": 528,
                                                                    "fullEnd": 530,
                                                                    "start": 528,
                                                                    "end": 529,
                                                                    "fullWidth": 2,
                                                                    "width": 1,
                                                                    "text": ")",
                                                                    "value": ")",
                                                                    "valueText": ")",
                                                                    "hasTrailingTrivia": true,
                                                                    "trailingTrivia": [
                                                                        {
                                                                            "kind": "WhitespaceTrivia",
                                                                            "text": " "
                                                                        }
                                                                    ]
                                                                }
                                                            }
                                                        },
                                                        "operatorToken": {
                                                            "kind": "ExclamationEqualsEqualsToken",
                                                            "fullStart": 530,
                                                            "fullEnd": 534,
                                                            "start": 530,
                                                            "end": 533,
                                                            "fullWidth": 4,
                                                            "width": 3,
                                                            "text": "!==",
                                                            "value": "!==",
                                                            "valueText": "!==",
                                                            "hasTrailingTrivia": true,
                                                            "trailingTrivia": [
                                                                {
                                                                    "kind": "WhitespaceTrivia",
                                                                    "text": " "
                                                                }
                                                            ]
                                                        },
                                                        "right": {
                                                            "kind": "IdentifierName",
                                                            "fullStart": 534,
                                                            "fullEnd": 537,
                                                            "start": 534,
                                                            "end": 537,
                                                            "fullWidth": 3,
                                                            "width": 3,
                                                            "text": "str",
                                                            "value": "str",
                                                            "valueText": "str"
                                                        }
                                                    },
                                                    "closeParenToken": {
                                                        "kind": "CloseParenToken",
                                                        "fullStart": 537,
                                                        "fullEnd": 539,
                                                        "start": 537,
                                                        "end": 538,
                                                        "fullWidth": 2,
                                                        "width": 1,
                                                        "text": ")",
                                                        "value": ")",
                                                        "valueText": ")",
                                                        "hasTrailingTrivia": true,
                                                        "trailingTrivia": [
                                                            {
                                                                "kind": "WhitespaceTrivia",
                                                                "text": " "
                                                            }
                                                        ]
                                                    },
                                                    "statement": {
                                                        "kind": "Block",
                                                        "fullStart": 539,
                                                        "fullEnd": 612,
                                                        "start": 539,
                                                        "end": 607,
                                                        "fullWidth": 73,
                                                        "width": 68,
                                                        "openBraceToken": {
                                                            "kind": "OpenBraceToken",
                                                            "fullStart": 539,
                                                            "fullEnd": 545,
                                                            "start": 539,
                                                            "end": 540,
                                                            "fullWidth": 6,
                                                            "width": 1,
                                                            "text": "{",
                                                            "value": "{",
                                                            "valueText": "{",
                                                            "hasTrailingTrivia": true,
                                                            "hasTrailingNewLine": true,
                                                            "trailingTrivia": [
                                                                {
                                                                    "kind": "WhitespaceTrivia",
                                                                    "text": "    "
                                                                },
                                                                {
                                                                    "kind": "NewLineTrivia",
                                                                    "text": "\n"
                                                                }
                                                            ]
                                                        },
                                                        "statements": [
                                                            {
                                                                "kind": "ExpressionStatement",
                                                                "fullStart": 545,
                                                                "fullEnd": 578,
                                                                "start": 553,
                                                                "end": 577,
                                                                "fullWidth": 33,
                                                                "width": 24,
                                                                "expression": {
                                                                    "kind": "InvocationExpression",
                                                                    "fullStart": 545,
                                                                    "fullEnd": 576,
                                                                    "start": 553,
                                                                    "end": 576,
                                                                    "fullWidth": 31,
                                                                    "width": 23,
                                                                    "expression": {
                                                                        "kind": "IdentifierName",
                                                                        "fullStart": 545,
                                                                        "fullEnd": 559,
                                                                        "start": 553,
                                                                        "end": 559,
                                                                        "fullWidth": 14,
                                                                        "width": 6,
                                                                        "text": "$ERROR",
                                                                        "value": "$ERROR",
                                                                        "valueText": "$ERROR",
                                                                        "hasLeadingTrivia": true,
                                                                        "leadingTrivia": [
                                                                            {
                                                                                "kind": "WhitespaceTrivia",
                                                                                "text": "        "
                                                                            }
                                                                        ]
                                                                    },
                                                                    "argumentList": {
                                                                        "kind": "ArgumentList",
                                                                        "fullStart": 559,
                                                                        "fullEnd": 576,
                                                                        "start": 559,
                                                                        "end": 576,
                                                                        "fullWidth": 17,
                                                                        "width": 17,
                                                                        "openParenToken": {
                                                                            "kind": "OpenParenToken",
                                                                            "fullStart": 559,
                                                                            "fullEnd": 560,
                                                                            "start": 559,
                                                                            "end": 560,
                                                                            "fullWidth": 1,
                                                                            "width": 1,
                                                                            "text": "(",
                                                                            "value": "(",
                                                                            "valueText": "("
                                                                        },
                                                                        "arguments": [
                                                                            {
                                                                                "kind": "AddExpression",
                                                                                "fullStart": 560,
                                                                                "fullEnd": 575,
                                                                                "start": 560,
                                                                                "end": 575,
                                                                                "fullWidth": 15,
                                                                                "width": 15,
                                                                                "left": {
                                                                                    "kind": "AddExpression",
                                                                                    "fullStart": 560,
                                                                                    "fullEnd": 570,
                                                                                    "start": 560,
                                                                                    "end": 569,
                                                                                    "fullWidth": 10,
                                                                                    "width": 9,
                                                                                    "left": {
                                                                                        "kind": "StringLiteral",
                                                                                        "fullStart": 560,
                                                                                        "fullEnd": 564,
                                                                                        "start": 560,
                                                                                        "end": 563,
                                                                                        "fullWidth": 4,
                                                                                        "width": 3,
                                                                                        "text": "'#'",
                                                                                        "value": "#",
                                                                                        "valueText": "#",
                                                                                        "hasTrailingTrivia": true,
                                                                                        "trailingTrivia": [
                                                                                            {
                                                                                                "kind": "WhitespaceTrivia",
                                                                                                "text": " "
                                                                                            }
                                                                                        ]
                                                                                    },
                                                                                    "operatorToken": {
                                                                                        "kind": "PlusToken",
                                                                                        "fullStart": 564,
                                                                                        "fullEnd": 566,
                                                                                        "start": 564,
                                                                                        "end": 565,
                                                                                        "fullWidth": 2,
                                                                                        "width": 1,
                                                                                        "text": "+",
                                                                                        "value": "+",
                                                                                        "valueText": "+",
                                                                                        "hasTrailingTrivia": true,
                                                                                        "trailingTrivia": [
                                                                                            {
                                                                                                "kind": "WhitespaceTrivia",
                                                                                                "text": " "
                                                                                            }
                                                                                        ]
                                                                                    },
                                                                                    "right": {
                                                                                        "kind": "IdentifierName",
                                                                                        "fullStart": 566,
                                                                                        "fullEnd": 570,
                                                                                        "start": 566,
                                                                                        "end": 569,
                                                                                        "fullWidth": 4,
                                                                                        "width": 3,
                                                                                        "text": "hex",
                                                                                        "value": "hex",
                                                                                        "valueText": "hex",
                                                                                        "hasTrailingTrivia": true,
                                                                                        "trailingTrivia": [
                                                                                            {
                                                                                                "kind": "WhitespaceTrivia",
                                                                                                "text": " "
                                                                                            }
                                                                                        ]
                                                                                    }
                                                                                },
                                                                                "operatorToken": {
                                                                                    "kind": "PlusToken",
                                                                                    "fullStart": 570,
                                                                                    "fullEnd": 572,
                                                                                    "start": 570,
                                                                                    "end": 571,
                                                                                    "fullWidth": 2,
                                                                                    "width": 1,
                                                                                    "text": "+",
                                                                                    "value": "+",
                                                                                    "valueText": "+",
                                                                                    "hasTrailingTrivia": true,
                                                                                    "trailingTrivia": [
                                                                                        {
                                                                                            "kind": "WhitespaceTrivia",
                                                                                            "text": " "
                                                                                        }
                                                                                    ]
                                                                                },
                                                                                "right": {
                                                                                    "kind": "StringLiteral",
                                                                                    "fullStart": 572,
                                                                                    "fullEnd": 575,
                                                                                    "start": 572,
                                                                                    "end": 575,
                                                                                    "fullWidth": 3,
                                                                                    "width": 3,
                                                                                    "text": "' '",
                                                                                    "value": " ",
                                                                                    "valueText": " "
                                                                                }
                                                                            }
                                                                        ],
                                                                        "closeParenToken": {
                                                                            "kind": "CloseParenToken",
                                                                            "fullStart": 575,
                                                                            "fullEnd": 576,
                                                                            "start": 575,
                                                                            "end": 576,
                                                                            "fullWidth": 1,
                                                                            "width": 1,
                                                                            "text": ")",
                                                                            "value": ")",
                                                                            "valueText": ")"
                                                                        }
                                                                    }
                                                                },
                                                                "semicolonToken": {
                                                                    "kind": "SemicolonToken",
                                                                    "fullStart": 576,
                                                                    "fullEnd": 578,
                                                                    "start": 576,
                                                                    "end": 577,
                                                                    "fullWidth": 2,
                                                                    "width": 1,
                                                                    "text": ";",
                                                                    "value": ";",
                                                                    "valueText": ";",
                                                                    "hasTrailingTrivia": true,
                                                                    "hasTrailingNewLine": true,
                                                                    "trailingTrivia": [
                                                                        {
                                                                            "kind": "NewLineTrivia",
                                                                            "text": "\n"
                                                                        }
                                                                    ]
                                                                }
                                                            },
                                                            {
                                                                "kind": "ExpressionStatement",
                                                                "fullStart": 578,
                                                                "fullEnd": 600,
                                                                "start": 586,
                                                                "end": 599,
                                                                "fullWidth": 22,
                                                                "width": 13,
                                                                "expression": {
                                                                    "kind": "PostIncrementExpression",
                                                                    "fullStart": 578,
                                                                    "fullEnd": 598,
                                                                    "start": 586,
                                                                    "end": 598,
                                                                    "fullWidth": 20,
                                                                    "width": 12,
                                                                    "operand": {
                                                                        "kind": "IdentifierName",
                                                                        "fullStart": 578,
                                                                        "fullEnd": 596,
                                                                        "start": 586,
                                                                        "end": 596,
                                                                        "fullWidth": 18,
                                                                        "width": 10,
                                                                        "text": "errorCount",
                                                                        "value": "errorCount",
                                                                        "valueText": "errorCount",
                                                                        "hasLeadingTrivia": true,
                                                                        "leadingTrivia": [
                                                                            {
                                                                                "kind": "WhitespaceTrivia",
                                                                                "text": "        "
                                                                            }
                                                                        ]
                                                                    },
                                                                    "operatorToken": {
                                                                        "kind": "PlusPlusToken",
                                                                        "fullStart": 596,
                                                                        "fullEnd": 598,
                                                                        "start": 596,
                                                                        "end": 598,
                                                                        "fullWidth": 2,
                                                                        "width": 2,
                                                                        "text": "++",
                                                                        "value": "++",
                                                                        "valueText": "++"
                                                                    }
                                                                },
                                                                "semicolonToken": {
                                                                    "kind": "SemicolonToken",
                                                                    "fullStart": 598,
                                                                    "fullEnd": 600,
                                                                    "start": 598,
                                                                    "end": 599,
                                                                    "fullWidth": 2,
                                                                    "width": 1,
                                                                    "text": ";",
                                                                    "value": ";",
                                                                    "valueText": ";",
                                                                    "hasTrailingTrivia": true,
                                                                    "hasTrailingNewLine": true,
                                                                    "trailingTrivia": [
                                                                        {
                                                                            "kind": "NewLineTrivia",
                                                                            "text": "\n"
                                                                        }
                                                                    ]
                                                                }
                                                            }
                                                        ],
                                                        "closeBraceToken": {
                                                            "kind": "CloseBraceToken",
                                                            "fullStart": 600,
                                                            "fullEnd": 612,
                                                            "start": 606,
                                                            "end": 607,
                                                            "fullWidth": 12,
                                                            "width": 1,
                                                            "text": "}",
                                                            "value": "}",
                                                            "valueText": "}",
                                                            "hasLeadingTrivia": true,
                                                            "hasTrailingTrivia": true,
                                                            "hasTrailingNewLine": true,
                                                            "leadingTrivia": [
                                                                {
                                                                    "kind": "WhitespaceTrivia",
                                                                    "text": "      "
                                                                }
                                                            ],
                                                            "trailingTrivia": [
                                                                {
                                                                    "kind": "WhitespaceTrivia",
                                                                    "text": "    "
                                                                },
                                                                {
                                                                    "kind": "NewLineTrivia",
                                                                    "text": "\n"
                                                                }
                                                            ]
                                                        }
                                                    }
                                                }
                                            ],
                                            "closeBraceToken": {
                                                "kind": "CloseBraceToken",
                                                "fullStart": 612,
                                                "fullEnd": 618,
                                                "start": 616,
                                                "end": 617,
                                                "fullWidth": 6,
                                                "width": 1,
                                                "text": "}",
                                                "value": "}",
                                                "valueText": "}",
                                                "hasLeadingTrivia": true,
                                                "hasTrailingTrivia": true,
                                                "leadingTrivia": [
                                                    {
                                                        "kind": "WhitespaceTrivia",
                                                        "text": "    "
                                                    }
                                                ],
                                                "trailingTrivia": [
                                                    {
                                                        "kind": "WhitespaceTrivia",
                                                        "text": " "
                                                    }
                                                ]
                                            }
                                        },
                                        "catchClause": {
                                            "kind": "CatchClause",
                                            "fullStart": 618,
                                            "fullEnd": 687,
                                            "start": 618,
                                            "end": 685,
                                            "fullWidth": 69,
                                            "width": 67,
                                            "catchKeyword": {
                                                "kind": "CatchKeyword",
                                                "fullStart": 618,
                                                "fullEnd": 624,
                                                "start": 618,
                                                "end": 623,
                                                "fullWidth": 6,
                                                "width": 5,
                                                "text": "catch",
                                                "value": "catch",
                                                "valueText": "catch",
                                                "hasTrailingTrivia": true,
                                                "trailingTrivia": [
                                                    {
                                                        "kind": "WhitespaceTrivia",
                                                        "text": " "
                                                    }
                                                ]
                                            },
                                            "openParenToken": {
                                                "kind": "OpenParenToken",
                                                "fullStart": 624,
                                                "fullEnd": 625,
                                                "start": 624,
                                                "end": 625,
                                                "fullWidth": 1,
                                                "width": 1,
                                                "text": "(",
                                                "value": "(",
                                                "valueText": "("
                                            },
                                            "identifier": {
                                                "kind": "IdentifierName",
                                                "fullStart": 625,
                                                "fullEnd": 626,
                                                "start": 625,
                                                "end": 626,
                                                "fullWidth": 1,
                                                "width": 1,
                                                "text": "e",
                                                "value": "e",
                                                "valueText": "e"
                                            },
                                            "closeParenToken": {
                                                "kind": "CloseParenToken",
                                                "fullStart": 626,
                                                "fullEnd": 627,
                                                "start": 626,
                                                "end": 627,
                                                "fullWidth": 1,
                                                "width": 1,
                                                "text": ")",
                                                "value": ")",
                                                "valueText": ")"
                                            },
                                            "block": {
                                                "kind": "Block",
                                                "fullStart": 627,
                                                "fullEnd": 687,
                                                "start": 627,
                                                "end": 685,
                                                "fullWidth": 60,
                                                "width": 58,
                                                "openBraceToken": {
                                                    "kind": "OpenBraceToken",
                                                    "fullStart": 627,
                                                    "fullEnd": 629,
                                                    "start": 627,
                                                    "end": 628,
                                                    "fullWidth": 2,
                                                    "width": 1,
                                                    "text": "{",
                                                    "value": "{",
                                                    "valueText": "{",
                                                    "hasTrailingTrivia": true,
                                                    "hasTrailingNewLine": true,
                                                    "trailingTrivia": [
                                                        {
                                                            "kind": "NewLineTrivia",
                                                            "text": "\n"
                                                        }
                                                    ]
                                                },
                                                "statements": [
                                                    {
                                                        "kind": "ExpressionStatement",
                                                        "fullStart": 629,
                                                        "fullEnd": 660,
                                                        "start": 635,
                                                        "end": 659,
                                                        "fullWidth": 31,
                                                        "width": 24,
                                                        "expression": {
                                                            "kind": "InvocationExpression",
                                                            "fullStart": 629,
                                                            "fullEnd": 658,
                                                            "start": 635,
                                                            "end": 658,
                                                            "fullWidth": 29,
                                                            "width": 23,
                                                            "expression": {
                                                                "kind": "IdentifierName",
                                                                "fullStart": 629,
                                                                "fullEnd": 641,
                                                                "start": 635,
                                                                "end": 641,
                                                                "fullWidth": 12,
                                                                "width": 6,
                                                                "text": "$ERROR",
                                                                "value": "$ERROR",
                                                                "valueText": "$ERROR",
                                                                "hasLeadingTrivia": true,
                                                                "leadingTrivia": [
                                                                    {
                                                                        "kind": "WhitespaceTrivia",
                                                                        "text": "      "
                                                                    }
                                                                ]
                                                            },
                                                            "argumentList": {
                                                                "kind": "ArgumentList",
                                                                "fullStart": 641,
                                                                "fullEnd": 658,
                                                                "start": 641,
                                                                "end": 658,
                                                                "fullWidth": 17,
                                                                "width": 17,
                                                                "openParenToken": {
                                                                    "kind": "OpenParenToken",
                                                                    "fullStart": 641,
                                                                    "fullEnd": 642,
                                                                    "start": 641,
                                                                    "end": 642,
                                                                    "fullWidth": 1,
                                                                    "width": 1,
                                                                    "text": "(",
                                                                    "value": "(",
                                                                    "valueText": "("
                                                                },
                                                                "arguments": [
                                                                    {
                                                                        "kind": "AddExpression",
                                                                        "fullStart": 642,
                                                                        "fullEnd": 657,
                                                                        "start": 642,
                                                                        "end": 657,
                                                                        "fullWidth": 15,
                                                                        "width": 15,
                                                                        "left": {
                                                                            "kind": "AddExpression",
                                                                            "fullStart": 642,
                                                                            "fullEnd": 652,
                                                                            "start": 642,
                                                                            "end": 651,
                                                                            "fullWidth": 10,
                                                                            "width": 9,
                                                                            "left": {
                                                                                "kind": "StringLiteral",
                                                                                "fullStart": 642,
                                                                                "fullEnd": 646,
                                                                                "start": 642,
                                                                                "end": 645,
                                                                                "fullWidth": 4,
                                                                                "width": 3,
                                                                                "text": "'#'",
                                                                                "value": "#",
                                                                                "valueText": "#",
                                                                                "hasTrailingTrivia": true,
                                                                                "trailingTrivia": [
                                                                                    {
                                                                                        "kind": "WhitespaceTrivia",
                                                                                        "text": " "
                                                                                    }
                                                                                ]
                                                                            },
                                                                            "operatorToken": {
                                                                                "kind": "PlusToken",
                                                                                "fullStart": 646,
                                                                                "fullEnd": 648,
                                                                                "start": 646,
                                                                                "end": 647,
                                                                                "fullWidth": 2,
                                                                                "width": 1,
                                                                                "text": "+",
                                                                                "value": "+",
                                                                                "valueText": "+",
                                                                                "hasTrailingTrivia": true,
                                                                                "trailingTrivia": [
                                                                                    {
                                                                                        "kind": "WhitespaceTrivia",
                                                                                        "text": " "
                                                                                    }
                                                                                ]
                                                                            },
                                                                            "right": {
                                                                                "kind": "IdentifierName",
                                                                                "fullStart": 648,
                                                                                "fullEnd": 652,
                                                                                "start": 648,
                                                                                "end": 651,
                                                                                "fullWidth": 4,
                                                                                "width": 3,
                                                                                "text": "hex",
                                                                                "value": "hex",
                                                                                "valueText": "hex",
                                                                                "hasTrailingTrivia": true,
                                                                                "trailingTrivia": [
                                                                                    {
                                                                                        "kind": "WhitespaceTrivia",
                                                                                        "text": " "
                                                                                    }
                                                                                ]
                                                                            }
                                                                        },
                                                                        "operatorToken": {
                                                                            "kind": "PlusToken",
                                                                            "fullStart": 652,
                                                                            "fullEnd": 654,
                                                                            "start": 652,
                                                                            "end": 653,
                                                                            "fullWidth": 2,
                                                                            "width": 1,
                                                                            "text": "+",
                                                                            "value": "+",
                                                                            "valueText": "+",
                                                                            "hasTrailingTrivia": true,
                                                                            "trailingTrivia": [
                                                                                {
                                                                                    "kind": "WhitespaceTrivia",
                                                                                    "text": " "
                                                                                }
                                                                            ]
                                                                        },
                                                                        "right": {
                                                                            "kind": "StringLiteral",
                                                                            "fullStart": 654,
                                                                            "fullEnd": 657,
                                                                            "start": 654,
                                                                            "end": 657,
                                                                            "fullWidth": 3,
                                                                            "width": 3,
                                                                            "text": "' '",
                                                                            "value": " ",
                                                                            "valueText": " "
                                                                        }
                                                                    }
                                                                ],
                                                                "closeParenToken": {
                                                                    "kind": "CloseParenToken",
                                                                    "fullStart": 657,
                                                                    "fullEnd": 658,
                                                                    "start": 657,
                                                                    "end": 658,
                                                                    "fullWidth": 1,
                                                                    "width": 1,
                                                                    "text": ")",
                                                                    "value": ")",
                                                                    "valueText": ")"
                                                                }
                                                            }
                                                        },
                                                        "semicolonToken": {
                                                            "kind": "SemicolonToken",
                                                            "fullStart": 658,
                                                            "fullEnd": 660,
                                                            "start": 658,
                                                            "end": 659,
                                                            "fullWidth": 2,
                                                            "width": 1,
                                                            "text": ";",
                                                            "value": ";",
                                                            "valueText": ";",
                                                            "hasTrailingTrivia": true,
                                                            "hasTrailingNewLine": true,
                                                            "trailingTrivia": [
                                                                {
                                                                    "kind": "NewLineTrivia",
                                                                    "text": "\n"
                                                                }
                                                            ]
                                                        }
                                                    },
                                                    {
                                                        "kind": "ExpressionStatement",
                                                        "fullStart": 660,
                                                        "fullEnd": 680,
                                                        "start": 666,
                                                        "end": 679,
                                                        "fullWidth": 20,
                                                        "width": 13,
                                                        "expression": {
                                                            "kind": "PostIncrementExpression",
                                                            "fullStart": 660,
                                                            "fullEnd": 678,
                                                            "start": 666,
                                                            "end": 678,
                                                            "fullWidth": 18,
                                                            "width": 12,
                                                            "operand": {
                                                                "kind": "IdentifierName",
                                                                "fullStart": 660,
                                                                "fullEnd": 676,
                                                                "start": 666,
                                                                "end": 676,
                                                                "fullWidth": 16,
                                                                "width": 10,
                                                                "text": "errorCount",
                                                                "value": "errorCount",
                                                                "valueText": "errorCount",
                                                                "hasLeadingTrivia": true,
                                                                "leadingTrivia": [
                                                                    {
                                                                        "kind": "WhitespaceTrivia",
                                                                        "text": "      "
                                                                    }
                                                                ]
                                                            },
                                                            "operatorToken": {
                                                                "kind": "PlusPlusToken",
                                                                "fullStart": 676,
                                                                "fullEnd": 678,
                                                                "start": 676,
                                                                "end": 678,
                                                                "fullWidth": 2,
                                                                "width": 2,
                                                                "text": "++",
                                                                "value": "++",
                                                                "valueText": "++"
                                                            }
                                                        },
                                                        "semicolonToken": {
                                                            "kind": "SemicolonToken",
                                                            "fullStart": 678,
                                                            "fullEnd": 680,
                                                            "start": 678,
                                                            "end": 679,
                                                            "fullWidth": 2,
                                                            "width": 1,
                                                            "text": ";",
                                                            "value": ";",
                                                            "valueText": ";",
                                                            "hasTrailingTrivia": true,
                                                            "hasTrailingNewLine": true,
                                                            "trailingTrivia": [
                                                                {
                                                                    "kind": "NewLineTrivia",
                                                                    "text": "\n"
                                                                }
                                                            ]
                                                        }
                                                    }
                                                ],
                                                "closeBraceToken": {
                                                    "kind": "CloseBraceToken",
                                                    "fullStart": 680,
                                                    "fullEnd": 687,
                                                    "start": 684,
                                                    "end": 685,
                                                    "fullWidth": 7,
                                                    "width": 1,
                                                    "text": "}",
                                                    "value": "}",
                                                    "valueText": "}",
                                                    "hasLeadingTrivia": true,
                                                    "hasTrailingTrivia": true,
                                                    "hasTrailingNewLine": true,
                                                    "leadingTrivia": [
                                                        {
                                                            "kind": "WhitespaceTrivia",
                                                            "text": "    "
                                                        }
                                                    ],
                                                    "trailingTrivia": [
                                                        {
                                                            "kind": "WhitespaceTrivia",
                                                            "text": " "
                                                        },
                                                        {
                                                            "kind": "NewLineTrivia",
                                                            "text": "\n"
                                                        }
                                                    ]
                                                }
                                            }
                                        }
                                    },
                                    {
                                        "kind": "ExpressionStatement",
                                        "fullStart": 687,
                                        "fullEnd": 700,
                                        "start": 691,
                                        "end": 699,
                                        "fullWidth": 13,
                                        "width": 8,
                                        "expression": {
                                            "kind": "PostIncrementExpression",
                                            "fullStart": 687,
                                            "fullEnd": 698,
                                            "start": 691,
                                            "end": 698,
                                            "fullWidth": 11,
                                            "width": 7,
                                            "operand": {
                                                "kind": "IdentifierName",
                                                "fullStart": 687,
                                                "fullEnd": 696,
                                                "start": 691,
                                                "end": 696,
                                                "fullWidth": 9,
                                                "width": 5,
                                                "text": "count",
                                                "value": "count",
                                                "valueText": "count",
                                                "hasLeadingTrivia": true,
                                                "leadingTrivia": [
                                                    {
                                                        "kind": "WhitespaceTrivia",
                                                        "text": "    "
                                                    }
                                                ]
                                            },
                                            "operatorToken": {
                                                "kind": "PlusPlusToken",
                                                "fullStart": 696,
                                                "fullEnd": 698,
                                                "start": 696,
                                                "end": 698,
                                                "fullWidth": 2,
                                                "width": 2,
                                                "text": "++",
                                                "value": "++",
                                                "valueText": "++"
                                            }
                                        },
                                        "semicolonToken": {
                                            "kind": "SemicolonToken",
                                            "fullStart": 698,
                                            "fullEnd": 700,
                                            "start": 698,
                                            "end": 699,
                                            "fullWidth": 2,
                                            "width": 1,
                                            "text": ";",
                                            "value": ";",
                                            "valueText": ";",
                                            "hasTrailingTrivia": true,
                                            "hasTrailingNewLine": true,
                                            "trailingTrivia": [
                                                {
                                                    "kind": "NewLineTrivia",
                                                    "text": "\n"
                                                }
                                            ]
                                        }
                                    }
                                ],
                                "closeBraceToken": {
                                    "kind": "CloseBraceToken",
                                    "fullStart": 700,
                                    "fullEnd": 704,
                                    "start": 702,
                                    "end": 703,
                                    "fullWidth": 4,
                                    "width": 1,
                                    "text": "}",
                                    "value": "}",
                                    "valueText": "}",
                                    "hasLeadingTrivia": true,
                                    "hasTrailingTrivia": true,
                                    "hasTrailingNewLine": true,
                                    "leadingTrivia": [
                                        {
                                            "kind": "WhitespaceTrivia",
                                            "text": "  "
                                        }
                                    ],
                                    "trailingTrivia": [
                                        {
                                            "kind": "NewLineTrivia",
                                            "text": "\n"
                                        }
                                    ]
                                }
                            }
                        }
                    ],
                    "closeBraceToken": {
                        "kind": "CloseBraceToken",
                        "fullStart": 704,
                        "fullEnd": 708,
                        "start": 704,
                        "end": 705,
                        "fullWidth": 4,
                        "width": 1,
                        "text": "}",
                        "value": "}",
                        "valueText": "}",
                        "hasTrailingTrivia": true,
                        "hasTrailingNewLine": true,
                        "trailingTrivia": [
                            {
                                "kind": "WhitespaceTrivia",
                                "text": "  "
                            },
                            {
                                "kind": "NewLineTrivia",
                                "text": "\n"
                            }
                        ]
                    }
                }
            },
            {
                "kind": "IfStatement",
                "fullStart": 708,
                "fullEnd": 816,
                "start": 709,
                "end": 815,
                "fullWidth": 108,
                "width": 106,
                "ifKeyword": {
                    "kind": "IfKeyword",
                    "fullStart": 708,
                    "fullEnd": 712,
                    "start": 709,
                    "end": 711,
                    "fullWidth": 4,
                    "width": 2,
                    "text": "if",
                    "value": "if",
                    "valueText": "if",
                    "hasLeadingTrivia": true,
                    "hasLeadingNewLine": true,
                    "hasTrailingTrivia": true,
                    "leadingTrivia": [
                        {
                            "kind": "NewLineTrivia",
                            "text": "\n"
                        }
                    ],
                    "trailingTrivia": [
                        {
                            "kind": "WhitespaceTrivia",
                            "text": " "
                        }
                    ]
                },
                "openParenToken": {
                    "kind": "OpenParenToken",
                    "fullStart": 712,
                    "fullEnd": 713,
                    "start": 712,
                    "end": 713,
                    "fullWidth": 1,
                    "width": 1,
                    "text": "(",
                    "value": "(",
                    "valueText": "("
                },
                "condition": {
                    "kind": "GreaterThanExpression",
                    "fullStart": 713,
                    "fullEnd": 727,
                    "start": 713,
                    "end": 727,
                    "fullWidth": 14,
                    "width": 14,
                    "left": {
                        "kind": "IdentifierName",
                        "fullStart": 713,
                        "fullEnd": 724,
                        "start": 713,
                        "end": 723,
                        "fullWidth": 11,
                        "width": 10,
                        "text": "errorCount",
                        "value": "errorCount",
                        "valueText": "errorCount",
                        "hasTrailingTrivia": true,
                        "trailingTrivia": [
                            {
                                "kind": "WhitespaceTrivia",
                                "text": " "
                            }
                        ]
                    },
                    "operatorToken": {
                        "kind": "GreaterThanToken",
                        "fullStart": 724,
                        "fullEnd": 726,
                        "start": 724,
                        "end": 725,
                        "fullWidth": 2,
                        "width": 1,
                        "text": ">",
                        "value": ">",
                        "valueText": ">",
                        "hasTrailingTrivia": true,
                        "trailingTrivia": [
                            {
                                "kind": "WhitespaceTrivia",
                                "text": " "
                            }
                        ]
                    },
                    "right": {
                        "kind": "NumericLiteral",
                        "fullStart": 726,
                        "fullEnd": 727,
                        "start": 726,
                        "end": 727,
                        "fullWidth": 1,
                        "width": 1,
                        "text": "0",
                        "value": 0,
                        "valueText": "0"
                    }
                },
                "closeParenToken": {
                    "kind": "CloseParenToken",
                    "fullStart": 727,
                    "fullEnd": 729,
                    "start": 727,
                    "end": 728,
                    "fullWidth": 2,
                    "width": 1,
                    "text": ")",
                    "value": ")",
                    "valueText": ")",
                    "hasTrailingTrivia": true,
                    "trailingTrivia": [
                        {
                            "kind": "WhitespaceTrivia",
                            "text": " "
                        }
                    ]
                },
                "statement": {
                    "kind": "Block",
                    "fullStart": 729,
                    "fullEnd": 816,
                    "start": 729,
                    "end": 815,
                    "fullWidth": 87,
                    "width": 86,
                    "openBraceToken": {
                        "kind": "OpenBraceToken",
                        "fullStart": 729,
                        "fullEnd": 735,
                        "start": 729,
                        "end": 730,
                        "fullWidth": 6,
                        "width": 1,
                        "text": "{",
                        "value": "{",
                        "valueText": "{",
                        "hasTrailingTrivia": true,
                        "hasTrailingNewLine": true,
                        "trailingTrivia": [
                            {
                                "kind": "WhitespaceTrivia",
                                "text": "    "
                            },
                            {
                                "kind": "NewLineTrivia",
                                "text": "\n"
                            }
                        ]
                    },
                    "statements": [
                        {
                            "kind": "ExpressionStatement",
                            "fullStart": 735,
                            "fullEnd": 814,
                            "start": 737,
                            "end": 813,
                            "fullWidth": 79,
                            "width": 76,
                            "expression": {
                                "kind": "InvocationExpression",
                                "fullStart": 735,
                                "fullEnd": 812,
                                "start": 737,
                                "end": 812,
                                "fullWidth": 77,
                                "width": 75,
                                "expression": {
                                    "kind": "IdentifierName",
                                    "fullStart": 735,
                                    "fullEnd": 743,
                                    "start": 737,
                                    "end": 743,
                                    "fullWidth": 8,
                                    "width": 6,
                                    "text": "$ERROR",
                                    "value": "$ERROR",
                                    "valueText": "$ERROR",
                                    "hasLeadingTrivia": true,
                                    "leadingTrivia": [
                                        {
                                            "kind": "WhitespaceTrivia",
                                            "text": "  "
                                        }
                                    ]
                                },
                                "argumentList": {
                                    "kind": "ArgumentList",
                                    "fullStart": 743,
                                    "fullEnd": 812,
                                    "start": 743,
                                    "end": 812,
                                    "fullWidth": 69,
                                    "width": 69,
                                    "openParenToken": {
                                        "kind": "OpenParenToken",
                                        "fullStart": 743,
                                        "fullEnd": 744,
                                        "start": 743,
                                        "end": 744,
                                        "fullWidth": 1,
                                        "width": 1,
                                        "text": "(",
                                        "value": "(",
                                        "valueText": "("
                                    },
                                    "arguments": [
                                        {
                                            "kind": "AddExpression",
                                            "fullStart": 744,
                                            "fullEnd": 811,
                                            "start": 744,
                                            "end": 811,
                                            "fullWidth": 67,
                                            "width": 67,
                                            "left": {
                                                "kind": "AddExpression",
                                                "fullStart": 744,
                                                "fullEnd": 804,
                                                "start": 744,
                                                "end": 803,
                                                "fullWidth": 60,
                                                "width": 59,
                                                "left": {
                                                    "kind": "AddExpression",
                                                    "fullStart": 744,
                                                    "fullEnd": 773,
                                                    "start": 744,
                                                    "end": 772,
                                                    "fullWidth": 29,
                                                    "width": 28,
                                                    "left": {
                                                        "kind": "StringLiteral",
                                                        "fullStart": 744,
                                                        "fullEnd": 760,
                                                        "start": 744,
                                                        "end": 759,
                                                        "fullWidth": 16,
                                                        "width": 15,
                                                        "text": "'Total error: '",
                                                        "value": "Total error: ",
                                                        "valueText": "Total error: ",
                                                        "hasTrailingTrivia": true,
                                                        "trailingTrivia": [
                                                            {
                                                                "kind": "WhitespaceTrivia",
                                                                "text": " "
                                                            }
                                                        ]
                                                    },
                                                    "operatorToken": {
                                                        "kind": "PlusToken",
                                                        "fullStart": 760,
                                                        "fullEnd": 762,
                                                        "start": 760,
                                                        "end": 761,
                                                        "fullWidth": 2,
                                                        "width": 1,
                                                        "text": "+",
                                                        "value": "+",
                                                        "valueText": "+",
                                                        "hasTrailingTrivia": true,
                                                        "trailingTrivia": [
                                                            {
                                                                "kind": "WhitespaceTrivia",
                                                                "text": " "
                                                            }
                                                        ]
                                                    },
                                                    "right": {
                                                        "kind": "IdentifierName",
                                                        "fullStart": 762,
                                                        "fullEnd": 773,
                                                        "start": 762,
                                                        "end": 772,
                                                        "fullWidth": 11,
                                                        "width": 10,
                                                        "text": "errorCount",
                                                        "value": "errorCount",
                                                        "valueText": "errorCount",
                                                        "hasTrailingTrivia": true,
                                                        "trailingTrivia": [
                                                            {
                                                                "kind": "WhitespaceTrivia",
                                                                "text": " "
                                                            }
                                                        ]
                                                    }
                                                },
                                                "operatorToken": {
                                                    "kind": "PlusToken",
                                                    "fullStart": 773,
                                                    "fullEnd": 775,
                                                    "start": 773,
                                                    "end": 774,
                                                    "fullWidth": 2,
                                                    "width": 1,
                                                    "text": "+",
                                                    "value": "+",
                                                    "valueText": "+",
                                                    "hasTrailingTrivia": true,
                                                    "trailingTrivia": [
                                                        {
                                                            "kind": "WhitespaceTrivia",
                                                            "text": " "
                                                        }
                                                    ]
                                                },
                                                "right": {
                                                    "kind": "StringLiteral",
                                                    "fullStart": 775,
                                                    "fullEnd": 804,
                                                    "start": 775,
                                                    "end": 803,
                                                    "fullWidth": 29,
                                                    "width": 28,
                                                    "text": "' bad Unicode character in '",
                                                    "value": " bad Unicode character in ",
                                                    "valueText": " bad Unicode character in ",
                                                    "hasTrailingTrivia": true,
                                                    "trailingTrivia": [
                                                        {
                                                            "kind": "WhitespaceTrivia",
                                                            "text": " "
                                                        }
                                                    ]
                                                }
                                            },
                                            "operatorToken": {
                                                "kind": "PlusToken",
                                                "fullStart": 804,
                                                "fullEnd": 806,
                                                "start": 804,
                                                "end": 805,
                                                "fullWidth": 2,
                                                "width": 1,
                                                "text": "+",
                                                "value": "+",
                                                "valueText": "+",
                                                "hasTrailingTrivia": true,
                                                "trailingTrivia": [
                                                    {
                                                        "kind": "WhitespaceTrivia",
                                                        "text": " "
                                                    }
                                                ]
                                            },
                                            "right": {
                                                "kind": "IdentifierName",
                                                "fullStart": 806,
                                                "fullEnd": 811,
                                                "start": 806,
                                                "end": 811,
                                                "fullWidth": 5,
                                                "width": 5,
                                                "text": "count",
                                                "value": "count",
                                                "valueText": "count"
                                            }
                                        }
                                    ],
                                    "closeParenToken": {
                                        "kind": "CloseParenToken",
                                        "fullStart": 811,
                                        "fullEnd": 812,
                                        "start": 811,
                                        "end": 812,
                                        "fullWidth": 1,
                                        "width": 1,
                                        "text": ")",
                                        "value": ")",
                                        "valueText": ")"
                                    }
                                }
                            },
                            "semicolonToken": {
                                "kind": "SemicolonToken",
                                "fullStart": 812,
                                "fullEnd": 814,
                                "start": 812,
                                "end": 813,
                                "fullWidth": 2,
                                "width": 1,
                                "text": ";",
                                "value": ";",
                                "valueText": ";",
                                "hasTrailingTrivia": true,
                                "hasTrailingNewLine": true,
                                "trailingTrivia": [
                                    {
                                        "kind": "NewLineTrivia",
                                        "text": "\n"
                                    }
                                ]
                            }
                        }
                    ],
                    "closeBraceToken": {
                        "kind": "CloseBraceToken",
                        "fullStart": 814,
                        "fullEnd": 816,
                        "start": 814,
                        "end": 815,
                        "fullWidth": 2,
                        "width": 1,
                        "text": "}",
                        "value": "}",
                        "valueText": "}",
                        "hasTrailingTrivia": true,
                        "hasTrailingNewLine": true,
                        "trailingTrivia": [
                            {
                                "kind": "NewLineTrivia",
                                "text": "\n"
                            }
                        ]
                    }
                }
            },
            {
                "kind": "FunctionDeclaration",
                "fullStart": 816,
                "fullEnd": 1370,
                "start": 817,
                "end": 1369,
                "fullWidth": 554,
                "width": 552,
                "isIncrementallyUnusable": true,
                "modifiers": [],
                "functionKeyword": {
                    "kind": "FunctionKeyword",
                    "fullStart": 816,
                    "fullEnd": 826,
                    "start": 817,
                    "end": 825,
                    "fullWidth": 10,
                    "width": 8,
                    "text": "function",
                    "value": "function",
                    "valueText": "function",
                    "hasLeadingTrivia": true,
                    "hasLeadingNewLine": true,
                    "hasTrailingTrivia": true,
                    "leadingTrivia": [
                        {
                            "kind": "NewLineTrivia",
                            "text": "\n"
                        }
                    ],
                    "trailingTrivia": [
                        {
                            "kind": "WhitespaceTrivia",
                            "text": " "
                        }
                    ]
                },
                "identifier": {
                    "kind": "IdentifierName",
                    "fullStart": 826,
                    "fullEnd": 844,
                    "start": 826,
                    "end": 844,
                    "fullWidth": 18,
                    "width": 18,
                    "text": "decimalToHexString",
                    "value": "decimalToHexString",
                    "valueText": "decimalToHexString"
                },
                "callSignature": {
                    "kind": "CallSignature",
                    "fullStart": 844,
                    "fullEnd": 848,
                    "start": 844,
                    "end": 847,
                    "fullWidth": 4,
                    "width": 3,
                    "parameterList": {
                        "kind": "ParameterList",
                        "fullStart": 844,
                        "fullEnd": 848,
                        "start": 844,
                        "end": 847,
                        "fullWidth": 4,
                        "width": 3,
                        "openParenToken": {
                            "kind": "OpenParenToken",
                            "fullStart": 844,
                            "fullEnd": 845,
                            "start": 844,
                            "end": 845,
                            "fullWidth": 1,
                            "width": 1,
                            "text": "(",
                            "value": "(",
                            "valueText": "("
                        },
                        "parameters": [
                            {
                                "kind": "Parameter",
                                "fullStart": 845,
                                "fullEnd": 846,
                                "start": 845,
                                "end": 846,
                                "fullWidth": 1,
                                "width": 1,
                                "modifiers": [],
                                "identifier": {
                                    "kind": "IdentifierName",
                                    "fullStart": 845,
                                    "fullEnd": 846,
                                    "start": 845,
                                    "end": 846,
                                    "fullWidth": 1,
                                    "width": 1,
                                    "text": "n",
                                    "value": "n",
                                    "valueText": "n"
                                }
                            }
                        ],
                        "closeParenToken": {
                            "kind": "CloseParenToken",
                            "fullStart": 846,
                            "fullEnd": 848,
                            "start": 846,
                            "end": 847,
                            "fullWidth": 2,
                            "width": 1,
                            "text": ")",
                            "value": ")",
                            "valueText": ")",
                            "hasTrailingTrivia": true,
                            "trailingTrivia": [
                                {
                                    "kind": "WhitespaceTrivia",
                                    "text": " "
                                }
                            ]
                        }
                    }
                },
                "block": {
                    "kind": "Block",
                    "fullStart": 848,
                    "fullEnd": 1370,
                    "start": 848,
                    "end": 1369,
                    "fullWidth": 522,
                    "width": 521,
                    "isIncrementallyUnusable": true,
                    "openBraceToken": {
                        "kind": "OpenBraceToken",
                        "fullStart": 848,
                        "fullEnd": 850,
                        "start": 848,
                        "end": 849,
                        "fullWidth": 2,
                        "width": 1,
                        "text": "{",
                        "value": "{",
                        "valueText": "{",
                        "hasTrailingTrivia": true,
                        "hasTrailingNewLine": true,
                        "trailingTrivia": [
                            {
                                "kind": "NewLineTrivia",
                                "text": "\n"
                            }
                        ]
                    },
                    "statements": [
                        {
                            "kind": "ExpressionStatement",
                            "fullStart": 850,
                            "fullEnd": 867,
                            "start": 852,
                            "end": 866,
                            "fullWidth": 17,
                            "width": 14,
                            "expression": {
                                "kind": "AssignmentExpression",
                                "fullStart": 850,
                                "fullEnd": 865,
                                "start": 852,
                                "end": 865,
                                "fullWidth": 15,
                                "width": 13,
                                "left": {
                                    "kind": "IdentifierName",
                                    "fullStart": 850,
                                    "fullEnd": 854,
                                    "start": 852,
                                    "end": 853,
                                    "fullWidth": 4,
                                    "width": 1,
                                    "text": "n",
                                    "value": "n",
                                    "valueText": "n",
                                    "hasLeadingTrivia": true,
                                    "hasTrailingTrivia": true,
                                    "leadingTrivia": [
                                        {
                                            "kind": "WhitespaceTrivia",
                                            "text": "  "
                                        }
                                    ],
                                    "trailingTrivia": [
                                        {
                                            "kind": "WhitespaceTrivia",
                                            "text": " "
                                        }
                                    ]
                                },
                                "operatorToken": {
                                    "kind": "EqualsToken",
                                    "fullStart": 854,
                                    "fullEnd": 856,
                                    "start": 854,
                                    "end": 855,
                                    "fullWidth": 2,
                                    "width": 1,
                                    "text": "=",
                                    "value": "=",
                                    "valueText": "=",
                                    "hasTrailingTrivia": true,
                                    "trailingTrivia": [
                                        {
                                            "kind": "WhitespaceTrivia",
                                            "text": " "
                                        }
                                    ]
                                },
                                "right": {
                                    "kind": "InvocationExpression",
                                    "fullStart": 856,
                                    "fullEnd": 865,
                                    "start": 856,
                                    "end": 865,
                                    "fullWidth": 9,
                                    "width": 9,
                                    "expression": {
                                        "kind": "IdentifierName",
                                        "fullStart": 856,
                                        "fullEnd": 862,
                                        "start": 856,
                                        "end": 862,
                                        "fullWidth": 6,
                                        "width": 6,
                                        "text": "Number",
                                        "value": "Number",
                                        "valueText": "Number"
                                    },
                                    "argumentList": {
                                        "kind": "ArgumentList",
                                        "fullStart": 862,
                                        "fullEnd": 865,
                                        "start": 862,
                                        "end": 865,
                                        "fullWidth": 3,
                                        "width": 3,
                                        "openParenToken": {
                                            "kind": "OpenParenToken",
                                            "fullStart": 862,
                                            "fullEnd": 863,
                                            "start": 862,
                                            "end": 863,
                                            "fullWidth": 1,
                                            "width": 1,
                                            "text": "(",
                                            "value": "(",
                                            "valueText": "("
                                        },
                                        "arguments": [
                                            {
                                                "kind": "IdentifierName",
                                                "fullStart": 863,
                                                "fullEnd": 864,
                                                "start": 863,
                                                "end": 864,
                                                "fullWidth": 1,
                                                "width": 1,
                                                "text": "n",
                                                "value": "n",
                                                "valueText": "n"
                                            }
                                        ],
                                        "closeParenToken": {
                                            "kind": "CloseParenToken",
                                            "fullStart": 864,
                                            "fullEnd": 865,
                                            "start": 864,
                                            "end": 865,
                                            "fullWidth": 1,
                                            "width": 1,
                                            "text": ")",
                                            "value": ")",
                                            "valueText": ")"
                                        }
                                    }
                                }
                            },
                            "semicolonToken": {
                                "kind": "SemicolonToken",
                                "fullStart": 865,
                                "fullEnd": 867,
                                "start": 865,
                                "end": 866,
                                "fullWidth": 2,
                                "width": 1,
                                "text": ";",
                                "value": ";",
                                "valueText": ";",
                                "hasTrailingTrivia": true,
                                "hasTrailingNewLine": true,
                                "trailingTrivia": [
                                    {
                                        "kind": "NewLineTrivia",
                                        "text": "\n"
                                    }
                                ]
                            }
                        },
                        {
                            "kind": "VariableStatement",
                            "fullStart": 867,
                            "fullEnd": 881,
                            "start": 869,
                            "end": 880,
                            "fullWidth": 14,
                            "width": 11,
                            "modifiers": [],
                            "variableDeclaration": {
                                "kind": "VariableDeclaration",
                                "fullStart": 867,
                                "fullEnd": 879,
                                "start": 869,
                                "end": 879,
                                "fullWidth": 12,
                                "width": 10,
                                "varKeyword": {
                                    "kind": "VarKeyword",
                                    "fullStart": 867,
                                    "fullEnd": 873,
                                    "start": 869,
                                    "end": 872,
                                    "fullWidth": 6,
                                    "width": 3,
                                    "text": "var",
                                    "value": "var",
                                    "valueText": "var",
                                    "hasLeadingTrivia": true,
                                    "hasTrailingTrivia": true,
                                    "leadingTrivia": [
                                        {
                                            "kind": "WhitespaceTrivia",
                                            "text": "  "
                                        }
                                    ],
                                    "trailingTrivia": [
                                        {
                                            "kind": "WhitespaceTrivia",
                                            "text": " "
                                        }
                                    ]
                                },
                                "variableDeclarators": [
                                    {
                                        "kind": "VariableDeclarator",
                                        "fullStart": 873,
                                        "fullEnd": 879,
                                        "start": 873,
                                        "end": 879,
                                        "fullWidth": 6,
<<<<<<< HEAD
                                        "width": 6,
                                        "identifier": {
=======
                                        "propertyName": {
>>>>>>> 85e84683
                                            "kind": "IdentifierName",
                                            "fullStart": 873,
                                            "fullEnd": 875,
                                            "start": 873,
                                            "end": 874,
                                            "fullWidth": 2,
                                            "width": 1,
                                            "text": "h",
                                            "value": "h",
                                            "valueText": "h",
                                            "hasTrailingTrivia": true,
                                            "trailingTrivia": [
                                                {
                                                    "kind": "WhitespaceTrivia",
                                                    "text": " "
                                                }
                                            ]
                                        },
                                        "equalsValueClause": {
                                            "kind": "EqualsValueClause",
                                            "fullStart": 875,
                                            "fullEnd": 879,
                                            "start": 875,
                                            "end": 879,
                                            "fullWidth": 4,
                                            "width": 4,
                                            "equalsToken": {
                                                "kind": "EqualsToken",
                                                "fullStart": 875,
                                                "fullEnd": 877,
                                                "start": 875,
                                                "end": 876,
                                                "fullWidth": 2,
                                                "width": 1,
                                                "text": "=",
                                                "value": "=",
                                                "valueText": "=",
                                                "hasTrailingTrivia": true,
                                                "trailingTrivia": [
                                                    {
                                                        "kind": "WhitespaceTrivia",
                                                        "text": " "
                                                    }
                                                ]
                                            },
                                            "value": {
                                                "kind": "StringLiteral",
                                                "fullStart": 877,
                                                "fullEnd": 879,
                                                "start": 877,
                                                "end": 879,
                                                "fullWidth": 2,
                                                "width": 2,
                                                "text": "\"\"",
                                                "value": "",
                                                "valueText": ""
                                            }
                                        }
                                    }
                                ]
                            },
                            "semicolonToken": {
                                "kind": "SemicolonToken",
                                "fullStart": 879,
                                "fullEnd": 881,
                                "start": 879,
                                "end": 880,
                                "fullWidth": 2,
                                "width": 1,
                                "text": ";",
                                "value": ";",
                                "valueText": ";",
                                "hasTrailingTrivia": true,
                                "hasTrailingNewLine": true,
                                "trailingTrivia": [
                                    {
                                        "kind": "NewLineTrivia",
                                        "text": "\n"
                                    }
                                ]
                            }
                        },
                        {
                            "kind": "ForStatement",
                            "fullStart": 881,
                            "fullEnd": 1356,
                            "start": 883,
                            "end": 1355,
                            "fullWidth": 475,
                            "width": 472,
                            "isIncrementallyUnusable": true,
                            "forKeyword": {
                                "kind": "ForKeyword",
                                "fullStart": 881,
                                "fullEnd": 887,
                                "start": 883,
                                "end": 886,
                                "fullWidth": 6,
                                "width": 3,
                                "text": "for",
                                "value": "for",
                                "valueText": "for",
                                "hasLeadingTrivia": true,
                                "hasTrailingTrivia": true,
                                "leadingTrivia": [
                                    {
                                        "kind": "WhitespaceTrivia",
                                        "text": "  "
                                    }
                                ],
                                "trailingTrivia": [
                                    {
                                        "kind": "WhitespaceTrivia",
                                        "text": " "
                                    }
                                ]
                            },
                            "openParenToken": {
                                "kind": "OpenParenToken",
                                "fullStart": 887,
                                "fullEnd": 888,
                                "start": 887,
                                "end": 888,
                                "fullWidth": 1,
                                "width": 1,
                                "text": "(",
                                "value": "(",
                                "valueText": "("
                            },
                            "variableDeclaration": {
                                "kind": "VariableDeclaration",
                                "fullStart": 888,
                                "fullEnd": 897,
                                "start": 888,
                                "end": 897,
                                "fullWidth": 9,
                                "width": 9,
                                "varKeyword": {
                                    "kind": "VarKeyword",
                                    "fullStart": 888,
                                    "fullEnd": 892,
                                    "start": 888,
                                    "end": 891,
                                    "fullWidth": 4,
                                    "width": 3,
                                    "text": "var",
                                    "value": "var",
                                    "valueText": "var",
                                    "hasTrailingTrivia": true,
                                    "trailingTrivia": [
                                        {
                                            "kind": "WhitespaceTrivia",
                                            "text": " "
                                        }
                                    ]
                                },
                                "variableDeclarators": [
                                    {
                                        "kind": "VariableDeclarator",
                                        "fullStart": 892,
                                        "fullEnd": 897,
                                        "start": 892,
                                        "end": 897,
                                        "fullWidth": 5,
<<<<<<< HEAD
                                        "width": 5,
                                        "identifier": {
=======
                                        "propertyName": {
>>>>>>> 85e84683
                                            "kind": "IdentifierName",
                                            "fullStart": 892,
                                            "fullEnd": 894,
                                            "start": 892,
                                            "end": 893,
                                            "fullWidth": 2,
                                            "width": 1,
                                            "text": "i",
                                            "value": "i",
                                            "valueText": "i",
                                            "hasTrailingTrivia": true,
                                            "trailingTrivia": [
                                                {
                                                    "kind": "WhitespaceTrivia",
                                                    "text": " "
                                                }
                                            ]
                                        },
                                        "equalsValueClause": {
                                            "kind": "EqualsValueClause",
                                            "fullStart": 894,
                                            "fullEnd": 897,
                                            "start": 894,
                                            "end": 897,
                                            "fullWidth": 3,
                                            "width": 3,
                                            "equalsToken": {
                                                "kind": "EqualsToken",
                                                "fullStart": 894,
                                                "fullEnd": 896,
                                                "start": 894,
                                                "end": 895,
                                                "fullWidth": 2,
                                                "width": 1,
                                                "text": "=",
                                                "value": "=",
                                                "valueText": "=",
                                                "hasTrailingTrivia": true,
                                                "trailingTrivia": [
                                                    {
                                                        "kind": "WhitespaceTrivia",
                                                        "text": " "
                                                    }
                                                ]
                                            },
                                            "value": {
                                                "kind": "NumericLiteral",
                                                "fullStart": 896,
                                                "fullEnd": 897,
                                                "start": 896,
                                                "end": 897,
                                                "fullWidth": 1,
                                                "width": 1,
                                                "text": "3",
                                                "value": 3,
                                                "valueText": "3"
                                            }
                                        }
                                    }
                                ]
                            },
                            "firstSemicolonToken": {
                                "kind": "SemicolonToken",
                                "fullStart": 897,
                                "fullEnd": 899,
                                "start": 897,
                                "end": 898,
                                "fullWidth": 2,
                                "width": 1,
                                "text": ";",
                                "value": ";",
                                "valueText": ";",
                                "hasTrailingTrivia": true,
                                "trailingTrivia": [
                                    {
                                        "kind": "WhitespaceTrivia",
                                        "text": " "
                                    }
                                ]
                            },
                            "condition": {
                                "kind": "GreaterThanOrEqualExpression",
                                "fullStart": 899,
                                "fullEnd": 905,
                                "start": 899,
                                "end": 905,
                                "fullWidth": 6,
                                "width": 6,
                                "isIncrementallyUnusable": true,
                                "left": {
                                    "kind": "IdentifierName",
                                    "fullStart": 899,
                                    "fullEnd": 901,
                                    "start": 899,
                                    "end": 900,
                                    "fullWidth": 2,
                                    "width": 1,
                                    "text": "i",
                                    "value": "i",
                                    "valueText": "i",
                                    "hasTrailingTrivia": true,
                                    "trailingTrivia": [
                                        {
                                            "kind": "WhitespaceTrivia",
                                            "text": " "
                                        }
                                    ]
                                },
                                "operatorToken": {
                                    "kind": "GreaterThanEqualsToken",
                                    "fullStart": 901,
                                    "fullEnd": 904,
                                    "start": 901,
                                    "end": 903,
                                    "fullWidth": 3,
                                    "width": 2,
                                    "text": ">=",
                                    "value": ">=",
                                    "valueText": ">=",
                                    "hasTrailingTrivia": true,
                                    "trailingTrivia": [
                                        {
                                            "kind": "WhitespaceTrivia",
                                            "text": " "
                                        }
                                    ]
                                },
                                "right": {
                                    "kind": "NumericLiteral",
                                    "fullStart": 904,
                                    "fullEnd": 905,
                                    "start": 904,
                                    "end": 905,
                                    "fullWidth": 1,
                                    "width": 1,
                                    "text": "0",
                                    "value": 0,
                                    "valueText": "0"
                                }
                            },
                            "secondSemicolonToken": {
                                "kind": "SemicolonToken",
                                "fullStart": 905,
                                "fullEnd": 907,
                                "start": 905,
                                "end": 906,
                                "fullWidth": 2,
                                "width": 1,
                                "text": ";",
                                "value": ";",
                                "valueText": ";",
                                "hasTrailingTrivia": true,
                                "trailingTrivia": [
                                    {
                                        "kind": "WhitespaceTrivia",
                                        "text": " "
                                    }
                                ]
                            },
                            "incrementor": {
                                "kind": "PostDecrementExpression",
                                "fullStart": 907,
                                "fullEnd": 910,
                                "start": 907,
                                "end": 910,
                                "fullWidth": 3,
                                "width": 3,
                                "operand": {
                                    "kind": "IdentifierName",
                                    "fullStart": 907,
                                    "fullEnd": 908,
                                    "start": 907,
                                    "end": 908,
                                    "fullWidth": 1,
                                    "width": 1,
                                    "text": "i",
                                    "value": "i",
                                    "valueText": "i"
                                },
                                "operatorToken": {
                                    "kind": "MinusMinusToken",
                                    "fullStart": 908,
                                    "fullEnd": 910,
                                    "start": 908,
                                    "end": 910,
                                    "fullWidth": 2,
                                    "width": 2,
                                    "text": "--",
                                    "value": "--",
                                    "valueText": "--"
                                }
                            },
                            "closeParenToken": {
                                "kind": "CloseParenToken",
                                "fullStart": 910,
                                "fullEnd": 912,
                                "start": 910,
                                "end": 911,
                                "fullWidth": 2,
                                "width": 1,
                                "text": ")",
                                "value": ")",
                                "valueText": ")",
                                "hasTrailingTrivia": true,
                                "trailingTrivia": [
                                    {
                                        "kind": "WhitespaceTrivia",
                                        "text": " "
                                    }
                                ]
                            },
                            "statement": {
                                "kind": "Block",
                                "fullStart": 912,
                                "fullEnd": 1356,
                                "start": 912,
                                "end": 1355,
                                "fullWidth": 444,
                                "width": 443,
                                "isIncrementallyUnusable": true,
                                "openBraceToken": {
                                    "kind": "OpenBraceToken",
                                    "fullStart": 912,
                                    "fullEnd": 914,
                                    "start": 912,
                                    "end": 913,
                                    "fullWidth": 2,
                                    "width": 1,
                                    "text": "{",
                                    "value": "{",
                                    "valueText": "{",
                                    "hasTrailingTrivia": true,
                                    "hasTrailingNewLine": true,
                                    "trailingTrivia": [
                                        {
                                            "kind": "NewLineTrivia",
                                            "text": "\n"
                                        }
                                    ]
                                },
                                "statements": [
                                    {
                                        "kind": "IfStatement",
                                        "fullStart": 914,
                                        "fullEnd": 1352,
                                        "start": 918,
                                        "end": 1351,
                                        "fullWidth": 438,
                                        "width": 433,
                                        "isIncrementallyUnusable": true,
                                        "ifKeyword": {
                                            "kind": "IfKeyword",
                                            "fullStart": 914,
                                            "fullEnd": 921,
                                            "start": 918,
                                            "end": 920,
                                            "fullWidth": 7,
                                            "width": 2,
                                            "text": "if",
                                            "value": "if",
                                            "valueText": "if",
                                            "hasLeadingTrivia": true,
                                            "hasTrailingTrivia": true,
                                            "leadingTrivia": [
                                                {
                                                    "kind": "WhitespaceTrivia",
                                                    "text": "    "
                                                }
                                            ],
                                            "trailingTrivia": [
                                                {
                                                    "kind": "WhitespaceTrivia",
                                                    "text": " "
                                                }
                                            ]
                                        },
                                        "openParenToken": {
                                            "kind": "OpenParenToken",
                                            "fullStart": 921,
                                            "fullEnd": 922,
                                            "start": 921,
                                            "end": 922,
                                            "fullWidth": 1,
                                            "width": 1,
                                            "text": "(",
                                            "value": "(",
                                            "valueText": "("
                                        },
                                        "condition": {
                                            "kind": "GreaterThanOrEqualExpression",
                                            "fullStart": 922,
                                            "fullEnd": 942,
                                            "start": 922,
                                            "end": 942,
                                            "fullWidth": 20,
                                            "width": 20,
                                            "isIncrementallyUnusable": true,
                                            "left": {
                                                "kind": "IdentifierName",
                                                "fullStart": 922,
                                                "fullEnd": 924,
                                                "start": 922,
                                                "end": 923,
                                                "fullWidth": 2,
                                                "width": 1,
                                                "text": "n",
                                                "value": "n",
                                                "valueText": "n",
                                                "hasTrailingTrivia": true,
                                                "trailingTrivia": [
                                                    {
                                                        "kind": "WhitespaceTrivia",
                                                        "text": " "
                                                    }
                                                ]
                                            },
                                            "operatorToken": {
                                                "kind": "GreaterThanEqualsToken",
                                                "fullStart": 924,
                                                "fullEnd": 927,
                                                "start": 924,
                                                "end": 926,
                                                "fullWidth": 3,
                                                "width": 2,
                                                "text": ">=",
                                                "value": ">=",
                                                "valueText": ">=",
                                                "hasTrailingTrivia": true,
                                                "trailingTrivia": [
                                                    {
                                                        "kind": "WhitespaceTrivia",
                                                        "text": " "
                                                    }
                                                ]
                                            },
                                            "right": {
                                                "kind": "InvocationExpression",
                                                "fullStart": 927,
                                                "fullEnd": 942,
                                                "start": 927,
                                                "end": 942,
                                                "fullWidth": 15,
                                                "width": 15,
                                                "expression": {
                                                    "kind": "MemberAccessExpression",
                                                    "fullStart": 927,
                                                    "fullEnd": 935,
                                                    "start": 927,
                                                    "end": 935,
                                                    "fullWidth": 8,
                                                    "width": 8,
                                                    "expression": {
                                                        "kind": "IdentifierName",
                                                        "fullStart": 927,
                                                        "fullEnd": 931,
                                                        "start": 927,
                                                        "end": 931,
                                                        "fullWidth": 4,
                                                        "width": 4,
                                                        "text": "Math",
                                                        "value": "Math",
                                                        "valueText": "Math"
                                                    },
                                                    "dotToken": {
                                                        "kind": "DotToken",
                                                        "fullStart": 931,
                                                        "fullEnd": 932,
                                                        "start": 931,
                                                        "end": 932,
                                                        "fullWidth": 1,
                                                        "width": 1,
                                                        "text": ".",
                                                        "value": ".",
                                                        "valueText": "."
                                                    },
                                                    "name": {
                                                        "kind": "IdentifierName",
                                                        "fullStart": 932,
                                                        "fullEnd": 935,
                                                        "start": 932,
                                                        "end": 935,
                                                        "fullWidth": 3,
                                                        "width": 3,
                                                        "text": "pow",
                                                        "value": "pow",
                                                        "valueText": "pow"
                                                    }
                                                },
                                                "argumentList": {
                                                    "kind": "ArgumentList",
                                                    "fullStart": 935,
                                                    "fullEnd": 942,
                                                    "start": 935,
                                                    "end": 942,
                                                    "fullWidth": 7,
                                                    "width": 7,
                                                    "openParenToken": {
                                                        "kind": "OpenParenToken",
                                                        "fullStart": 935,
                                                        "fullEnd": 936,
                                                        "start": 935,
                                                        "end": 936,
                                                        "fullWidth": 1,
                                                        "width": 1,
                                                        "text": "(",
                                                        "value": "(",
                                                        "valueText": "("
                                                    },
                                                    "arguments": [
                                                        {
                                                            "kind": "NumericLiteral",
                                                            "fullStart": 936,
                                                            "fullEnd": 938,
                                                            "start": 936,
                                                            "end": 938,
                                                            "fullWidth": 2,
                                                            "width": 2,
                                                            "text": "16",
                                                            "value": 16,
                                                            "valueText": "16"
                                                        },
                                                        {
                                                            "kind": "CommaToken",
                                                            "fullStart": 938,
                                                            "fullEnd": 940,
                                                            "start": 938,
                                                            "end": 939,
                                                            "fullWidth": 2,
                                                            "width": 1,
                                                            "text": ",",
                                                            "value": ",",
                                                            "valueText": ",",
                                                            "hasTrailingTrivia": true,
                                                            "trailingTrivia": [
                                                                {
                                                                    "kind": "WhitespaceTrivia",
                                                                    "text": " "
                                                                }
                                                            ]
                                                        },
                                                        {
                                                            "kind": "IdentifierName",
                                                            "fullStart": 940,
                                                            "fullEnd": 941,
                                                            "start": 940,
                                                            "end": 941,
                                                            "fullWidth": 1,
                                                            "width": 1,
                                                            "text": "i",
                                                            "value": "i",
                                                            "valueText": "i"
                                                        }
                                                    ],
                                                    "closeParenToken": {
                                                        "kind": "CloseParenToken",
                                                        "fullStart": 941,
                                                        "fullEnd": 942,
                                                        "start": 941,
                                                        "end": 942,
                                                        "fullWidth": 1,
                                                        "width": 1,
                                                        "text": ")",
                                                        "value": ")",
                                                        "valueText": ")"
                                                    }
                                                }
                                            }
                                        },
                                        "closeParenToken": {
                                            "kind": "CloseParenToken",
                                            "fullStart": 942,
                                            "fullEnd": 944,
                                            "start": 942,
                                            "end": 943,
                                            "fullWidth": 2,
                                            "width": 1,
                                            "text": ")",
                                            "value": ")",
                                            "valueText": ")",
                                            "hasTrailingTrivia": true,
                                            "trailingTrivia": [
                                                {
                                                    "kind": "WhitespaceTrivia",
                                                    "text": " "
                                                }
                                            ]
                                        },
                                        "statement": {
                                            "kind": "Block",
                                            "fullStart": 944,
                                            "fullEnd": 1323,
                                            "start": 944,
                                            "end": 1322,
                                            "fullWidth": 379,
                                            "width": 378,
                                            "isIncrementallyUnusable": true,
                                            "openBraceToken": {
                                                "kind": "OpenBraceToken",
                                                "fullStart": 944,
                                                "fullEnd": 946,
                                                "start": 944,
                                                "end": 945,
                                                "fullWidth": 2,
                                                "width": 1,
                                                "text": "{",
                                                "value": "{",
                                                "valueText": "{",
                                                "hasTrailingTrivia": true,
                                                "hasTrailingNewLine": true,
                                                "trailingTrivia": [
                                                    {
                                                        "kind": "NewLineTrivia",
                                                        "text": "\n"
                                                    }
                                                ]
                                            },
                                            "statements": [
                                                {
                                                    "kind": "VariableStatement",
                                                    "fullStart": 946,
                                                    "fullEnd": 993,
                                                    "start": 952,
                                                    "end": 992,
                                                    "fullWidth": 47,
                                                    "width": 40,
                                                    "isIncrementallyUnusable": true,
                                                    "modifiers": [],
                                                    "variableDeclaration": {
                                                        "kind": "VariableDeclaration",
                                                        "fullStart": 946,
                                                        "fullEnd": 991,
                                                        "start": 952,
                                                        "end": 991,
                                                        "fullWidth": 45,
                                                        "width": 39,
                                                        "isIncrementallyUnusable": true,
                                                        "varKeyword": {
                                                            "kind": "VarKeyword",
                                                            "fullStart": 946,
                                                            "fullEnd": 956,
                                                            "start": 952,
                                                            "end": 955,
                                                            "fullWidth": 10,
                                                            "width": 3,
                                                            "text": "var",
                                                            "value": "var",
                                                            "valueText": "var",
                                                            "hasLeadingTrivia": true,
                                                            "hasTrailingTrivia": true,
                                                            "leadingTrivia": [
                                                                {
                                                                    "kind": "WhitespaceTrivia",
                                                                    "text": "      "
                                                                }
                                                            ],
                                                            "trailingTrivia": [
                                                                {
                                                                    "kind": "WhitespaceTrivia",
                                                                    "text": " "
                                                                }
                                                            ]
                                                        },
                                                        "variableDeclarators": [
                                                            {
                                                                "kind": "VariableDeclarator",
                                                                "fullStart": 956,
                                                                "fullEnd": 991,
                                                                "start": 956,
                                                                "end": 991,
                                                                "fullWidth": 35,
                                                                "width": 35,
                                                                "isIncrementallyUnusable": true,
                                                                "propertyName": {
                                                                    "kind": "IdentifierName",
                                                                    "fullStart": 956,
                                                                    "fullEnd": 958,
                                                                    "start": 956,
                                                                    "end": 957,
                                                                    "fullWidth": 2,
                                                                    "width": 1,
                                                                    "text": "t",
                                                                    "value": "t",
                                                                    "valueText": "t",
                                                                    "hasTrailingTrivia": true,
                                                                    "trailingTrivia": [
                                                                        {
                                                                            "kind": "WhitespaceTrivia",
                                                                            "text": " "
                                                                        }
                                                                    ]
                                                                },
                                                                "equalsValueClause": {
                                                                    "kind": "EqualsValueClause",
                                                                    "fullStart": 958,
                                                                    "fullEnd": 991,
                                                                    "start": 958,
                                                                    "end": 991,
                                                                    "fullWidth": 33,
                                                                    "width": 33,
                                                                    "isIncrementallyUnusable": true,
                                                                    "equalsToken": {
                                                                        "kind": "EqualsToken",
                                                                        "fullStart": 958,
                                                                        "fullEnd": 960,
                                                                        "start": 958,
                                                                        "end": 959,
                                                                        "fullWidth": 2,
                                                                        "width": 1,
                                                                        "text": "=",
                                                                        "value": "=",
                                                                        "valueText": "=",
                                                                        "hasTrailingTrivia": true,
                                                                        "trailingTrivia": [
                                                                            {
                                                                                "kind": "WhitespaceTrivia",
                                                                                "text": " "
                                                                            }
                                                                        ]
                                                                    },
                                                                    "value": {
                                                                        "kind": "InvocationExpression",
                                                                        "fullStart": 960,
                                                                        "fullEnd": 991,
                                                                        "start": 960,
                                                                        "end": 991,
                                                                        "fullWidth": 31,
                                                                        "width": 31,
                                                                        "isIncrementallyUnusable": true,
                                                                        "expression": {
                                                                            "kind": "MemberAccessExpression",
                                                                            "fullStart": 960,
                                                                            "fullEnd": 970,
                                                                            "start": 960,
                                                                            "end": 970,
                                                                            "fullWidth": 10,
                                                                            "width": 10,
                                                                            "expression": {
                                                                                "kind": "IdentifierName",
                                                                                "fullStart": 960,
                                                                                "fullEnd": 964,
                                                                                "start": 960,
                                                                                "end": 964,
                                                                                "fullWidth": 4,
                                                                                "width": 4,
                                                                                "text": "Math",
                                                                                "value": "Math",
                                                                                "valueText": "Math"
                                                                            },
                                                                            "dotToken": {
                                                                                "kind": "DotToken",
                                                                                "fullStart": 964,
                                                                                "fullEnd": 965,
                                                                                "start": 964,
                                                                                "end": 965,
                                                                                "fullWidth": 1,
                                                                                "width": 1,
                                                                                "text": ".",
                                                                                "value": ".",
                                                                                "valueText": "."
                                                                            },
                                                                            "name": {
                                                                                "kind": "IdentifierName",
                                                                                "fullStart": 965,
                                                                                "fullEnd": 970,
                                                                                "start": 965,
                                                                                "end": 970,
                                                                                "fullWidth": 5,
                                                                                "width": 5,
                                                                                "text": "floor",
                                                                                "value": "floor",
                                                                                "valueText": "floor"
                                                                            }
                                                                        },
                                                                        "argumentList": {
                                                                            "kind": "ArgumentList",
                                                                            "fullStart": 970,
                                                                            "fullEnd": 991,
                                                                            "start": 970,
                                                                            "end": 991,
                                                                            "fullWidth": 21,
                                                                            "width": 21,
                                                                            "isIncrementallyUnusable": true,
                                                                            "openParenToken": {
                                                                                "kind": "OpenParenToken",
                                                                                "fullStart": 970,
                                                                                "fullEnd": 971,
                                                                                "start": 970,
                                                                                "end": 971,
                                                                                "fullWidth": 1,
                                                                                "width": 1,
                                                                                "text": "(",
                                                                                "value": "(",
                                                                                "valueText": "("
                                                                            },
                                                                            "arguments": [
                                                                                {
                                                                                    "kind": "DivideExpression",
                                                                                    "fullStart": 971,
                                                                                    "fullEnd": 990,
                                                                                    "start": 971,
                                                                                    "end": 990,
                                                                                    "fullWidth": 19,
                                                                                    "width": 19,
                                                                                    "isIncrementallyUnusable": true,
                                                                                    "left": {
                                                                                        "kind": "IdentifierName",
                                                                                        "fullStart": 971,
                                                                                        "fullEnd": 973,
                                                                                        "start": 971,
                                                                                        "end": 972,
                                                                                        "fullWidth": 2,
                                                                                        "width": 1,
                                                                                        "text": "n",
                                                                                        "value": "n",
                                                                                        "valueText": "n",
                                                                                        "hasTrailingTrivia": true,
                                                                                        "trailingTrivia": [
                                                                                            {
                                                                                                "kind": "WhitespaceTrivia",
                                                                                                "text": " "
                                                                                            }
                                                                                        ]
                                                                                    },
                                                                                    "operatorToken": {
                                                                                        "kind": "SlashToken",
                                                                                        "fullStart": 973,
                                                                                        "fullEnd": 975,
                                                                                        "start": 973,
                                                                                        "end": 974,
                                                                                        "fullWidth": 2,
                                                                                        "width": 1,
                                                                                        "text": "/",
                                                                                        "value": "/",
                                                                                        "valueText": "/",
                                                                                        "hasTrailingTrivia": true,
                                                                                        "trailingTrivia": [
                                                                                            {
                                                                                                "kind": "WhitespaceTrivia",
                                                                                                "text": " "
                                                                                            }
                                                                                        ]
                                                                                    },
                                                                                    "right": {
                                                                                        "kind": "InvocationExpression",
                                                                                        "fullStart": 975,
                                                                                        "fullEnd": 990,
                                                                                        "start": 975,
                                                                                        "end": 990,
                                                                                        "fullWidth": 15,
                                                                                        "width": 15,
                                                                                        "expression": {
                                                                                            "kind": "MemberAccessExpression",
                                                                                            "fullStart": 975,
                                                                                            "fullEnd": 983,
                                                                                            "start": 975,
                                                                                            "end": 983,
                                                                                            "fullWidth": 8,
                                                                                            "width": 8,
                                                                                            "expression": {
                                                                                                "kind": "IdentifierName",
                                                                                                "fullStart": 975,
                                                                                                "fullEnd": 979,
                                                                                                "start": 975,
                                                                                                "end": 979,
                                                                                                "fullWidth": 4,
                                                                                                "width": 4,
                                                                                                "text": "Math",
                                                                                                "value": "Math",
                                                                                                "valueText": "Math"
                                                                                            },
                                                                                            "dotToken": {
                                                                                                "kind": "DotToken",
                                                                                                "fullStart": 979,
                                                                                                "fullEnd": 980,
                                                                                                "start": 979,
                                                                                                "end": 980,
                                                                                                "fullWidth": 1,
                                                                                                "width": 1,
                                                                                                "text": ".",
                                                                                                "value": ".",
                                                                                                "valueText": "."
                                                                                            },
                                                                                            "name": {
                                                                                                "kind": "IdentifierName",
                                                                                                "fullStart": 980,
                                                                                                "fullEnd": 983,
                                                                                                "start": 980,
                                                                                                "end": 983,
                                                                                                "fullWidth": 3,
                                                                                                "width": 3,
                                                                                                "text": "pow",
                                                                                                "value": "pow",
                                                                                                "valueText": "pow"
                                                                                            }
                                                                                        },
                                                                                        "argumentList": {
                                                                                            "kind": "ArgumentList",
                                                                                            "fullStart": 983,
                                                                                            "fullEnd": 990,
                                                                                            "start": 983,
                                                                                            "end": 990,
                                                                                            "fullWidth": 7,
                                                                                            "width": 7,
                                                                                            "openParenToken": {
                                                                                                "kind": "OpenParenToken",
                                                                                                "fullStart": 983,
                                                                                                "fullEnd": 984,
                                                                                                "start": 983,
                                                                                                "end": 984,
                                                                                                "fullWidth": 1,
                                                                                                "width": 1,
                                                                                                "text": "(",
                                                                                                "value": "(",
                                                                                                "valueText": "("
                                                                                            },
                                                                                            "arguments": [
                                                                                                {
                                                                                                    "kind": "NumericLiteral",
                                                                                                    "fullStart": 984,
                                                                                                    "fullEnd": 986,
                                                                                                    "start": 984,
                                                                                                    "end": 986,
                                                                                                    "fullWidth": 2,
                                                                                                    "width": 2,
                                                                                                    "text": "16",
                                                                                                    "value": 16,
                                                                                                    "valueText": "16"
                                                                                                },
                                                                                                {
                                                                                                    "kind": "CommaToken",
                                                                                                    "fullStart": 986,
                                                                                                    "fullEnd": 988,
                                                                                                    "start": 986,
                                                                                                    "end": 987,
                                                                                                    "fullWidth": 2,
                                                                                                    "width": 1,
                                                                                                    "text": ",",
                                                                                                    "value": ",",
                                                                                                    "valueText": ",",
                                                                                                    "hasTrailingTrivia": true,
                                                                                                    "trailingTrivia": [
                                                                                                        {
                                                                                                            "kind": "WhitespaceTrivia",
                                                                                                            "text": " "
                                                                                                        }
                                                                                                    ]
                                                                                                },
                                                                                                {
                                                                                                    "kind": "IdentifierName",
                                                                                                    "fullStart": 988,
                                                                                                    "fullEnd": 989,
                                                                                                    "start": 988,
                                                                                                    "end": 989,
                                                                                                    "fullWidth": 1,
                                                                                                    "width": 1,
                                                                                                    "text": "i",
                                                                                                    "value": "i",
                                                                                                    "valueText": "i"
                                                                                                }
                                                                                            ],
                                                                                            "closeParenToken": {
                                                                                                "kind": "CloseParenToken",
                                                                                                "fullStart": 989,
                                                                                                "fullEnd": 990,
                                                                                                "start": 989,
                                                                                                "end": 990,
                                                                                                "fullWidth": 1,
                                                                                                "width": 1,
                                                                                                "text": ")",
                                                                                                "value": ")",
                                                                                                "valueText": ")"
                                                                                            }
                                                                                        }
                                                                                    }
                                                                                }
                                                                            ],
                                                                            "closeParenToken": {
                                                                                "kind": "CloseParenToken",
                                                                                "fullStart": 990,
                                                                                "fullEnd": 991,
                                                                                "start": 990,
                                                                                "end": 991,
                                                                                "fullWidth": 1,
                                                                                "width": 1,
                                                                                "text": ")",
                                                                                "value": ")",
                                                                                "valueText": ")"
                                                                            }
                                                                        }
                                                                    }
                                                                }
                                                            }
                                                        ]
                                                    },
                                                    "semicolonToken": {
                                                        "kind": "SemicolonToken",
                                                        "fullStart": 991,
                                                        "fullEnd": 993,
                                                        "start": 991,
                                                        "end": 992,
                                                        "fullWidth": 2,
                                                        "width": 1,
                                                        "text": ";",
                                                        "value": ";",
                                                        "valueText": ";",
                                                        "hasTrailingTrivia": true,
                                                        "hasTrailingNewLine": true,
                                                        "trailingTrivia": [
                                                            {
                                                                "kind": "NewLineTrivia",
                                                                "text": "\n"
                                                            }
                                                        ]
                                                    }
                                                },
                                                {
                                                    "kind": "ExpressionStatement",
                                                    "fullStart": 993,
                                                    "fullEnd": 1025,
                                                    "start": 999,
                                                    "end": 1024,
                                                    "fullWidth": 32,
                                                    "width": 25,
                                                    "expression": {
                                                        "kind": "SubtractAssignmentExpression",
                                                        "fullStart": 993,
                                                        "fullEnd": 1023,
                                                        "start": 999,
                                                        "end": 1023,
                                                        "fullWidth": 30,
                                                        "width": 24,
                                                        "left": {
                                                            "kind": "IdentifierName",
                                                            "fullStart": 993,
                                                            "fullEnd": 1001,
                                                            "start": 999,
                                                            "end": 1000,
                                                            "fullWidth": 8,
                                                            "width": 1,
                                                            "text": "n",
                                                            "value": "n",
                                                            "valueText": "n",
                                                            "hasLeadingTrivia": true,
                                                            "hasTrailingTrivia": true,
                                                            "leadingTrivia": [
                                                                {
                                                                    "kind": "WhitespaceTrivia",
                                                                    "text": "      "
                                                                }
                                                            ],
                                                            "trailingTrivia": [
                                                                {
                                                                    "kind": "WhitespaceTrivia",
                                                                    "text": " "
                                                                }
                                                            ]
                                                        },
                                                        "operatorToken": {
                                                            "kind": "MinusEqualsToken",
                                                            "fullStart": 1001,
                                                            "fullEnd": 1004,
                                                            "start": 1001,
                                                            "end": 1003,
                                                            "fullWidth": 3,
                                                            "width": 2,
                                                            "text": "-=",
                                                            "value": "-=",
                                                            "valueText": "-=",
                                                            "hasTrailingTrivia": true,
                                                            "trailingTrivia": [
                                                                {
                                                                    "kind": "WhitespaceTrivia",
                                                                    "text": " "
                                                                }
                                                            ]
                                                        },
                                                        "right": {
                                                            "kind": "MultiplyExpression",
                                                            "fullStart": 1004,
                                                            "fullEnd": 1023,
                                                            "start": 1004,
                                                            "end": 1023,
                                                            "fullWidth": 19,
                                                            "width": 19,
                                                            "left": {
                                                                "kind": "IdentifierName",
                                                                "fullStart": 1004,
                                                                "fullEnd": 1006,
                                                                "start": 1004,
                                                                "end": 1005,
                                                                "fullWidth": 2,
                                                                "width": 1,
                                                                "text": "t",
                                                                "value": "t",
                                                                "valueText": "t",
                                                                "hasTrailingTrivia": true,
                                                                "trailingTrivia": [
                                                                    {
                                                                        "kind": "WhitespaceTrivia",
                                                                        "text": " "
                                                                    }
                                                                ]
                                                            },
                                                            "operatorToken": {
                                                                "kind": "AsteriskToken",
                                                                "fullStart": 1006,
                                                                "fullEnd": 1008,
                                                                "start": 1006,
                                                                "end": 1007,
                                                                "fullWidth": 2,
                                                                "width": 1,
                                                                "text": "*",
                                                                "value": "*",
                                                                "valueText": "*",
                                                                "hasTrailingTrivia": true,
                                                                "trailingTrivia": [
                                                                    {
                                                                        "kind": "WhitespaceTrivia",
                                                                        "text": " "
                                                                    }
                                                                ]
                                                            },
                                                            "right": {
                                                                "kind": "InvocationExpression",
                                                                "fullStart": 1008,
                                                                "fullEnd": 1023,
                                                                "start": 1008,
                                                                "end": 1023,
                                                                "fullWidth": 15,
                                                                "width": 15,
                                                                "expression": {
                                                                    "kind": "MemberAccessExpression",
                                                                    "fullStart": 1008,
                                                                    "fullEnd": 1016,
                                                                    "start": 1008,
                                                                    "end": 1016,
                                                                    "fullWidth": 8,
                                                                    "width": 8,
                                                                    "expression": {
                                                                        "kind": "IdentifierName",
                                                                        "fullStart": 1008,
                                                                        "fullEnd": 1012,
                                                                        "start": 1008,
                                                                        "end": 1012,
                                                                        "fullWidth": 4,
                                                                        "width": 4,
                                                                        "text": "Math",
                                                                        "value": "Math",
                                                                        "valueText": "Math"
                                                                    },
                                                                    "dotToken": {
                                                                        "kind": "DotToken",
                                                                        "fullStart": 1012,
                                                                        "fullEnd": 1013,
                                                                        "start": 1012,
                                                                        "end": 1013,
                                                                        "fullWidth": 1,
                                                                        "width": 1,
                                                                        "text": ".",
                                                                        "value": ".",
                                                                        "valueText": "."
                                                                    },
                                                                    "name": {
                                                                        "kind": "IdentifierName",
                                                                        "fullStart": 1013,
                                                                        "fullEnd": 1016,
                                                                        "start": 1013,
                                                                        "end": 1016,
                                                                        "fullWidth": 3,
                                                                        "width": 3,
                                                                        "text": "pow",
                                                                        "value": "pow",
                                                                        "valueText": "pow"
                                                                    }
                                                                },
                                                                "argumentList": {
                                                                    "kind": "ArgumentList",
                                                                    "fullStart": 1016,
                                                                    "fullEnd": 1023,
                                                                    "start": 1016,
                                                                    "end": 1023,
                                                                    "fullWidth": 7,
                                                                    "width": 7,
                                                                    "openParenToken": {
                                                                        "kind": "OpenParenToken",
                                                                        "fullStart": 1016,
                                                                        "fullEnd": 1017,
                                                                        "start": 1016,
                                                                        "end": 1017,
                                                                        "fullWidth": 1,
                                                                        "width": 1,
                                                                        "text": "(",
                                                                        "value": "(",
                                                                        "valueText": "("
                                                                    },
                                                                    "arguments": [
                                                                        {
                                                                            "kind": "NumericLiteral",
                                                                            "fullStart": 1017,
                                                                            "fullEnd": 1019,
                                                                            "start": 1017,
                                                                            "end": 1019,
                                                                            "fullWidth": 2,
                                                                            "width": 2,
                                                                            "text": "16",
                                                                            "value": 16,
                                                                            "valueText": "16"
                                                                        },
                                                                        {
                                                                            "kind": "CommaToken",
                                                                            "fullStart": 1019,
                                                                            "fullEnd": 1021,
                                                                            "start": 1019,
                                                                            "end": 1020,
                                                                            "fullWidth": 2,
                                                                            "width": 1,
                                                                            "text": ",",
                                                                            "value": ",",
                                                                            "valueText": ",",
                                                                            "hasTrailingTrivia": true,
                                                                            "trailingTrivia": [
                                                                                {
                                                                                    "kind": "WhitespaceTrivia",
                                                                                    "text": " "
                                                                                }
                                                                            ]
                                                                        },
                                                                        {
                                                                            "kind": "IdentifierName",
                                                                            "fullStart": 1021,
                                                                            "fullEnd": 1022,
                                                                            "start": 1021,
                                                                            "end": 1022,
                                                                            "fullWidth": 1,
                                                                            "width": 1,
                                                                            "text": "i",
                                                                            "value": "i",
                                                                            "valueText": "i"
                                                                        }
                                                                    ],
                                                                    "closeParenToken": {
                                                                        "kind": "CloseParenToken",
                                                                        "fullStart": 1022,
                                                                        "fullEnd": 1023,
                                                                        "start": 1022,
                                                                        "end": 1023,
                                                                        "fullWidth": 1,
                                                                        "width": 1,
                                                                        "text": ")",
                                                                        "value": ")",
                                                                        "valueText": ")"
                                                                    }
                                                                }
                                                            }
                                                        }
                                                    },
                                                    "semicolonToken": {
                                                        "kind": "SemicolonToken",
                                                        "fullStart": 1023,
                                                        "fullEnd": 1025,
                                                        "start": 1023,
                                                        "end": 1024,
                                                        "fullWidth": 2,
                                                        "width": 1,
                                                        "text": ";",
                                                        "value": ";",
                                                        "valueText": ";",
                                                        "hasTrailingTrivia": true,
                                                        "hasTrailingNewLine": true,
                                                        "trailingTrivia": [
                                                            {
                                                                "kind": "NewLineTrivia",
                                                                "text": "\n"
                                                            }
                                                        ]
                                                    }
                                                },
                                                {
                                                    "kind": "IfStatement",
                                                    "fullStart": 1025,
                                                    "fullEnd": 1317,
                                                    "start": 1031,
                                                    "end": 1316,
                                                    "fullWidth": 292,
                                                    "width": 285,
                                                    "isIncrementallyUnusable": true,
                                                    "ifKeyword": {
                                                        "kind": "IfKeyword",
                                                        "fullStart": 1025,
                                                        "fullEnd": 1034,
                                                        "start": 1031,
                                                        "end": 1033,
                                                        "fullWidth": 9,
                                                        "width": 2,
                                                        "text": "if",
                                                        "value": "if",
                                                        "valueText": "if",
                                                        "hasLeadingTrivia": true,
                                                        "hasTrailingTrivia": true,
                                                        "leadingTrivia": [
                                                            {
                                                                "kind": "WhitespaceTrivia",
                                                                "text": "      "
                                                            }
                                                        ],
                                                        "trailingTrivia": [
                                                            {
                                                                "kind": "WhitespaceTrivia",
                                                                "text": " "
                                                            }
                                                        ]
                                                    },
                                                    "openParenToken": {
                                                        "kind": "OpenParenToken",
                                                        "fullStart": 1034,
                                                        "fullEnd": 1036,
                                                        "start": 1034,
                                                        "end": 1035,
                                                        "fullWidth": 2,
                                                        "width": 1,
                                                        "text": "(",
                                                        "value": "(",
                                                        "valueText": "(",
                                                        "hasTrailingTrivia": true,
                                                        "trailingTrivia": [
                                                            {
                                                                "kind": "WhitespaceTrivia",
                                                                "text": " "
                                                            }
                                                        ]
                                                    },
                                                    "condition": {
                                                        "kind": "GreaterThanOrEqualExpression",
                                                        "fullStart": 1036,
                                                        "fullEnd": 1044,
                                                        "start": 1036,
                                                        "end": 1043,
                                                        "fullWidth": 8,
                                                        "width": 7,
                                                        "isIncrementallyUnusable": true,
                                                        "left": {
                                                            "kind": "IdentifierName",
                                                            "fullStart": 1036,
                                                            "fullEnd": 1038,
                                                            "start": 1036,
                                                            "end": 1037,
                                                            "fullWidth": 2,
                                                            "width": 1,
                                                            "text": "t",
                                                            "value": "t",
                                                            "valueText": "t",
                                                            "hasTrailingTrivia": true,
                                                            "trailingTrivia": [
                                                                {
                                                                    "kind": "WhitespaceTrivia",
                                                                    "text": " "
                                                                }
                                                            ]
                                                        },
                                                        "operatorToken": {
                                                            "kind": "GreaterThanEqualsToken",
                                                            "fullStart": 1038,
                                                            "fullEnd": 1041,
                                                            "start": 1038,
                                                            "end": 1040,
                                                            "fullWidth": 3,
                                                            "width": 2,
                                                            "text": ">=",
                                                            "value": ">=",
                                                            "valueText": ">=",
                                                            "hasTrailingTrivia": true,
                                                            "trailingTrivia": [
                                                                {
                                                                    "kind": "WhitespaceTrivia",
                                                                    "text": " "
                                                                }
                                                            ]
                                                        },
                                                        "right": {
                                                            "kind": "NumericLiteral",
                                                            "fullStart": 1041,
                                                            "fullEnd": 1044,
                                                            "start": 1041,
                                                            "end": 1043,
                                                            "fullWidth": 3,
                                                            "width": 2,
                                                            "text": "10",
                                                            "value": 10,
                                                            "valueText": "10",
                                                            "hasTrailingTrivia": true,
                                                            "trailingTrivia": [
                                                                {
                                                                    "kind": "WhitespaceTrivia",
                                                                    "text": " "
                                                                }
                                                            ]
                                                        }
                                                    },
                                                    "closeParenToken": {
                                                        "kind": "CloseParenToken",
                                                        "fullStart": 1044,
                                                        "fullEnd": 1046,
                                                        "start": 1044,
                                                        "end": 1045,
                                                        "fullWidth": 2,
                                                        "width": 1,
                                                        "text": ")",
                                                        "value": ")",
                                                        "valueText": ")",
                                                        "hasTrailingTrivia": true,
                                                        "trailingTrivia": [
                                                            {
                                                                "kind": "WhitespaceTrivia",
                                                                "text": " "
                                                            }
                                                        ]
                                                    },
                                                    "statement": {
                                                        "kind": "Block",
                                                        "fullStart": 1046,
                                                        "fullEnd": 1278,
                                                        "start": 1046,
                                                        "end": 1277,
                                                        "fullWidth": 232,
                                                        "width": 231,
                                                        "openBraceToken": {
                                                            "kind": "OpenBraceToken",
                                                            "fullStart": 1046,
                                                            "fullEnd": 1048,
                                                            "start": 1046,
                                                            "end": 1047,
                                                            "fullWidth": 2,
                                                            "width": 1,
                                                            "text": "{",
                                                            "value": "{",
                                                            "valueText": "{",
                                                            "hasTrailingTrivia": true,
                                                            "hasTrailingNewLine": true,
                                                            "trailingTrivia": [
                                                                {
                                                                    "kind": "NewLineTrivia",
                                                                    "text": "\n"
                                                                }
                                                            ]
                                                        },
                                                        "statements": [
                                                            {
                                                                "kind": "IfStatement",
                                                                "fullStart": 1048,
                                                                "fullEnd": 1085,
                                                                "start": 1056,
                                                                "end": 1084,
                                                                "fullWidth": 37,
                                                                "width": 28,
                                                                "ifKeyword": {
                                                                    "kind": "IfKeyword",
                                                                    "fullStart": 1048,
                                                                    "fullEnd": 1059,
                                                                    "start": 1056,
                                                                    "end": 1058,
                                                                    "fullWidth": 11,
                                                                    "width": 2,
                                                                    "text": "if",
                                                                    "value": "if",
                                                                    "valueText": "if",
                                                                    "hasLeadingTrivia": true,
                                                                    "hasTrailingTrivia": true,
                                                                    "leadingTrivia": [
                                                                        {
                                                                            "kind": "WhitespaceTrivia",
                                                                            "text": "        "
                                                                        }
                                                                    ],
                                                                    "trailingTrivia": [
                                                                        {
                                                                            "kind": "WhitespaceTrivia",
                                                                            "text": " "
                                                                        }
                                                                    ]
                                                                },
                                                                "openParenToken": {
                                                                    "kind": "OpenParenToken",
                                                                    "fullStart": 1059,
                                                                    "fullEnd": 1061,
                                                                    "start": 1059,
                                                                    "end": 1060,
                                                                    "fullWidth": 2,
                                                                    "width": 1,
                                                                    "text": "(",
                                                                    "value": "(",
                                                                    "valueText": "(",
                                                                    "hasTrailingTrivia": true,
                                                                    "trailingTrivia": [
                                                                        {
                                                                            "kind": "WhitespaceTrivia",
                                                                            "text": " "
                                                                        }
                                                                    ]
                                                                },
                                                                "condition": {
                                                                    "kind": "EqualsWithTypeConversionExpression",
                                                                    "fullStart": 1061,
                                                                    "fullEnd": 1069,
                                                                    "start": 1061,
                                                                    "end": 1068,
                                                                    "fullWidth": 8,
                                                                    "width": 7,
                                                                    "left": {
                                                                        "kind": "IdentifierName",
                                                                        "fullStart": 1061,
                                                                        "fullEnd": 1063,
                                                                        "start": 1061,
                                                                        "end": 1062,
                                                                        "fullWidth": 2,
                                                                        "width": 1,
                                                                        "text": "t",
                                                                        "value": "t",
                                                                        "valueText": "t",
                                                                        "hasTrailingTrivia": true,
                                                                        "trailingTrivia": [
                                                                            {
                                                                                "kind": "WhitespaceTrivia",
                                                                                "text": " "
                                                                            }
                                                                        ]
                                                                    },
                                                                    "operatorToken": {
                                                                        "kind": "EqualsEqualsToken",
                                                                        "fullStart": 1063,
                                                                        "fullEnd": 1066,
                                                                        "start": 1063,
                                                                        "end": 1065,
                                                                        "fullWidth": 3,
                                                                        "width": 2,
                                                                        "text": "==",
                                                                        "value": "==",
                                                                        "valueText": "==",
                                                                        "hasTrailingTrivia": true,
                                                                        "trailingTrivia": [
                                                                            {
                                                                                "kind": "WhitespaceTrivia",
                                                                                "text": " "
                                                                            }
                                                                        ]
                                                                    },
                                                                    "right": {
                                                                        "kind": "NumericLiteral",
                                                                        "fullStart": 1066,
                                                                        "fullEnd": 1069,
                                                                        "start": 1066,
                                                                        "end": 1068,
                                                                        "fullWidth": 3,
                                                                        "width": 2,
                                                                        "text": "10",
                                                                        "value": 10,
                                                                        "valueText": "10",
                                                                        "hasTrailingTrivia": true,
                                                                        "trailingTrivia": [
                                                                            {
                                                                                "kind": "WhitespaceTrivia",
                                                                                "text": " "
                                                                            }
                                                                        ]
                                                                    }
                                                                },
                                                                "closeParenToken": {
                                                                    "kind": "CloseParenToken",
                                                                    "fullStart": 1069,
                                                                    "fullEnd": 1071,
                                                                    "start": 1069,
                                                                    "end": 1070,
                                                                    "fullWidth": 2,
                                                                    "width": 1,
                                                                    "text": ")",
                                                                    "value": ")",
                                                                    "valueText": ")",
                                                                    "hasTrailingTrivia": true,
                                                                    "trailingTrivia": [
                                                                        {
                                                                            "kind": "WhitespaceTrivia",
                                                                            "text": " "
                                                                        }
                                                                    ]
                                                                },
                                                                "statement": {
                                                                    "kind": "Block",
                                                                    "fullStart": 1071,
                                                                    "fullEnd": 1085,
                                                                    "start": 1071,
                                                                    "end": 1084,
                                                                    "fullWidth": 14,
                                                                    "width": 13,
                                                                    "openBraceToken": {
                                                                        "kind": "OpenBraceToken",
                                                                        "fullStart": 1071,
                                                                        "fullEnd": 1073,
                                                                        "start": 1071,
                                                                        "end": 1072,
                                                                        "fullWidth": 2,
                                                                        "width": 1,
                                                                        "text": "{",
                                                                        "value": "{",
                                                                        "valueText": "{",
                                                                        "hasTrailingTrivia": true,
                                                                        "trailingTrivia": [
                                                                            {
                                                                                "kind": "WhitespaceTrivia",
                                                                                "text": " "
                                                                            }
                                                                        ]
                                                                    },
                                                                    "statements": [
                                                                        {
                                                                            "kind": "ExpressionStatement",
                                                                            "fullStart": 1073,
                                                                            "fullEnd": 1083,
                                                                            "start": 1073,
                                                                            "end": 1082,
                                                                            "fullWidth": 10,
                                                                            "width": 9,
                                                                            "expression": {
                                                                                "kind": "AddAssignmentExpression",
                                                                                "fullStart": 1073,
                                                                                "fullEnd": 1081,
                                                                                "start": 1073,
                                                                                "end": 1081,
                                                                                "fullWidth": 8,
                                                                                "width": 8,
                                                                                "left": {
                                                                                    "kind": "IdentifierName",
                                                                                    "fullStart": 1073,
                                                                                    "fullEnd": 1075,
                                                                                    "start": 1073,
                                                                                    "end": 1074,
                                                                                    "fullWidth": 2,
                                                                                    "width": 1,
                                                                                    "text": "h",
                                                                                    "value": "h",
                                                                                    "valueText": "h",
                                                                                    "hasTrailingTrivia": true,
                                                                                    "trailingTrivia": [
                                                                                        {
                                                                                            "kind": "WhitespaceTrivia",
                                                                                            "text": " "
                                                                                        }
                                                                                    ]
                                                                                },
                                                                                "operatorToken": {
                                                                                    "kind": "PlusEqualsToken",
                                                                                    "fullStart": 1075,
                                                                                    "fullEnd": 1078,
                                                                                    "start": 1075,
                                                                                    "end": 1077,
                                                                                    "fullWidth": 3,
                                                                                    "width": 2,
                                                                                    "text": "+=",
                                                                                    "value": "+=",
                                                                                    "valueText": "+=",
                                                                                    "hasTrailingTrivia": true,
                                                                                    "trailingTrivia": [
                                                                                        {
                                                                                            "kind": "WhitespaceTrivia",
                                                                                            "text": " "
                                                                                        }
                                                                                    ]
                                                                                },
                                                                                "right": {
                                                                                    "kind": "StringLiteral",
                                                                                    "fullStart": 1078,
                                                                                    "fullEnd": 1081,
                                                                                    "start": 1078,
                                                                                    "end": 1081,
                                                                                    "fullWidth": 3,
                                                                                    "width": 3,
                                                                                    "text": "\"A\"",
                                                                                    "value": "A",
                                                                                    "valueText": "A"
                                                                                }
                                                                            },
                                                                            "semicolonToken": {
                                                                                "kind": "SemicolonToken",
                                                                                "fullStart": 1081,
                                                                                "fullEnd": 1083,
                                                                                "start": 1081,
                                                                                "end": 1082,
                                                                                "fullWidth": 2,
                                                                                "width": 1,
                                                                                "text": ";",
                                                                                "value": ";",
                                                                                "valueText": ";",
                                                                                "hasTrailingTrivia": true,
                                                                                "trailingTrivia": [
                                                                                    {
                                                                                        "kind": "WhitespaceTrivia",
                                                                                        "text": " "
                                                                                    }
                                                                                ]
                                                                            }
                                                                        }
                                                                    ],
                                                                    "closeBraceToken": {
                                                                        "kind": "CloseBraceToken",
                                                                        "fullStart": 1083,
                                                                        "fullEnd": 1085,
                                                                        "start": 1083,
                                                                        "end": 1084,
                                                                        "fullWidth": 2,
                                                                        "width": 1,
                                                                        "text": "}",
                                                                        "value": "}",
                                                                        "valueText": "}",
                                                                        "hasTrailingTrivia": true,
                                                                        "hasTrailingNewLine": true,
                                                                        "trailingTrivia": [
                                                                            {
                                                                                "kind": "NewLineTrivia",
                                                                                "text": "\n"
                                                                            }
                                                                        ]
                                                                    }
                                                                }
                                                            },
                                                            {
                                                                "kind": "IfStatement",
                                                                "fullStart": 1085,
                                                                "fullEnd": 1122,
                                                                "start": 1093,
                                                                "end": 1121,
                                                                "fullWidth": 37,
                                                                "width": 28,
                                                                "ifKeyword": {
                                                                    "kind": "IfKeyword",
                                                                    "fullStart": 1085,
                                                                    "fullEnd": 1096,
                                                                    "start": 1093,
                                                                    "end": 1095,
                                                                    "fullWidth": 11,
                                                                    "width": 2,
                                                                    "text": "if",
                                                                    "value": "if",
                                                                    "valueText": "if",
                                                                    "hasLeadingTrivia": true,
                                                                    "hasTrailingTrivia": true,
                                                                    "leadingTrivia": [
                                                                        {
                                                                            "kind": "WhitespaceTrivia",
                                                                            "text": "        "
                                                                        }
                                                                    ],
                                                                    "trailingTrivia": [
                                                                        {
                                                                            "kind": "WhitespaceTrivia",
                                                                            "text": " "
                                                                        }
                                                                    ]
                                                                },
                                                                "openParenToken": {
                                                                    "kind": "OpenParenToken",
                                                                    "fullStart": 1096,
                                                                    "fullEnd": 1098,
                                                                    "start": 1096,
                                                                    "end": 1097,
                                                                    "fullWidth": 2,
                                                                    "width": 1,
                                                                    "text": "(",
                                                                    "value": "(",
                                                                    "valueText": "(",
                                                                    "hasTrailingTrivia": true,
                                                                    "trailingTrivia": [
                                                                        {
                                                                            "kind": "WhitespaceTrivia",
                                                                            "text": " "
                                                                        }
                                                                    ]
                                                                },
                                                                "condition": {
                                                                    "kind": "EqualsWithTypeConversionExpression",
                                                                    "fullStart": 1098,
                                                                    "fullEnd": 1106,
                                                                    "start": 1098,
                                                                    "end": 1105,
                                                                    "fullWidth": 8,
                                                                    "width": 7,
                                                                    "left": {
                                                                        "kind": "IdentifierName",
                                                                        "fullStart": 1098,
                                                                        "fullEnd": 1100,
                                                                        "start": 1098,
                                                                        "end": 1099,
                                                                        "fullWidth": 2,
                                                                        "width": 1,
                                                                        "text": "t",
                                                                        "value": "t",
                                                                        "valueText": "t",
                                                                        "hasTrailingTrivia": true,
                                                                        "trailingTrivia": [
                                                                            {
                                                                                "kind": "WhitespaceTrivia",
                                                                                "text": " "
                                                                            }
                                                                        ]
                                                                    },
                                                                    "operatorToken": {
                                                                        "kind": "EqualsEqualsToken",
                                                                        "fullStart": 1100,
                                                                        "fullEnd": 1103,
                                                                        "start": 1100,
                                                                        "end": 1102,
                                                                        "fullWidth": 3,
                                                                        "width": 2,
                                                                        "text": "==",
                                                                        "value": "==",
                                                                        "valueText": "==",
                                                                        "hasTrailingTrivia": true,
                                                                        "trailingTrivia": [
                                                                            {
                                                                                "kind": "WhitespaceTrivia",
                                                                                "text": " "
                                                                            }
                                                                        ]
                                                                    },
                                                                    "right": {
                                                                        "kind": "NumericLiteral",
                                                                        "fullStart": 1103,
                                                                        "fullEnd": 1106,
                                                                        "start": 1103,
                                                                        "end": 1105,
                                                                        "fullWidth": 3,
                                                                        "width": 2,
                                                                        "text": "11",
                                                                        "value": 11,
                                                                        "valueText": "11",
                                                                        "hasTrailingTrivia": true,
                                                                        "trailingTrivia": [
                                                                            {
                                                                                "kind": "WhitespaceTrivia",
                                                                                "text": " "
                                                                            }
                                                                        ]
                                                                    }
                                                                },
                                                                "closeParenToken": {
                                                                    "kind": "CloseParenToken",
                                                                    "fullStart": 1106,
                                                                    "fullEnd": 1108,
                                                                    "start": 1106,
                                                                    "end": 1107,
                                                                    "fullWidth": 2,
                                                                    "width": 1,
                                                                    "text": ")",
                                                                    "value": ")",
                                                                    "valueText": ")",
                                                                    "hasTrailingTrivia": true,
                                                                    "trailingTrivia": [
                                                                        {
                                                                            "kind": "WhitespaceTrivia",
                                                                            "text": " "
                                                                        }
                                                                    ]
                                                                },
                                                                "statement": {
                                                                    "kind": "Block",
                                                                    "fullStart": 1108,
                                                                    "fullEnd": 1122,
                                                                    "start": 1108,
                                                                    "end": 1121,
                                                                    "fullWidth": 14,
                                                                    "width": 13,
                                                                    "openBraceToken": {
                                                                        "kind": "OpenBraceToken",
                                                                        "fullStart": 1108,
                                                                        "fullEnd": 1110,
                                                                        "start": 1108,
                                                                        "end": 1109,
                                                                        "fullWidth": 2,
                                                                        "width": 1,
                                                                        "text": "{",
                                                                        "value": "{",
                                                                        "valueText": "{",
                                                                        "hasTrailingTrivia": true,
                                                                        "trailingTrivia": [
                                                                            {
                                                                                "kind": "WhitespaceTrivia",
                                                                                "text": " "
                                                                            }
                                                                        ]
                                                                    },
                                                                    "statements": [
                                                                        {
                                                                            "kind": "ExpressionStatement",
                                                                            "fullStart": 1110,
                                                                            "fullEnd": 1120,
                                                                            "start": 1110,
                                                                            "end": 1119,
                                                                            "fullWidth": 10,
                                                                            "width": 9,
                                                                            "expression": {
                                                                                "kind": "AddAssignmentExpression",
                                                                                "fullStart": 1110,
                                                                                "fullEnd": 1118,
                                                                                "start": 1110,
                                                                                "end": 1118,
                                                                                "fullWidth": 8,
                                                                                "width": 8,
                                                                                "left": {
                                                                                    "kind": "IdentifierName",
                                                                                    "fullStart": 1110,
                                                                                    "fullEnd": 1112,
                                                                                    "start": 1110,
                                                                                    "end": 1111,
                                                                                    "fullWidth": 2,
                                                                                    "width": 1,
                                                                                    "text": "h",
                                                                                    "value": "h",
                                                                                    "valueText": "h",
                                                                                    "hasTrailingTrivia": true,
                                                                                    "trailingTrivia": [
                                                                                        {
                                                                                            "kind": "WhitespaceTrivia",
                                                                                            "text": " "
                                                                                        }
                                                                                    ]
                                                                                },
                                                                                "operatorToken": {
                                                                                    "kind": "PlusEqualsToken",
                                                                                    "fullStart": 1112,
                                                                                    "fullEnd": 1115,
                                                                                    "start": 1112,
                                                                                    "end": 1114,
                                                                                    "fullWidth": 3,
                                                                                    "width": 2,
                                                                                    "text": "+=",
                                                                                    "value": "+=",
                                                                                    "valueText": "+=",
                                                                                    "hasTrailingTrivia": true,
                                                                                    "trailingTrivia": [
                                                                                        {
                                                                                            "kind": "WhitespaceTrivia",
                                                                                            "text": " "
                                                                                        }
                                                                                    ]
                                                                                },
                                                                                "right": {
                                                                                    "kind": "StringLiteral",
                                                                                    "fullStart": 1115,
                                                                                    "fullEnd": 1118,
                                                                                    "start": 1115,
                                                                                    "end": 1118,
                                                                                    "fullWidth": 3,
                                                                                    "width": 3,
                                                                                    "text": "\"B\"",
                                                                                    "value": "B",
                                                                                    "valueText": "B"
                                                                                }
                                                                            },
                                                                            "semicolonToken": {
                                                                                "kind": "SemicolonToken",
                                                                                "fullStart": 1118,
                                                                                "fullEnd": 1120,
                                                                                "start": 1118,
                                                                                "end": 1119,
                                                                                "fullWidth": 2,
                                                                                "width": 1,
                                                                                "text": ";",
                                                                                "value": ";",
                                                                                "valueText": ";",
                                                                                "hasTrailingTrivia": true,
                                                                                "trailingTrivia": [
                                                                                    {
                                                                                        "kind": "WhitespaceTrivia",
                                                                                        "text": " "
                                                                                    }
                                                                                ]
                                                                            }
                                                                        }
                                                                    ],
                                                                    "closeBraceToken": {
                                                                        "kind": "CloseBraceToken",
                                                                        "fullStart": 1120,
                                                                        "fullEnd": 1122,
                                                                        "start": 1120,
                                                                        "end": 1121,
                                                                        "fullWidth": 2,
                                                                        "width": 1,
                                                                        "text": "}",
                                                                        "value": "}",
                                                                        "valueText": "}",
                                                                        "hasTrailingTrivia": true,
                                                                        "hasTrailingNewLine": true,
                                                                        "trailingTrivia": [
                                                                            {
                                                                                "kind": "NewLineTrivia",
                                                                                "text": "\n"
                                                                            }
                                                                        ]
                                                                    }
                                                                }
                                                            },
                                                            {
                                                                "kind": "IfStatement",
                                                                "fullStart": 1122,
                                                                "fullEnd": 1159,
                                                                "start": 1130,
                                                                "end": 1158,
                                                                "fullWidth": 37,
                                                                "width": 28,
                                                                "ifKeyword": {
                                                                    "kind": "IfKeyword",
                                                                    "fullStart": 1122,
                                                                    "fullEnd": 1133,
                                                                    "start": 1130,
                                                                    "end": 1132,
                                                                    "fullWidth": 11,
                                                                    "width": 2,
                                                                    "text": "if",
                                                                    "value": "if",
                                                                    "valueText": "if",
                                                                    "hasLeadingTrivia": true,
                                                                    "hasTrailingTrivia": true,
                                                                    "leadingTrivia": [
                                                                        {
                                                                            "kind": "WhitespaceTrivia",
                                                                            "text": "        "
                                                                        }
                                                                    ],
                                                                    "trailingTrivia": [
                                                                        {
                                                                            "kind": "WhitespaceTrivia",
                                                                            "text": " "
                                                                        }
                                                                    ]
                                                                },
                                                                "openParenToken": {
                                                                    "kind": "OpenParenToken",
                                                                    "fullStart": 1133,
                                                                    "fullEnd": 1135,
                                                                    "start": 1133,
                                                                    "end": 1134,
                                                                    "fullWidth": 2,
                                                                    "width": 1,
                                                                    "text": "(",
                                                                    "value": "(",
                                                                    "valueText": "(",
                                                                    "hasTrailingTrivia": true,
                                                                    "trailingTrivia": [
                                                                        {
                                                                            "kind": "WhitespaceTrivia",
                                                                            "text": " "
                                                                        }
                                                                    ]
                                                                },
                                                                "condition": {
                                                                    "kind": "EqualsWithTypeConversionExpression",
                                                                    "fullStart": 1135,
                                                                    "fullEnd": 1143,
                                                                    "start": 1135,
                                                                    "end": 1142,
                                                                    "fullWidth": 8,
                                                                    "width": 7,
                                                                    "left": {
                                                                        "kind": "IdentifierName",
                                                                        "fullStart": 1135,
                                                                        "fullEnd": 1137,
                                                                        "start": 1135,
                                                                        "end": 1136,
                                                                        "fullWidth": 2,
                                                                        "width": 1,
                                                                        "text": "t",
                                                                        "value": "t",
                                                                        "valueText": "t",
                                                                        "hasTrailingTrivia": true,
                                                                        "trailingTrivia": [
                                                                            {
                                                                                "kind": "WhitespaceTrivia",
                                                                                "text": " "
                                                                            }
                                                                        ]
                                                                    },
                                                                    "operatorToken": {
                                                                        "kind": "EqualsEqualsToken",
                                                                        "fullStart": 1137,
                                                                        "fullEnd": 1140,
                                                                        "start": 1137,
                                                                        "end": 1139,
                                                                        "fullWidth": 3,
                                                                        "width": 2,
                                                                        "text": "==",
                                                                        "value": "==",
                                                                        "valueText": "==",
                                                                        "hasTrailingTrivia": true,
                                                                        "trailingTrivia": [
                                                                            {
                                                                                "kind": "WhitespaceTrivia",
                                                                                "text": " "
                                                                            }
                                                                        ]
                                                                    },
                                                                    "right": {
                                                                        "kind": "NumericLiteral",
                                                                        "fullStart": 1140,
                                                                        "fullEnd": 1143,
                                                                        "start": 1140,
                                                                        "end": 1142,
                                                                        "fullWidth": 3,
                                                                        "width": 2,
                                                                        "text": "12",
                                                                        "value": 12,
                                                                        "valueText": "12",
                                                                        "hasTrailingTrivia": true,
                                                                        "trailingTrivia": [
                                                                            {
                                                                                "kind": "WhitespaceTrivia",
                                                                                "text": " "
                                                                            }
                                                                        ]
                                                                    }
                                                                },
                                                                "closeParenToken": {
                                                                    "kind": "CloseParenToken",
                                                                    "fullStart": 1143,
                                                                    "fullEnd": 1145,
                                                                    "start": 1143,
                                                                    "end": 1144,
                                                                    "fullWidth": 2,
                                                                    "width": 1,
                                                                    "text": ")",
                                                                    "value": ")",
                                                                    "valueText": ")",
                                                                    "hasTrailingTrivia": true,
                                                                    "trailingTrivia": [
                                                                        {
                                                                            "kind": "WhitespaceTrivia",
                                                                            "text": " "
                                                                        }
                                                                    ]
                                                                },
                                                                "statement": {
                                                                    "kind": "Block",
                                                                    "fullStart": 1145,
                                                                    "fullEnd": 1159,
                                                                    "start": 1145,
                                                                    "end": 1158,
                                                                    "fullWidth": 14,
                                                                    "width": 13,
                                                                    "openBraceToken": {
                                                                        "kind": "OpenBraceToken",
                                                                        "fullStart": 1145,
                                                                        "fullEnd": 1147,
                                                                        "start": 1145,
                                                                        "end": 1146,
                                                                        "fullWidth": 2,
                                                                        "width": 1,
                                                                        "text": "{",
                                                                        "value": "{",
                                                                        "valueText": "{",
                                                                        "hasTrailingTrivia": true,
                                                                        "trailingTrivia": [
                                                                            {
                                                                                "kind": "WhitespaceTrivia",
                                                                                "text": " "
                                                                            }
                                                                        ]
                                                                    },
                                                                    "statements": [
                                                                        {
                                                                            "kind": "ExpressionStatement",
                                                                            "fullStart": 1147,
                                                                            "fullEnd": 1157,
                                                                            "start": 1147,
                                                                            "end": 1156,
                                                                            "fullWidth": 10,
                                                                            "width": 9,
                                                                            "expression": {
                                                                                "kind": "AddAssignmentExpression",
                                                                                "fullStart": 1147,
                                                                                "fullEnd": 1155,
                                                                                "start": 1147,
                                                                                "end": 1155,
                                                                                "fullWidth": 8,
                                                                                "width": 8,
                                                                                "left": {
                                                                                    "kind": "IdentifierName",
                                                                                    "fullStart": 1147,
                                                                                    "fullEnd": 1149,
                                                                                    "start": 1147,
                                                                                    "end": 1148,
                                                                                    "fullWidth": 2,
                                                                                    "width": 1,
                                                                                    "text": "h",
                                                                                    "value": "h",
                                                                                    "valueText": "h",
                                                                                    "hasTrailingTrivia": true,
                                                                                    "trailingTrivia": [
                                                                                        {
                                                                                            "kind": "WhitespaceTrivia",
                                                                                            "text": " "
                                                                                        }
                                                                                    ]
                                                                                },
                                                                                "operatorToken": {
                                                                                    "kind": "PlusEqualsToken",
                                                                                    "fullStart": 1149,
                                                                                    "fullEnd": 1152,
                                                                                    "start": 1149,
                                                                                    "end": 1151,
                                                                                    "fullWidth": 3,
                                                                                    "width": 2,
                                                                                    "text": "+=",
                                                                                    "value": "+=",
                                                                                    "valueText": "+=",
                                                                                    "hasTrailingTrivia": true,
                                                                                    "trailingTrivia": [
                                                                                        {
                                                                                            "kind": "WhitespaceTrivia",
                                                                                            "text": " "
                                                                                        }
                                                                                    ]
                                                                                },
                                                                                "right": {
                                                                                    "kind": "StringLiteral",
                                                                                    "fullStart": 1152,
                                                                                    "fullEnd": 1155,
                                                                                    "start": 1152,
                                                                                    "end": 1155,
                                                                                    "fullWidth": 3,
                                                                                    "width": 3,
                                                                                    "text": "\"C\"",
                                                                                    "value": "C",
                                                                                    "valueText": "C"
                                                                                }
                                                                            },
                                                                            "semicolonToken": {
                                                                                "kind": "SemicolonToken",
                                                                                "fullStart": 1155,
                                                                                "fullEnd": 1157,
                                                                                "start": 1155,
                                                                                "end": 1156,
                                                                                "fullWidth": 2,
                                                                                "width": 1,
                                                                                "text": ";",
                                                                                "value": ";",
                                                                                "valueText": ";",
                                                                                "hasTrailingTrivia": true,
                                                                                "trailingTrivia": [
                                                                                    {
                                                                                        "kind": "WhitespaceTrivia",
                                                                                        "text": " "
                                                                                    }
                                                                                ]
                                                                            }
                                                                        }
                                                                    ],
                                                                    "closeBraceToken": {
                                                                        "kind": "CloseBraceToken",
                                                                        "fullStart": 1157,
                                                                        "fullEnd": 1159,
                                                                        "start": 1157,
                                                                        "end": 1158,
                                                                        "fullWidth": 2,
                                                                        "width": 1,
                                                                        "text": "}",
                                                                        "value": "}",
                                                                        "valueText": "}",
                                                                        "hasTrailingTrivia": true,
                                                                        "hasTrailingNewLine": true,
                                                                        "trailingTrivia": [
                                                                            {
                                                                                "kind": "NewLineTrivia",
                                                                                "text": "\n"
                                                                            }
                                                                        ]
                                                                    }
                                                                }
                                                            },
                                                            {
                                                                "kind": "IfStatement",
                                                                "fullStart": 1159,
                                                                "fullEnd": 1196,
                                                                "start": 1167,
                                                                "end": 1195,
                                                                "fullWidth": 37,
                                                                "width": 28,
                                                                "ifKeyword": {
                                                                    "kind": "IfKeyword",
                                                                    "fullStart": 1159,
                                                                    "fullEnd": 1170,
                                                                    "start": 1167,
                                                                    "end": 1169,
                                                                    "fullWidth": 11,
                                                                    "width": 2,
                                                                    "text": "if",
                                                                    "value": "if",
                                                                    "valueText": "if",
                                                                    "hasLeadingTrivia": true,
                                                                    "hasTrailingTrivia": true,
                                                                    "leadingTrivia": [
                                                                        {
                                                                            "kind": "WhitespaceTrivia",
                                                                            "text": "        "
                                                                        }
                                                                    ],
                                                                    "trailingTrivia": [
                                                                        {
                                                                            "kind": "WhitespaceTrivia",
                                                                            "text": " "
                                                                        }
                                                                    ]
                                                                },
                                                                "openParenToken": {
                                                                    "kind": "OpenParenToken",
                                                                    "fullStart": 1170,
                                                                    "fullEnd": 1172,
                                                                    "start": 1170,
                                                                    "end": 1171,
                                                                    "fullWidth": 2,
                                                                    "width": 1,
                                                                    "text": "(",
                                                                    "value": "(",
                                                                    "valueText": "(",
                                                                    "hasTrailingTrivia": true,
                                                                    "trailingTrivia": [
                                                                        {
                                                                            "kind": "WhitespaceTrivia",
                                                                            "text": " "
                                                                        }
                                                                    ]
                                                                },
                                                                "condition": {
                                                                    "kind": "EqualsWithTypeConversionExpression",
                                                                    "fullStart": 1172,
                                                                    "fullEnd": 1180,
                                                                    "start": 1172,
                                                                    "end": 1179,
                                                                    "fullWidth": 8,
                                                                    "width": 7,
                                                                    "left": {
                                                                        "kind": "IdentifierName",
                                                                        "fullStart": 1172,
                                                                        "fullEnd": 1174,
                                                                        "start": 1172,
                                                                        "end": 1173,
                                                                        "fullWidth": 2,
                                                                        "width": 1,
                                                                        "text": "t",
                                                                        "value": "t",
                                                                        "valueText": "t",
                                                                        "hasTrailingTrivia": true,
                                                                        "trailingTrivia": [
                                                                            {
                                                                                "kind": "WhitespaceTrivia",
                                                                                "text": " "
                                                                            }
                                                                        ]
                                                                    },
                                                                    "operatorToken": {
                                                                        "kind": "EqualsEqualsToken",
                                                                        "fullStart": 1174,
                                                                        "fullEnd": 1177,
                                                                        "start": 1174,
                                                                        "end": 1176,
                                                                        "fullWidth": 3,
                                                                        "width": 2,
                                                                        "text": "==",
                                                                        "value": "==",
                                                                        "valueText": "==",
                                                                        "hasTrailingTrivia": true,
                                                                        "trailingTrivia": [
                                                                            {
                                                                                "kind": "WhitespaceTrivia",
                                                                                "text": " "
                                                                            }
                                                                        ]
                                                                    },
                                                                    "right": {
                                                                        "kind": "NumericLiteral",
                                                                        "fullStart": 1177,
                                                                        "fullEnd": 1180,
                                                                        "start": 1177,
                                                                        "end": 1179,
                                                                        "fullWidth": 3,
                                                                        "width": 2,
                                                                        "text": "13",
                                                                        "value": 13,
                                                                        "valueText": "13",
                                                                        "hasTrailingTrivia": true,
                                                                        "trailingTrivia": [
                                                                            {
                                                                                "kind": "WhitespaceTrivia",
                                                                                "text": " "
                                                                            }
                                                                        ]
                                                                    }
                                                                },
                                                                "closeParenToken": {
                                                                    "kind": "CloseParenToken",
                                                                    "fullStart": 1180,
                                                                    "fullEnd": 1182,
                                                                    "start": 1180,
                                                                    "end": 1181,
                                                                    "fullWidth": 2,
                                                                    "width": 1,
                                                                    "text": ")",
                                                                    "value": ")",
                                                                    "valueText": ")",
                                                                    "hasTrailingTrivia": true,
                                                                    "trailingTrivia": [
                                                                        {
                                                                            "kind": "WhitespaceTrivia",
                                                                            "text": " "
                                                                        }
                                                                    ]
                                                                },
                                                                "statement": {
                                                                    "kind": "Block",
                                                                    "fullStart": 1182,
                                                                    "fullEnd": 1196,
                                                                    "start": 1182,
                                                                    "end": 1195,
                                                                    "fullWidth": 14,
                                                                    "width": 13,
                                                                    "openBraceToken": {
                                                                        "kind": "OpenBraceToken",
                                                                        "fullStart": 1182,
                                                                        "fullEnd": 1184,
                                                                        "start": 1182,
                                                                        "end": 1183,
                                                                        "fullWidth": 2,
                                                                        "width": 1,
                                                                        "text": "{",
                                                                        "value": "{",
                                                                        "valueText": "{",
                                                                        "hasTrailingTrivia": true,
                                                                        "trailingTrivia": [
                                                                            {
                                                                                "kind": "WhitespaceTrivia",
                                                                                "text": " "
                                                                            }
                                                                        ]
                                                                    },
                                                                    "statements": [
                                                                        {
                                                                            "kind": "ExpressionStatement",
                                                                            "fullStart": 1184,
                                                                            "fullEnd": 1194,
                                                                            "start": 1184,
                                                                            "end": 1193,
                                                                            "fullWidth": 10,
                                                                            "width": 9,
                                                                            "expression": {
                                                                                "kind": "AddAssignmentExpression",
                                                                                "fullStart": 1184,
                                                                                "fullEnd": 1192,
                                                                                "start": 1184,
                                                                                "end": 1192,
                                                                                "fullWidth": 8,
                                                                                "width": 8,
                                                                                "left": {
                                                                                    "kind": "IdentifierName",
                                                                                    "fullStart": 1184,
                                                                                    "fullEnd": 1186,
                                                                                    "start": 1184,
                                                                                    "end": 1185,
                                                                                    "fullWidth": 2,
                                                                                    "width": 1,
                                                                                    "text": "h",
                                                                                    "value": "h",
                                                                                    "valueText": "h",
                                                                                    "hasTrailingTrivia": true,
                                                                                    "trailingTrivia": [
                                                                                        {
                                                                                            "kind": "WhitespaceTrivia",
                                                                                            "text": " "
                                                                                        }
                                                                                    ]
                                                                                },
                                                                                "operatorToken": {
                                                                                    "kind": "PlusEqualsToken",
                                                                                    "fullStart": 1186,
                                                                                    "fullEnd": 1189,
                                                                                    "start": 1186,
                                                                                    "end": 1188,
                                                                                    "fullWidth": 3,
                                                                                    "width": 2,
                                                                                    "text": "+=",
                                                                                    "value": "+=",
                                                                                    "valueText": "+=",
                                                                                    "hasTrailingTrivia": true,
                                                                                    "trailingTrivia": [
                                                                                        {
                                                                                            "kind": "WhitespaceTrivia",
                                                                                            "text": " "
                                                                                        }
                                                                                    ]
                                                                                },
                                                                                "right": {
                                                                                    "kind": "StringLiteral",
                                                                                    "fullStart": 1189,
                                                                                    "fullEnd": 1192,
                                                                                    "start": 1189,
                                                                                    "end": 1192,
                                                                                    "fullWidth": 3,
                                                                                    "width": 3,
                                                                                    "text": "\"D\"",
                                                                                    "value": "D",
                                                                                    "valueText": "D"
                                                                                }
                                                                            },
                                                                            "semicolonToken": {
                                                                                "kind": "SemicolonToken",
                                                                                "fullStart": 1192,
                                                                                "fullEnd": 1194,
                                                                                "start": 1192,
                                                                                "end": 1193,
                                                                                "fullWidth": 2,
                                                                                "width": 1,
                                                                                "text": ";",
                                                                                "value": ";",
                                                                                "valueText": ";",
                                                                                "hasTrailingTrivia": true,
                                                                                "trailingTrivia": [
                                                                                    {
                                                                                        "kind": "WhitespaceTrivia",
                                                                                        "text": " "
                                                                                    }
                                                                                ]
                                                                            }
                                                                        }
                                                                    ],
                                                                    "closeBraceToken": {
                                                                        "kind": "CloseBraceToken",
                                                                        "fullStart": 1194,
                                                                        "fullEnd": 1196,
                                                                        "start": 1194,
                                                                        "end": 1195,
                                                                        "fullWidth": 2,
                                                                        "width": 1,
                                                                        "text": "}",
                                                                        "value": "}",
                                                                        "valueText": "}",
                                                                        "hasTrailingTrivia": true,
                                                                        "hasTrailingNewLine": true,
                                                                        "trailingTrivia": [
                                                                            {
                                                                                "kind": "NewLineTrivia",
                                                                                "text": "\n"
                                                                            }
                                                                        ]
                                                                    }
                                                                }
                                                            },
                                                            {
                                                                "kind": "IfStatement",
                                                                "fullStart": 1196,
                                                                "fullEnd": 1233,
                                                                "start": 1204,
                                                                "end": 1232,
                                                                "fullWidth": 37,
                                                                "width": 28,
                                                                "ifKeyword": {
                                                                    "kind": "IfKeyword",
                                                                    "fullStart": 1196,
                                                                    "fullEnd": 1207,
                                                                    "start": 1204,
                                                                    "end": 1206,
                                                                    "fullWidth": 11,
                                                                    "width": 2,
                                                                    "text": "if",
                                                                    "value": "if",
                                                                    "valueText": "if",
                                                                    "hasLeadingTrivia": true,
                                                                    "hasTrailingTrivia": true,
                                                                    "leadingTrivia": [
                                                                        {
                                                                            "kind": "WhitespaceTrivia",
                                                                            "text": "        "
                                                                        }
                                                                    ],
                                                                    "trailingTrivia": [
                                                                        {
                                                                            "kind": "WhitespaceTrivia",
                                                                            "text": " "
                                                                        }
                                                                    ]
                                                                },
                                                                "openParenToken": {
                                                                    "kind": "OpenParenToken",
                                                                    "fullStart": 1207,
                                                                    "fullEnd": 1209,
                                                                    "start": 1207,
                                                                    "end": 1208,
                                                                    "fullWidth": 2,
                                                                    "width": 1,
                                                                    "text": "(",
                                                                    "value": "(",
                                                                    "valueText": "(",
                                                                    "hasTrailingTrivia": true,
                                                                    "trailingTrivia": [
                                                                        {
                                                                            "kind": "WhitespaceTrivia",
                                                                            "text": " "
                                                                        }
                                                                    ]
                                                                },
                                                                "condition": {
                                                                    "kind": "EqualsWithTypeConversionExpression",
                                                                    "fullStart": 1209,
                                                                    "fullEnd": 1217,
                                                                    "start": 1209,
                                                                    "end": 1216,
                                                                    "fullWidth": 8,
                                                                    "width": 7,
                                                                    "left": {
                                                                        "kind": "IdentifierName",
                                                                        "fullStart": 1209,
                                                                        "fullEnd": 1211,
                                                                        "start": 1209,
                                                                        "end": 1210,
                                                                        "fullWidth": 2,
                                                                        "width": 1,
                                                                        "text": "t",
                                                                        "value": "t",
                                                                        "valueText": "t",
                                                                        "hasTrailingTrivia": true,
                                                                        "trailingTrivia": [
                                                                            {
                                                                                "kind": "WhitespaceTrivia",
                                                                                "text": " "
                                                                            }
                                                                        ]
                                                                    },
                                                                    "operatorToken": {
                                                                        "kind": "EqualsEqualsToken",
                                                                        "fullStart": 1211,
                                                                        "fullEnd": 1214,
                                                                        "start": 1211,
                                                                        "end": 1213,
                                                                        "fullWidth": 3,
                                                                        "width": 2,
                                                                        "text": "==",
                                                                        "value": "==",
                                                                        "valueText": "==",
                                                                        "hasTrailingTrivia": true,
                                                                        "trailingTrivia": [
                                                                            {
                                                                                "kind": "WhitespaceTrivia",
                                                                                "text": " "
                                                                            }
                                                                        ]
                                                                    },
                                                                    "right": {
                                                                        "kind": "NumericLiteral",
                                                                        "fullStart": 1214,
                                                                        "fullEnd": 1217,
                                                                        "start": 1214,
                                                                        "end": 1216,
                                                                        "fullWidth": 3,
                                                                        "width": 2,
                                                                        "text": "14",
                                                                        "value": 14,
                                                                        "valueText": "14",
                                                                        "hasTrailingTrivia": true,
                                                                        "trailingTrivia": [
                                                                            {
                                                                                "kind": "WhitespaceTrivia",
                                                                                "text": " "
                                                                            }
                                                                        ]
                                                                    }
                                                                },
                                                                "closeParenToken": {
                                                                    "kind": "CloseParenToken",
                                                                    "fullStart": 1217,
                                                                    "fullEnd": 1219,
                                                                    "start": 1217,
                                                                    "end": 1218,
                                                                    "fullWidth": 2,
                                                                    "width": 1,
                                                                    "text": ")",
                                                                    "value": ")",
                                                                    "valueText": ")",
                                                                    "hasTrailingTrivia": true,
                                                                    "trailingTrivia": [
                                                                        {
                                                                            "kind": "WhitespaceTrivia",
                                                                            "text": " "
                                                                        }
                                                                    ]
                                                                },
                                                                "statement": {
                                                                    "kind": "Block",
                                                                    "fullStart": 1219,
                                                                    "fullEnd": 1233,
                                                                    "start": 1219,
                                                                    "end": 1232,
                                                                    "fullWidth": 14,
                                                                    "width": 13,
                                                                    "openBraceToken": {
                                                                        "kind": "OpenBraceToken",
                                                                        "fullStart": 1219,
                                                                        "fullEnd": 1221,
                                                                        "start": 1219,
                                                                        "end": 1220,
                                                                        "fullWidth": 2,
                                                                        "width": 1,
                                                                        "text": "{",
                                                                        "value": "{",
                                                                        "valueText": "{",
                                                                        "hasTrailingTrivia": true,
                                                                        "trailingTrivia": [
                                                                            {
                                                                                "kind": "WhitespaceTrivia",
                                                                                "text": " "
                                                                            }
                                                                        ]
                                                                    },
                                                                    "statements": [
                                                                        {
                                                                            "kind": "ExpressionStatement",
                                                                            "fullStart": 1221,
                                                                            "fullEnd": 1231,
                                                                            "start": 1221,
                                                                            "end": 1230,
                                                                            "fullWidth": 10,
                                                                            "width": 9,
                                                                            "expression": {
                                                                                "kind": "AddAssignmentExpression",
                                                                                "fullStart": 1221,
                                                                                "fullEnd": 1229,
                                                                                "start": 1221,
                                                                                "end": 1229,
                                                                                "fullWidth": 8,
                                                                                "width": 8,
                                                                                "left": {
                                                                                    "kind": "IdentifierName",
                                                                                    "fullStart": 1221,
                                                                                    "fullEnd": 1223,
                                                                                    "start": 1221,
                                                                                    "end": 1222,
                                                                                    "fullWidth": 2,
                                                                                    "width": 1,
                                                                                    "text": "h",
                                                                                    "value": "h",
                                                                                    "valueText": "h",
                                                                                    "hasTrailingTrivia": true,
                                                                                    "trailingTrivia": [
                                                                                        {
                                                                                            "kind": "WhitespaceTrivia",
                                                                                            "text": " "
                                                                                        }
                                                                                    ]
                                                                                },
                                                                                "operatorToken": {
                                                                                    "kind": "PlusEqualsToken",
                                                                                    "fullStart": 1223,
                                                                                    "fullEnd": 1226,
                                                                                    "start": 1223,
                                                                                    "end": 1225,
                                                                                    "fullWidth": 3,
                                                                                    "width": 2,
                                                                                    "text": "+=",
                                                                                    "value": "+=",
                                                                                    "valueText": "+=",
                                                                                    "hasTrailingTrivia": true,
                                                                                    "trailingTrivia": [
                                                                                        {
                                                                                            "kind": "WhitespaceTrivia",
                                                                                            "text": " "
                                                                                        }
                                                                                    ]
                                                                                },
                                                                                "right": {
                                                                                    "kind": "StringLiteral",
                                                                                    "fullStart": 1226,
                                                                                    "fullEnd": 1229,
                                                                                    "start": 1226,
                                                                                    "end": 1229,
                                                                                    "fullWidth": 3,
                                                                                    "width": 3,
                                                                                    "text": "\"E\"",
                                                                                    "value": "E",
                                                                                    "valueText": "E"
                                                                                }
                                                                            },
                                                                            "semicolonToken": {
                                                                                "kind": "SemicolonToken",
                                                                                "fullStart": 1229,
                                                                                "fullEnd": 1231,
                                                                                "start": 1229,
                                                                                "end": 1230,
                                                                                "fullWidth": 2,
                                                                                "width": 1,
                                                                                "text": ";",
                                                                                "value": ";",
                                                                                "valueText": ";",
                                                                                "hasTrailingTrivia": true,
                                                                                "trailingTrivia": [
                                                                                    {
                                                                                        "kind": "WhitespaceTrivia",
                                                                                        "text": " "
                                                                                    }
                                                                                ]
                                                                            }
                                                                        }
                                                                    ],
                                                                    "closeBraceToken": {
                                                                        "kind": "CloseBraceToken",
                                                                        "fullStart": 1231,
                                                                        "fullEnd": 1233,
                                                                        "start": 1231,
                                                                        "end": 1232,
                                                                        "fullWidth": 2,
                                                                        "width": 1,
                                                                        "text": "}",
                                                                        "value": "}",
                                                                        "valueText": "}",
                                                                        "hasTrailingTrivia": true,
                                                                        "hasTrailingNewLine": true,
                                                                        "trailingTrivia": [
                                                                            {
                                                                                "kind": "NewLineTrivia",
                                                                                "text": "\n"
                                                                            }
                                                                        ]
                                                                    }
                                                                }
                                                            },
                                                            {
                                                                "kind": "IfStatement",
                                                                "fullStart": 1233,
                                                                "fullEnd": 1270,
                                                                "start": 1241,
                                                                "end": 1269,
                                                                "fullWidth": 37,
                                                                "width": 28,
                                                                "ifKeyword": {
                                                                    "kind": "IfKeyword",
                                                                    "fullStart": 1233,
                                                                    "fullEnd": 1244,
                                                                    "start": 1241,
                                                                    "end": 1243,
                                                                    "fullWidth": 11,
                                                                    "width": 2,
                                                                    "text": "if",
                                                                    "value": "if",
                                                                    "valueText": "if",
                                                                    "hasLeadingTrivia": true,
                                                                    "hasTrailingTrivia": true,
                                                                    "leadingTrivia": [
                                                                        {
                                                                            "kind": "WhitespaceTrivia",
                                                                            "text": "        "
                                                                        }
                                                                    ],
                                                                    "trailingTrivia": [
                                                                        {
                                                                            "kind": "WhitespaceTrivia",
                                                                            "text": " "
                                                                        }
                                                                    ]
                                                                },
                                                                "openParenToken": {
                                                                    "kind": "OpenParenToken",
                                                                    "fullStart": 1244,
                                                                    "fullEnd": 1246,
                                                                    "start": 1244,
                                                                    "end": 1245,
                                                                    "fullWidth": 2,
                                                                    "width": 1,
                                                                    "text": "(",
                                                                    "value": "(",
                                                                    "valueText": "(",
                                                                    "hasTrailingTrivia": true,
                                                                    "trailingTrivia": [
                                                                        {
                                                                            "kind": "WhitespaceTrivia",
                                                                            "text": " "
                                                                        }
                                                                    ]
                                                                },
                                                                "condition": {
                                                                    "kind": "EqualsWithTypeConversionExpression",
                                                                    "fullStart": 1246,
                                                                    "fullEnd": 1254,
                                                                    "start": 1246,
                                                                    "end": 1253,
                                                                    "fullWidth": 8,
                                                                    "width": 7,
                                                                    "left": {
                                                                        "kind": "IdentifierName",
                                                                        "fullStart": 1246,
                                                                        "fullEnd": 1248,
                                                                        "start": 1246,
                                                                        "end": 1247,
                                                                        "fullWidth": 2,
                                                                        "width": 1,
                                                                        "text": "t",
                                                                        "value": "t",
                                                                        "valueText": "t",
                                                                        "hasTrailingTrivia": true,
                                                                        "trailingTrivia": [
                                                                            {
                                                                                "kind": "WhitespaceTrivia",
                                                                                "text": " "
                                                                            }
                                                                        ]
                                                                    },
                                                                    "operatorToken": {
                                                                        "kind": "EqualsEqualsToken",
                                                                        "fullStart": 1248,
                                                                        "fullEnd": 1251,
                                                                        "start": 1248,
                                                                        "end": 1250,
                                                                        "fullWidth": 3,
                                                                        "width": 2,
                                                                        "text": "==",
                                                                        "value": "==",
                                                                        "valueText": "==",
                                                                        "hasTrailingTrivia": true,
                                                                        "trailingTrivia": [
                                                                            {
                                                                                "kind": "WhitespaceTrivia",
                                                                                "text": " "
                                                                            }
                                                                        ]
                                                                    },
                                                                    "right": {
                                                                        "kind": "NumericLiteral",
                                                                        "fullStart": 1251,
                                                                        "fullEnd": 1254,
                                                                        "start": 1251,
                                                                        "end": 1253,
                                                                        "fullWidth": 3,
                                                                        "width": 2,
                                                                        "text": "15",
                                                                        "value": 15,
                                                                        "valueText": "15",
                                                                        "hasTrailingTrivia": true,
                                                                        "trailingTrivia": [
                                                                            {
                                                                                "kind": "WhitespaceTrivia",
                                                                                "text": " "
                                                                            }
                                                                        ]
                                                                    }
                                                                },
                                                                "closeParenToken": {
                                                                    "kind": "CloseParenToken",
                                                                    "fullStart": 1254,
                                                                    "fullEnd": 1256,
                                                                    "start": 1254,
                                                                    "end": 1255,
                                                                    "fullWidth": 2,
                                                                    "width": 1,
                                                                    "text": ")",
                                                                    "value": ")",
                                                                    "valueText": ")",
                                                                    "hasTrailingTrivia": true,
                                                                    "trailingTrivia": [
                                                                        {
                                                                            "kind": "WhitespaceTrivia",
                                                                            "text": " "
                                                                        }
                                                                    ]
                                                                },
                                                                "statement": {
                                                                    "kind": "Block",
                                                                    "fullStart": 1256,
                                                                    "fullEnd": 1270,
                                                                    "start": 1256,
                                                                    "end": 1269,
                                                                    "fullWidth": 14,
                                                                    "width": 13,
                                                                    "openBraceToken": {
                                                                        "kind": "OpenBraceToken",
                                                                        "fullStart": 1256,
                                                                        "fullEnd": 1258,
                                                                        "start": 1256,
                                                                        "end": 1257,
                                                                        "fullWidth": 2,
                                                                        "width": 1,
                                                                        "text": "{",
                                                                        "value": "{",
                                                                        "valueText": "{",
                                                                        "hasTrailingTrivia": true,
                                                                        "trailingTrivia": [
                                                                            {
                                                                                "kind": "WhitespaceTrivia",
                                                                                "text": " "
                                                                            }
                                                                        ]
                                                                    },
                                                                    "statements": [
                                                                        {
                                                                            "kind": "ExpressionStatement",
                                                                            "fullStart": 1258,
                                                                            "fullEnd": 1268,
                                                                            "start": 1258,
                                                                            "end": 1267,
                                                                            "fullWidth": 10,
                                                                            "width": 9,
                                                                            "expression": {
                                                                                "kind": "AddAssignmentExpression",
                                                                                "fullStart": 1258,
                                                                                "fullEnd": 1266,
                                                                                "start": 1258,
                                                                                "end": 1266,
                                                                                "fullWidth": 8,
                                                                                "width": 8,
                                                                                "left": {
                                                                                    "kind": "IdentifierName",
                                                                                    "fullStart": 1258,
                                                                                    "fullEnd": 1260,
                                                                                    "start": 1258,
                                                                                    "end": 1259,
                                                                                    "fullWidth": 2,
                                                                                    "width": 1,
                                                                                    "text": "h",
                                                                                    "value": "h",
                                                                                    "valueText": "h",
                                                                                    "hasTrailingTrivia": true,
                                                                                    "trailingTrivia": [
                                                                                        {
                                                                                            "kind": "WhitespaceTrivia",
                                                                                            "text": " "
                                                                                        }
                                                                                    ]
                                                                                },
                                                                                "operatorToken": {
                                                                                    "kind": "PlusEqualsToken",
                                                                                    "fullStart": 1260,
                                                                                    "fullEnd": 1263,
                                                                                    "start": 1260,
                                                                                    "end": 1262,
                                                                                    "fullWidth": 3,
                                                                                    "width": 2,
                                                                                    "text": "+=",
                                                                                    "value": "+=",
                                                                                    "valueText": "+=",
                                                                                    "hasTrailingTrivia": true,
                                                                                    "trailingTrivia": [
                                                                                        {
                                                                                            "kind": "WhitespaceTrivia",
                                                                                            "text": " "
                                                                                        }
                                                                                    ]
                                                                                },
                                                                                "right": {
                                                                                    "kind": "StringLiteral",
                                                                                    "fullStart": 1263,
                                                                                    "fullEnd": 1266,
                                                                                    "start": 1263,
                                                                                    "end": 1266,
                                                                                    "fullWidth": 3,
                                                                                    "width": 3,
                                                                                    "text": "\"F\"",
                                                                                    "value": "F",
                                                                                    "valueText": "F"
                                                                                }
                                                                            },
                                                                            "semicolonToken": {
                                                                                "kind": "SemicolonToken",
                                                                                "fullStart": 1266,
                                                                                "fullEnd": 1268,
                                                                                "start": 1266,
                                                                                "end": 1267,
                                                                                "fullWidth": 2,
                                                                                "width": 1,
                                                                                "text": ";",
                                                                                "value": ";",
                                                                                "valueText": ";",
                                                                                "hasTrailingTrivia": true,
                                                                                "trailingTrivia": [
                                                                                    {
                                                                                        "kind": "WhitespaceTrivia",
                                                                                        "text": " "
                                                                                    }
                                                                                ]
                                                                            }
                                                                        }
                                                                    ],
                                                                    "closeBraceToken": {
                                                                        "kind": "CloseBraceToken",
                                                                        "fullStart": 1268,
                                                                        "fullEnd": 1270,
                                                                        "start": 1268,
                                                                        "end": 1269,
                                                                        "fullWidth": 2,
                                                                        "width": 1,
                                                                        "text": "}",
                                                                        "value": "}",
                                                                        "valueText": "}",
                                                                        "hasTrailingTrivia": true,
                                                                        "hasTrailingNewLine": true,
                                                                        "trailingTrivia": [
                                                                            {
                                                                                "kind": "NewLineTrivia",
                                                                                "text": "\n"
                                                                            }
                                                                        ]
                                                                    }
                                                                }
                                                            }
                                                        ],
                                                        "closeBraceToken": {
                                                            "kind": "CloseBraceToken",
                                                            "fullStart": 1270,
                                                            "fullEnd": 1278,
                                                            "start": 1276,
                                                            "end": 1277,
                                                            "fullWidth": 8,
                                                            "width": 1,
                                                            "text": "}",
                                                            "value": "}",
                                                            "valueText": "}",
                                                            "hasLeadingTrivia": true,
                                                            "hasTrailingTrivia": true,
                                                            "leadingTrivia": [
                                                                {
                                                                    "kind": "WhitespaceTrivia",
                                                                    "text": "      "
                                                                }
                                                            ],
                                                            "trailingTrivia": [
                                                                {
                                                                    "kind": "WhitespaceTrivia",
                                                                    "text": " "
                                                                }
                                                            ]
                                                        }
                                                    },
                                                    "elseClause": {
                                                        "kind": "ElseClause",
                                                        "fullStart": 1278,
                                                        "fullEnd": 1317,
                                                        "start": 1278,
                                                        "end": 1316,
                                                        "fullWidth": 39,
                                                        "width": 38,
                                                        "elseKeyword": {
                                                            "kind": "ElseKeyword",
                                                            "fullStart": 1278,
                                                            "fullEnd": 1283,
                                                            "start": 1278,
                                                            "end": 1282,
                                                            "fullWidth": 5,
                                                            "width": 4,
                                                            "text": "else",
                                                            "value": "else",
                                                            "valueText": "else",
                                                            "hasTrailingTrivia": true,
                                                            "trailingTrivia": [
                                                                {
                                                                    "kind": "WhitespaceTrivia",
                                                                    "text": " "
                                                                }
                                                            ]
                                                        },
                                                        "statement": {
                                                            "kind": "Block",
                                                            "fullStart": 1283,
                                                            "fullEnd": 1317,
                                                            "start": 1283,
                                                            "end": 1316,
                                                            "fullWidth": 34,
                                                            "width": 33,
                                                            "openBraceToken": {
                                                                "kind": "OpenBraceToken",
                                                                "fullStart": 1283,
                                                                "fullEnd": 1285,
                                                                "start": 1283,
                                                                "end": 1284,
                                                                "fullWidth": 2,
                                                                "width": 1,
                                                                "text": "{",
                                                                "value": "{",
                                                                "valueText": "{",
                                                                "hasTrailingTrivia": true,
                                                                "hasTrailingNewLine": true,
                                                                "trailingTrivia": [
                                                                    {
                                                                        "kind": "NewLineTrivia",
                                                                        "text": "\n"
                                                                    }
                                                                ]
                                                            },
                                                            "statements": [
                                                                {
                                                                    "kind": "ExpressionStatement",
                                                                    "fullStart": 1285,
                                                                    "fullEnd": 1309,
                                                                    "start": 1293,
                                                                    "end": 1308,
                                                                    "fullWidth": 24,
                                                                    "width": 15,
                                                                    "expression": {
                                                                        "kind": "AddAssignmentExpression",
                                                                        "fullStart": 1285,
                                                                        "fullEnd": 1307,
                                                                        "start": 1293,
                                                                        "end": 1307,
                                                                        "fullWidth": 22,
                                                                        "width": 14,
                                                                        "left": {
                                                                            "kind": "IdentifierName",
                                                                            "fullStart": 1285,
                                                                            "fullEnd": 1295,
                                                                            "start": 1293,
                                                                            "end": 1294,
                                                                            "fullWidth": 10,
                                                                            "width": 1,
                                                                            "text": "h",
                                                                            "value": "h",
                                                                            "valueText": "h",
                                                                            "hasLeadingTrivia": true,
                                                                            "hasTrailingTrivia": true,
                                                                            "leadingTrivia": [
                                                                                {
                                                                                    "kind": "WhitespaceTrivia",
                                                                                    "text": "        "
                                                                                }
                                                                            ],
                                                                            "trailingTrivia": [
                                                                                {
                                                                                    "kind": "WhitespaceTrivia",
                                                                                    "text": " "
                                                                                }
                                                                            ]
                                                                        },
                                                                        "operatorToken": {
                                                                            "kind": "PlusEqualsToken",
                                                                            "fullStart": 1295,
                                                                            "fullEnd": 1298,
                                                                            "start": 1295,
                                                                            "end": 1297,
                                                                            "fullWidth": 3,
                                                                            "width": 2,
                                                                            "text": "+=",
                                                                            "value": "+=",
                                                                            "valueText": "+=",
                                                                            "hasTrailingTrivia": true,
                                                                            "trailingTrivia": [
                                                                                {
                                                                                    "kind": "WhitespaceTrivia",
                                                                                    "text": " "
                                                                                }
                                                                            ]
                                                                        },
                                                                        "right": {
                                                                            "kind": "InvocationExpression",
                                                                            "fullStart": 1298,
                                                                            "fullEnd": 1307,
                                                                            "start": 1298,
                                                                            "end": 1307,
                                                                            "fullWidth": 9,
                                                                            "width": 9,
                                                                            "expression": {
                                                                                "kind": "IdentifierName",
                                                                                "fullStart": 1298,
                                                                                "fullEnd": 1304,
                                                                                "start": 1298,
                                                                                "end": 1304,
                                                                                "fullWidth": 6,
                                                                                "width": 6,
                                                                                "text": "String",
                                                                                "value": "String",
                                                                                "valueText": "String"
                                                                            },
                                                                            "argumentList": {
                                                                                "kind": "ArgumentList",
                                                                                "fullStart": 1304,
                                                                                "fullEnd": 1307,
                                                                                "start": 1304,
                                                                                "end": 1307,
                                                                                "fullWidth": 3,
                                                                                "width": 3,
                                                                                "openParenToken": {
                                                                                    "kind": "OpenParenToken",
                                                                                    "fullStart": 1304,
                                                                                    "fullEnd": 1305,
                                                                                    "start": 1304,
                                                                                    "end": 1305,
                                                                                    "fullWidth": 1,
                                                                                    "width": 1,
                                                                                    "text": "(",
                                                                                    "value": "(",
                                                                                    "valueText": "("
                                                                                },
                                                                                "arguments": [
                                                                                    {
                                                                                        "kind": "IdentifierName",
                                                                                        "fullStart": 1305,
                                                                                        "fullEnd": 1306,
                                                                                        "start": 1305,
                                                                                        "end": 1306,
                                                                                        "fullWidth": 1,
                                                                                        "width": 1,
                                                                                        "text": "t",
                                                                                        "value": "t",
                                                                                        "valueText": "t"
                                                                                    }
                                                                                ],
                                                                                "closeParenToken": {
                                                                                    "kind": "CloseParenToken",
                                                                                    "fullStart": 1306,
                                                                                    "fullEnd": 1307,
                                                                                    "start": 1306,
                                                                                    "end": 1307,
                                                                                    "fullWidth": 1,
                                                                                    "width": 1,
                                                                                    "text": ")",
                                                                                    "value": ")",
                                                                                    "valueText": ")"
                                                                                }
                                                                            }
                                                                        }
                                                                    },
                                                                    "semicolonToken": {
                                                                        "kind": "SemicolonToken",
                                                                        "fullStart": 1307,
                                                                        "fullEnd": 1309,
                                                                        "start": 1307,
                                                                        "end": 1308,
                                                                        "fullWidth": 2,
                                                                        "width": 1,
                                                                        "text": ";",
                                                                        "value": ";",
                                                                        "valueText": ";",
                                                                        "hasTrailingTrivia": true,
                                                                        "hasTrailingNewLine": true,
                                                                        "trailingTrivia": [
                                                                            {
                                                                                "kind": "NewLineTrivia",
                                                                                "text": "\n"
                                                                            }
                                                                        ]
                                                                    }
                                                                }
                                                            ],
                                                            "closeBraceToken": {
                                                                "kind": "CloseBraceToken",
                                                                "fullStart": 1309,
                                                                "fullEnd": 1317,
                                                                "start": 1315,
                                                                "end": 1316,
                                                                "fullWidth": 8,
                                                                "width": 1,
                                                                "text": "}",
                                                                "value": "}",
                                                                "valueText": "}",
                                                                "hasLeadingTrivia": true,
                                                                "hasTrailingTrivia": true,
                                                                "hasTrailingNewLine": true,
                                                                "leadingTrivia": [
                                                                    {
                                                                        "kind": "WhitespaceTrivia",
                                                                        "text": "      "
                                                                    }
                                                                ],
                                                                "trailingTrivia": [
                                                                    {
                                                                        "kind": "NewLineTrivia",
                                                                        "text": "\n"
                                                                    }
                                                                ]
                                                            }
                                                        }
                                                    }
                                                }
                                            ],
                                            "closeBraceToken": {
                                                "kind": "CloseBraceToken",
                                                "fullStart": 1317,
                                                "fullEnd": 1323,
                                                "start": 1321,
                                                "end": 1322,
                                                "fullWidth": 6,
                                                "width": 1,
                                                "text": "}",
                                                "value": "}",
                                                "valueText": "}",
                                                "hasLeadingTrivia": true,
                                                "hasTrailingTrivia": true,
                                                "leadingTrivia": [
                                                    {
                                                        "kind": "WhitespaceTrivia",
                                                        "text": "    "
                                                    }
                                                ],
                                                "trailingTrivia": [
                                                    {
                                                        "kind": "WhitespaceTrivia",
                                                        "text": " "
                                                    }
                                                ]
                                            }
                                        },
                                        "elseClause": {
                                            "kind": "ElseClause",
                                            "fullStart": 1323,
                                            "fullEnd": 1352,
                                            "start": 1323,
                                            "end": 1351,
                                            "fullWidth": 29,
                                            "width": 28,
                                            "elseKeyword": {
                                                "kind": "ElseKeyword",
                                                "fullStart": 1323,
                                                "fullEnd": 1328,
                                                "start": 1323,
                                                "end": 1327,
                                                "fullWidth": 5,
                                                "width": 4,
                                                "text": "else",
                                                "value": "else",
                                                "valueText": "else",
                                                "hasTrailingTrivia": true,
                                                "trailingTrivia": [
                                                    {
                                                        "kind": "WhitespaceTrivia",
                                                        "text": " "
                                                    }
                                                ]
                                            },
                                            "statement": {
                                                "kind": "Block",
                                                "fullStart": 1328,
                                                "fullEnd": 1352,
                                                "start": 1328,
                                                "end": 1351,
                                                "fullWidth": 24,
                                                "width": 23,
                                                "openBraceToken": {
                                                    "kind": "OpenBraceToken",
                                                    "fullStart": 1328,
                                                    "fullEnd": 1330,
                                                    "start": 1328,
                                                    "end": 1329,
                                                    "fullWidth": 2,
                                                    "width": 1,
                                                    "text": "{",
                                                    "value": "{",
                                                    "valueText": "{",
                                                    "hasTrailingTrivia": true,
                                                    "hasTrailingNewLine": true,
                                                    "trailingTrivia": [
                                                        {
                                                            "kind": "NewLineTrivia",
                                                            "text": "\n"
                                                        }
                                                    ]
                                                },
                                                "statements": [
                                                    {
                                                        "kind": "ExpressionStatement",
                                                        "fullStart": 1330,
                                                        "fullEnd": 1346,
                                                        "start": 1336,
                                                        "end": 1345,
                                                        "fullWidth": 16,
                                                        "width": 9,
                                                        "expression": {
                                                            "kind": "AddAssignmentExpression",
                                                            "fullStart": 1330,
                                                            "fullEnd": 1344,
                                                            "start": 1336,
                                                            "end": 1344,
                                                            "fullWidth": 14,
                                                            "width": 8,
                                                            "left": {
                                                                "kind": "IdentifierName",
                                                                "fullStart": 1330,
                                                                "fullEnd": 1338,
                                                                "start": 1336,
                                                                "end": 1337,
                                                                "fullWidth": 8,
                                                                "width": 1,
                                                                "text": "h",
                                                                "value": "h",
                                                                "valueText": "h",
                                                                "hasLeadingTrivia": true,
                                                                "hasTrailingTrivia": true,
                                                                "leadingTrivia": [
                                                                    {
                                                                        "kind": "WhitespaceTrivia",
                                                                        "text": "      "
                                                                    }
                                                                ],
                                                                "trailingTrivia": [
                                                                    {
                                                                        "kind": "WhitespaceTrivia",
                                                                        "text": " "
                                                                    }
                                                                ]
                                                            },
                                                            "operatorToken": {
                                                                "kind": "PlusEqualsToken",
                                                                "fullStart": 1338,
                                                                "fullEnd": 1341,
                                                                "start": 1338,
                                                                "end": 1340,
                                                                "fullWidth": 3,
                                                                "width": 2,
                                                                "text": "+=",
                                                                "value": "+=",
                                                                "valueText": "+=",
                                                                "hasTrailingTrivia": true,
                                                                "trailingTrivia": [
                                                                    {
                                                                        "kind": "WhitespaceTrivia",
                                                                        "text": " "
                                                                    }
                                                                ]
                                                            },
                                                            "right": {
                                                                "kind": "StringLiteral",
                                                                "fullStart": 1341,
                                                                "fullEnd": 1344,
                                                                "start": 1341,
                                                                "end": 1344,
                                                                "fullWidth": 3,
                                                                "width": 3,
                                                                "text": "\"0\"",
                                                                "value": "0",
                                                                "valueText": "0"
                                                            }
                                                        },
                                                        "semicolonToken": {
                                                            "kind": "SemicolonToken",
                                                            "fullStart": 1344,
                                                            "fullEnd": 1346,
                                                            "start": 1344,
                                                            "end": 1345,
                                                            "fullWidth": 2,
                                                            "width": 1,
                                                            "text": ";",
                                                            "value": ";",
                                                            "valueText": ";",
                                                            "hasTrailingTrivia": true,
                                                            "hasTrailingNewLine": true,
                                                            "trailingTrivia": [
                                                                {
                                                                    "kind": "NewLineTrivia",
                                                                    "text": "\n"
                                                                }
                                                            ]
                                                        }
                                                    }
                                                ],
                                                "closeBraceToken": {
                                                    "kind": "CloseBraceToken",
                                                    "fullStart": 1346,
                                                    "fullEnd": 1352,
                                                    "start": 1350,
                                                    "end": 1351,
                                                    "fullWidth": 6,
                                                    "width": 1,
                                                    "text": "}",
                                                    "value": "}",
                                                    "valueText": "}",
                                                    "hasLeadingTrivia": true,
                                                    "hasTrailingTrivia": true,
                                                    "hasTrailingNewLine": true,
                                                    "leadingTrivia": [
                                                        {
                                                            "kind": "WhitespaceTrivia",
                                                            "text": "    "
                                                        }
                                                    ],
                                                    "trailingTrivia": [
                                                        {
                                                            "kind": "NewLineTrivia",
                                                            "text": "\n"
                                                        }
                                                    ]
                                                }
                                            }
                                        }
                                    }
                                ],
                                "closeBraceToken": {
                                    "kind": "CloseBraceToken",
                                    "fullStart": 1352,
                                    "fullEnd": 1356,
                                    "start": 1354,
                                    "end": 1355,
                                    "fullWidth": 4,
                                    "width": 1,
                                    "text": "}",
                                    "value": "}",
                                    "valueText": "}",
                                    "hasLeadingTrivia": true,
                                    "hasTrailingTrivia": true,
                                    "hasTrailingNewLine": true,
                                    "leadingTrivia": [
                                        {
                                            "kind": "WhitespaceTrivia",
                                            "text": "  "
                                        }
                                    ],
                                    "trailingTrivia": [
                                        {
                                            "kind": "NewLineTrivia",
                                            "text": "\n"
                                        }
                                    ]
                                }
                            }
                        },
                        {
                            "kind": "ReturnStatement",
                            "fullStart": 1356,
                            "fullEnd": 1368,
                            "start": 1358,
                            "end": 1367,
                            "fullWidth": 12,
                            "width": 9,
                            "returnKeyword": {
                                "kind": "ReturnKeyword",
                                "fullStart": 1356,
                                "fullEnd": 1365,
                                "start": 1358,
                                "end": 1364,
                                "fullWidth": 9,
                                "width": 6,
                                "text": "return",
                                "value": "return",
                                "valueText": "return",
                                "hasLeadingTrivia": true,
                                "hasTrailingTrivia": true,
                                "leadingTrivia": [
                                    {
                                        "kind": "WhitespaceTrivia",
                                        "text": "  "
                                    }
                                ],
                                "trailingTrivia": [
                                    {
                                        "kind": "WhitespaceTrivia",
                                        "text": " "
                                    }
                                ]
                            },
                            "expression": {
                                "kind": "IdentifierName",
                                "fullStart": 1365,
                                "fullEnd": 1366,
                                "start": 1365,
                                "end": 1366,
                                "fullWidth": 1,
                                "width": 1,
                                "text": "h",
                                "value": "h",
                                "valueText": "h"
                            },
                            "semicolonToken": {
                                "kind": "SemicolonToken",
                                "fullStart": 1366,
                                "fullEnd": 1368,
                                "start": 1366,
                                "end": 1367,
                                "fullWidth": 2,
                                "width": 1,
                                "text": ";",
                                "value": ";",
                                "valueText": ";",
                                "hasTrailingTrivia": true,
                                "hasTrailingNewLine": true,
                                "trailingTrivia": [
                                    {
                                        "kind": "NewLineTrivia",
                                        "text": "\n"
                                    }
                                ]
                            }
                        }
                    ],
                    "closeBraceToken": {
                        "kind": "CloseBraceToken",
                        "fullStart": 1368,
                        "fullEnd": 1370,
                        "start": 1368,
                        "end": 1369,
                        "fullWidth": 2,
                        "width": 1,
                        "text": "}",
                        "value": "}",
                        "valueText": "}",
                        "hasTrailingTrivia": true,
                        "hasTrailingNewLine": true,
                        "trailingTrivia": [
                            {
                                "kind": "NewLineTrivia",
                                "text": "\n"
                            }
                        ]
                    }
                }
            }
        ],
        "endOfFileToken": {
            "kind": "EndOfFileToken",
            "fullStart": 1370,
            "fullEnd": 1371,
            "start": 1371,
            "end": 1371,
            "fullWidth": 1,
            "width": 0,
            "text": "",
            "hasLeadingTrivia": true,
            "hasLeadingNewLine": true,
            "leadingTrivia": [
                {
                    "kind": "NewLineTrivia",
                    "text": "\n"
                }
            ]
        }
    },
    "lineMap": {
        "lineStarts": [
            0,
            61,
            132,
            133,
            137,
            192,
            195,
            251,
            281,
            285,
            286,
            294,
            314,
            329,
            379,
            404,
            446,
            460,
            505,
            545,
            578,
            600,
            612,
            629,
            660,
            680,
            687,
            700,
            704,
            708,
            709,
            735,
            814,
            816,
            817,
            850,
            867,
            881,
            914,
            946,
            993,
            1025,
            1048,
            1085,
            1122,
            1159,
            1196,
            1233,
            1270,
            1285,
            1309,
            1317,
            1330,
            1346,
            1352,
            1356,
            1368,
            1370,
            1371
        ],
        "length": 1371
    }
}<|MERGE_RESOLUTION|>--- conflicted
+++ resolved
@@ -103,12 +103,8 @@
                             "start": 298,
                             "end": 312,
                             "fullWidth": 14,
-<<<<<<< HEAD
                             "width": 14,
-                            "identifier": {
-=======
                             "propertyName": {
->>>>>>> 85e84683
                                 "kind": "IdentifierName",
                                 "fullStart": 298,
                                 "fullEnd": 309,
@@ -235,12 +231,8 @@
                             "start": 318,
                             "end": 327,
                             "fullWidth": 9,
-<<<<<<< HEAD
                             "width": 9,
-                            "identifier": {
-=======
                             "propertyName": {
->>>>>>> 85e84683
                                 "kind": "IdentifierName",
                                 "fullStart": 318,
                                 "fullEnd": 324,
@@ -397,12 +389,8 @@
                             "start": 338,
                             "end": 348,
                             "fullWidth": 10,
-<<<<<<< HEAD
                             "width": 10,
-                            "identifier": {
-=======
                             "propertyName": {
->>>>>>> 85e84683
                                 "kind": "IdentifierName",
                                 "fullStart": 338,
                                 "fullEnd": 345,
@@ -846,12 +834,8 @@
                                                     "start": 412,
                                                     "end": 444,
                                                     "fullWidth": 32,
-<<<<<<< HEAD
                                                     "width": 32,
-                                                    "identifier": {
-=======
                                                     "propertyName": {
->>>>>>> 85e84683
                                                         "kind": "IdentifierName",
                                                         "fullStart": 412,
                                                         "fullEnd": 416,
@@ -1108,12 +1092,8 @@
                                                                 "start": 470,
                                                                 "end": 503,
                                                                 "fullWidth": 33,
-<<<<<<< HEAD
                                                                 "width": 33,
-                                                                "identifier": {
-=======
                                                                 "propertyName": {
->>>>>>> 85e84683
                                                                     "kind": "IdentifierName",
                                                                     "fullStart": 470,
                                                                     "fullEnd": 474,
@@ -3127,12 +3107,8 @@
                                         "start": 873,
                                         "end": 879,
                                         "fullWidth": 6,
-<<<<<<< HEAD
                                         "width": 6,
-                                        "identifier": {
-=======
                                         "propertyName": {
->>>>>>> 85e84683
                                             "kind": "IdentifierName",
                                             "fullStart": 873,
                                             "fullEnd": 875,
@@ -3297,12 +3273,8 @@
                                         "start": 892,
                                         "end": 897,
                                         "fullWidth": 5,
-<<<<<<< HEAD
                                         "width": 5,
-                                        "identifier": {
-=======
                                         "propertyName": {
->>>>>>> 85e84683
                                             "kind": "IdentifierName",
                                             "fullStart": 892,
                                             "fullEnd": 894,
