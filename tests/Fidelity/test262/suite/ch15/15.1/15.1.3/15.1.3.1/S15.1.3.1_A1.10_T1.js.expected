--- conflicted
+++ resolved
@@ -102,12 +102,8 @@
                             "start": 376,
                             "end": 389,
                             "fullWidth": 13,
-<<<<<<< HEAD
                             "width": 13,
-                            "identifier": {
-=======
                             "propertyName": {
->>>>>>> 85e84683
                                 "kind": "IdentifierName",
                                 "fullStart": 376,
                                 "fullEnd": 383,
@@ -234,12 +230,8 @@
                             "start": 395,
                             "end": 463,
                             "fullWidth": 68,
-<<<<<<< HEAD
                             "width": 68,
-                            "identifier": {
-=======
                             "propertyName": {
->>>>>>> 85e84683
                                 "kind": "IdentifierName",
                                 "fullStart": 395,
                                 "fullEnd": 404,
@@ -781,12 +773,8 @@
                             "start": 474,
                             "end": 484,
                             "fullWidth": 10,
-<<<<<<< HEAD
                             "width": 10,
-                            "identifier": {
-=======
                             "propertyName": {
->>>>>>> 85e84683
                                 "kind": "IdentifierName",
                                 "fullStart": 474,
                                 "fullEnd": 481,
@@ -1140,12 +1128,8 @@
                                         "start": 535,
                                         "end": 563,
                                         "fullWidth": 28,
-<<<<<<< HEAD
                                         "width": 28,
-                                        "identifier": {
-=======
                                         "propertyName": {
->>>>>>> 85e84683
                                             "kind": "IdentifierName",
                                             "fullStart": 535,
                                             "fullEnd": 542,
