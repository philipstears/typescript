--- conflicted
+++ resolved
@@ -190,12 +190,8 @@
                             "start": 363,
                             "end": 431,
                             "fullWidth": 68,
-<<<<<<< HEAD
                             "width": 68,
-                            "identifier": {
-=======
                             "propertyName": {
->>>>>>> 85e84683
                                 "kind": "IdentifierName",
                                 "fullStart": 363,
                                 "fullEnd": 372,
