--- conflicted
+++ resolved
@@ -267,11 +267,8 @@
                                                 "start": 314,
                                                 "end": 325,
                                                 "fullWidth": 11,
-<<<<<<< HEAD
                                                 "width": 11,
-=======
                                                 "modifiers": [],
->>>>>>> e3c38734
                                                 "identifier": {
                                                     "kind": "IdentifierName",
                                                     "fullStart": 314,
