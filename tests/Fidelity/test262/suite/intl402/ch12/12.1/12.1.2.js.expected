{
    "isDeclaration": false,
    "languageVersion": "EcmaScript5",
    "parseOptions": {
        "allowAutomaticSemicolonInsertion": true
    },
    "sourceUnit": {
        "kind": "SourceUnit",
        "fullStart": 0,
        "fullEnd": 1136,
        "start": 301,
        "end": 1136,
        "fullWidth": 1136,
        "width": 835,
        "isIncrementallyUnusable": true,
        "moduleElements": [
            {
                "kind": "ExpressionStatement",
                "fullStart": 0,
                "fullEnd": 326,
                "start": 301,
                "end": 325,
                "fullWidth": 326,
                "width": 24,
                "expression": {
                    "kind": "InvocationExpression",
                    "fullStart": 0,
                    "fullEnd": 324,
                    "start": 301,
                    "end": 324,
                    "fullWidth": 324,
                    "width": 23,
                    "expression": {
                        "kind": "IdentifierName",
                        "fullStart": 0,
                        "fullEnd": 309,
                        "start": 301,
                        "end": 309,
                        "fullWidth": 309,
                        "width": 8,
                        "text": "$INCLUDE",
                        "value": "$INCLUDE",
                        "valueText": "$INCLUDE",
                        "hasLeadingTrivia": true,
                        "hasLeadingComment": true,
                        "hasLeadingNewLine": true,
                        "leadingTrivia": [
                            {
                                "kind": "SingleLineCommentTrivia",
                                "text": "// Copyright 2011-2012 Norbert Lindenberg. All rights reserved."
                            },
                            {
                                "kind": "NewLineTrivia",
                                "text": "\n"
                            },
                            {
                                "kind": "SingleLineCommentTrivia",
                                "text": "// Copyright 2012 Mozilla Corporation. All rights reserved."
                            },
                            {
                                "kind": "NewLineTrivia",
                                "text": "\n"
                            },
                            {
                                "kind": "SingleLineCommentTrivia",
                                "text": "// This code is governed by the BSD license found in the LICENSE file."
                            },
                            {
                                "kind": "NewLineTrivia",
                                "text": "\n"
                            },
                            {
                                "kind": "NewLineTrivia",
                                "text": "\n"
                            },
                            {
                                "kind": "MultiLineCommentTrivia",
                                "text": "/**\n * @description Tests that Intl.DateTimeFormat can be subclassed.\n * @author Norbert Lindenberg\n */"
                            },
                            {
                                "kind": "NewLineTrivia",
                                "text": "\n"
                            },
                            {
                                "kind": "NewLineTrivia",
                                "text": "\n"
                            }
                        ]
                    },
                    "argumentList": {
                        "kind": "ArgumentList",
                        "fullStart": 309,
                        "fullEnd": 324,
                        "start": 309,
                        "end": 324,
                        "fullWidth": 15,
                        "width": 15,
                        "openParenToken": {
                            "kind": "OpenParenToken",
                            "fullStart": 309,
                            "fullEnd": 310,
                            "start": 309,
                            "end": 310,
                            "fullWidth": 1,
                            "width": 1,
                            "text": "(",
                            "value": "(",
                            "valueText": "("
                        },
                        "arguments": [
                            {
                                "kind": "StringLiteral",
                                "fullStart": 310,
                                "fullEnd": 323,
                                "start": 310,
                                "end": 323,
                                "fullWidth": 13,
                                "width": 13,
                                "text": "\"testIntl.js\"",
                                "value": "testIntl.js",
                                "valueText": "testIntl.js"
                            }
                        ],
                        "closeParenToken": {
                            "kind": "CloseParenToken",
                            "fullStart": 323,
                            "fullEnd": 324,
                            "start": 323,
                            "end": 324,
                            "fullWidth": 1,
                            "width": 1,
                            "text": ")",
                            "value": ")",
                            "valueText": ")"
                        }
                    }
                },
                "semicolonToken": {
                    "kind": "SemicolonToken",
                    "fullStart": 324,
                    "fullEnd": 326,
                    "start": 324,
                    "end": 325,
                    "fullWidth": 2,
                    "width": 1,
                    "text": ";",
                    "value": ";",
                    "valueText": ";",
                    "hasTrailingTrivia": true,
                    "hasTrailingNewLine": true,
                    "trailingTrivia": [
                        {
                            "kind": "NewLineTrivia",
                            "text": "\n"
                        }
                    ]
                }
            },
            {
                "kind": "VariableStatement",
                "fullStart": 326,
                "fullEnd": 458,
                "start": 423,
                "end": 457,
                "fullWidth": 132,
                "width": 34,
                "modifiers": [],
                "variableDeclaration": {
                    "kind": "VariableDeclaration",
                    "fullStart": 326,
                    "fullEnd": 456,
                    "start": 423,
                    "end": 456,
                    "fullWidth": 130,
                    "width": 33,
                    "varKeyword": {
                        "kind": "VarKeyword",
                        "fullStart": 326,
                        "fullEnd": 427,
                        "start": 423,
                        "end": 426,
                        "fullWidth": 101,
                        "width": 3,
                        "text": "var",
                        "value": "var",
                        "valueText": "var",
                        "hasLeadingTrivia": true,
                        "hasLeadingComment": true,
                        "hasLeadingNewLine": true,
                        "hasTrailingTrivia": true,
                        "leadingTrivia": [
                            {
                                "kind": "NewLineTrivia",
                                "text": "\n"
                            },
                            {
                                "kind": "SingleLineCommentTrivia",
                                "text": "// get a date-time format and have it format an array of dates for comparison with the subclass"
                            },
                            {
                                "kind": "NewLineTrivia",
                                "text": "\n"
                            }
                        ],
                        "trailingTrivia": [
                            {
                                "kind": "WhitespaceTrivia",
                                "text": " "
                            }
                        ]
                    },
                    "variableDeclarators": [
                        {
                            "kind": "VariableDeclarator",
                            "fullStart": 427,
                            "fullEnd": 456,
                            "start": 427,
                            "end": 456,
                            "fullWidth": 29,
                            "width": 29,
                            "identifier": {
                                "kind": "IdentifierName",
                                "fullStart": 427,
                                "fullEnd": 435,
                                "start": 427,
                                "end": 434,
                                "fullWidth": 8,
                                "width": 7,
                                "text": "locales",
                                "value": "locales",
                                "valueText": "locales",
                                "hasTrailingTrivia": true,
                                "trailingTrivia": [
                                    {
                                        "kind": "WhitespaceTrivia",
                                        "text": " "
                                    }
                                ]
                            },
                            "equalsValueClause": {
                                "kind": "EqualsValueClause",
                                "fullStart": 435,
                                "fullEnd": 456,
                                "start": 435,
                                "end": 456,
                                "fullWidth": 21,
                                "width": 21,
                                "equalsToken": {
                                    "kind": "EqualsToken",
                                    "fullStart": 435,
                                    "fullEnd": 437,
                                    "start": 435,
                                    "end": 436,
                                    "fullWidth": 2,
                                    "width": 1,
                                    "text": "=",
                                    "value": "=",
                                    "valueText": "=",
                                    "hasTrailingTrivia": true,
                                    "trailingTrivia": [
                                        {
                                            "kind": "WhitespaceTrivia",
                                            "text": " "
                                        }
                                    ]
                                },
                                "value": {
                                    "kind": "ArrayLiteralExpression",
                                    "fullStart": 437,
                                    "fullEnd": 456,
                                    "start": 437,
                                    "end": 456,
                                    "fullWidth": 19,
                                    "width": 19,
                                    "openBracketToken": {
                                        "kind": "OpenBracketToken",
                                        "fullStart": 437,
                                        "fullEnd": 438,
                                        "start": 437,
                                        "end": 438,
                                        "fullWidth": 1,
                                        "width": 1,
                                        "text": "[",
                                        "value": "[",
                                        "valueText": "["
                                    },
                                    "expressions": [
                                        {
                                            "kind": "StringLiteral",
                                            "fullStart": 438,
                                            "fullEnd": 443,
                                            "start": 438,
                                            "end": 443,
                                            "fullWidth": 5,
                                            "width": 5,
                                            "text": "\"tlh\"",
                                            "value": "tlh",
                                            "valueText": "tlh"
                                        },
                                        {
                                            "kind": "CommaToken",
                                            "fullStart": 443,
                                            "fullEnd": 445,
                                            "start": 443,
                                            "end": 444,
                                            "fullWidth": 2,
                                            "width": 1,
                                            "text": ",",
                                            "value": ",",
                                            "valueText": ",",
                                            "hasTrailingTrivia": true,
                                            "trailingTrivia": [
                                                {
                                                    "kind": "WhitespaceTrivia",
                                                    "text": " "
                                                }
                                            ]
                                        },
                                        {
                                            "kind": "StringLiteral",
                                            "fullStart": 445,
                                            "fullEnd": 449,
                                            "start": 445,
                                            "end": 449,
                                            "fullWidth": 4,
                                            "width": 4,
                                            "text": "\"id\"",
                                            "value": "id",
                                            "valueText": "id"
                                        },
                                        {
                                            "kind": "CommaToken",
                                            "fullStart": 449,
                                            "fullEnd": 451,
                                            "start": 449,
                                            "end": 450,
                                            "fullWidth": 2,
                                            "width": 1,
                                            "text": ",",
                                            "value": ",",
                                            "valueText": ",",
                                            "hasTrailingTrivia": true,
                                            "trailingTrivia": [
                                                {
                                                    "kind": "WhitespaceTrivia",
                                                    "text": " "
                                                }
                                            ]
                                        },
                                        {
                                            "kind": "StringLiteral",
                                            "fullStart": 451,
                                            "fullEnd": 455,
                                            "start": 451,
                                            "end": 455,
                                            "fullWidth": 4,
                                            "width": 4,
                                            "text": "\"en\"",
                                            "value": "en",
                                            "valueText": "en"
                                        }
                                    ],
                                    "closeBracketToken": {
                                        "kind": "CloseBracketToken",
                                        "fullStart": 455,
                                        "fullEnd": 456,
                                        "start": 455,
                                        "end": 456,
                                        "fullWidth": 1,
                                        "width": 1,
                                        "text": "]",
                                        "value": "]",
                                        "valueText": "]"
                                    }
                                }
                            }
                        }
                    ]
                },
                "semicolonToken": {
                    "kind": "SemicolonToken",
                    "fullStart": 456,
                    "fullEnd": 458,
                    "start": 456,
                    "end": 457,
                    "fullWidth": 2,
                    "width": 1,
                    "text": ";",
                    "value": ";",
                    "valueText": ";",
                    "hasTrailingTrivia": true,
                    "hasTrailingNewLine": true,
                    "trailingTrivia": [
                        {
                            "kind": "NewLineTrivia",
                            "text": "\n"
                        }
                    ]
                }
            },
            {
                "kind": "VariableStatement",
                "fullStart": 458,
                "fullEnd": 539,
                "start": 458,
                "end": 538,
                "fullWidth": 81,
                "width": 80,
                "modifiers": [],
                "variableDeclaration": {
                    "kind": "VariableDeclaration",
                    "fullStart": 458,
                    "fullEnd": 537,
                    "start": 458,
                    "end": 537,
                    "fullWidth": 79,
                    "width": 79,
                    "varKeyword": {
                        "kind": "VarKeyword",
                        "fullStart": 458,
                        "fullEnd": 462,
                        "start": 458,
                        "end": 461,
                        "fullWidth": 4,
                        "width": 3,
                        "text": "var",
                        "value": "var",
                        "valueText": "var",
                        "hasTrailingTrivia": true,
                        "trailingTrivia": [
                            {
                                "kind": "WhitespaceTrivia",
                                "text": " "
                            }
                        ]
                    },
                    "variableDeclarators": [
                        {
                            "kind": "VariableDeclarator",
                            "fullStart": 462,
                            "fullEnd": 537,
                            "start": 462,
                            "end": 537,
                            "fullWidth": 75,
                            "width": 75,
                            "identifier": {
                                "kind": "IdentifierName",
                                "fullStart": 462,
                                "fullEnd": 464,
                                "start": 462,
                                "end": 463,
                                "fullWidth": 2,
                                "width": 1,
                                "text": "a",
                                "value": "a",
                                "valueText": "a",
                                "hasTrailingTrivia": true,
                                "trailingTrivia": [
                                    {
                                        "kind": "WhitespaceTrivia",
                                        "text": " "
                                    }
                                ]
                            },
                            "equalsValueClause": {
                                "kind": "EqualsValueClause",
                                "fullStart": 464,
                                "fullEnd": 537,
                                "start": 464,
                                "end": 537,
                                "fullWidth": 73,
                                "width": 73,
                                "equalsToken": {
                                    "kind": "EqualsToken",
                                    "fullStart": 464,
                                    "fullEnd": 466,
                                    "start": 464,
                                    "end": 465,
                                    "fullWidth": 2,
                                    "width": 1,
                                    "text": "=",
                                    "value": "=",
                                    "valueText": "=",
                                    "hasTrailingTrivia": true,
                                    "trailingTrivia": [
                                        {
                                            "kind": "WhitespaceTrivia",
                                            "text": " "
                                        }
                                    ]
                                },
                                "value": {
                                    "kind": "ArrayLiteralExpression",
                                    "fullStart": 466,
                                    "fullEnd": 537,
                                    "start": 466,
                                    "end": 537,
                                    "fullWidth": 71,
                                    "width": 71,
                                    "openBracketToken": {
                                        "kind": "OpenBracketToken",
                                        "fullStart": 466,
                                        "fullEnd": 467,
                                        "start": 466,
                                        "end": 467,
                                        "fullWidth": 1,
                                        "width": 1,
                                        "text": "[",
                                        "value": "[",
                                        "valueText": "["
                                    },
                                    "expressions": [
                                        {
                                            "kind": "ObjectCreationExpression",
                                            "fullStart": 467,
                                            "fullEnd": 478,
                                            "start": 467,
                                            "end": 478,
                                            "fullWidth": 11,
                                            "width": 11,
                                            "newKeyword": {
                                                "kind": "NewKeyword",
                                                "fullStart": 467,
                                                "fullEnd": 471,
                                                "start": 467,
                                                "end": 470,
                                                "fullWidth": 4,
                                                "width": 3,
                                                "text": "new",
                                                "value": "new",
                                                "valueText": "new",
                                                "hasTrailingTrivia": true,
                                                "trailingTrivia": [
                                                    {
                                                        "kind": "WhitespaceTrivia",
                                                        "text": " "
                                                    }
                                                ]
                                            },
                                            "expression": {
                                                "kind": "IdentifierName",
                                                "fullStart": 471,
                                                "fullEnd": 475,
                                                "start": 471,
                                                "end": 475,
                                                "fullWidth": 4,
                                                "width": 4,
                                                "text": "Date",
                                                "value": "Date",
                                                "valueText": "Date"
                                            },
                                            "argumentList": {
                                                "kind": "ArgumentList",
                                                "fullStart": 475,
                                                "fullEnd": 478,
                                                "start": 475,
                                                "end": 478,
                                                "fullWidth": 3,
                                                "width": 3,
                                                "openParenToken": {
                                                    "kind": "OpenParenToken",
                                                    "fullStart": 475,
                                                    "fullEnd": 476,
                                                    "start": 475,
                                                    "end": 476,
                                                    "fullWidth": 1,
                                                    "width": 1,
                                                    "text": "(",
                                                    "value": "(",
                                                    "valueText": "("
                                                },
                                                "arguments": [
                                                    {
                                                        "kind": "NumericLiteral",
                                                        "fullStart": 476,
                                                        "fullEnd": 477,
                                                        "start": 476,
                                                        "end": 477,
                                                        "fullWidth": 1,
                                                        "width": 1,
                                                        "text": "0",
                                                        "value": 0,
                                                        "valueText": "0"
                                                    }
                                                ],
                                                "closeParenToken": {
                                                    "kind": "CloseParenToken",
                                                    "fullStart": 477,
                                                    "fullEnd": 478,
                                                    "start": 477,
                                                    "end": 478,
                                                    "fullWidth": 1,
                                                    "width": 1,
                                                    "text": ")",
                                                    "value": ")",
                                                    "valueText": ")"
                                                }
                                            }
                                        },
                                        {
                                            "kind": "CommaToken",
                                            "fullStart": 478,
                                            "fullEnd": 480,
                                            "start": 478,
                                            "end": 479,
                                            "fullWidth": 2,
                                            "width": 1,
                                            "text": ",",
                                            "value": ",",
                                            "valueText": ",",
                                            "hasTrailingTrivia": true,
                                            "trailingTrivia": [
                                                {
                                                    "kind": "WhitespaceTrivia",
                                                    "text": " "
                                                }
                                            ]
                                        },
                                        {
                                            "kind": "InvocationExpression",
                                            "fullStart": 480,
                                            "fullEnd": 490,
                                            "start": 480,
                                            "end": 490,
                                            "fullWidth": 10,
                                            "width": 10,
                                            "expression": {
                                                "kind": "MemberAccessExpression",
                                                "fullStart": 480,
                                                "fullEnd": 488,
                                                "start": 480,
                                                "end": 488,
                                                "fullWidth": 8,
                                                "width": 8,
                                                "expression": {
                                                    "kind": "IdentifierName",
                                                    "fullStart": 480,
                                                    "fullEnd": 484,
                                                    "start": 480,
                                                    "end": 484,
                                                    "fullWidth": 4,
                                                    "width": 4,
                                                    "text": "Date",
                                                    "value": "Date",
                                                    "valueText": "Date"
                                                },
                                                "dotToken": {
                                                    "kind": "DotToken",
                                                    "fullStart": 484,
                                                    "fullEnd": 485,
                                                    "start": 484,
                                                    "end": 485,
                                                    "fullWidth": 1,
                                                    "width": 1,
                                                    "text": ".",
                                                    "value": ".",
                                                    "valueText": "."
                                                },
                                                "name": {
                                                    "kind": "IdentifierName",
                                                    "fullStart": 485,
                                                    "fullEnd": 488,
                                                    "start": 485,
                                                    "end": 488,
                                                    "fullWidth": 3,
                                                    "width": 3,
                                                    "text": "now",
                                                    "value": "now",
                                                    "valueText": "now"
                                                }
                                            },
                                            "argumentList": {
                                                "kind": "ArgumentList",
                                                "fullStart": 488,
                                                "fullEnd": 490,
                                                "start": 488,
                                                "end": 490,
                                                "fullWidth": 2,
                                                "width": 2,
                                                "openParenToken": {
                                                    "kind": "OpenParenToken",
                                                    "fullStart": 488,
                                                    "fullEnd": 489,
                                                    "start": 488,
                                                    "end": 489,
                                                    "fullWidth": 1,
                                                    "width": 1,
                                                    "text": "(",
                                                    "value": "(",
                                                    "valueText": "("
                                                },
                                                "arguments": [],
                                                "closeParenToken": {
                                                    "kind": "CloseParenToken",
                                                    "fullStart": 489,
                                                    "fullEnd": 490,
                                                    "start": 489,
                                                    "end": 490,
                                                    "fullWidth": 1,
                                                    "width": 1,
                                                    "text": ")",
                                                    "value": ")",
                                                    "valueText": ")"
                                                }
                                            }
                                        },
                                        {
                                            "kind": "CommaToken",
                                            "fullStart": 490,
                                            "fullEnd": 492,
                                            "start": 490,
                                            "end": 491,
                                            "fullWidth": 2,
                                            "width": 1,
                                            "text": ",",
                                            "value": ",",
                                            "valueText": ",",
                                            "hasTrailingTrivia": true,
                                            "trailingTrivia": [
                                                {
                                                    "kind": "WhitespaceTrivia",
                                                    "text": " "
                                                }
                                            ]
                                        },
                                        {
                                            "kind": "ObjectCreationExpression",
                                            "fullStart": 492,
                                            "fullEnd": 536,
                                            "start": 492,
                                            "end": 536,
                                            "fullWidth": 44,
                                            "width": 44,
                                            "newKeyword": {
                                                "kind": "NewKeyword",
                                                "fullStart": 492,
                                                "fullEnd": 496,
                                                "start": 492,
                                                "end": 495,
                                                "fullWidth": 4,
                                                "width": 3,
                                                "text": "new",
                                                "value": "new",
                                                "valueText": "new",
                                                "hasTrailingTrivia": true,
                                                "trailingTrivia": [
                                                    {
                                                        "kind": "WhitespaceTrivia",
                                                        "text": " "
                                                    }
                                                ]
                                            },
                                            "expression": {
                                                "kind": "IdentifierName",
                                                "fullStart": 496,
                                                "fullEnd": 500,
                                                "start": 496,
                                                "end": 500,
                                                "fullWidth": 4,
                                                "width": 4,
                                                "text": "Date",
                                                "value": "Date",
                                                "valueText": "Date"
                                            },
                                            "argumentList": {
                                                "kind": "ArgumentList",
                                                "fullStart": 500,
                                                "fullEnd": 536,
                                                "start": 500,
                                                "end": 536,
                                                "fullWidth": 36,
                                                "width": 36,
                                                "openParenToken": {
                                                    "kind": "OpenParenToken",
                                                    "fullStart": 500,
                                                    "fullEnd": 501,
                                                    "start": 500,
                                                    "end": 501,
                                                    "fullWidth": 1,
                                                    "width": 1,
                                                    "text": "(",
                                                    "value": "(",
                                                    "valueText": "("
                                                },
                                                "arguments": [
                                                    {
                                                        "kind": "InvocationExpression",
                                                        "fullStart": 501,
                                                        "fullEnd": 535,
                                                        "start": 501,
                                                        "end": 535,
                                                        "fullWidth": 34,
                                                        "width": 34,
                                                        "expression": {
                                                            "kind": "MemberAccessExpression",
                                                            "fullStart": 501,
                                                            "fullEnd": 511,
                                                            "start": 501,
                                                            "end": 511,
                                                            "fullWidth": 10,
                                                            "width": 10,
                                                            "expression": {
                                                                "kind": "IdentifierName",
                                                                "fullStart": 501,
                                                                "fullEnd": 505,
                                                                "start": 501,
                                                                "end": 505,
                                                                "fullWidth": 4,
                                                                "width": 4,
                                                                "text": "Date",
                                                                "value": "Date",
                                                                "valueText": "Date"
                                                            },
                                                            "dotToken": {
                                                                "kind": "DotToken",
                                                                "fullStart": 505,
                                                                "fullEnd": 506,
                                                                "start": 505,
                                                                "end": 506,
                                                                "fullWidth": 1,
                                                                "width": 1,
                                                                "text": ".",
                                                                "value": ".",
                                                                "valueText": "."
                                                            },
                                                            "name": {
                                                                "kind": "IdentifierName",
                                                                "fullStart": 506,
                                                                "fullEnd": 511,
                                                                "start": 506,
                                                                "end": 511,
                                                                "fullWidth": 5,
                                                                "width": 5,
                                                                "text": "parse",
                                                                "value": "parse",
                                                                "valueText": "parse"
                                                            }
                                                        },
                                                        "argumentList": {
                                                            "kind": "ArgumentList",
                                                            "fullStart": 511,
                                                            "fullEnd": 535,
                                                            "start": 511,
                                                            "end": 535,
                                                            "fullWidth": 24,
                                                            "width": 24,
                                                            "openParenToken": {
                                                                "kind": "OpenParenToken",
                                                                "fullStart": 511,
                                                                "fullEnd": 512,
                                                                "start": 511,
                                                                "end": 512,
                                                                "fullWidth": 1,
                                                                "width": 1,
                                                                "text": "(",
                                                                "value": "(",
                                                                "valueText": "("
                                                            },
                                                            "arguments": [
                                                                {
                                                                    "kind": "StringLiteral",
                                                                    "fullStart": 512,
                                                                    "fullEnd": 534,
                                                                    "start": 512,
                                                                    "end": 534,
                                                                    "fullWidth": 22,
                                                                    "width": 22,
                                                                    "text": "\"1989-11-09T17:57:00Z\"",
                                                                    "value": "1989-11-09T17:57:00Z",
                                                                    "valueText": "1989-11-09T17:57:00Z"
                                                                }
                                                            ],
                                                            "closeParenToken": {
                                                                "kind": "CloseParenToken",
                                                                "fullStart": 534,
                                                                "fullEnd": 535,
                                                                "start": 534,
                                                                "end": 535,
                                                                "fullWidth": 1,
                                                                "width": 1,
                                                                "text": ")",
                                                                "value": ")",
                                                                "valueText": ")"
                                                            }
                                                        }
                                                    }
                                                ],
                                                "closeParenToken": {
                                                    "kind": "CloseParenToken",
                                                    "fullStart": 535,
                                                    "fullEnd": 536,
                                                    "start": 535,
                                                    "end": 536,
                                                    "fullWidth": 1,
                                                    "width": 1,
                                                    "text": ")",
                                                    "value": ")",
                                                    "valueText": ")"
                                                }
                                            }
                                        }
                                    ],
                                    "closeBracketToken": {
                                        "kind": "CloseBracketToken",
                                        "fullStart": 536,
                                        "fullEnd": 537,
                                        "start": 536,
                                        "end": 537,
                                        "fullWidth": 1,
                                        "width": 1,
                                        "text": "]",
                                        "value": "]",
                                        "valueText": "]"
                                    }
                                }
                            }
                        }
                    ]
                },
                "semicolonToken": {
                    "kind": "SemicolonToken",
                    "fullStart": 537,
                    "fullEnd": 539,
                    "start": 537,
                    "end": 538,
                    "fullWidth": 2,
                    "width": 1,
                    "text": ";",
                    "value": ";",
                    "valueText": ";",
                    "hasTrailingTrivia": true,
                    "hasTrailingNewLine": true,
                    "trailingTrivia": [
                        {
                            "kind": "NewLineTrivia",
                            "text": "\n"
                        }
                    ]
                }
            },
            {
                "kind": "VariableStatement",
                "fullStart": 539,
                "fullEnd": 603,
                "start": 539,
                "end": 602,
                "fullWidth": 64,
                "width": 63,
                "modifiers": [],
                "variableDeclaration": {
                    "kind": "VariableDeclaration",
                    "fullStart": 539,
                    "fullEnd": 601,
                    "start": 539,
                    "end": 601,
                    "fullWidth": 62,
                    "width": 62,
                    "varKeyword": {
                        "kind": "VarKeyword",
                        "fullStart": 539,
                        "fullEnd": 543,
                        "start": 539,
                        "end": 542,
                        "fullWidth": 4,
                        "width": 3,
                        "text": "var",
                        "value": "var",
                        "valueText": "var",
                        "hasTrailingTrivia": true,
                        "trailingTrivia": [
                            {
                                "kind": "WhitespaceTrivia",
                                "text": " "
                            }
                        ]
                    },
                    "variableDeclarators": [
                        {
                            "kind": "VariableDeclarator",
                            "fullStart": 543,
                            "fullEnd": 601,
                            "start": 543,
                            "end": 601,
                            "fullWidth": 58,
                            "width": 58,
                            "identifier": {
                                "kind": "IdentifierName",
                                "fullStart": 543,
                                "fullEnd": 567,
                                "start": 543,
                                "end": 566,
                                "fullWidth": 24,
                                "width": 23,
                                "text": "referenceDateTimeFormat",
                                "value": "referenceDateTimeFormat",
                                "valueText": "referenceDateTimeFormat",
                                "hasTrailingTrivia": true,
                                "trailingTrivia": [
                                    {
                                        "kind": "WhitespaceTrivia",
                                        "text": " "
                                    }
                                ]
                            },
                            "equalsValueClause": {
                                "kind": "EqualsValueClause",
                                "fullStart": 567,
                                "fullEnd": 601,
                                "start": 567,
                                "end": 601,
                                "fullWidth": 34,
                                "width": 34,
                                "equalsToken": {
                                    "kind": "EqualsToken",
                                    "fullStart": 567,
                                    "fullEnd": 569,
                                    "start": 567,
                                    "end": 568,
                                    "fullWidth": 2,
                                    "width": 1,
                                    "text": "=",
                                    "value": "=",
                                    "valueText": "=",
                                    "hasTrailingTrivia": true,
                                    "trailingTrivia": [
                                        {
                                            "kind": "WhitespaceTrivia",
                                            "text": " "
                                        }
                                    ]
                                },
                                "value": {
                                    "kind": "ObjectCreationExpression",
                                    "fullStart": 569,
                                    "fullEnd": 601,
                                    "start": 569,
                                    "end": 601,
                                    "fullWidth": 32,
                                    "width": 32,
                                    "newKeyword": {
                                        "kind": "NewKeyword",
                                        "fullStart": 569,
                                        "fullEnd": 573,
                                        "start": 569,
                                        "end": 572,
                                        "fullWidth": 4,
                                        "width": 3,
                                        "text": "new",
                                        "value": "new",
                                        "valueText": "new",
                                        "hasTrailingTrivia": true,
                                        "trailingTrivia": [
                                            {
                                                "kind": "WhitespaceTrivia",
                                                "text": " "
                                            }
                                        ]
                                    },
                                    "expression": {
                                        "kind": "MemberAccessExpression",
                                        "fullStart": 573,
                                        "fullEnd": 592,
                                        "start": 573,
                                        "end": 592,
                                        "fullWidth": 19,
                                        "width": 19,
                                        "expression": {
                                            "kind": "IdentifierName",
                                            "fullStart": 573,
                                            "fullEnd": 577,
                                            "start": 573,
                                            "end": 577,
                                            "fullWidth": 4,
                                            "width": 4,
                                            "text": "Intl",
                                            "value": "Intl",
                                            "valueText": "Intl"
                                        },
                                        "dotToken": {
                                            "kind": "DotToken",
                                            "fullStart": 577,
                                            "fullEnd": 578,
                                            "start": 577,
                                            "end": 578,
                                            "fullWidth": 1,
                                            "width": 1,
                                            "text": ".",
                                            "value": ".",
                                            "valueText": "."
                                        },
                                        "name": {
                                            "kind": "IdentifierName",
                                            "fullStart": 578,
                                            "fullEnd": 592,
                                            "start": 578,
                                            "end": 592,
                                            "fullWidth": 14,
                                            "width": 14,
                                            "text": "DateTimeFormat",
                                            "value": "DateTimeFormat",
                                            "valueText": "DateTimeFormat"
                                        }
                                    },
                                    "argumentList": {
                                        "kind": "ArgumentList",
                                        "fullStart": 592,
                                        "fullEnd": 601,
                                        "start": 592,
                                        "end": 601,
                                        "fullWidth": 9,
                                        "width": 9,
                                        "openParenToken": {
                                            "kind": "OpenParenToken",
                                            "fullStart": 592,
                                            "fullEnd": 593,
                                            "start": 592,
                                            "end": 593,
                                            "fullWidth": 1,
                                            "width": 1,
                                            "text": "(",
                                            "value": "(",
                                            "valueText": "("
                                        },
                                        "arguments": [
                                            {
                                                "kind": "IdentifierName",
                                                "fullStart": 593,
                                                "fullEnd": 600,
                                                "start": 593,
                                                "end": 600,
                                                "fullWidth": 7,
                                                "width": 7,
                                                "text": "locales",
                                                "value": "locales",
                                                "valueText": "locales"
                                            }
                                        ],
                                        "closeParenToken": {
                                            "kind": "CloseParenToken",
                                            "fullStart": 600,
                                            "fullEnd": 601,
                                            "start": 600,
                                            "end": 601,
                                            "fullWidth": 1,
                                            "width": 1,
                                            "text": ")",
                                            "value": ")",
                                            "valueText": ")"
                                        }
                                    }
                                }
                            }
                        }
                    ]
                },
                "semicolonToken": {
                    "kind": "SemicolonToken",
                    "fullStart": 601,
                    "fullEnd": 603,
                    "start": 601,
                    "end": 602,
                    "fullWidth": 2,
                    "width": 1,
                    "text": ";",
                    "value": ";",
                    "valueText": ";",
                    "hasTrailingTrivia": true,
                    "hasTrailingNewLine": true,
                    "trailingTrivia": [
                        {
                            "kind": "NewLineTrivia",
                            "text": "\n"
                        }
                    ]
                }
            },
            {
                "kind": "VariableStatement",
                "fullStart": 603,
                "fullEnd": 667,
                "start": 603,
                "end": 666,
                "fullWidth": 64,
                "width": 63,
                "modifiers": [],
                "variableDeclaration": {
                    "kind": "VariableDeclaration",
                    "fullStart": 603,
                    "fullEnd": 665,
                    "start": 603,
                    "end": 665,
                    "fullWidth": 62,
                    "width": 62,
                    "varKeyword": {
                        "kind": "VarKeyword",
                        "fullStart": 603,
                        "fullEnd": 607,
                        "start": 603,
                        "end": 606,
                        "fullWidth": 4,
                        "width": 3,
                        "text": "var",
                        "value": "var",
                        "valueText": "var",
                        "hasTrailingTrivia": true,
                        "trailingTrivia": [
                            {
                                "kind": "WhitespaceTrivia",
                                "text": " "
                            }
                        ]
                    },
                    "variableDeclarators": [
                        {
                            "kind": "VariableDeclarator",
                            "fullStart": 607,
                            "fullEnd": 665,
                            "start": 607,
                            "end": 665,
                            "fullWidth": 58,
                            "width": 58,
                            "identifier": {
                                "kind": "IdentifierName",
                                "fullStart": 607,
                                "fullEnd": 626,
                                "start": 607,
                                "end": 625,
                                "fullWidth": 19,
                                "width": 18,
                                "text": "referenceFormatted",
                                "value": "referenceFormatted",
                                "valueText": "referenceFormatted",
                                "hasTrailingTrivia": true,
                                "trailingTrivia": [
                                    {
                                        "kind": "WhitespaceTrivia",
                                        "text": " "
                                    }
                                ]
                            },
                            "equalsValueClause": {
                                "kind": "EqualsValueClause",
                                "fullStart": 626,
                                "fullEnd": 665,
                                "start": 626,
                                "end": 665,
                                "fullWidth": 39,
                                "width": 39,
                                "equalsToken": {
                                    "kind": "EqualsToken",
                                    "fullStart": 626,
                                    "fullEnd": 628,
                                    "start": 626,
                                    "end": 627,
                                    "fullWidth": 2,
                                    "width": 1,
                                    "text": "=",
                                    "value": "=",
                                    "valueText": "=",
                                    "hasTrailingTrivia": true,
                                    "trailingTrivia": [
                                        {
                                            "kind": "WhitespaceTrivia",
                                            "text": " "
                                        }
                                    ]
                                },
                                "value": {
                                    "kind": "InvocationExpression",
                                    "fullStart": 628,
                                    "fullEnd": 665,
                                    "start": 628,
                                    "end": 665,
                                    "fullWidth": 37,
                                    "width": 37,
                                    "expression": {
                                        "kind": "MemberAccessExpression",
                                        "fullStart": 628,
                                        "fullEnd": 633,
                                        "start": 628,
                                        "end": 633,
                                        "fullWidth": 5,
                                        "width": 5,
                                        "expression": {
                                            "kind": "IdentifierName",
                                            "fullStart": 628,
                                            "fullEnd": 629,
                                            "start": 628,
                                            "end": 629,
                                            "fullWidth": 1,
                                            "width": 1,
                                            "text": "a",
                                            "value": "a",
                                            "valueText": "a"
                                        },
                                        "dotToken": {
                                            "kind": "DotToken",
                                            "fullStart": 629,
                                            "fullEnd": 630,
                                            "start": 629,
                                            "end": 630,
                                            "fullWidth": 1,
                                            "width": 1,
                                            "text": ".",
                                            "value": ".",
                                            "valueText": "."
                                        },
                                        "name": {
                                            "kind": "IdentifierName",
                                            "fullStart": 630,
                                            "fullEnd": 633,
                                            "start": 630,
                                            "end": 633,
                                            "fullWidth": 3,
                                            "width": 3,
                                            "text": "map",
                                            "value": "map",
                                            "valueText": "map"
                                        }
                                    },
                                    "argumentList": {
                                        "kind": "ArgumentList",
                                        "fullStart": 633,
                                        "fullEnd": 665,
                                        "start": 633,
                                        "end": 665,
                                        "fullWidth": 32,
                                        "width": 32,
                                        "openParenToken": {
                                            "kind": "OpenParenToken",
                                            "fullStart": 633,
                                            "fullEnd": 634,
                                            "start": 633,
                                            "end": 634,
                                            "fullWidth": 1,
                                            "width": 1,
                                            "text": "(",
                                            "value": "(",
                                            "valueText": "("
                                        },
                                        "arguments": [
                                            {
                                                "kind": "MemberAccessExpression",
                                                "fullStart": 634,
                                                "fullEnd": 664,
                                                "start": 634,
                                                "end": 664,
                                                "fullWidth": 30,
                                                "width": 30,
                                                "expression": {
                                                    "kind": "IdentifierName",
                                                    "fullStart": 634,
                                                    "fullEnd": 657,
                                                    "start": 634,
                                                    "end": 657,
                                                    "fullWidth": 23,
                                                    "width": 23,
                                                    "text": "referenceDateTimeFormat",
                                                    "value": "referenceDateTimeFormat",
                                                    "valueText": "referenceDateTimeFormat"
                                                },
                                                "dotToken": {
                                                    "kind": "DotToken",
                                                    "fullStart": 657,
                                                    "fullEnd": 658,
                                                    "start": 657,
                                                    "end": 658,
                                                    "fullWidth": 1,
                                                    "width": 1,
                                                    "text": ".",
                                                    "value": ".",
                                                    "valueText": "."
                                                },
                                                "name": {
                                                    "kind": "IdentifierName",
                                                    "fullStart": 658,
                                                    "fullEnd": 664,
                                                    "start": 658,
                                                    "end": 664,
                                                    "fullWidth": 6,
                                                    "width": 6,
                                                    "text": "format",
                                                    "value": "format",
                                                    "valueText": "format"
                                                }
                                            }
                                        ],
                                        "closeParenToken": {
                                            "kind": "CloseParenToken",
                                            "fullStart": 664,
                                            "fullEnd": 665,
                                            "start": 664,
                                            "end": 665,
                                            "fullWidth": 1,
                                            "width": 1,
                                            "text": ")",
                                            "value": ")",
                                            "valueText": ")"
                                        }
                                    }
                                }
                            }
                        }
                    ]
                },
                "semicolonToken": {
                    "kind": "SemicolonToken",
                    "fullStart": 665,
                    "fullEnd": 667,
                    "start": 665,
                    "end": 666,
                    "fullWidth": 2,
                    "width": 1,
                    "text": ";",
                    "value": ";",
                    "valueText": ";",
                    "hasTrailingTrivia": true,
                    "hasTrailingNewLine": true,
                    "trailingTrivia": [
                        {
                            "kind": "NewLineTrivia",
                            "text": "\n"
                        }
                    ]
                }
            },
            {
                "kind": "FunctionDeclaration",
                "fullStart": 667,
                "fullEnd": 822,
                "start": 668,
                "end": 821,
                "fullWidth": 155,
                "width": 153,
                "modifiers": [],
                "functionKeyword": {
                    "kind": "FunctionKeyword",
                    "fullStart": 667,
                    "fullEnd": 677,
                    "start": 668,
                    "end": 676,
                    "fullWidth": 10,
                    "width": 8,
                    "text": "function",
                    "value": "function",
                    "valueText": "function",
                    "hasLeadingTrivia": true,
                    "hasLeadingNewLine": true,
                    "hasTrailingTrivia": true,
                    "leadingTrivia": [
                        {
                            "kind": "NewLineTrivia",
                            "text": "\n"
                        }
                    ],
                    "trailingTrivia": [
                        {
                            "kind": "WhitespaceTrivia",
                            "text": " "
                        }
                    ]
                },
                "identifier": {
                    "kind": "IdentifierName",
                    "fullStart": 677,
                    "fullEnd": 693,
                    "start": 677,
                    "end": 693,
                    "fullWidth": 16,
                    "width": 16,
                    "text": "MyDateTimeFormat",
                    "value": "MyDateTimeFormat",
                    "valueText": "MyDateTimeFormat"
                },
                "callSignature": {
                    "kind": "CallSignature",
                    "fullStart": 693,
                    "fullEnd": 712,
                    "start": 693,
                    "end": 711,
                    "fullWidth": 19,
                    "width": 18,
                    "parameterList": {
                        "kind": "ParameterList",
                        "fullStart": 693,
                        "fullEnd": 712,
                        "start": 693,
                        "end": 711,
                        "fullWidth": 19,
                        "width": 18,
                        "openParenToken": {
                            "kind": "OpenParenToken",
                            "fullStart": 693,
                            "fullEnd": 694,
                            "start": 693,
                            "end": 694,
                            "fullWidth": 1,
                            "width": 1,
                            "text": "(",
                            "value": "(",
                            "valueText": "("
                        },
                        "parameters": [
                            {
                                "kind": "Parameter",
                                "fullStart": 694,
                                "fullEnd": 701,
                                "start": 694,
                                "end": 701,
                                "fullWidth": 7,
<<<<<<< HEAD
                                "width": 7,
=======
                                "modifiers": [],
>>>>>>> e3c38734
                                "identifier": {
                                    "kind": "IdentifierName",
                                    "fullStart": 694,
                                    "fullEnd": 701,
                                    "start": 694,
                                    "end": 701,
                                    "fullWidth": 7,
                                    "width": 7,
                                    "text": "locales",
                                    "value": "locales",
                                    "valueText": "locales"
                                }
                            },
                            {
                                "kind": "CommaToken",
                                "fullStart": 701,
                                "fullEnd": 703,
                                "start": 701,
                                "end": 702,
                                "fullWidth": 2,
                                "width": 1,
                                "text": ",",
                                "value": ",",
                                "valueText": ",",
                                "hasTrailingTrivia": true,
                                "trailingTrivia": [
                                    {
                                        "kind": "WhitespaceTrivia",
                                        "text": " "
                                    }
                                ]
                            },
                            {
                                "kind": "Parameter",
                                "fullStart": 703,
                                "fullEnd": 710,
                                "start": 703,
                                "end": 710,
                                "fullWidth": 7,
<<<<<<< HEAD
                                "width": 7,
=======
                                "modifiers": [],
>>>>>>> e3c38734
                                "identifier": {
                                    "kind": "IdentifierName",
                                    "fullStart": 703,
                                    "fullEnd": 710,
                                    "start": 703,
                                    "end": 710,
                                    "fullWidth": 7,
                                    "width": 7,
                                    "text": "options",
                                    "value": "options",
                                    "valueText": "options"
                                }
                            }
                        ],
                        "closeParenToken": {
                            "kind": "CloseParenToken",
                            "fullStart": 710,
                            "fullEnd": 712,
                            "start": 710,
                            "end": 711,
                            "fullWidth": 2,
                            "width": 1,
                            "text": ")",
                            "value": ")",
                            "valueText": ")",
                            "hasTrailingTrivia": true,
                            "trailingTrivia": [
                                {
                                    "kind": "WhitespaceTrivia",
                                    "text": " "
                                }
                            ]
                        }
                    }
                },
                "block": {
                    "kind": "Block",
                    "fullStart": 712,
                    "fullEnd": 822,
                    "start": 712,
                    "end": 821,
                    "fullWidth": 110,
                    "width": 109,
                    "openBraceToken": {
                        "kind": "OpenBraceToken",
                        "fullStart": 712,
                        "fullEnd": 714,
                        "start": 712,
                        "end": 713,
                        "fullWidth": 2,
                        "width": 1,
                        "text": "{",
                        "value": "{",
                        "valueText": "{",
                        "hasTrailingTrivia": true,
                        "hasTrailingNewLine": true,
                        "trailingTrivia": [
                            {
                                "kind": "NewLineTrivia",
                                "text": "\n"
                            }
                        ]
                    },
                    "statements": [
                        {
                            "kind": "ExpressionStatement",
                            "fullStart": 714,
                            "fullEnd": 768,
                            "start": 718,
                            "end": 767,
                            "fullWidth": 54,
                            "width": 49,
                            "expression": {
                                "kind": "InvocationExpression",
                                "fullStart": 714,
                                "fullEnd": 766,
                                "start": 718,
                                "end": 766,
                                "fullWidth": 52,
                                "width": 48,
                                "expression": {
                                    "kind": "MemberAccessExpression",
                                    "fullStart": 714,
                                    "fullEnd": 742,
                                    "start": 718,
                                    "end": 742,
                                    "fullWidth": 28,
                                    "width": 24,
                                    "expression": {
                                        "kind": "MemberAccessExpression",
                                        "fullStart": 714,
                                        "fullEnd": 737,
                                        "start": 718,
                                        "end": 737,
                                        "fullWidth": 23,
                                        "width": 19,
                                        "expression": {
                                            "kind": "IdentifierName",
                                            "fullStart": 714,
                                            "fullEnd": 722,
                                            "start": 718,
                                            "end": 722,
                                            "fullWidth": 8,
                                            "width": 4,
                                            "text": "Intl",
                                            "value": "Intl",
                                            "valueText": "Intl",
                                            "hasLeadingTrivia": true,
                                            "leadingTrivia": [
                                                {
                                                    "kind": "WhitespaceTrivia",
                                                    "text": "    "
                                                }
                                            ]
                                        },
                                        "dotToken": {
                                            "kind": "DotToken",
                                            "fullStart": 722,
                                            "fullEnd": 723,
                                            "start": 722,
                                            "end": 723,
                                            "fullWidth": 1,
                                            "width": 1,
                                            "text": ".",
                                            "value": ".",
                                            "valueText": "."
                                        },
                                        "name": {
                                            "kind": "IdentifierName",
                                            "fullStart": 723,
                                            "fullEnd": 737,
                                            "start": 723,
                                            "end": 737,
                                            "fullWidth": 14,
                                            "width": 14,
                                            "text": "DateTimeFormat",
                                            "value": "DateTimeFormat",
                                            "valueText": "DateTimeFormat"
                                        }
                                    },
                                    "dotToken": {
                                        "kind": "DotToken",
                                        "fullStart": 737,
                                        "fullEnd": 738,
                                        "start": 737,
                                        "end": 738,
                                        "fullWidth": 1,
                                        "width": 1,
                                        "text": ".",
                                        "value": ".",
                                        "valueText": "."
                                    },
                                    "name": {
                                        "kind": "IdentifierName",
                                        "fullStart": 738,
                                        "fullEnd": 742,
                                        "start": 738,
                                        "end": 742,
                                        "fullWidth": 4,
                                        "width": 4,
                                        "text": "call",
                                        "value": "call",
                                        "valueText": "call"
                                    }
                                },
                                "argumentList": {
                                    "kind": "ArgumentList",
                                    "fullStart": 742,
                                    "fullEnd": 766,
                                    "start": 742,
                                    "end": 766,
                                    "fullWidth": 24,
                                    "width": 24,
                                    "openParenToken": {
                                        "kind": "OpenParenToken",
                                        "fullStart": 742,
                                        "fullEnd": 743,
                                        "start": 742,
                                        "end": 743,
                                        "fullWidth": 1,
                                        "width": 1,
                                        "text": "(",
                                        "value": "(",
                                        "valueText": "("
                                    },
                                    "arguments": [
                                        {
                                            "kind": "ThisKeyword",
                                            "fullStart": 743,
                                            "fullEnd": 747,
                                            "start": 743,
                                            "end": 747,
                                            "fullWidth": 4,
                                            "width": 4,
                                            "text": "this",
                                            "value": "this",
                                            "valueText": "this"
                                        },
                                        {
                                            "kind": "CommaToken",
                                            "fullStart": 747,
                                            "fullEnd": 749,
                                            "start": 747,
                                            "end": 748,
                                            "fullWidth": 2,
                                            "width": 1,
                                            "text": ",",
                                            "value": ",",
                                            "valueText": ",",
                                            "hasTrailingTrivia": true,
                                            "trailingTrivia": [
                                                {
                                                    "kind": "WhitespaceTrivia",
                                                    "text": " "
                                                }
                                            ]
                                        },
                                        {
                                            "kind": "IdentifierName",
                                            "fullStart": 749,
                                            "fullEnd": 756,
                                            "start": 749,
                                            "end": 756,
                                            "fullWidth": 7,
                                            "width": 7,
                                            "text": "locales",
                                            "value": "locales",
                                            "valueText": "locales"
                                        },
                                        {
                                            "kind": "CommaToken",
                                            "fullStart": 756,
                                            "fullEnd": 758,
                                            "start": 756,
                                            "end": 757,
                                            "fullWidth": 2,
                                            "width": 1,
                                            "text": ",",
                                            "value": ",",
                                            "valueText": ",",
                                            "hasTrailingTrivia": true,
                                            "trailingTrivia": [
                                                {
                                                    "kind": "WhitespaceTrivia",
                                                    "text": " "
                                                }
                                            ]
                                        },
                                        {
                                            "kind": "IdentifierName",
                                            "fullStart": 758,
                                            "fullEnd": 765,
                                            "start": 758,
                                            "end": 765,
                                            "fullWidth": 7,
                                            "width": 7,
                                            "text": "options",
                                            "value": "options",
                                            "valueText": "options"
                                        }
                                    ],
                                    "closeParenToken": {
                                        "kind": "CloseParenToken",
                                        "fullStart": 765,
                                        "fullEnd": 766,
                                        "start": 765,
                                        "end": 766,
                                        "fullWidth": 1,
                                        "width": 1,
                                        "text": ")",
                                        "value": ")",
                                        "valueText": ")"
                                    }
                                }
                            },
                            "semicolonToken": {
                                "kind": "SemicolonToken",
                                "fullStart": 766,
                                "fullEnd": 768,
                                "start": 766,
                                "end": 767,
                                "fullWidth": 2,
                                "width": 1,
                                "text": ";",
                                "value": ";",
                                "valueText": ";",
                                "hasTrailingTrivia": true,
                                "hasTrailingNewLine": true,
                                "trailingTrivia": [
                                    {
                                        "kind": "NewLineTrivia",
                                        "text": "\n"
                                    }
                                ]
                            }
                        }
                    ],
                    "closeBraceToken": {
                        "kind": "CloseBraceToken",
                        "fullStart": 768,
                        "fullEnd": 822,
                        "start": 820,
                        "end": 821,
                        "fullWidth": 54,
                        "width": 1,
                        "text": "}",
                        "value": "}",
                        "valueText": "}",
                        "hasLeadingTrivia": true,
                        "hasLeadingComment": true,
                        "hasLeadingNewLine": true,
                        "hasTrailingTrivia": true,
                        "hasTrailingNewLine": true,
                        "leadingTrivia": [
                            {
                                "kind": "WhitespaceTrivia",
                                "text": "    "
                            },
                            {
                                "kind": "SingleLineCommentTrivia",
                                "text": "// could initialize MyDateTimeFormat properties"
                            },
                            {
                                "kind": "NewLineTrivia",
                                "text": "\n"
                            }
                        ],
                        "trailingTrivia": [
                            {
                                "kind": "NewLineTrivia",
                                "text": "\n"
                            }
                        ]
                    }
                }
            },
            {
                "kind": "ExpressionStatement",
                "fullStart": 822,
                "fullEnd": 898,
                "start": 823,
                "end": 897,
                "fullWidth": 76,
                "width": 74,
                "expression": {
                    "kind": "AssignmentExpression",
                    "fullStart": 822,
                    "fullEnd": 896,
                    "start": 823,
                    "end": 896,
                    "fullWidth": 74,
                    "width": 73,
                    "left": {
                        "kind": "MemberAccessExpression",
                        "fullStart": 822,
                        "fullEnd": 850,
                        "start": 823,
                        "end": 849,
                        "fullWidth": 28,
                        "width": 26,
                        "expression": {
                            "kind": "IdentifierName",
                            "fullStart": 822,
                            "fullEnd": 839,
                            "start": 823,
                            "end": 839,
                            "fullWidth": 17,
                            "width": 16,
                            "text": "MyDateTimeFormat",
                            "value": "MyDateTimeFormat",
                            "valueText": "MyDateTimeFormat",
                            "hasLeadingTrivia": true,
                            "hasLeadingNewLine": true,
                            "leadingTrivia": [
                                {
                                    "kind": "NewLineTrivia",
                                    "text": "\n"
                                }
                            ]
                        },
                        "dotToken": {
                            "kind": "DotToken",
                            "fullStart": 839,
                            "fullEnd": 840,
                            "start": 839,
                            "end": 840,
                            "fullWidth": 1,
                            "width": 1,
                            "text": ".",
                            "value": ".",
                            "valueText": "."
                        },
                        "name": {
                            "kind": "IdentifierName",
                            "fullStart": 840,
                            "fullEnd": 850,
                            "start": 840,
                            "end": 849,
                            "fullWidth": 10,
                            "width": 9,
                            "text": "prototype",
                            "value": "prototype",
                            "valueText": "prototype",
                            "hasTrailingTrivia": true,
                            "trailingTrivia": [
                                {
                                    "kind": "WhitespaceTrivia",
                                    "text": " "
                                }
                            ]
                        }
                    },
                    "operatorToken": {
                        "kind": "EqualsToken",
                        "fullStart": 850,
                        "fullEnd": 852,
                        "start": 850,
                        "end": 851,
                        "fullWidth": 2,
                        "width": 1,
                        "text": "=",
                        "value": "=",
                        "valueText": "=",
                        "hasTrailingTrivia": true,
                        "trailingTrivia": [
                            {
                                "kind": "WhitespaceTrivia",
                                "text": " "
                            }
                        ]
                    },
                    "right": {
                        "kind": "InvocationExpression",
                        "fullStart": 852,
                        "fullEnd": 896,
                        "start": 852,
                        "end": 896,
                        "fullWidth": 44,
                        "width": 44,
                        "expression": {
                            "kind": "MemberAccessExpression",
                            "fullStart": 852,
                            "fullEnd": 865,
                            "start": 852,
                            "end": 865,
                            "fullWidth": 13,
                            "width": 13,
                            "expression": {
                                "kind": "IdentifierName",
                                "fullStart": 852,
                                "fullEnd": 858,
                                "start": 852,
                                "end": 858,
                                "fullWidth": 6,
                                "width": 6,
                                "text": "Object",
                                "value": "Object",
                                "valueText": "Object"
                            },
                            "dotToken": {
                                "kind": "DotToken",
                                "fullStart": 858,
                                "fullEnd": 859,
                                "start": 858,
                                "end": 859,
                                "fullWidth": 1,
                                "width": 1,
                                "text": ".",
                                "value": ".",
                                "valueText": "."
                            },
                            "name": {
                                "kind": "IdentifierName",
                                "fullStart": 859,
                                "fullEnd": 865,
                                "start": 859,
                                "end": 865,
                                "fullWidth": 6,
                                "width": 6,
                                "text": "create",
                                "value": "create",
                                "valueText": "create"
                            }
                        },
                        "argumentList": {
                            "kind": "ArgumentList",
                            "fullStart": 865,
                            "fullEnd": 896,
                            "start": 865,
                            "end": 896,
                            "fullWidth": 31,
                            "width": 31,
                            "openParenToken": {
                                "kind": "OpenParenToken",
                                "fullStart": 865,
                                "fullEnd": 866,
                                "start": 865,
                                "end": 866,
                                "fullWidth": 1,
                                "width": 1,
                                "text": "(",
                                "value": "(",
                                "valueText": "("
                            },
                            "arguments": [
                                {
                                    "kind": "MemberAccessExpression",
                                    "fullStart": 866,
                                    "fullEnd": 895,
                                    "start": 866,
                                    "end": 895,
                                    "fullWidth": 29,
                                    "width": 29,
                                    "expression": {
                                        "kind": "MemberAccessExpression",
                                        "fullStart": 866,
                                        "fullEnd": 885,
                                        "start": 866,
                                        "end": 885,
                                        "fullWidth": 19,
                                        "width": 19,
                                        "expression": {
                                            "kind": "IdentifierName",
                                            "fullStart": 866,
                                            "fullEnd": 870,
                                            "start": 866,
                                            "end": 870,
                                            "fullWidth": 4,
                                            "width": 4,
                                            "text": "Intl",
                                            "value": "Intl",
                                            "valueText": "Intl"
                                        },
                                        "dotToken": {
                                            "kind": "DotToken",
                                            "fullStart": 870,
                                            "fullEnd": 871,
                                            "start": 870,
                                            "end": 871,
                                            "fullWidth": 1,
                                            "width": 1,
                                            "text": ".",
                                            "value": ".",
                                            "valueText": "."
                                        },
                                        "name": {
                                            "kind": "IdentifierName",
                                            "fullStart": 871,
                                            "fullEnd": 885,
                                            "start": 871,
                                            "end": 885,
                                            "fullWidth": 14,
                                            "width": 14,
                                            "text": "DateTimeFormat",
                                            "value": "DateTimeFormat",
                                            "valueText": "DateTimeFormat"
                                        }
                                    },
                                    "dotToken": {
                                        "kind": "DotToken",
                                        "fullStart": 885,
                                        "fullEnd": 886,
                                        "start": 885,
                                        "end": 886,
                                        "fullWidth": 1,
                                        "width": 1,
                                        "text": ".",
                                        "value": ".",
                                        "valueText": "."
                                    },
                                    "name": {
                                        "kind": "IdentifierName",
                                        "fullStart": 886,
                                        "fullEnd": 895,
                                        "start": 886,
                                        "end": 895,
                                        "fullWidth": 9,
                                        "width": 9,
                                        "text": "prototype",
                                        "value": "prototype",
                                        "valueText": "prototype"
                                    }
                                }
                            ],
                            "closeParenToken": {
                                "kind": "CloseParenToken",
                                "fullStart": 895,
                                "fullEnd": 896,
                                "start": 895,
                                "end": 896,
                                "fullWidth": 1,
                                "width": 1,
                                "text": ")",
                                "value": ")",
                                "valueText": ")"
                            }
                        }
                    }
                },
                "semicolonToken": {
                    "kind": "SemicolonToken",
                    "fullStart": 896,
                    "fullEnd": 898,
                    "start": 896,
                    "end": 897,
                    "fullWidth": 2,
                    "width": 1,
                    "text": ";",
                    "value": ";",
                    "valueText": ";",
                    "hasTrailingTrivia": true,
                    "hasTrailingNewLine": true,
                    "trailingTrivia": [
                        {
                            "kind": "NewLineTrivia",
                            "text": "\n"
                        }
                    ]
                }
            },
            {
                "kind": "ExpressionStatement",
                "fullStart": 898,
                "fullEnd": 957,
                "start": 898,
                "end": 956,
                "fullWidth": 59,
                "width": 58,
                "isIncrementallyUnusable": true,
                "expression": {
                    "kind": "AssignmentExpression",
                    "fullStart": 898,
                    "fullEnd": 955,
                    "start": 898,
                    "end": 955,
                    "fullWidth": 57,
                    "width": 57,
                    "isIncrementallyUnusable": true,
                    "left": {
                        "kind": "MemberAccessExpression",
                        "fullStart": 898,
                        "fullEnd": 937,
                        "start": 898,
                        "end": 936,
                        "fullWidth": 39,
                        "width": 38,
                        "isIncrementallyUnusable": true,
                        "expression": {
                            "kind": "MemberAccessExpression",
                            "fullStart": 898,
                            "fullEnd": 924,
                            "start": 898,
                            "end": 924,
                            "fullWidth": 26,
                            "width": 26,
                            "expression": {
                                "kind": "IdentifierName",
                                "fullStart": 898,
                                "fullEnd": 914,
                                "start": 898,
                                "end": 914,
                                "fullWidth": 16,
                                "width": 16,
                                "text": "MyDateTimeFormat",
                                "value": "MyDateTimeFormat",
                                "valueText": "MyDateTimeFormat"
                            },
                            "dotToken": {
                                "kind": "DotToken",
                                "fullStart": 914,
                                "fullEnd": 915,
                                "start": 914,
                                "end": 915,
                                "fullWidth": 1,
                                "width": 1,
                                "text": ".",
                                "value": ".",
                                "valueText": "."
                            },
                            "name": {
                                "kind": "IdentifierName",
                                "fullStart": 915,
                                "fullEnd": 924,
                                "start": 915,
                                "end": 924,
                                "fullWidth": 9,
                                "width": 9,
                                "text": "prototype",
                                "value": "prototype",
                                "valueText": "prototype"
                            }
                        },
                        "dotToken": {
                            "kind": "DotToken",
                            "fullStart": 924,
                            "fullEnd": 925,
                            "start": 924,
                            "end": 925,
                            "fullWidth": 1,
                            "width": 1,
                            "text": ".",
                            "value": ".",
                            "valueText": "."
                        },
                        "name": {
                            "kind": "IdentifierName",
                            "fullStart": 925,
                            "fullEnd": 937,
                            "start": 925,
                            "end": 936,
                            "fullWidth": 12,
                            "width": 11,
                            "text": "constructor",
                            "value": "constructor",
                            "valueText": "constructor",
                            "hasTrailingTrivia": true,
                            "trailingTrivia": [
                                {
                                    "kind": "WhitespaceTrivia",
                                    "text": " "
                                }
                            ]
                        }
                    },
                    "operatorToken": {
                        "kind": "EqualsToken",
                        "fullStart": 937,
                        "fullEnd": 939,
                        "start": 937,
                        "end": 938,
                        "fullWidth": 2,
                        "width": 1,
                        "text": "=",
                        "value": "=",
                        "valueText": "=",
                        "hasTrailingTrivia": true,
                        "trailingTrivia": [
                            {
                                "kind": "WhitespaceTrivia",
                                "text": " "
                            }
                        ]
                    },
                    "right": {
                        "kind": "IdentifierName",
                        "fullStart": 939,
                        "fullEnd": 955,
                        "start": 939,
                        "end": 955,
                        "fullWidth": 16,
                        "width": 16,
                        "text": "MyDateTimeFormat",
                        "value": "MyDateTimeFormat",
                        "valueText": "MyDateTimeFormat"
                    }
                },
                "semicolonToken": {
                    "kind": "SemicolonToken",
                    "fullStart": 955,
                    "fullEnd": 957,
                    "start": 955,
                    "end": 956,
                    "fullWidth": 2,
                    "width": 1,
                    "text": ";",
                    "value": ";",
                    "valueText": ";",
                    "hasTrailingTrivia": true,
                    "hasTrailingNewLine": true,
                    "trailingTrivia": [
                        {
                            "kind": "NewLineTrivia",
                            "text": "\n"
                        }
                    ]
                }
            },
            {
                "kind": "VariableStatement",
                "fullStart": 957,
                "fullEnd": 1053,
                "start": 1009,
                "end": 1052,
                "fullWidth": 96,
                "width": 43,
                "modifiers": [],
                "variableDeclaration": {
                    "kind": "VariableDeclaration",
                    "fullStart": 957,
                    "fullEnd": 1051,
                    "start": 1009,
                    "end": 1051,
                    "fullWidth": 94,
                    "width": 42,
                    "varKeyword": {
                        "kind": "VarKeyword",
                        "fullStart": 957,
                        "fullEnd": 1013,
                        "start": 1009,
                        "end": 1012,
                        "fullWidth": 56,
                        "width": 3,
                        "text": "var",
                        "value": "var",
                        "valueText": "var",
                        "hasLeadingTrivia": true,
                        "hasLeadingComment": true,
                        "hasLeadingNewLine": true,
                        "hasTrailingTrivia": true,
                        "leadingTrivia": [
                            {
                                "kind": "SingleLineCommentTrivia",
                                "text": "// could add methods to MyDateTimeFormat.prototype"
                            },
                            {
                                "kind": "NewLineTrivia",
                                "text": "\n"
                            },
                            {
                                "kind": "NewLineTrivia",
                                "text": "\n"
                            }
                        ],
                        "trailingTrivia": [
                            {
                                "kind": "WhitespaceTrivia",
                                "text": " "
                            }
                        ]
                    },
                    "variableDeclarators": [
                        {
                            "kind": "VariableDeclarator",
                            "fullStart": 1013,
                            "fullEnd": 1051,
                            "start": 1013,
                            "end": 1051,
                            "fullWidth": 38,
                            "width": 38,
                            "identifier": {
                                "kind": "IdentifierName",
                                "fullStart": 1013,
                                "fullEnd": 1020,
                                "start": 1013,
                                "end": 1019,
                                "fullWidth": 7,
                                "width": 6,
                                "text": "format",
                                "value": "format",
                                "valueText": "format",
                                "hasTrailingTrivia": true,
                                "trailingTrivia": [
                                    {
                                        "kind": "WhitespaceTrivia",
                                        "text": " "
                                    }
                                ]
                            },
                            "equalsValueClause": {
                                "kind": "EqualsValueClause",
                                "fullStart": 1020,
                                "fullEnd": 1051,
                                "start": 1020,
                                "end": 1051,
                                "fullWidth": 31,
                                "width": 31,
                                "equalsToken": {
                                    "kind": "EqualsToken",
                                    "fullStart": 1020,
                                    "fullEnd": 1022,
                                    "start": 1020,
                                    "end": 1021,
                                    "fullWidth": 2,
                                    "width": 1,
                                    "text": "=",
                                    "value": "=",
                                    "valueText": "=",
                                    "hasTrailingTrivia": true,
                                    "trailingTrivia": [
                                        {
                                            "kind": "WhitespaceTrivia",
                                            "text": " "
                                        }
                                    ]
                                },
                                "value": {
                                    "kind": "ObjectCreationExpression",
                                    "fullStart": 1022,
                                    "fullEnd": 1051,
                                    "start": 1022,
                                    "end": 1051,
                                    "fullWidth": 29,
                                    "width": 29,
                                    "newKeyword": {
                                        "kind": "NewKeyword",
                                        "fullStart": 1022,
                                        "fullEnd": 1026,
                                        "start": 1022,
                                        "end": 1025,
                                        "fullWidth": 4,
                                        "width": 3,
                                        "text": "new",
                                        "value": "new",
                                        "valueText": "new",
                                        "hasTrailingTrivia": true,
                                        "trailingTrivia": [
                                            {
                                                "kind": "WhitespaceTrivia",
                                                "text": " "
                                            }
                                        ]
                                    },
                                    "expression": {
                                        "kind": "IdentifierName",
                                        "fullStart": 1026,
                                        "fullEnd": 1042,
                                        "start": 1026,
                                        "end": 1042,
                                        "fullWidth": 16,
                                        "width": 16,
                                        "text": "MyDateTimeFormat",
                                        "value": "MyDateTimeFormat",
                                        "valueText": "MyDateTimeFormat"
                                    },
                                    "argumentList": {
                                        "kind": "ArgumentList",
                                        "fullStart": 1042,
                                        "fullEnd": 1051,
                                        "start": 1042,
                                        "end": 1051,
                                        "fullWidth": 9,
                                        "width": 9,
                                        "openParenToken": {
                                            "kind": "OpenParenToken",
                                            "fullStart": 1042,
                                            "fullEnd": 1043,
                                            "start": 1042,
                                            "end": 1043,
                                            "fullWidth": 1,
                                            "width": 1,
                                            "text": "(",
                                            "value": "(",
                                            "valueText": "("
                                        },
                                        "arguments": [
                                            {
                                                "kind": "IdentifierName",
                                                "fullStart": 1043,
                                                "fullEnd": 1050,
                                                "start": 1043,
                                                "end": 1050,
                                                "fullWidth": 7,
                                                "width": 7,
                                                "text": "locales",
                                                "value": "locales",
                                                "valueText": "locales"
                                            }
                                        ],
                                        "closeParenToken": {
                                            "kind": "CloseParenToken",
                                            "fullStart": 1050,
                                            "fullEnd": 1051,
                                            "start": 1050,
                                            "end": 1051,
                                            "fullWidth": 1,
                                            "width": 1,
                                            "text": ")",
                                            "value": ")",
                                            "valueText": ")"
                                        }
                                    }
                                }
                            }
                        }
                    ]
                },
                "semicolonToken": {
                    "kind": "SemicolonToken",
                    "fullStart": 1051,
                    "fullEnd": 1053,
                    "start": 1051,
                    "end": 1052,
                    "fullWidth": 2,
                    "width": 1,
                    "text": ";",
                    "value": ";",
                    "valueText": ";",
                    "hasTrailingTrivia": true,
                    "hasTrailingNewLine": true,
                    "trailingTrivia": [
                        {
                            "kind": "NewLineTrivia",
                            "text": "\n"
                        }
                    ]
                }
            },
            {
                "kind": "VariableStatement",
                "fullStart": 1053,
                "fullEnd": 1088,
                "start": 1053,
                "end": 1087,
                "fullWidth": 35,
                "width": 34,
                "modifiers": [],
                "variableDeclaration": {
                    "kind": "VariableDeclaration",
                    "fullStart": 1053,
                    "fullEnd": 1086,
                    "start": 1053,
                    "end": 1086,
                    "fullWidth": 33,
                    "width": 33,
                    "varKeyword": {
                        "kind": "VarKeyword",
                        "fullStart": 1053,
                        "fullEnd": 1057,
                        "start": 1053,
                        "end": 1056,
                        "fullWidth": 4,
                        "width": 3,
                        "text": "var",
                        "value": "var",
                        "valueText": "var",
                        "hasTrailingTrivia": true,
                        "trailingTrivia": [
                            {
                                "kind": "WhitespaceTrivia",
                                "text": " "
                            }
                        ]
                    },
                    "variableDeclarators": [
                        {
                            "kind": "VariableDeclarator",
                            "fullStart": 1057,
                            "fullEnd": 1086,
                            "start": 1057,
                            "end": 1086,
                            "fullWidth": 29,
                            "width": 29,
                            "identifier": {
                                "kind": "IdentifierName",
                                "fullStart": 1057,
                                "fullEnd": 1064,
                                "start": 1057,
                                "end": 1063,
                                "fullWidth": 7,
                                "width": 6,
                                "text": "actual",
                                "value": "actual",
                                "valueText": "actual",
                                "hasTrailingTrivia": true,
                                "trailingTrivia": [
                                    {
                                        "kind": "WhitespaceTrivia",
                                        "text": " "
                                    }
                                ]
                            },
                            "equalsValueClause": {
                                "kind": "EqualsValueClause",
                                "fullStart": 1064,
                                "fullEnd": 1086,
                                "start": 1064,
                                "end": 1086,
                                "fullWidth": 22,
                                "width": 22,
                                "equalsToken": {
                                    "kind": "EqualsToken",
                                    "fullStart": 1064,
                                    "fullEnd": 1066,
                                    "start": 1064,
                                    "end": 1065,
                                    "fullWidth": 2,
                                    "width": 1,
                                    "text": "=",
                                    "value": "=",
                                    "valueText": "=",
                                    "hasTrailingTrivia": true,
                                    "trailingTrivia": [
                                        {
                                            "kind": "WhitespaceTrivia",
                                            "text": " "
                                        }
                                    ]
                                },
                                "value": {
                                    "kind": "InvocationExpression",
                                    "fullStart": 1066,
                                    "fullEnd": 1086,
                                    "start": 1066,
                                    "end": 1086,
                                    "fullWidth": 20,
                                    "width": 20,
                                    "expression": {
                                        "kind": "MemberAccessExpression",
                                        "fullStart": 1066,
                                        "fullEnd": 1071,
                                        "start": 1066,
                                        "end": 1071,
                                        "fullWidth": 5,
                                        "width": 5,
                                        "expression": {
                                            "kind": "IdentifierName",
                                            "fullStart": 1066,
                                            "fullEnd": 1067,
                                            "start": 1066,
                                            "end": 1067,
                                            "fullWidth": 1,
                                            "width": 1,
                                            "text": "a",
                                            "value": "a",
                                            "valueText": "a"
                                        },
                                        "dotToken": {
                                            "kind": "DotToken",
                                            "fullStart": 1067,
                                            "fullEnd": 1068,
                                            "start": 1067,
                                            "end": 1068,
                                            "fullWidth": 1,
                                            "width": 1,
                                            "text": ".",
                                            "value": ".",
                                            "valueText": "."
                                        },
                                        "name": {
                                            "kind": "IdentifierName",
                                            "fullStart": 1068,
                                            "fullEnd": 1071,
                                            "start": 1068,
                                            "end": 1071,
                                            "fullWidth": 3,
                                            "width": 3,
                                            "text": "map",
                                            "value": "map",
                                            "valueText": "map"
                                        }
                                    },
                                    "argumentList": {
                                        "kind": "ArgumentList",
                                        "fullStart": 1071,
                                        "fullEnd": 1086,
                                        "start": 1071,
                                        "end": 1086,
                                        "fullWidth": 15,
                                        "width": 15,
                                        "openParenToken": {
                                            "kind": "OpenParenToken",
                                            "fullStart": 1071,
                                            "fullEnd": 1072,
                                            "start": 1071,
                                            "end": 1072,
                                            "fullWidth": 1,
                                            "width": 1,
                                            "text": "(",
                                            "value": "(",
                                            "valueText": "("
                                        },
                                        "arguments": [
                                            {
                                                "kind": "MemberAccessExpression",
                                                "fullStart": 1072,
                                                "fullEnd": 1085,
                                                "start": 1072,
                                                "end": 1085,
                                                "fullWidth": 13,
                                                "width": 13,
                                                "expression": {
                                                    "kind": "IdentifierName",
                                                    "fullStart": 1072,
                                                    "fullEnd": 1078,
                                                    "start": 1072,
                                                    "end": 1078,
                                                    "fullWidth": 6,
                                                    "width": 6,
                                                    "text": "format",
                                                    "value": "format",
                                                    "valueText": "format"
                                                },
                                                "dotToken": {
                                                    "kind": "DotToken",
                                                    "fullStart": 1078,
                                                    "fullEnd": 1079,
                                                    "start": 1078,
                                                    "end": 1079,
                                                    "fullWidth": 1,
                                                    "width": 1,
                                                    "text": ".",
                                                    "value": ".",
                                                    "valueText": "."
                                                },
                                                "name": {
                                                    "kind": "IdentifierName",
                                                    "fullStart": 1079,
                                                    "fullEnd": 1085,
                                                    "start": 1079,
                                                    "end": 1085,
                                                    "fullWidth": 6,
                                                    "width": 6,
                                                    "text": "format",
                                                    "value": "format",
                                                    "valueText": "format"
                                                }
                                            }
                                        ],
                                        "closeParenToken": {
                                            "kind": "CloseParenToken",
                                            "fullStart": 1085,
                                            "fullEnd": 1086,
                                            "start": 1085,
                                            "end": 1086,
                                            "fullWidth": 1,
                                            "width": 1,
                                            "text": ")",
                                            "value": ")",
                                            "valueText": ")"
                                        }
                                    }
                                }
                            }
                        }
                    ]
                },
                "semicolonToken": {
                    "kind": "SemicolonToken",
                    "fullStart": 1086,
                    "fullEnd": 1088,
                    "start": 1086,
                    "end": 1087,
                    "fullWidth": 2,
                    "width": 1,
                    "text": ";",
                    "value": ";",
                    "valueText": ";",
                    "hasTrailingTrivia": true,
                    "hasTrailingNewLine": true,
                    "trailingTrivia": [
                        {
                            "kind": "NewLineTrivia",
                            "text": "\n"
                        }
                    ]
                }
            },
            {
                "kind": "ExpressionStatement",
                "fullStart": 1088,
                "fullEnd": 1135,
                "start": 1088,
                "end": 1134,
                "fullWidth": 47,
                "width": 46,
                "expression": {
                    "kind": "InvocationExpression",
                    "fullStart": 1088,
                    "fullEnd": 1133,
                    "start": 1088,
                    "end": 1133,
                    "fullWidth": 45,
                    "width": 45,
                    "expression": {
                        "kind": "IdentifierName",
                        "fullStart": 1088,
                        "fullEnd": 1105,
                        "start": 1088,
                        "end": 1105,
                        "fullWidth": 17,
                        "width": 17,
                        "text": "testArraysAreSame",
                        "value": "testArraysAreSame",
                        "valueText": "testArraysAreSame"
                    },
                    "argumentList": {
                        "kind": "ArgumentList",
                        "fullStart": 1105,
                        "fullEnd": 1133,
                        "start": 1105,
                        "end": 1133,
                        "fullWidth": 28,
                        "width": 28,
                        "openParenToken": {
                            "kind": "OpenParenToken",
                            "fullStart": 1105,
                            "fullEnd": 1106,
                            "start": 1105,
                            "end": 1106,
                            "fullWidth": 1,
                            "width": 1,
                            "text": "(",
                            "value": "(",
                            "valueText": "("
                        },
                        "arguments": [
                            {
                                "kind": "IdentifierName",
                                "fullStart": 1106,
                                "fullEnd": 1124,
                                "start": 1106,
                                "end": 1124,
                                "fullWidth": 18,
                                "width": 18,
                                "text": "referenceFormatted",
                                "value": "referenceFormatted",
                                "valueText": "referenceFormatted"
                            },
                            {
                                "kind": "CommaToken",
                                "fullStart": 1124,
                                "fullEnd": 1126,
                                "start": 1124,
                                "end": 1125,
                                "fullWidth": 2,
                                "width": 1,
                                "text": ",",
                                "value": ",",
                                "valueText": ",",
                                "hasTrailingTrivia": true,
                                "trailingTrivia": [
                                    {
                                        "kind": "WhitespaceTrivia",
                                        "text": " "
                                    }
                                ]
                            },
                            {
                                "kind": "IdentifierName",
                                "fullStart": 1126,
                                "fullEnd": 1132,
                                "start": 1126,
                                "end": 1132,
                                "fullWidth": 6,
                                "width": 6,
                                "text": "actual",
                                "value": "actual",
                                "valueText": "actual"
                            }
                        ],
                        "closeParenToken": {
                            "kind": "CloseParenToken",
                            "fullStart": 1132,
                            "fullEnd": 1133,
                            "start": 1132,
                            "end": 1133,
                            "fullWidth": 1,
                            "width": 1,
                            "text": ")",
                            "value": ")",
                            "valueText": ")"
                        }
                    }
                },
                "semicolonToken": {
                    "kind": "SemicolonToken",
                    "fullStart": 1133,
                    "fullEnd": 1135,
                    "start": 1133,
                    "end": 1134,
                    "fullWidth": 2,
                    "width": 1,
                    "text": ";",
                    "value": ";",
                    "valueText": ";",
                    "hasTrailingTrivia": true,
                    "hasTrailingNewLine": true,
                    "trailingTrivia": [
                        {
                            "kind": "NewLineTrivia",
                            "text": "\n"
                        }
                    ]
                }
            }
        ],
        "endOfFileToken": {
            "kind": "EndOfFileToken",
            "fullStart": 1135,
            "fullEnd": 1136,
            "start": 1136,
            "end": 1136,
            "fullWidth": 1,
            "width": 0,
            "text": "",
            "hasLeadingTrivia": true,
            "hasLeadingNewLine": true,
            "leadingTrivia": [
                {
                    "kind": "NewLineTrivia",
                    "text": "\n"
                }
            ]
        }
    },
    "lineMap": {
        "lineStarts": [
            0,
            64,
            124,
            195,
            196,
            200,
            266,
            296,
            300,
            301,
            326,
            327,
            423,
            458,
            539,
            603,
            667,
            668,
            714,
            768,
            820,
            822,
            823,
            898,
            957,
            1008,
            1009,
            1053,
            1088,
            1135,
            1136
        ],
        "length": 1136
    }
}<|MERGE_RESOLUTION|>--- conflicted
+++ resolved
@@ -1508,11 +1508,8 @@
                                 "start": 694,
                                 "end": 701,
                                 "fullWidth": 7,
-<<<<<<< HEAD
                                 "width": 7,
-=======
                                 "modifiers": [],
->>>>>>> e3c38734
                                 "identifier": {
                                     "kind": "IdentifierName",
                                     "fullStart": 694,
@@ -1552,11 +1549,8 @@
                                 "start": 703,
                                 "end": 710,
                                 "fullWidth": 7,
-<<<<<<< HEAD
                                 "width": 7,
-=======
                                 "modifiers": [],
->>>>>>> e3c38734
                                 "identifier": {
                                     "kind": "IdentifierName",
                                     "fullStart": 703,
