--- conflicted
+++ resolved
@@ -842,11 +842,8 @@
                                                 "start": 573,
                                                 "end": 577,
                                                 "fullWidth": 4,
-<<<<<<< HEAD
                                                 "width": 4,
-=======
                                                 "modifiers": [],
->>>>>>> e3c38734
                                                 "identifier": {
                                                     "kind": "IdentifierName",
                                                     "fullStart": 573,
