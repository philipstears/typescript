--- conflicted
+++ resolved
@@ -267,11 +267,8 @@
                                                 "start": 374,
                                                 "end": 385,
                                                 "fullWidth": 11,
-<<<<<<< HEAD
                                                 "width": 11,
-=======
                                                 "modifiers": [],
->>>>>>> e3c38734
                                                 "identifier": {
                                                     "kind": "IdentifierName",
                                                     "fullStart": 374,
