--- conflicted
+++ resolved
@@ -1046,11 +1046,8 @@
                                                 "start": 1012,
                                                 "end": 1023,
                                                 "fullWidth": 11,
-<<<<<<< HEAD
                                                 "width": 11,
-=======
                                                 "modifiers": [],
->>>>>>> e3c38734
                                                 "identifier": {
                                                     "kind": "IdentifierName",
                                                     "fullStart": 1012,
@@ -1267,11 +1264,8 @@
                                                                             "start": 1067,
                                                                             "end": 1070,
                                                                             "fullWidth": 3,
-<<<<<<< HEAD
                                                                             "width": 3,
-=======
                                                                             "modifiers": [],
->>>>>>> e3c38734
                                                                             "identifier": {
                                                                                 "kind": "IdentifierName",
                                                                                 "fullStart": 1067,
