--- conflicted
+++ resolved
@@ -531,11 +531,8 @@
                                                 "start": 413,
                                                 "end": 424,
                                                 "fullWidth": 11,
-<<<<<<< HEAD
                                                 "width": 11,
-=======
                                                 "modifiers": [],
->>>>>>> e3c38734
                                                 "identifier": {
                                                     "kind": "IdentifierName",
                                                     "fullStart": 413,
