{
    "isDeclaration": false,
    "languageVersion": "EcmaScript5",
    "parseOptions": {
        "allowAutomaticSemicolonInsertion": true
    },
    "sourceUnit": {
        "kind": "SourceUnit",
        "fullStart": 0,
        "fullEnd": 753,
        "start": 276,
        "end": 753,
        "fullWidth": 753,
        "width": 477,
        "moduleElements": [
            {
                "kind": "ExpressionStatement",
                "fullStart": 0,
                "fullEnd": 301,
                "start": 276,
                "end": 300,
                "fullWidth": 301,
                "width": 24,
                "expression": {
                    "kind": "InvocationExpression",
                    "fullStart": 0,
                    "fullEnd": 299,
                    "start": 276,
                    "end": 299,
                    "fullWidth": 299,
                    "width": 23,
                    "expression": {
                        "kind": "IdentifierName",
                        "fullStart": 0,
                        "fullEnd": 284,
                        "start": 276,
                        "end": 284,
                        "fullWidth": 284,
                        "width": 8,
                        "text": "$INCLUDE",
                        "value": "$INCLUDE",
                        "valueText": "$INCLUDE",
                        "hasLeadingTrivia": true,
                        "hasLeadingComment": true,
                        "hasLeadingNewLine": true,
                        "leadingTrivia": [
                            {
                                "kind": "SingleLineCommentTrivia",
                                "text": "// Copyright 2012 Mozilla Corporation. All rights reserved."
                            },
                            {
                                "kind": "NewLineTrivia",
                                "text": "\n"
                            },
                            {
                                "kind": "SingleLineCommentTrivia",
                                "text": "// This code is governed by the BSD license found in the LICENSE file."
                            },
                            {
                                "kind": "NewLineTrivia",
                                "text": "\n"
                            },
                            {
                                "kind": "NewLineTrivia",
                                "text": "\n"
                            },
                            {
                                "kind": "MultiLineCommentTrivia",
                                "text": "/**\n * @description Tests that LookupSupportedLocales returns an empty list when\n *     given an empty list.\n * @author Norbert Lindenberg\n */"
                            },
                            {
                                "kind": "NewLineTrivia",
                                "text": "\n"
                            },
                            {
                                "kind": "NewLineTrivia",
                                "text": "\n"
                            }
                        ]
                    },
                    "argumentList": {
                        "kind": "ArgumentList",
                        "fullStart": 284,
                        "fullEnd": 299,
                        "start": 284,
                        "end": 299,
                        "fullWidth": 15,
                        "width": 15,
                        "openParenToken": {
                            "kind": "OpenParenToken",
                            "fullStart": 284,
                            "fullEnd": 285,
                            "start": 284,
                            "end": 285,
                            "fullWidth": 1,
                            "width": 1,
                            "text": "(",
                            "value": "(",
                            "valueText": "("
                        },
                        "arguments": [
                            {
                                "kind": "StringLiteral",
                                "fullStart": 285,
                                "fullEnd": 298,
                                "start": 285,
                                "end": 298,
                                "fullWidth": 13,
                                "width": 13,
                                "text": "\"testIntl.js\"",
                                "value": "testIntl.js",
                                "valueText": "testIntl.js"
                            }
                        ],
                        "closeParenToken": {
                            "kind": "CloseParenToken",
                            "fullStart": 298,
                            "fullEnd": 299,
                            "start": 298,
                            "end": 299,
                            "fullWidth": 1,
                            "width": 1,
                            "text": ")",
                            "value": ")",
                            "valueText": ")"
                        }
                    }
                },
                "semicolonToken": {
                    "kind": "SemicolonToken",
                    "fullStart": 299,
                    "fullEnd": 301,
                    "start": 299,
                    "end": 300,
                    "fullWidth": 2,
                    "width": 1,
                    "text": ";",
                    "value": ";",
                    "valueText": ";",
                    "hasTrailingTrivia": true,
                    "hasTrailingNewLine": true,
                    "trailingTrivia": [
                        {
                            "kind": "NewLineTrivia",
                            "text": "\n"
                        }
                    ]
                }
            },
            {
                "kind": "ExpressionStatement",
                "fullStart": 301,
                "fullEnd": 752,
                "start": 302,
                "end": 751,
                "fullWidth": 451,
                "width": 449,
                "expression": {
                    "kind": "InvocationExpression",
                    "fullStart": 301,
                    "fullEnd": 750,
                    "start": 302,
                    "end": 750,
                    "fullWidth": 449,
                    "width": 448,
                    "expression": {
                        "kind": "IdentifierName",
                        "fullStart": 301,
                        "fullEnd": 326,
                        "start": 302,
                        "end": 326,
                        "fullWidth": 25,
                        "width": 24,
                        "text": "testWithIntlConstructors",
                        "value": "testWithIntlConstructors",
                        "valueText": "testWithIntlConstructors",
                        "hasLeadingTrivia": true,
                        "hasLeadingNewLine": true,
                        "leadingTrivia": [
                            {
                                "kind": "NewLineTrivia",
                                "text": "\n"
                            }
                        ]
                    },
                    "argumentList": {
                        "kind": "ArgumentList",
                        "fullStart": 326,
                        "fullEnd": 750,
                        "start": 326,
                        "end": 750,
                        "fullWidth": 424,
                        "width": 424,
                        "openParenToken": {
                            "kind": "OpenParenToken",
                            "fullStart": 326,
                            "fullEnd": 327,
                            "start": 326,
                            "end": 327,
                            "fullWidth": 1,
                            "width": 1,
                            "text": "(",
                            "value": "(",
                            "valueText": "("
                        },
                        "arguments": [
                            {
                                "kind": "FunctionExpression",
                                "fullStart": 327,
                                "fullEnd": 749,
                                "start": 327,
                                "end": 749,
                                "fullWidth": 422,
                                "width": 422,
                                "functionKeyword": {
                                    "kind": "FunctionKeyword",
                                    "fullStart": 327,
                                    "fullEnd": 336,
                                    "start": 327,
                                    "end": 335,
                                    "fullWidth": 9,
                                    "width": 8,
                                    "text": "function",
                                    "value": "function",
                                    "valueText": "function",
                                    "hasTrailingTrivia": true,
                                    "trailingTrivia": [
                                        {
                                            "kind": "WhitespaceTrivia",
                                            "text": " "
                                        }
                                    ]
                                },
                                "callSignature": {
                                    "kind": "CallSignature",
                                    "fullStart": 336,
                                    "fullEnd": 350,
                                    "start": 336,
                                    "end": 349,
                                    "fullWidth": 14,
                                    "width": 13,
                                    "parameterList": {
                                        "kind": "ParameterList",
                                        "fullStart": 336,
                                        "fullEnd": 350,
                                        "start": 336,
                                        "end": 349,
                                        "fullWidth": 14,
                                        "width": 13,
                                        "openParenToken": {
                                            "kind": "OpenParenToken",
                                            "fullStart": 336,
                                            "fullEnd": 337,
                                            "start": 336,
                                            "end": 337,
                                            "fullWidth": 1,
                                            "width": 1,
                                            "text": "(",
                                            "value": "(",
                                            "valueText": "("
                                        },
                                        "parameters": [
                                            {
                                                "kind": "Parameter",
                                                "fullStart": 337,
                                                "fullEnd": 348,
                                                "start": 337,
                                                "end": 348,
                                                "fullWidth": 11,
<<<<<<< HEAD
                                                "width": 11,
=======
                                                "modifiers": [],
>>>>>>> e3c38734
                                                "identifier": {
                                                    "kind": "IdentifierName",
                                                    "fullStart": 337,
                                                    "fullEnd": 348,
                                                    "start": 337,
                                                    "end": 348,
                                                    "fullWidth": 11,
                                                    "width": 11,
                                                    "text": "Constructor",
                                                    "value": "Constructor",
                                                    "valueText": "Constructor"
                                                }
                                            }
                                        ],
                                        "closeParenToken": {
                                            "kind": "CloseParenToken",
                                            "fullStart": 348,
                                            "fullEnd": 350,
                                            "start": 348,
                                            "end": 349,
                                            "fullWidth": 2,
                                            "width": 1,
                                            "text": ")",
                                            "value": ")",
                                            "valueText": ")",
                                            "hasTrailingTrivia": true,
                                            "trailingTrivia": [
                                                {
                                                    "kind": "WhitespaceTrivia",
                                                    "text": " "
                                                }
                                            ]
                                        }
                                    }
                                },
                                "block": {
                                    "kind": "Block",
                                    "fullStart": 350,
                                    "fullEnd": 749,
                                    "start": 350,
                                    "end": 749,
                                    "fullWidth": 399,
                                    "width": 399,
                                    "openBraceToken": {
                                        "kind": "OpenBraceToken",
                                        "fullStart": 350,
                                        "fullEnd": 352,
                                        "start": 350,
                                        "end": 351,
                                        "fullWidth": 2,
                                        "width": 1,
                                        "text": "{",
                                        "value": "{",
                                        "valueText": "{",
                                        "hasTrailingTrivia": true,
                                        "hasTrailingNewLine": true,
                                        "trailingTrivia": [
                                            {
                                                "kind": "NewLineTrivia",
                                                "text": "\n"
                                            }
                                        ]
                                    },
                                    "statements": [
                                        {
                                            "kind": "ExpressionStatement",
                                            "fullStart": 352,
                                            "fullEnd": 730,
                                            "start": 422,
                                            "end": 729,
                                            "fullWidth": 378,
                                            "width": 307,
                                            "expression": {
                                                "kind": "InvocationExpression",
                                                "fullStart": 352,
                                                "fullEnd": 728,
                                                "start": 422,
                                                "end": 728,
                                                "fullWidth": 376,
                                                "width": 306,
                                                "expression": {
                                                    "kind": "MemberAccessExpression",
                                                    "fullStart": 352,
                                                    "fullEnd": 452,
                                                    "start": 422,
                                                    "end": 452,
                                                    "fullWidth": 100,
                                                    "width": 30,
                                                    "expression": {
                                                        "kind": "ArrayLiteralExpression",
                                                        "fullStart": 352,
                                                        "fullEnd": 444,
                                                        "start": 422,
                                                        "end": 444,
                                                        "fullWidth": 92,
                                                        "width": 22,
                                                        "openBracketToken": {
                                                            "kind": "OpenBracketToken",
                                                            "fullStart": 352,
                                                            "fullEnd": 423,
                                                            "start": 422,
                                                            "end": 423,
                                                            "fullWidth": 71,
                                                            "width": 1,
                                                            "text": "[",
                                                            "value": "[",
                                                            "valueText": "[",
                                                            "hasLeadingTrivia": true,
                                                            "hasLeadingComment": true,
                                                            "hasLeadingNewLine": true,
                                                            "leadingTrivia": [
                                                                {
                                                                    "kind": "WhitespaceTrivia",
                                                                    "text": "    "
                                                                },
                                                                {
                                                                    "kind": "SingleLineCommentTrivia",
                                                                    "text": "// this test should work equally for both matching algorithms"
                                                                },
                                                                {
                                                                    "kind": "NewLineTrivia",
                                                                    "text": "\n"
                                                                },
                                                                {
                                                                    "kind": "WhitespaceTrivia",
                                                                    "text": "    "
                                                                }
                                                            ]
                                                        },
                                                        "expressions": [
                                                            {
                                                                "kind": "StringLiteral",
                                                                "fullStart": 423,
                                                                "fullEnd": 431,
                                                                "start": 423,
                                                                "end": 431,
                                                                "fullWidth": 8,
                                                                "width": 8,
                                                                "text": "\"lookup\"",
                                                                "value": "lookup",
                                                                "valueText": "lookup"
                                                            },
                                                            {
                                                                "kind": "CommaToken",
                                                                "fullStart": 431,
                                                                "fullEnd": 433,
                                                                "start": 431,
                                                                "end": 432,
                                                                "fullWidth": 2,
                                                                "width": 1,
                                                                "text": ",",
                                                                "value": ",",
                                                                "valueText": ",",
                                                                "hasTrailingTrivia": true,
                                                                "trailingTrivia": [
                                                                    {
                                                                        "kind": "WhitespaceTrivia",
                                                                        "text": " "
                                                                    }
                                                                ]
                                                            },
                                                            {
                                                                "kind": "StringLiteral",
                                                                "fullStart": 433,
                                                                "fullEnd": 443,
                                                                "start": 433,
                                                                "end": 443,
                                                                "fullWidth": 10,
                                                                "width": 10,
                                                                "text": "\"best fit\"",
                                                                "value": "best fit",
                                                                "valueText": "best fit"
                                                            }
                                                        ],
                                                        "closeBracketToken": {
                                                            "kind": "CloseBracketToken",
                                                            "fullStart": 443,
                                                            "fullEnd": 444,
                                                            "start": 443,
                                                            "end": 444,
                                                            "fullWidth": 1,
                                                            "width": 1,
                                                            "text": "]",
                                                            "value": "]",
                                                            "valueText": "]"
                                                        }
                                                    },
                                                    "dotToken": {
                                                        "kind": "DotToken",
                                                        "fullStart": 444,
                                                        "fullEnd": 445,
                                                        "start": 444,
                                                        "end": 445,
                                                        "fullWidth": 1,
                                                        "width": 1,
                                                        "text": ".",
                                                        "value": ".",
                                                        "valueText": "."
                                                    },
                                                    "name": {
                                                        "kind": "IdentifierName",
                                                        "fullStart": 445,
                                                        "fullEnd": 452,
                                                        "start": 445,
                                                        "end": 452,
                                                        "fullWidth": 7,
                                                        "width": 7,
                                                        "text": "forEach",
                                                        "value": "forEach",
                                                        "valueText": "forEach"
                                                    }
                                                },
                                                "argumentList": {
                                                    "kind": "ArgumentList",
                                                    "fullStart": 452,
                                                    "fullEnd": 728,
                                                    "start": 452,
                                                    "end": 728,
                                                    "fullWidth": 276,
                                                    "width": 276,
                                                    "openParenToken": {
                                                        "kind": "OpenParenToken",
                                                        "fullStart": 452,
                                                        "fullEnd": 453,
                                                        "start": 452,
                                                        "end": 453,
                                                        "fullWidth": 1,
                                                        "width": 1,
                                                        "text": "(",
                                                        "value": "(",
                                                        "valueText": "("
                                                    },
                                                    "arguments": [
                                                        {
                                                            "kind": "FunctionExpression",
                                                            "fullStart": 453,
                                                            "fullEnd": 727,
                                                            "start": 453,
                                                            "end": 727,
                                                            "fullWidth": 274,
                                                            "width": 274,
                                                            "functionKeyword": {
                                                                "kind": "FunctionKeyword",
                                                                "fullStart": 453,
                                                                "fullEnd": 462,
                                                                "start": 453,
                                                                "end": 461,
                                                                "fullWidth": 9,
                                                                "width": 8,
                                                                "text": "function",
                                                                "value": "function",
                                                                "valueText": "function",
                                                                "hasTrailingTrivia": true,
                                                                "trailingTrivia": [
                                                                    {
                                                                        "kind": "WhitespaceTrivia",
                                                                        "text": " "
                                                                    }
                                                                ]
                                                            },
                                                            "callSignature": {
                                                                "kind": "CallSignature",
                                                                "fullStart": 462,
                                                                "fullEnd": 472,
                                                                "start": 462,
                                                                "end": 471,
                                                                "fullWidth": 10,
                                                                "width": 9,
                                                                "parameterList": {
                                                                    "kind": "ParameterList",
                                                                    "fullStart": 462,
                                                                    "fullEnd": 472,
                                                                    "start": 462,
                                                                    "end": 471,
                                                                    "fullWidth": 10,
                                                                    "width": 9,
                                                                    "openParenToken": {
                                                                        "kind": "OpenParenToken",
                                                                        "fullStart": 462,
                                                                        "fullEnd": 463,
                                                                        "start": 462,
                                                                        "end": 463,
                                                                        "fullWidth": 1,
                                                                        "width": 1,
                                                                        "text": "(",
                                                                        "value": "(",
                                                                        "valueText": "("
                                                                    },
                                                                    "parameters": [
                                                                        {
                                                                            "kind": "Parameter",
                                                                            "fullStart": 463,
                                                                            "fullEnd": 470,
                                                                            "start": 463,
                                                                            "end": 470,
                                                                            "fullWidth": 7,
<<<<<<< HEAD
                                                                            "width": 7,
=======
                                                                            "modifiers": [],
>>>>>>> e3c38734
                                                                            "identifier": {
                                                                                "kind": "IdentifierName",
                                                                                "fullStart": 463,
                                                                                "fullEnd": 470,
                                                                                "start": 463,
                                                                                "end": 470,
                                                                                "fullWidth": 7,
                                                                                "width": 7,
                                                                                "text": "matcher",
                                                                                "value": "matcher",
                                                                                "valueText": "matcher"
                                                                            }
                                                                        }
                                                                    ],
                                                                    "closeParenToken": {
                                                                        "kind": "CloseParenToken",
                                                                        "fullStart": 470,
                                                                        "fullEnd": 472,
                                                                        "start": 470,
                                                                        "end": 471,
                                                                        "fullWidth": 2,
                                                                        "width": 1,
                                                                        "text": ")",
                                                                        "value": ")",
                                                                        "valueText": ")",
                                                                        "hasTrailingTrivia": true,
                                                                        "trailingTrivia": [
                                                                            {
                                                                                "kind": "WhitespaceTrivia",
                                                                                "text": " "
                                                                            }
                                                                        ]
                                                                    }
                                                                }
                                                            },
                                                            "block": {
                                                                "kind": "Block",
                                                                "fullStart": 472,
                                                                "fullEnd": 727,
                                                                "start": 472,
                                                                "end": 727,
                                                                "fullWidth": 255,
                                                                "width": 255,
                                                                "openBraceToken": {
                                                                    "kind": "OpenBraceToken",
                                                                    "fullStart": 472,
                                                                    "fullEnd": 474,
                                                                    "start": 472,
                                                                    "end": 473,
                                                                    "fullWidth": 2,
                                                                    "width": 1,
                                                                    "text": "{",
                                                                    "value": "{",
                                                                    "valueText": "{",
                                                                    "hasTrailingTrivia": true,
                                                                    "hasTrailingNewLine": true,
                                                                    "trailingTrivia": [
                                                                        {
                                                                            "kind": "NewLineTrivia",
                                                                            "text": "\n"
                                                                        }
                                                                    ]
                                                                },
                                                                "statements": [
                                                                    {
                                                                        "kind": "VariableStatement",
                                                                        "fullStart": 474,
                                                                        "fullEnd": 560,
                                                                        "start": 482,
                                                                        "end": 559,
                                                                        "fullWidth": 86,
                                                                        "width": 77,
                                                                        "modifiers": [],
                                                                        "variableDeclaration": {
                                                                            "kind": "VariableDeclaration",
                                                                            "fullStart": 474,
                                                                            "fullEnd": 558,
                                                                            "start": 482,
                                                                            "end": 558,
                                                                            "fullWidth": 84,
                                                                            "width": 76,
                                                                            "varKeyword": {
                                                                                "kind": "VarKeyword",
                                                                                "fullStart": 474,
                                                                                "fullEnd": 486,
                                                                                "start": 482,
                                                                                "end": 485,
                                                                                "fullWidth": 12,
                                                                                "width": 3,
                                                                                "text": "var",
                                                                                "value": "var",
                                                                                "valueText": "var",
                                                                                "hasLeadingTrivia": true,
                                                                                "hasTrailingTrivia": true,
                                                                                "leadingTrivia": [
                                                                                    {
                                                                                        "kind": "WhitespaceTrivia",
                                                                                        "text": "        "
                                                                                    }
                                                                                ],
                                                                                "trailingTrivia": [
                                                                                    {
                                                                                        "kind": "WhitespaceTrivia",
                                                                                        "text": " "
                                                                                    }
                                                                                ]
                                                                            },
                                                                            "variableDeclarators": [
                                                                                {
                                                                                    "kind": "VariableDeclarator",
                                                                                    "fullStart": 486,
                                                                                    "fullEnd": 558,
                                                                                    "start": 486,
                                                                                    "end": 558,
                                                                                    "fullWidth": 72,
                                                                                    "width": 72,
                                                                                    "identifier": {
                                                                                        "kind": "IdentifierName",
                                                                                        "fullStart": 486,
                                                                                        "fullEnd": 496,
                                                                                        "start": 486,
                                                                                        "end": 495,
                                                                                        "fullWidth": 10,
                                                                                        "width": 9,
                                                                                        "text": "supported",
                                                                                        "value": "supported",
                                                                                        "valueText": "supported",
                                                                                        "hasTrailingTrivia": true,
                                                                                        "trailingTrivia": [
                                                                                            {
                                                                                                "kind": "WhitespaceTrivia",
                                                                                                "text": " "
                                                                                            }
                                                                                        ]
                                                                                    },
                                                                                    "equalsValueClause": {
                                                                                        "kind": "EqualsValueClause",
                                                                                        "fullStart": 496,
                                                                                        "fullEnd": 558,
                                                                                        "start": 496,
                                                                                        "end": 558,
                                                                                        "fullWidth": 62,
                                                                                        "width": 62,
                                                                                        "equalsToken": {
                                                                                            "kind": "EqualsToken",
                                                                                            "fullStart": 496,
                                                                                            "fullEnd": 498,
                                                                                            "start": 496,
                                                                                            "end": 497,
                                                                                            "fullWidth": 2,
                                                                                            "width": 1,
                                                                                            "text": "=",
                                                                                            "value": "=",
                                                                                            "valueText": "=",
                                                                                            "hasTrailingTrivia": true,
                                                                                            "trailingTrivia": [
                                                                                                {
                                                                                                    "kind": "WhitespaceTrivia",
                                                                                                    "text": " "
                                                                                                }
                                                                                            ]
                                                                                        },
                                                                                        "value": {
                                                                                            "kind": "InvocationExpression",
                                                                                            "fullStart": 498,
                                                                                            "fullEnd": 558,
                                                                                            "start": 498,
                                                                                            "end": 558,
                                                                                            "fullWidth": 60,
                                                                                            "width": 60,
                                                                                            "expression": {
                                                                                                "kind": "MemberAccessExpression",
                                                                                                "fullStart": 498,
                                                                                                "fullEnd": 528,
                                                                                                "start": 498,
                                                                                                "end": 528,
                                                                                                "fullWidth": 30,
                                                                                                "width": 30,
                                                                                                "expression": {
                                                                                                    "kind": "IdentifierName",
                                                                                                    "fullStart": 498,
                                                                                                    "fullEnd": 509,
                                                                                                    "start": 498,
                                                                                                    "end": 509,
                                                                                                    "fullWidth": 11,
                                                                                                    "width": 11,
                                                                                                    "text": "Constructor",
                                                                                                    "value": "Constructor",
                                                                                                    "valueText": "Constructor"
                                                                                                },
                                                                                                "dotToken": {
                                                                                                    "kind": "DotToken",
                                                                                                    "fullStart": 509,
                                                                                                    "fullEnd": 510,
                                                                                                    "start": 509,
                                                                                                    "end": 510,
                                                                                                    "fullWidth": 1,
                                                                                                    "width": 1,
                                                                                                    "text": ".",
                                                                                                    "value": ".",
                                                                                                    "valueText": "."
                                                                                                },
                                                                                                "name": {
                                                                                                    "kind": "IdentifierName",
                                                                                                    "fullStart": 510,
                                                                                                    "fullEnd": 528,
                                                                                                    "start": 510,
                                                                                                    "end": 528,
                                                                                                    "fullWidth": 18,
                                                                                                    "width": 18,
                                                                                                    "text": "supportedLocalesOf",
                                                                                                    "value": "supportedLocalesOf",
                                                                                                    "valueText": "supportedLocalesOf"
                                                                                                }
                                                                                            },
                                                                                            "argumentList": {
                                                                                                "kind": "ArgumentList",
                                                                                                "fullStart": 528,
                                                                                                "fullEnd": 558,
                                                                                                "start": 528,
                                                                                                "end": 558,
                                                                                                "fullWidth": 30,
                                                                                                "width": 30,
                                                                                                "openParenToken": {
                                                                                                    "kind": "OpenParenToken",
                                                                                                    "fullStart": 528,
                                                                                                    "fullEnd": 529,
                                                                                                    "start": 528,
                                                                                                    "end": 529,
                                                                                                    "fullWidth": 1,
                                                                                                    "width": 1,
                                                                                                    "text": "(",
                                                                                                    "value": "(",
                                                                                                    "valueText": "("
                                                                                                },
                                                                                                "arguments": [
                                                                                                    {
                                                                                                        "kind": "ArrayLiteralExpression",
                                                                                                        "fullStart": 529,
                                                                                                        "fullEnd": 531,
                                                                                                        "start": 529,
                                                                                                        "end": 531,
                                                                                                        "fullWidth": 2,
                                                                                                        "width": 2,
                                                                                                        "openBracketToken": {
                                                                                                            "kind": "OpenBracketToken",
                                                                                                            "fullStart": 529,
                                                                                                            "fullEnd": 530,
                                                                                                            "start": 529,
                                                                                                            "end": 530,
                                                                                                            "fullWidth": 1,
                                                                                                            "width": 1,
                                                                                                            "text": "[",
                                                                                                            "value": "[",
                                                                                                            "valueText": "["
                                                                                                        },
                                                                                                        "expressions": [],
                                                                                                        "closeBracketToken": {
                                                                                                            "kind": "CloseBracketToken",
                                                                                                            "fullStart": 530,
                                                                                                            "fullEnd": 531,
                                                                                                            "start": 530,
                                                                                                            "end": 531,
                                                                                                            "fullWidth": 1,
                                                                                                            "width": 1,
                                                                                                            "text": "]",
                                                                                                            "value": "]",
                                                                                                            "valueText": "]"
                                                                                                        }
                                                                                                    },
                                                                                                    {
                                                                                                        "kind": "CommaToken",
                                                                                                        "fullStart": 531,
                                                                                                        "fullEnd": 533,
                                                                                                        "start": 531,
                                                                                                        "end": 532,
                                                                                                        "fullWidth": 2,
                                                                                                        "width": 1,
                                                                                                        "text": ",",
                                                                                                        "value": ",",
                                                                                                        "valueText": ",",
                                                                                                        "hasTrailingTrivia": true,
                                                                                                        "trailingTrivia": [
                                                                                                            {
                                                                                                                "kind": "WhitespaceTrivia",
                                                                                                                "text": " "
                                                                                                            }
                                                                                                        ]
                                                                                                    },
                                                                                                    {
                                                                                                        "kind": "ObjectLiteralExpression",
                                                                                                        "fullStart": 533,
                                                                                                        "fullEnd": 557,
                                                                                                        "start": 533,
                                                                                                        "end": 557,
                                                                                                        "fullWidth": 24,
                                                                                                        "width": 24,
                                                                                                        "openBraceToken": {
                                                                                                            "kind": "OpenBraceToken",
                                                                                                            "fullStart": 533,
                                                                                                            "fullEnd": 534,
                                                                                                            "start": 533,
                                                                                                            "end": 534,
                                                                                                            "fullWidth": 1,
                                                                                                            "width": 1,
                                                                                                            "text": "{",
                                                                                                            "value": "{",
                                                                                                            "valueText": "{"
                                                                                                        },
                                                                                                        "propertyAssignments": [
                                                                                                            {
                                                                                                                "kind": "SimplePropertyAssignment",
                                                                                                                "fullStart": 534,
                                                                                                                "fullEnd": 556,
                                                                                                                "start": 534,
                                                                                                                "end": 556,
                                                                                                                "fullWidth": 22,
                                                                                                                "width": 22,
                                                                                                                "propertyName": {
                                                                                                                    "kind": "IdentifierName",
                                                                                                                    "fullStart": 534,
                                                                                                                    "fullEnd": 547,
                                                                                                                    "start": 534,
                                                                                                                    "end": 547,
                                                                                                                    "fullWidth": 13,
                                                                                                                    "width": 13,
                                                                                                                    "text": "localeMatcher",
                                                                                                                    "value": "localeMatcher",
                                                                                                                    "valueText": "localeMatcher"
                                                                                                                },
                                                                                                                "colonToken": {
                                                                                                                    "kind": "ColonToken",
                                                                                                                    "fullStart": 547,
                                                                                                                    "fullEnd": 549,
                                                                                                                    "start": 547,
                                                                                                                    "end": 548,
                                                                                                                    "fullWidth": 2,
                                                                                                                    "width": 1,
                                                                                                                    "text": ":",
                                                                                                                    "value": ":",
                                                                                                                    "valueText": ":",
                                                                                                                    "hasTrailingTrivia": true,
                                                                                                                    "trailingTrivia": [
                                                                                                                        {
                                                                                                                            "kind": "WhitespaceTrivia",
                                                                                                                            "text": " "
                                                                                                                        }
                                                                                                                    ]
                                                                                                                },
                                                                                                                "expression": {
                                                                                                                    "kind": "IdentifierName",
                                                                                                                    "fullStart": 549,
                                                                                                                    "fullEnd": 556,
                                                                                                                    "start": 549,
                                                                                                                    "end": 556,
                                                                                                                    "fullWidth": 7,
                                                                                                                    "width": 7,
                                                                                                                    "text": "matcher",
                                                                                                                    "value": "matcher",
                                                                                                                    "valueText": "matcher"
                                                                                                                }
                                                                                                            }
                                                                                                        ],
                                                                                                        "closeBraceToken": {
                                                                                                            "kind": "CloseBraceToken",
                                                                                                            "fullStart": 556,
                                                                                                            "fullEnd": 557,
                                                                                                            "start": 556,
                                                                                                            "end": 557,
                                                                                                            "fullWidth": 1,
                                                                                                            "width": 1,
                                                                                                            "text": "}",
                                                                                                            "value": "}",
                                                                                                            "valueText": "}"
                                                                                                        }
                                                                                                    }
                                                                                                ],
                                                                                                "closeParenToken": {
                                                                                                    "kind": "CloseParenToken",
                                                                                                    "fullStart": 557,
                                                                                                    "fullEnd": 558,
                                                                                                    "start": 557,
                                                                                                    "end": 558,
                                                                                                    "fullWidth": 1,
                                                                                                    "width": 1,
                                                                                                    "text": ")",
                                                                                                    "value": ")",
                                                                                                    "valueText": ")"
                                                                                                }
                                                                                            }
                                                                                        }
                                                                                    }
                                                                                }
                                                                            ]
                                                                        },
                                                                        "semicolonToken": {
                                                                            "kind": "SemicolonToken",
                                                                            "fullStart": 558,
                                                                            "fullEnd": 560,
                                                                            "start": 558,
                                                                            "end": 559,
                                                                            "fullWidth": 2,
                                                                            "width": 1,
                                                                            "text": ";",
                                                                            "value": ";",
                                                                            "valueText": ";",
                                                                            "hasTrailingTrivia": true,
                                                                            "hasTrailingNewLine": true,
                                                                            "trailingTrivia": [
                                                                                {
                                                                                    "kind": "NewLineTrivia",
                                                                                    "text": "\n"
                                                                                }
                                                                            ]
                                                                        }
                                                                    },
                                                                    {
                                                                        "kind": "IfStatement",
                                                                        "fullStart": 560,
                                                                        "fullEnd": 722,
                                                                        "start": 568,
                                                                        "end": 721,
                                                                        "fullWidth": 162,
                                                                        "width": 153,
                                                                        "ifKeyword": {
                                                                            "kind": "IfKeyword",
                                                                            "fullStart": 560,
                                                                            "fullEnd": 571,
                                                                            "start": 568,
                                                                            "end": 570,
                                                                            "fullWidth": 11,
                                                                            "width": 2,
                                                                            "text": "if",
                                                                            "value": "if",
                                                                            "valueText": "if",
                                                                            "hasLeadingTrivia": true,
                                                                            "hasTrailingTrivia": true,
                                                                            "leadingTrivia": [
                                                                                {
                                                                                    "kind": "WhitespaceTrivia",
                                                                                    "text": "        "
                                                                                }
                                                                            ],
                                                                            "trailingTrivia": [
                                                                                {
                                                                                    "kind": "WhitespaceTrivia",
                                                                                    "text": " "
                                                                                }
                                                                            ]
                                                                        },
                                                                        "openParenToken": {
                                                                            "kind": "OpenParenToken",
                                                                            "fullStart": 571,
                                                                            "fullEnd": 572,
                                                                            "start": 571,
                                                                            "end": 572,
                                                                            "fullWidth": 1,
                                                                            "width": 1,
                                                                            "text": "(",
                                                                            "value": "(",
                                                                            "valueText": "("
                                                                        },
                                                                        "condition": {
                                                                            "kind": "NotEqualsExpression",
                                                                            "fullStart": 572,
                                                                            "fullEnd": 594,
                                                                            "start": 572,
                                                                            "end": 594,
                                                                            "fullWidth": 22,
                                                                            "width": 22,
                                                                            "left": {
                                                                                "kind": "MemberAccessExpression",
                                                                                "fullStart": 572,
                                                                                "fullEnd": 589,
                                                                                "start": 572,
                                                                                "end": 588,
                                                                                "fullWidth": 17,
                                                                                "width": 16,
                                                                                "expression": {
                                                                                    "kind": "IdentifierName",
                                                                                    "fullStart": 572,
                                                                                    "fullEnd": 581,
                                                                                    "start": 572,
                                                                                    "end": 581,
                                                                                    "fullWidth": 9,
                                                                                    "width": 9,
                                                                                    "text": "supported",
                                                                                    "value": "supported",
                                                                                    "valueText": "supported"
                                                                                },
                                                                                "dotToken": {
                                                                                    "kind": "DotToken",
                                                                                    "fullStart": 581,
                                                                                    "fullEnd": 582,
                                                                                    "start": 581,
                                                                                    "end": 582,
                                                                                    "fullWidth": 1,
                                                                                    "width": 1,
                                                                                    "text": ".",
                                                                                    "value": ".",
                                                                                    "valueText": "."
                                                                                },
                                                                                "name": {
                                                                                    "kind": "IdentifierName",
                                                                                    "fullStart": 582,
                                                                                    "fullEnd": 589,
                                                                                    "start": 582,
                                                                                    "end": 588,
                                                                                    "fullWidth": 7,
                                                                                    "width": 6,
                                                                                    "text": "length",
                                                                                    "value": "length",
                                                                                    "valueText": "length",
                                                                                    "hasTrailingTrivia": true,
                                                                                    "trailingTrivia": [
                                                                                        {
                                                                                            "kind": "WhitespaceTrivia",
                                                                                            "text": " "
                                                                                        }
                                                                                    ]
                                                                                }
                                                                            },
                                                                            "operatorToken": {
                                                                                "kind": "ExclamationEqualsEqualsToken",
                                                                                "fullStart": 589,
                                                                                "fullEnd": 593,
                                                                                "start": 589,
                                                                                "end": 592,
                                                                                "fullWidth": 4,
                                                                                "width": 3,
                                                                                "text": "!==",
                                                                                "value": "!==",
                                                                                "valueText": "!==",
                                                                                "hasTrailingTrivia": true,
                                                                                "trailingTrivia": [
                                                                                    {
                                                                                        "kind": "WhitespaceTrivia",
                                                                                        "text": " "
                                                                                    }
                                                                                ]
                                                                            },
                                                                            "right": {
                                                                                "kind": "NumericLiteral",
                                                                                "fullStart": 593,
                                                                                "fullEnd": 594,
                                                                                "start": 593,
                                                                                "end": 594,
                                                                                "fullWidth": 1,
                                                                                "width": 1,
                                                                                "text": "0",
                                                                                "value": 0,
                                                                                "valueText": "0"
                                                                            }
                                                                        },
                                                                        "closeParenToken": {
                                                                            "kind": "CloseParenToken",
                                                                            "fullStart": 594,
                                                                            "fullEnd": 596,
                                                                            "start": 594,
                                                                            "end": 595,
                                                                            "fullWidth": 2,
                                                                            "width": 1,
                                                                            "text": ")",
                                                                            "value": ")",
                                                                            "valueText": ")",
                                                                            "hasTrailingTrivia": true,
                                                                            "trailingTrivia": [
                                                                                {
                                                                                    "kind": "WhitespaceTrivia",
                                                                                    "text": " "
                                                                                }
                                                                            ]
                                                                        },
                                                                        "statement": {
                                                                            "kind": "Block",
                                                                            "fullStart": 596,
                                                                            "fullEnd": 722,
                                                                            "start": 596,
                                                                            "end": 721,
                                                                            "fullWidth": 126,
                                                                            "width": 125,
                                                                            "openBraceToken": {
                                                                                "kind": "OpenBraceToken",
                                                                                "fullStart": 596,
                                                                                "fullEnd": 598,
                                                                                "start": 596,
                                                                                "end": 597,
                                                                                "fullWidth": 2,
                                                                                "width": 1,
                                                                                "text": "{",
                                                                                "value": "{",
                                                                                "valueText": "{",
                                                                                "hasTrailingTrivia": true,
                                                                                "hasTrailingNewLine": true,
                                                                                "trailingTrivia": [
                                                                                    {
                                                                                        "kind": "NewLineTrivia",
                                                                                        "text": "\n"
                                                                                    }
                                                                                ]
                                                                            },
                                                                            "statements": [
                                                                                {
                                                                                    "kind": "ExpressionStatement",
                                                                                    "fullStart": 598,
                                                                                    "fullEnd": 712,
                                                                                    "start": 610,
                                                                                    "end": 711,
                                                                                    "fullWidth": 114,
                                                                                    "width": 101,
                                                                                    "expression": {
                                                                                        "kind": "InvocationExpression",
                                                                                        "fullStart": 598,
                                                                                        "fullEnd": 710,
                                                                                        "start": 610,
                                                                                        "end": 710,
                                                                                        "fullWidth": 112,
                                                                                        "width": 100,
                                                                                        "expression": {
                                                                                            "kind": "IdentifierName",
                                                                                            "fullStart": 598,
                                                                                            "fullEnd": 616,
                                                                                            "start": 610,
                                                                                            "end": 616,
                                                                                            "fullWidth": 18,
                                                                                            "width": 6,
                                                                                            "text": "$ERROR",
                                                                                            "value": "$ERROR",
                                                                                            "valueText": "$ERROR",
                                                                                            "hasLeadingTrivia": true,
                                                                                            "leadingTrivia": [
                                                                                                {
                                                                                                    "kind": "WhitespaceTrivia",
                                                                                                    "text": "            "
                                                                                                }
                                                                                            ]
                                                                                        },
                                                                                        "argumentList": {
                                                                                            "kind": "ArgumentList",
                                                                                            "fullStart": 616,
                                                                                            "fullEnd": 710,
                                                                                            "start": 616,
                                                                                            "end": 710,
                                                                                            "fullWidth": 94,
                                                                                            "width": 94,
                                                                                            "openParenToken": {
                                                                                                "kind": "OpenParenToken",
                                                                                                "fullStart": 616,
                                                                                                "fullEnd": 617,
                                                                                                "start": 616,
                                                                                                "end": 617,
                                                                                                "fullWidth": 1,
                                                                                                "width": 1,
                                                                                                "text": "(",
                                                                                                "value": "(",
                                                                                                "valueText": "("
                                                                                            },
                                                                                            "arguments": [
                                                                                                {
                                                                                                    "kind": "AddExpression",
                                                                                                    "fullStart": 617,
                                                                                                    "fullEnd": 709,
                                                                                                    "start": 617,
                                                                                                    "end": 709,
                                                                                                    "fullWidth": 92,
                                                                                                    "width": 92,
                                                                                                    "left": {
                                                                                                        "kind": "AddExpression",
                                                                                                        "fullStart": 617,
                                                                                                        "fullEnd": 660,
                                                                                                        "start": 617,
                                                                                                        "end": 659,
                                                                                                        "fullWidth": 43,
                                                                                                        "width": 42,
                                                                                                        "left": {
                                                                                                            "kind": "StringLiteral",
                                                                                                            "fullStart": 617,
                                                                                                            "fullEnd": 650,
                                                                                                            "start": 617,
                                                                                                            "end": 649,
                                                                                                            "fullWidth": 33,
                                                                                                            "width": 32,
                                                                                                            "text": "\"SupportedLocales with matcher \"",
                                                                                                            "value": "SupportedLocales with matcher ",
                                                                                                            "valueText": "SupportedLocales with matcher ",
                                                                                                            "hasTrailingTrivia": true,
                                                                                                            "trailingTrivia": [
                                                                                                                {
                                                                                                                    "kind": "WhitespaceTrivia",
                                                                                                                    "text": " "
                                                                                                                }
                                                                                                            ]
                                                                                                        },
                                                                                                        "operatorToken": {
                                                                                                            "kind": "PlusToken",
                                                                                                            "fullStart": 650,
                                                                                                            "fullEnd": 652,
                                                                                                            "start": 650,
                                                                                                            "end": 651,
                                                                                                            "fullWidth": 2,
                                                                                                            "width": 1,
                                                                                                            "text": "+",
                                                                                                            "value": "+",
                                                                                                            "valueText": "+",
                                                                                                            "hasTrailingTrivia": true,
                                                                                                            "trailingTrivia": [
                                                                                                                {
                                                                                                                    "kind": "WhitespaceTrivia",
                                                                                                                    "text": " "
                                                                                                                }
                                                                                                            ]
                                                                                                        },
                                                                                                        "right": {
                                                                                                            "kind": "IdentifierName",
                                                                                                            "fullStart": 652,
                                                                                                            "fullEnd": 660,
                                                                                                            "start": 652,
                                                                                                            "end": 659,
                                                                                                            "fullWidth": 8,
                                                                                                            "width": 7,
                                                                                                            "text": "matcher",
                                                                                                            "value": "matcher",
                                                                                                            "valueText": "matcher",
                                                                                                            "hasTrailingTrivia": true,
                                                                                                            "trailingTrivia": [
                                                                                                                {
                                                                                                                    "kind": "WhitespaceTrivia",
                                                                                                                    "text": " "
                                                                                                                }
                                                                                                            ]
                                                                                                        }
                                                                                                    },
                                                                                                    "operatorToken": {
                                                                                                        "kind": "PlusToken",
                                                                                                        "fullStart": 660,
                                                                                                        "fullEnd": 662,
                                                                                                        "start": 660,
                                                                                                        "end": 661,
                                                                                                        "fullWidth": 2,
                                                                                                        "width": 1,
                                                                                                        "text": "+",
                                                                                                        "value": "+",
                                                                                                        "valueText": "+",
                                                                                                        "hasTrailingTrivia": true,
                                                                                                        "trailingTrivia": [
                                                                                                            {
                                                                                                                "kind": "WhitespaceTrivia",
                                                                                                                "text": " "
                                                                                                            }
                                                                                                        ]
                                                                                                    },
                                                                                                    "right": {
                                                                                                        "kind": "StringLiteral",
                                                                                                        "fullStart": 662,
                                                                                                        "fullEnd": 709,
                                                                                                        "start": 662,
                                                                                                        "end": 709,
                                                                                                        "fullWidth": 47,
                                                                                                        "width": 47,
                                                                                                        "text": "\" returned a non-empty list for an empty list.\"",
                                                                                                        "value": " returned a non-empty list for an empty list.",
                                                                                                        "valueText": " returned a non-empty list for an empty list."
                                                                                                    }
                                                                                                }
                                                                                            ],
                                                                                            "closeParenToken": {
                                                                                                "kind": "CloseParenToken",
                                                                                                "fullStart": 709,
                                                                                                "fullEnd": 710,
                                                                                                "start": 709,
                                                                                                "end": 710,
                                                                                                "fullWidth": 1,
                                                                                                "width": 1,
                                                                                                "text": ")",
                                                                                                "value": ")",
                                                                                                "valueText": ")"
                                                                                            }
                                                                                        }
                                                                                    },
                                                                                    "semicolonToken": {
                                                                                        "kind": "SemicolonToken",
                                                                                        "fullStart": 710,
                                                                                        "fullEnd": 712,
                                                                                        "start": 710,
                                                                                        "end": 711,
                                                                                        "fullWidth": 2,
                                                                                        "width": 1,
                                                                                        "text": ";",
                                                                                        "value": ";",
                                                                                        "valueText": ";",
                                                                                        "hasTrailingTrivia": true,
                                                                                        "hasTrailingNewLine": true,
                                                                                        "trailingTrivia": [
                                                                                            {
                                                                                                "kind": "NewLineTrivia",
                                                                                                "text": "\n"
                                                                                            }
                                                                                        ]
                                                                                    }
                                                                                }
                                                                            ],
                                                                            "closeBraceToken": {
                                                                                "kind": "CloseBraceToken",
                                                                                "fullStart": 712,
                                                                                "fullEnd": 722,
                                                                                "start": 720,
                                                                                "end": 721,
                                                                                "fullWidth": 10,
                                                                                "width": 1,
                                                                                "text": "}",
                                                                                "value": "}",
                                                                                "valueText": "}",
                                                                                "hasLeadingTrivia": true,
                                                                                "hasTrailingTrivia": true,
                                                                                "hasTrailingNewLine": true,
                                                                                "leadingTrivia": [
                                                                                    {
                                                                                        "kind": "WhitespaceTrivia",
                                                                                        "text": "        "
                                                                                    }
                                                                                ],
                                                                                "trailingTrivia": [
                                                                                    {
                                                                                        "kind": "NewLineTrivia",
                                                                                        "text": "\n"
                                                                                    }
                                                                                ]
                                                                            }
                                                                        }
                                                                    }
                                                                ],
                                                                "closeBraceToken": {
                                                                    "kind": "CloseBraceToken",
                                                                    "fullStart": 722,
                                                                    "fullEnd": 727,
                                                                    "start": 726,
                                                                    "end": 727,
                                                                    "fullWidth": 5,
                                                                    "width": 1,
                                                                    "text": "}",
                                                                    "value": "}",
                                                                    "valueText": "}",
                                                                    "hasLeadingTrivia": true,
                                                                    "leadingTrivia": [
                                                                        {
                                                                            "kind": "WhitespaceTrivia",
                                                                            "text": "    "
                                                                        }
                                                                    ]
                                                                }
                                                            }
                                                        }
                                                    ],
                                                    "closeParenToken": {
                                                        "kind": "CloseParenToken",
                                                        "fullStart": 727,
                                                        "fullEnd": 728,
                                                        "start": 727,
                                                        "end": 728,
                                                        "fullWidth": 1,
                                                        "width": 1,
                                                        "text": ")",
                                                        "value": ")",
                                                        "valueText": ")"
                                                    }
                                                }
                                            },
                                            "semicolonToken": {
                                                "kind": "SemicolonToken",
                                                "fullStart": 728,
                                                "fullEnd": 730,
                                                "start": 728,
                                                "end": 729,
                                                "fullWidth": 2,
                                                "width": 1,
                                                "text": ";",
                                                "value": ";",
                                                "valueText": ";",
                                                "hasTrailingTrivia": true,
                                                "hasTrailingNewLine": true,
                                                "trailingTrivia": [
                                                    {
                                                        "kind": "NewLineTrivia",
                                                        "text": "\n"
                                                    }
                                                ]
                                            }
                                        },
                                        {
                                            "kind": "ReturnStatement",
                                            "fullStart": 730,
                                            "fullEnd": 748,
                                            "start": 735,
                                            "end": 747,
                                            "fullWidth": 18,
                                            "width": 12,
                                            "returnKeyword": {
                                                "kind": "ReturnKeyword",
                                                "fullStart": 730,
                                                "fullEnd": 742,
                                                "start": 735,
                                                "end": 741,
                                                "fullWidth": 12,
                                                "width": 6,
                                                "text": "return",
                                                "value": "return",
                                                "valueText": "return",
                                                "hasLeadingTrivia": true,
                                                "hasLeadingNewLine": true,
                                                "hasTrailingTrivia": true,
                                                "leadingTrivia": [
                                                    {
                                                        "kind": "NewLineTrivia",
                                                        "text": "\n"
                                                    },
                                                    {
                                                        "kind": "WhitespaceTrivia",
                                                        "text": "    "
                                                    }
                                                ],
                                                "trailingTrivia": [
                                                    {
                                                        "kind": "WhitespaceTrivia",
                                                        "text": " "
                                                    }
                                                ]
                                            },
                                            "expression": {
                                                "kind": "TrueKeyword",
                                                "fullStart": 742,
                                                "fullEnd": 746,
                                                "start": 742,
                                                "end": 746,
                                                "fullWidth": 4,
                                                "width": 4,
                                                "text": "true",
                                                "value": true,
                                                "valueText": "true"
                                            },
                                            "semicolonToken": {
                                                "kind": "SemicolonToken",
                                                "fullStart": 746,
                                                "fullEnd": 748,
                                                "start": 746,
                                                "end": 747,
                                                "fullWidth": 2,
                                                "width": 1,
                                                "text": ";",
                                                "value": ";",
                                                "valueText": ";",
                                                "hasTrailingTrivia": true,
                                                "hasTrailingNewLine": true,
                                                "trailingTrivia": [
                                                    {
                                                        "kind": "NewLineTrivia",
                                                        "text": "\n"
                                                    }
                                                ]
                                            }
                                        }
                                    ],
                                    "closeBraceToken": {
                                        "kind": "CloseBraceToken",
                                        "fullStart": 748,
                                        "fullEnd": 749,
                                        "start": 748,
                                        "end": 749,
                                        "fullWidth": 1,
                                        "width": 1,
                                        "text": "}",
                                        "value": "}",
                                        "valueText": "}"
                                    }
                                }
                            }
                        ],
                        "closeParenToken": {
                            "kind": "CloseParenToken",
                            "fullStart": 749,
                            "fullEnd": 750,
                            "start": 749,
                            "end": 750,
                            "fullWidth": 1,
                            "width": 1,
                            "text": ")",
                            "value": ")",
                            "valueText": ")"
                        }
                    }
                },
                "semicolonToken": {
                    "kind": "SemicolonToken",
                    "fullStart": 750,
                    "fullEnd": 752,
                    "start": 750,
                    "end": 751,
                    "fullWidth": 2,
                    "width": 1,
                    "text": ";",
                    "value": ";",
                    "valueText": ";",
                    "hasTrailingTrivia": true,
                    "hasTrailingNewLine": true,
                    "trailingTrivia": [
                        {
                            "kind": "NewLineTrivia",
                            "text": "\n"
                        }
                    ]
                }
            }
        ],
        "endOfFileToken": {
            "kind": "EndOfFileToken",
            "fullStart": 752,
            "fullEnd": 753,
            "start": 753,
            "end": 753,
            "fullWidth": 1,
            "width": 0,
            "text": "",
            "hasLeadingTrivia": true,
            "hasLeadingNewLine": true,
            "leadingTrivia": [
                {
                    "kind": "NewLineTrivia",
                    "text": "\n"
                }
            ]
        }
    },
    "lineMap": {
        "lineStarts": [
            0,
            60,
            131,
            132,
            136,
            213,
            241,
            271,
            275,
            276,
            301,
            302,
            352,
            418,
            474,
            560,
            598,
            712,
            722,
            730,
            731,
            748,
            752,
            753
        ],
        "length": 753
    }
}<|MERGE_RESOLUTION|>--- conflicted
+++ resolved
@@ -267,11 +267,8 @@
                                                 "start": 337,
                                                 "end": 348,
                                                 "fullWidth": 11,
-<<<<<<< HEAD
                                                 "width": 11,
-=======
                                                 "modifiers": [],
->>>>>>> e3c38734
                                                 "identifier": {
                                                     "kind": "IdentifierName",
                                                     "fullStart": 337,
@@ -568,11 +565,8 @@
                                                                             "start": 463,
                                                                             "end": 470,
                                                                             "fullWidth": 7,
-<<<<<<< HEAD
                                                                             "width": 7,
-=======
                                                                             "modifiers": [],
->>>>>>> e3c38734
                                                                             "identifier": {
                                                                                 "kind": "IdentifierName",
                                                                                 "fullStart": 463,
