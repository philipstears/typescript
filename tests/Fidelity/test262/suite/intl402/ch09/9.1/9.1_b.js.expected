--- conflicted
+++ resolved
@@ -272,11 +272,8 @@
                                                 "start": 331,
                                                 "end": 342,
                                                 "fullWidth": 11,
-<<<<<<< HEAD
                                                 "width": 11,
-=======
                                                 "modifiers": [],
->>>>>>> e3c38734
                                                 "identifier": {
                                                     "kind": "IdentifierName",
                                                     "fullStart": 331,
@@ -810,11 +807,8 @@
                                                                             "start": 451,
                                                                             "end": 457,
                                                                             "fullWidth": 6,
-<<<<<<< HEAD
                                                                             "width": 6,
-=======
                                                                             "modifiers": [],
->>>>>>> e3c38734
                                                                             "identifier": {
                                                                                 "kind": "IdentifierName",
                                                                                 "fullStart": 451,
