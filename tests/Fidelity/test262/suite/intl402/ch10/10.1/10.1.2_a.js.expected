--- conflicted
+++ resolved
@@ -1362,11 +1362,8 @@
                                 "start": 611,
                                 "end": 618,
                                 "fullWidth": 7,
-<<<<<<< HEAD
                                 "width": 7,
-=======
                                 "modifiers": [],
->>>>>>> e3c38734
                                 "identifier": {
                                     "kind": "IdentifierName",
                                     "fullStart": 611,
@@ -1406,11 +1403,8 @@
                                 "start": 620,
                                 "end": 627,
                                 "fullWidth": 7,
-<<<<<<< HEAD
                                 "width": 7,
-=======
                                 "modifiers": [],
->>>>>>> e3c38734
                                 "identifier": {
                                     "kind": "IdentifierName",
                                     "fullStart": 620,
