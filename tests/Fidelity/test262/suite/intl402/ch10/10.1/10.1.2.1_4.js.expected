--- conflicted
+++ resolved
@@ -428,11 +428,8 @@
                                                 "start": 367,
                                                 "end": 372,
                                                 "fullWidth": 5,
-<<<<<<< HEAD
                                                 "width": 5,
-=======
                                                 "modifiers": [],
->>>>>>> e3c38734
                                                 "identifier": {
                                                     "kind": "IdentifierName",
                                                     "fullStart": 367,
