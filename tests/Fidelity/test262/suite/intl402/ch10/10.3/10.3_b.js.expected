{
    "isDeclaration": false,
    "languageVersion": "EcmaScript5",
    "parseOptions": {
        "allowAutomaticSemicolonInsertion": true
    },
    "sourceUnit": {
        "kind": "SourceUnit",
        "fullStart": 0,
        "fullEnd": 1187,
        "start": 353,
        "end": 1187,
        "fullWidth": 1187,
        "width": 834,
        "isIncrementallyUnusable": true,
        "moduleElements": [
            {
                "kind": "VariableStatement",
                "fullStart": 0,
                "fullEnd": 530,
                "start": 353,
                "end": 529,
                "fullWidth": 530,
                "width": 176,
                "isIncrementallyUnusable": true,
                "modifiers": [],
                "variableDeclaration": {
                    "kind": "VariableDeclaration",
                    "fullStart": 0,
                    "fullEnd": 528,
                    "start": 353,
                    "end": 528,
                    "fullWidth": 528,
                    "width": 175,
                    "isIncrementallyUnusable": true,
                    "varKeyword": {
                        "kind": "VarKeyword",
                        "fullStart": 0,
                        "fullEnd": 357,
                        "start": 353,
                        "end": 356,
                        "fullWidth": 357,
                        "width": 3,
                        "text": "var",
                        "value": "var",
                        "valueText": "var",
                        "hasLeadingTrivia": true,
                        "hasLeadingComment": true,
                        "hasLeadingNewLine": true,
                        "hasTrailingTrivia": true,
                        "leadingTrivia": [
                            {
                                "kind": "SingleLineCommentTrivia",
                                "text": "// Copyright 2012 Mozilla Corporation. All rights reserved."
                            },
                            {
                                "kind": "NewLineTrivia",
                                "text": "\n"
                            },
                            {
                                "kind": "SingleLineCommentTrivia",
                                "text": "// This code is governed by the BSD license found in the LICENSE file."
                            },
                            {
                                "kind": "NewLineTrivia",
                                "text": "\n"
                            },
                            {
                                "kind": "NewLineTrivia",
                                "text": "\n"
                            },
                            {
                                "kind": "MultiLineCommentTrivia",
                                "text": "/**\n * @description Tests that Intl.Collator.prototype functions throw a\n *     TypeError if called on a non-object value or an object that hasn't been\n *     initialized as a Collator.\n * @author Norbert Lindenberg\n */"
                            },
                            {
                                "kind": "NewLineTrivia",
                                "text": "\n"
                            },
                            {
                                "kind": "NewLineTrivia",
                                "text": "\n"
                            }
                        ],
                        "trailingTrivia": [
                            {
                                "kind": "WhitespaceTrivia",
                                "text": " "
                            }
                        ]
                    },
                    "variableDeclarators": [
                        {
                            "kind": "VariableDeclarator",
                            "fullStart": 357,
                            "fullEnd": 528,
                            "start": 357,
                            "end": 528,
                            "fullWidth": 171,
                            "width": 171,
                            "isIncrementallyUnusable": true,
                            "identifier": {
                                "kind": "IdentifierName",
                                "fullStart": 357,
                                "fullEnd": 367,
                                "start": 357,
                                "end": 366,
                                "fullWidth": 10,
                                "width": 9,
                                "text": "functions",
                                "value": "functions",
                                "valueText": "functions",
                                "hasTrailingTrivia": true,
                                "trailingTrivia": [
                                    {
                                        "kind": "WhitespaceTrivia",
                                        "text": " "
                                    }
                                ]
                            },
                            "equalsValueClause": {
                                "kind": "EqualsValueClause",
                                "fullStart": 367,
                                "fullEnd": 528,
                                "start": 367,
                                "end": 528,
                                "fullWidth": 161,
                                "width": 161,
                                "isIncrementallyUnusable": true,
                                "equalsToken": {
                                    "kind": "EqualsToken",
                                    "fullStart": 367,
                                    "fullEnd": 369,
                                    "start": 367,
                                    "end": 368,
                                    "fullWidth": 2,
                                    "width": 1,
                                    "text": "=",
                                    "value": "=",
                                    "valueText": "=",
                                    "hasTrailingTrivia": true,
                                    "trailingTrivia": [
                                        {
                                            "kind": "WhitespaceTrivia",
                                            "text": " "
                                        }
                                    ]
                                },
                                "value": {
                                    "kind": "ObjectLiteralExpression",
                                    "fullStart": 369,
                                    "fullEnd": 528,
                                    "start": 369,
                                    "end": 528,
                                    "fullWidth": 159,
                                    "width": 159,
                                    "isIncrementallyUnusable": true,
                                    "openBraceToken": {
                                        "kind": "OpenBraceToken",
                                        "fullStart": 369,
                                        "fullEnd": 371,
                                        "start": 369,
                                        "end": 370,
                                        "fullWidth": 2,
                                        "width": 1,
                                        "text": "{",
                                        "value": "{",
                                        "valueText": "{",
                                        "hasTrailingTrivia": true,
                                        "hasTrailingNewLine": true,
                                        "trailingTrivia": [
                                            {
                                                "kind": "NewLineTrivia",
                                                "text": "\n"
                                            }
                                        ]
                                    },
                                    "propertyAssignments": [
                                        {
                                            "kind": "SimplePropertyAssignment",
                                            "fullStart": 371,
                                            "fullEnd": 464,
                                            "start": 375,
                                            "end": 464,
                                            "fullWidth": 93,
                                            "width": 89,
                                            "isIncrementallyUnusable": true,
                                            "propertyName": {
                                                "kind": "StringLiteral",
                                                "fullStart": 371,
                                                "fullEnd": 391,
                                                "start": 375,
                                                "end": 391,
                                                "fullWidth": 20,
                                                "width": 16,
                                                "text": "\"compare getter\"",
                                                "value": "compare getter",
                                                "valueText": "compare getter",
                                                "hasLeadingTrivia": true,
                                                "leadingTrivia": [
                                                    {
                                                        "kind": "WhitespaceTrivia",
                                                        "text": "    "
                                                    }
                                                ]
                                            },
                                            "colonToken": {
                                                "kind": "ColonToken",
                                                "fullStart": 391,
                                                "fullEnd": 393,
                                                "start": 391,
                                                "end": 392,
                                                "fullWidth": 2,
                                                "width": 1,
                                                "text": ":",
                                                "value": ":",
                                                "valueText": ":",
                                                "hasTrailingTrivia": true,
                                                "trailingTrivia": [
                                                    {
                                                        "kind": "WhitespaceTrivia",
                                                        "text": " "
                                                    }
                                                ]
                                            },
                                            "expression": {
                                                "kind": "MemberAccessExpression",
                                                "fullStart": 393,
                                                "fullEnd": 464,
                                                "start": 393,
                                                "end": 464,
                                                "fullWidth": 71,
                                                "width": 71,
                                                "isIncrementallyUnusable": true,
                                                "expression": {
                                                    "kind": "InvocationExpression",
                                                    "fullStart": 393,
                                                    "fullEnd": 460,
                                                    "start": 393,
                                                    "end": 460,
                                                    "fullWidth": 67,
                                                    "width": 67,
                                                    "expression": {
                                                        "kind": "MemberAccessExpression",
                                                        "fullStart": 393,
                                                        "fullEnd": 424,
                                                        "start": 393,
                                                        "end": 424,
                                                        "fullWidth": 31,
                                                        "width": 31,
                                                        "expression": {
                                                            "kind": "IdentifierName",
                                                            "fullStart": 393,
                                                            "fullEnd": 399,
                                                            "start": 393,
                                                            "end": 399,
                                                            "fullWidth": 6,
                                                            "width": 6,
                                                            "text": "Object",
                                                            "value": "Object",
                                                            "valueText": "Object"
                                                        },
                                                        "dotToken": {
                                                            "kind": "DotToken",
                                                            "fullStart": 399,
                                                            "fullEnd": 400,
                                                            "start": 399,
                                                            "end": 400,
                                                            "fullWidth": 1,
                                                            "width": 1,
                                                            "text": ".",
                                                            "value": ".",
                                                            "valueText": "."
                                                        },
                                                        "name": {
                                                            "kind": "IdentifierName",
                                                            "fullStart": 400,
                                                            "fullEnd": 424,
                                                            "start": 400,
                                                            "end": 424,
                                                            "fullWidth": 24,
                                                            "width": 24,
                                                            "text": "getOwnPropertyDescriptor",
                                                            "value": "getOwnPropertyDescriptor",
                                                            "valueText": "getOwnPropertyDescriptor"
                                                        }
                                                    },
                                                    "argumentList": {
                                                        "kind": "ArgumentList",
                                                        "fullStart": 424,
                                                        "fullEnd": 460,
                                                        "start": 424,
                                                        "end": 460,
                                                        "fullWidth": 36,
                                                        "width": 36,
                                                        "openParenToken": {
                                                            "kind": "OpenParenToken",
                                                            "fullStart": 424,
                                                            "fullEnd": 425,
                                                            "start": 424,
                                                            "end": 425,
                                                            "fullWidth": 1,
                                                            "width": 1,
                                                            "text": "(",
                                                            "value": "(",
                                                            "valueText": "("
                                                        },
                                                        "arguments": [
                                                            {
                                                                "kind": "MemberAccessExpression",
                                                                "fullStart": 425,
                                                                "fullEnd": 448,
                                                                "start": 425,
                                                                "end": 448,
                                                                "fullWidth": 23,
                                                                "width": 23,
                                                                "expression": {
                                                                    "kind": "MemberAccessExpression",
                                                                    "fullStart": 425,
                                                                    "fullEnd": 438,
                                                                    "start": 425,
                                                                    "end": 438,
                                                                    "fullWidth": 13,
                                                                    "width": 13,
                                                                    "expression": {
                                                                        "kind": "IdentifierName",
                                                                        "fullStart": 425,
                                                                        "fullEnd": 429,
                                                                        "start": 425,
                                                                        "end": 429,
                                                                        "fullWidth": 4,
                                                                        "width": 4,
                                                                        "text": "Intl",
                                                                        "value": "Intl",
                                                                        "valueText": "Intl"
                                                                    },
                                                                    "dotToken": {
                                                                        "kind": "DotToken",
                                                                        "fullStart": 429,
                                                                        "fullEnd": 430,
                                                                        "start": 429,
                                                                        "end": 430,
                                                                        "fullWidth": 1,
                                                                        "width": 1,
                                                                        "text": ".",
                                                                        "value": ".",
                                                                        "valueText": "."
                                                                    },
                                                                    "name": {
                                                                        "kind": "IdentifierName",
                                                                        "fullStart": 430,
                                                                        "fullEnd": 438,
                                                                        "start": 430,
                                                                        "end": 438,
                                                                        "fullWidth": 8,
                                                                        "width": 8,
                                                                        "text": "Collator",
                                                                        "value": "Collator",
                                                                        "valueText": "Collator"
                                                                    }
                                                                },
                                                                "dotToken": {
                                                                    "kind": "DotToken",
                                                                    "fullStart": 438,
                                                                    "fullEnd": 439,
                                                                    "start": 438,
                                                                    "end": 439,
                                                                    "fullWidth": 1,
                                                                    "width": 1,
                                                                    "text": ".",
                                                                    "value": ".",
                                                                    "valueText": "."
                                                                },
                                                                "name": {
                                                                    "kind": "IdentifierName",
                                                                    "fullStart": 439,
                                                                    "fullEnd": 448,
                                                                    "start": 439,
                                                                    "end": 448,
                                                                    "fullWidth": 9,
                                                                    "width": 9,
                                                                    "text": "prototype",
                                                                    "value": "prototype",
                                                                    "valueText": "prototype"
                                                                }
                                                            },
                                                            {
                                                                "kind": "CommaToken",
                                                                "fullStart": 448,
                                                                "fullEnd": 450,
                                                                "start": 448,
                                                                "end": 449,
                                                                "fullWidth": 2,
                                                                "width": 1,
                                                                "text": ",",
                                                                "value": ",",
                                                                "valueText": ",",
                                                                "hasTrailingTrivia": true,
                                                                "trailingTrivia": [
                                                                    {
                                                                        "kind": "WhitespaceTrivia",
                                                                        "text": " "
                                                                    }
                                                                ]
                                                            },
                                                            {
                                                                "kind": "StringLiteral",
                                                                "fullStart": 450,
                                                                "fullEnd": 459,
                                                                "start": 450,
                                                                "end": 459,
                                                                "fullWidth": 9,
                                                                "width": 9,
                                                                "text": "\"compare\"",
                                                                "value": "compare",
                                                                "valueText": "compare"
                                                            }
                                                        ],
                                                        "closeParenToken": {
                                                            "kind": "CloseParenToken",
                                                            "fullStart": 459,
                                                            "fullEnd": 460,
                                                            "start": 459,
                                                            "end": 460,
                                                            "fullWidth": 1,
                                                            "width": 1,
                                                            "text": ")",
                                                            "value": ")",
                                                            "valueText": ")"
                                                        }
                                                    }
                                                },
                                                "dotToken": {
                                                    "kind": "DotToken",
                                                    "fullStart": 460,
                                                    "fullEnd": 461,
                                                    "start": 460,
                                                    "end": 461,
                                                    "fullWidth": 1,
                                                    "width": 1,
                                                    "text": ".",
                                                    "value": ".",
                                                    "valueText": "."
                                                },
                                                "name": {
                                                    "kind": "IdentifierName",
                                                    "fullStart": 461,
                                                    "fullEnd": 464,
                                                    "start": 461,
                                                    "end": 464,
                                                    "fullWidth": 3,
                                                    "width": 3,
                                                    "text": "get",
                                                    "value": "get",
                                                    "valueText": "get"
                                                }
                                            }
                                        },
                                        {
                                            "kind": "CommaToken",
                                            "fullStart": 464,
                                            "fullEnd": 466,
                                            "start": 464,
                                            "end": 465,
                                            "fullWidth": 2,
                                            "width": 1,
                                            "text": ",",
                                            "value": ",",
                                            "valueText": ",",
                                            "hasTrailingTrivia": true,
                                            "hasTrailingNewLine": true,
                                            "trailingTrivia": [
                                                {
                                                    "kind": "NewLineTrivia",
                                                    "text": "\n"
                                                }
                                            ]
                                        },
                                        {
                                            "kind": "SimplePropertyAssignment",
                                            "fullStart": 466,
                                            "fullEnd": 527,
                                            "start": 470,
                                            "end": 526,
                                            "fullWidth": 61,
                                            "width": 56,
                                            "propertyName": {
                                                "kind": "IdentifierName",
                                                "fullStart": 466,
                                                "fullEnd": 485,
                                                "start": 470,
                                                "end": 485,
                                                "fullWidth": 19,
                                                "width": 15,
                                                "text": "resolvedOptions",
                                                "value": "resolvedOptions",
                                                "valueText": "resolvedOptions",
                                                "hasLeadingTrivia": true,
                                                "leadingTrivia": [
                                                    {
                                                        "kind": "WhitespaceTrivia",
                                                        "text": "    "
                                                    }
                                                ]
                                            },
                                            "colonToken": {
                                                "kind": "ColonToken",
                                                "fullStart": 485,
                                                "fullEnd": 487,
                                                "start": 485,
                                                "end": 486,
                                                "fullWidth": 2,
                                                "width": 1,
                                                "text": ":",
                                                "value": ":",
                                                "valueText": ":",
                                                "hasTrailingTrivia": true,
                                                "trailingTrivia": [
                                                    {
                                                        "kind": "WhitespaceTrivia",
                                                        "text": " "
                                                    }
                                                ]
                                            },
                                            "expression": {
                                                "kind": "MemberAccessExpression",
                                                "fullStart": 487,
                                                "fullEnd": 527,
                                                "start": 487,
                                                "end": 526,
                                                "fullWidth": 40,
                                                "width": 39,
                                                "expression": {
                                                    "kind": "MemberAccessExpression",
                                                    "fullStart": 487,
                                                    "fullEnd": 510,
                                                    "start": 487,
                                                    "end": 510,
                                                    "fullWidth": 23,
                                                    "width": 23,
                                                    "expression": {
                                                        "kind": "MemberAccessExpression",
                                                        "fullStart": 487,
                                                        "fullEnd": 500,
                                                        "start": 487,
                                                        "end": 500,
                                                        "fullWidth": 13,
                                                        "width": 13,
                                                        "expression": {
                                                            "kind": "IdentifierName",
                                                            "fullStart": 487,
                                                            "fullEnd": 491,
                                                            "start": 487,
                                                            "end": 491,
                                                            "fullWidth": 4,
                                                            "width": 4,
                                                            "text": "Intl",
                                                            "value": "Intl",
                                                            "valueText": "Intl"
                                                        },
                                                        "dotToken": {
                                                            "kind": "DotToken",
                                                            "fullStart": 491,
                                                            "fullEnd": 492,
                                                            "start": 491,
                                                            "end": 492,
                                                            "fullWidth": 1,
                                                            "width": 1,
                                                            "text": ".",
                                                            "value": ".",
                                                            "valueText": "."
                                                        },
                                                        "name": {
                                                            "kind": "IdentifierName",
                                                            "fullStart": 492,
                                                            "fullEnd": 500,
                                                            "start": 492,
                                                            "end": 500,
                                                            "fullWidth": 8,
                                                            "width": 8,
                                                            "text": "Collator",
                                                            "value": "Collator",
                                                            "valueText": "Collator"
                                                        }
                                                    },
                                                    "dotToken": {
                                                        "kind": "DotToken",
                                                        "fullStart": 500,
                                                        "fullEnd": 501,
                                                        "start": 500,
                                                        "end": 501,
                                                        "fullWidth": 1,
                                                        "width": 1,
                                                        "text": ".",
                                                        "value": ".",
                                                        "valueText": "."
                                                    },
                                                    "name": {
                                                        "kind": "IdentifierName",
                                                        "fullStart": 501,
                                                        "fullEnd": 510,
                                                        "start": 501,
                                                        "end": 510,
                                                        "fullWidth": 9,
                                                        "width": 9,
                                                        "text": "prototype",
                                                        "value": "prototype",
                                                        "valueText": "prototype"
                                                    }
                                                },
                                                "dotToken": {
                                                    "kind": "DotToken",
                                                    "fullStart": 510,
                                                    "fullEnd": 511,
                                                    "start": 510,
                                                    "end": 511,
                                                    "fullWidth": 1,
                                                    "width": 1,
                                                    "text": ".",
                                                    "value": ".",
                                                    "valueText": "."
                                                },
                                                "name": {
                                                    "kind": "IdentifierName",
                                                    "fullStart": 511,
                                                    "fullEnd": 527,
                                                    "start": 511,
                                                    "end": 526,
                                                    "fullWidth": 16,
                                                    "width": 15,
                                                    "text": "resolvedOptions",
                                                    "value": "resolvedOptions",
                                                    "valueText": "resolvedOptions",
                                                    "hasTrailingTrivia": true,
                                                    "hasTrailingNewLine": true,
                                                    "trailingTrivia": [
                                                        {
                                                            "kind": "NewLineTrivia",
                                                            "text": "\n"
                                                        }
                                                    ]
                                                }
                                            }
                                        }
                                    ],
                                    "closeBraceToken": {
                                        "kind": "CloseBraceToken",
                                        "fullStart": 527,
                                        "fullEnd": 528,
                                        "start": 527,
                                        "end": 528,
                                        "fullWidth": 1,
                                        "width": 1,
                                        "text": "}",
                                        "value": "}",
                                        "valueText": "}"
                                    }
                                }
                            }
                        }
                    ]
                },
                "semicolonToken": {
                    "kind": "SemicolonToken",
                    "fullStart": 528,
                    "fullEnd": 530,
                    "start": 528,
                    "end": 529,
                    "fullWidth": 2,
                    "width": 1,
                    "text": ";",
                    "value": ";",
                    "valueText": ";",
                    "hasTrailingTrivia": true,
                    "hasTrailingNewLine": true,
                    "trailingTrivia": [
                        {
                            "kind": "NewLineTrivia",
                            "text": "\n"
                        }
                    ]
                }
            },
            {
                "kind": "VariableStatement",
                "fullStart": 530,
                "fullEnd": 599,
                "start": 530,
                "end": 598,
                "fullWidth": 69,
                "width": 68,
                "modifiers": [],
                "variableDeclaration": {
                    "kind": "VariableDeclaration",
                    "fullStart": 530,
                    "fullEnd": 597,
                    "start": 530,
                    "end": 597,
                    "fullWidth": 67,
                    "width": 67,
                    "varKeyword": {
                        "kind": "VarKeyword",
                        "fullStart": 530,
                        "fullEnd": 534,
                        "start": 530,
                        "end": 533,
                        "fullWidth": 4,
                        "width": 3,
                        "text": "var",
                        "value": "var",
                        "valueText": "var",
                        "hasTrailingTrivia": true,
                        "trailingTrivia": [
                            {
                                "kind": "WhitespaceTrivia",
                                "text": " "
                            }
                        ]
                    },
                    "variableDeclarators": [
                        {
                            "kind": "VariableDeclarator",
                            "fullStart": 534,
                            "fullEnd": 597,
                            "start": 534,
                            "end": 597,
                            "fullWidth": 63,
                            "width": 63,
                            "identifier": {
                                "kind": "IdentifierName",
                                "fullStart": 534,
                                "fullEnd": 549,
                                "start": 534,
                                "end": 548,
                                "fullWidth": 15,
                                "width": 14,
                                "text": "invalidTargets",
                                "value": "invalidTargets",
                                "valueText": "invalidTargets",
                                "hasTrailingTrivia": true,
                                "trailingTrivia": [
                                    {
                                        "kind": "WhitespaceTrivia",
                                        "text": " "
                                    }
                                ]
                            },
                            "equalsValueClause": {
                                "kind": "EqualsValueClause",
                                "fullStart": 549,
                                "fullEnd": 597,
                                "start": 549,
                                "end": 597,
                                "fullWidth": 48,
                                "width": 48,
                                "equalsToken": {
                                    "kind": "EqualsToken",
                                    "fullStart": 549,
                                    "fullEnd": 551,
                                    "start": 549,
                                    "end": 550,
                                    "fullWidth": 2,
                                    "width": 1,
                                    "text": "=",
                                    "value": "=",
                                    "valueText": "=",
                                    "hasTrailingTrivia": true,
                                    "trailingTrivia": [
                                        {
                                            "kind": "WhitespaceTrivia",
                                            "text": " "
                                        }
                                    ]
                                },
                                "value": {
                                    "kind": "ArrayLiteralExpression",
                                    "fullStart": 551,
                                    "fullEnd": 597,
                                    "start": 551,
                                    "end": 597,
                                    "fullWidth": 46,
                                    "width": 46,
                                    "openBracketToken": {
                                        "kind": "OpenBracketToken",
                                        "fullStart": 551,
                                        "fullEnd": 552,
                                        "start": 551,
                                        "end": 552,
                                        "fullWidth": 1,
                                        "width": 1,
                                        "text": "[",
                                        "value": "[",
                                        "valueText": "["
                                    },
                                    "expressions": [
                                        {
                                            "kind": "IdentifierName",
                                            "fullStart": 552,
                                            "fullEnd": 561,
                                            "start": 552,
                                            "end": 561,
                                            "fullWidth": 9,
                                            "width": 9,
                                            "text": "undefined",
                                            "value": "undefined",
                                            "valueText": "undefined"
                                        },
                                        {
                                            "kind": "CommaToken",
                                            "fullStart": 561,
                                            "fullEnd": 563,
                                            "start": 561,
                                            "end": 562,
                                            "fullWidth": 2,
                                            "width": 1,
                                            "text": ",",
                                            "value": ",",
                                            "valueText": ",",
                                            "hasTrailingTrivia": true,
                                            "trailingTrivia": [
                                                {
                                                    "kind": "WhitespaceTrivia",
                                                    "text": " "
                                                }
                                            ]
                                        },
                                        {
                                            "kind": "NullKeyword",
                                            "fullStart": 563,
                                            "fullEnd": 567,
                                            "start": 563,
                                            "end": 567,
                                            "fullWidth": 4,
                                            "width": 4,
                                            "text": "null"
                                        },
                                        {
                                            "kind": "CommaToken",
                                            "fullStart": 567,
                                            "fullEnd": 569,
                                            "start": 567,
                                            "end": 568,
                                            "fullWidth": 2,
                                            "width": 1,
                                            "text": ",",
                                            "value": ",",
                                            "valueText": ",",
                                            "hasTrailingTrivia": true,
                                            "trailingTrivia": [
                                                {
                                                    "kind": "WhitespaceTrivia",
                                                    "text": " "
                                                }
                                            ]
                                        },
                                        {
                                            "kind": "TrueKeyword",
                                            "fullStart": 569,
                                            "fullEnd": 573,
                                            "start": 569,
                                            "end": 573,
                                            "fullWidth": 4,
                                            "width": 4,
                                            "text": "true",
                                            "value": true,
                                            "valueText": "true"
                                        },
                                        {
                                            "kind": "CommaToken",
                                            "fullStart": 573,
                                            "fullEnd": 575,
                                            "start": 573,
                                            "end": 574,
                                            "fullWidth": 2,
                                            "width": 1,
                                            "text": ",",
                                            "value": ",",
                                            "valueText": ",",
                                            "hasTrailingTrivia": true,
                                            "trailingTrivia": [
                                                {
                                                    "kind": "WhitespaceTrivia",
                                                    "text": " "
                                                }
                                            ]
                                        },
                                        {
                                            "kind": "NumericLiteral",
                                            "fullStart": 575,
                                            "fullEnd": 576,
                                            "start": 575,
                                            "end": 576,
                                            "fullWidth": 1,
                                            "width": 1,
                                            "text": "0",
                                            "value": 0,
                                            "valueText": "0"
                                        },
                                        {
                                            "kind": "CommaToken",
                                            "fullStart": 576,
                                            "fullEnd": 578,
                                            "start": 576,
                                            "end": 577,
                                            "fullWidth": 2,
                                            "width": 1,
                                            "text": ",",
                                            "value": ",",
                                            "valueText": ",",
                                            "hasTrailingTrivia": true,
                                            "trailingTrivia": [
                                                {
                                                    "kind": "WhitespaceTrivia",
                                                    "text": " "
                                                }
                                            ]
                                        },
                                        {
                                            "kind": "StringLiteral",
                                            "fullStart": 578,
                                            "fullEnd": 588,
                                            "start": 578,
                                            "end": 588,
                                            "fullWidth": 10,
                                            "width": 10,
                                            "text": "\"Collator\"",
                                            "value": "Collator",
                                            "valueText": "Collator"
                                        },
                                        {
                                            "kind": "CommaToken",
                                            "fullStart": 588,
                                            "fullEnd": 590,
                                            "start": 588,
                                            "end": 589,
                                            "fullWidth": 2,
                                            "width": 1,
                                            "text": ",",
                                            "value": ",",
                                            "valueText": ",",
                                            "hasTrailingTrivia": true,
                                            "trailingTrivia": [
                                                {
                                                    "kind": "WhitespaceTrivia",
                                                    "text": " "
                                                }
                                            ]
                                        },
                                        {
                                            "kind": "ArrayLiteralExpression",
                                            "fullStart": 590,
                                            "fullEnd": 592,
                                            "start": 590,
                                            "end": 592,
                                            "fullWidth": 2,
                                            "width": 2,
                                            "openBracketToken": {
                                                "kind": "OpenBracketToken",
                                                "fullStart": 590,
                                                "fullEnd": 591,
                                                "start": 590,
                                                "end": 591,
                                                "fullWidth": 1,
                                                "width": 1,
                                                "text": "[",
                                                "value": "[",
                                                "valueText": "["
                                            },
                                            "expressions": [],
                                            "closeBracketToken": {
                                                "kind": "CloseBracketToken",
                                                "fullStart": 591,
                                                "fullEnd": 592,
                                                "start": 591,
                                                "end": 592,
                                                "fullWidth": 1,
                                                "width": 1,
                                                "text": "]",
                                                "value": "]",
                                                "valueText": "]"
                                            }
                                        },
                                        {
                                            "kind": "CommaToken",
                                            "fullStart": 592,
                                            "fullEnd": 594,
                                            "start": 592,
                                            "end": 593,
                                            "fullWidth": 2,
                                            "width": 1,
                                            "text": ",",
                                            "value": ",",
                                            "valueText": ",",
                                            "hasTrailingTrivia": true,
                                            "trailingTrivia": [
                                                {
                                                    "kind": "WhitespaceTrivia",
                                                    "text": " "
                                                }
                                            ]
                                        },
                                        {
                                            "kind": "ObjectLiteralExpression",
                                            "fullStart": 594,
                                            "fullEnd": 596,
                                            "start": 594,
                                            "end": 596,
                                            "fullWidth": 2,
                                            "width": 2,
                                            "openBraceToken": {
                                                "kind": "OpenBraceToken",
                                                "fullStart": 594,
                                                "fullEnd": 595,
                                                "start": 594,
                                                "end": 595,
                                                "fullWidth": 1,
                                                "width": 1,
                                                "text": "{",
                                                "value": "{",
                                                "valueText": "{"
                                            },
                                            "propertyAssignments": [],
                                            "closeBraceToken": {
                                                "kind": "CloseBraceToken",
                                                "fullStart": 595,
                                                "fullEnd": 596,
                                                "start": 595,
                                                "end": 596,
                                                "fullWidth": 1,
                                                "width": 1,
                                                "text": "}",
                                                "value": "}",
                                                "valueText": "}"
                                            }
                                        }
                                    ],
                                    "closeBracketToken": {
                                        "kind": "CloseBracketToken",
                                        "fullStart": 596,
                                        "fullEnd": 597,
                                        "start": 596,
                                        "end": 597,
                                        "fullWidth": 1,
                                        "width": 1,
                                        "text": "]",
                                        "value": "]",
                                        "valueText": "]"
                                    }
                                }
                            }
                        }
                    ]
                },
                "semicolonToken": {
                    "kind": "SemicolonToken",
                    "fullStart": 597,
                    "fullEnd": 599,
                    "start": 597,
                    "end": 598,
                    "fullWidth": 2,
                    "width": 1,
                    "text": ";",
                    "value": ";",
                    "valueText": ";",
                    "hasTrailingTrivia": true,
                    "hasTrailingNewLine": true,
                    "trailingTrivia": [
                        {
                            "kind": "NewLineTrivia",
                            "text": "\n"
                        }
                    ]
                }
            },
            {
                "kind": "ExpressionStatement",
                "fullStart": 599,
                "fullEnd": 1186,
                "start": 600,
                "end": 1185,
                "fullWidth": 587,
                "width": 585,
                "expression": {
                    "kind": "InvocationExpression",
                    "fullStart": 599,
                    "fullEnd": 1184,
                    "start": 600,
                    "end": 1184,
                    "fullWidth": 585,
                    "width": 584,
                    "expression": {
                        "kind": "MemberAccessExpression",
                        "fullStart": 599,
                        "fullEnd": 645,
                        "start": 600,
                        "end": 645,
                        "fullWidth": 46,
                        "width": 45,
                        "expression": {
                            "kind": "InvocationExpression",
                            "fullStart": 599,
                            "fullEnd": 637,
                            "start": 600,
                            "end": 637,
                            "fullWidth": 38,
                            "width": 37,
                            "expression": {
                                "kind": "MemberAccessExpression",
                                "fullStart": 599,
                                "fullEnd": 626,
                                "start": 600,
                                "end": 626,
                                "fullWidth": 27,
                                "width": 26,
                                "expression": {
                                    "kind": "IdentifierName",
                                    "fullStart": 599,
                                    "fullEnd": 606,
                                    "start": 600,
                                    "end": 606,
                                    "fullWidth": 7,
                                    "width": 6,
                                    "text": "Object",
                                    "value": "Object",
                                    "valueText": "Object",
                                    "hasLeadingTrivia": true,
                                    "hasLeadingNewLine": true,
                                    "leadingTrivia": [
                                        {
                                            "kind": "NewLineTrivia",
                                            "text": "\n"
                                        }
                                    ]
                                },
                                "dotToken": {
                                    "kind": "DotToken",
                                    "fullStart": 606,
                                    "fullEnd": 607,
                                    "start": 606,
                                    "end": 607,
                                    "fullWidth": 1,
                                    "width": 1,
                                    "text": ".",
                                    "value": ".",
                                    "valueText": "."
                                },
                                "name": {
                                    "kind": "IdentifierName",
                                    "fullStart": 607,
                                    "fullEnd": 626,
                                    "start": 607,
                                    "end": 626,
                                    "fullWidth": 19,
                                    "width": 19,
                                    "text": "getOwnPropertyNames",
                                    "value": "getOwnPropertyNames",
                                    "valueText": "getOwnPropertyNames"
                                }
                            },
                            "argumentList": {
                                "kind": "ArgumentList",
                                "fullStart": 626,
                                "fullEnd": 637,
                                "start": 626,
                                "end": 637,
                                "fullWidth": 11,
                                "width": 11,
                                "openParenToken": {
                                    "kind": "OpenParenToken",
                                    "fullStart": 626,
                                    "fullEnd": 627,
                                    "start": 626,
                                    "end": 627,
                                    "fullWidth": 1,
                                    "width": 1,
                                    "text": "(",
                                    "value": "(",
                                    "valueText": "("
                                },
                                "arguments": [
                                    {
                                        "kind": "IdentifierName",
                                        "fullStart": 627,
                                        "fullEnd": 636,
                                        "start": 627,
                                        "end": 636,
                                        "fullWidth": 9,
                                        "width": 9,
                                        "text": "functions",
                                        "value": "functions",
                                        "valueText": "functions"
                                    }
                                ],
                                "closeParenToken": {
                                    "kind": "CloseParenToken",
                                    "fullStart": 636,
                                    "fullEnd": 637,
                                    "start": 636,
                                    "end": 637,
                                    "fullWidth": 1,
                                    "width": 1,
                                    "text": ")",
                                    "value": ")",
                                    "valueText": ")"
                                }
                            }
                        },
                        "dotToken": {
                            "kind": "DotToken",
                            "fullStart": 637,
                            "fullEnd": 638,
                            "start": 637,
                            "end": 638,
                            "fullWidth": 1,
                            "width": 1,
                            "text": ".",
                            "value": ".",
                            "valueText": "."
                        },
                        "name": {
                            "kind": "IdentifierName",
                            "fullStart": 638,
                            "fullEnd": 645,
                            "start": 638,
                            "end": 645,
                            "fullWidth": 7,
                            "width": 7,
                            "text": "forEach",
                            "value": "forEach",
                            "valueText": "forEach"
                        }
                    },
                    "argumentList": {
                        "kind": "ArgumentList",
                        "fullStart": 645,
                        "fullEnd": 1184,
                        "start": 645,
                        "end": 1184,
                        "fullWidth": 539,
                        "width": 539,
                        "openParenToken": {
                            "kind": "OpenParenToken",
                            "fullStart": 645,
                            "fullEnd": 646,
                            "start": 645,
                            "end": 646,
                            "fullWidth": 1,
                            "width": 1,
                            "text": "(",
                            "value": "(",
                            "valueText": "("
                        },
                        "arguments": [
                            {
                                "kind": "FunctionExpression",
                                "fullStart": 646,
                                "fullEnd": 1183,
                                "start": 646,
                                "end": 1183,
                                "fullWidth": 537,
                                "width": 537,
                                "functionKeyword": {
                                    "kind": "FunctionKeyword",
                                    "fullStart": 646,
                                    "fullEnd": 655,
                                    "start": 646,
                                    "end": 654,
                                    "fullWidth": 9,
                                    "width": 8,
                                    "text": "function",
                                    "value": "function",
                                    "valueText": "function",
                                    "hasTrailingTrivia": true,
                                    "trailingTrivia": [
                                        {
                                            "kind": "WhitespaceTrivia",
                                            "text": " "
                                        }
                                    ]
                                },
                                "callSignature": {
                                    "kind": "CallSignature",
                                    "fullStart": 655,
                                    "fullEnd": 670,
                                    "start": 655,
                                    "end": 669,
                                    "fullWidth": 15,
                                    "width": 14,
                                    "parameterList": {
                                        "kind": "ParameterList",
                                        "fullStart": 655,
                                        "fullEnd": 670,
                                        "start": 655,
                                        "end": 669,
                                        "fullWidth": 15,
                                        "width": 14,
                                        "openParenToken": {
                                            "kind": "OpenParenToken",
                                            "fullStart": 655,
                                            "fullEnd": 656,
                                            "start": 655,
                                            "end": 656,
                                            "fullWidth": 1,
                                            "width": 1,
                                            "text": "(",
                                            "value": "(",
                                            "valueText": "("
                                        },
                                        "parameters": [
                                            {
                                                "kind": "Parameter",
                                                "fullStart": 656,
                                                "fullEnd": 668,
                                                "start": 656,
                                                "end": 668,
                                                "fullWidth": 12,
<<<<<<< HEAD
                                                "width": 12,
=======
                                                "modifiers": [],
>>>>>>> e3c38734
                                                "identifier": {
                                                    "kind": "IdentifierName",
                                                    "fullStart": 656,
                                                    "fullEnd": 668,
                                                    "start": 656,
                                                    "end": 668,
                                                    "fullWidth": 12,
                                                    "width": 12,
                                                    "text": "functionName",
                                                    "value": "functionName",
                                                    "valueText": "functionName"
                                                }
                                            }
                                        ],
                                        "closeParenToken": {
                                            "kind": "CloseParenToken",
                                            "fullStart": 668,
                                            "fullEnd": 670,
                                            "start": 668,
                                            "end": 669,
                                            "fullWidth": 2,
                                            "width": 1,
                                            "text": ")",
                                            "value": ")",
                                            "valueText": ")",
                                            "hasTrailingTrivia": true,
                                            "trailingTrivia": [
                                                {
                                                    "kind": "WhitespaceTrivia",
                                                    "text": " "
                                                }
                                            ]
                                        }
                                    }
                                },
                                "block": {
                                    "kind": "Block",
                                    "fullStart": 670,
                                    "fullEnd": 1183,
                                    "start": 670,
                                    "end": 1183,
                                    "fullWidth": 513,
                                    "width": 513,
                                    "openBraceToken": {
                                        "kind": "OpenBraceToken",
                                        "fullStart": 670,
                                        "fullEnd": 672,
                                        "start": 670,
                                        "end": 671,
                                        "fullWidth": 2,
                                        "width": 1,
                                        "text": "{",
                                        "value": "{",
                                        "valueText": "{",
                                        "hasTrailingTrivia": true,
                                        "hasTrailingNewLine": true,
                                        "trailingTrivia": [
                                            {
                                                "kind": "NewLineTrivia",
                                                "text": "\n"
                                            }
                                        ]
                                    },
                                    "statements": [
                                        {
                                            "kind": "VariableStatement",
                                            "fullStart": 672,
                                            "fullEnd": 709,
                                            "start": 676,
                                            "end": 708,
                                            "fullWidth": 37,
                                            "width": 32,
                                            "modifiers": [],
                                            "variableDeclaration": {
                                                "kind": "VariableDeclaration",
                                                "fullStart": 672,
                                                "fullEnd": 707,
                                                "start": 676,
                                                "end": 707,
                                                "fullWidth": 35,
                                                "width": 31,
                                                "varKeyword": {
                                                    "kind": "VarKeyword",
                                                    "fullStart": 672,
                                                    "fullEnd": 680,
                                                    "start": 676,
                                                    "end": 679,
                                                    "fullWidth": 8,
                                                    "width": 3,
                                                    "text": "var",
                                                    "value": "var",
                                                    "valueText": "var",
                                                    "hasLeadingTrivia": true,
                                                    "hasTrailingTrivia": true,
                                                    "leadingTrivia": [
                                                        {
                                                            "kind": "WhitespaceTrivia",
                                                            "text": "    "
                                                        }
                                                    ],
                                                    "trailingTrivia": [
                                                        {
                                                            "kind": "WhitespaceTrivia",
                                                            "text": " "
                                                        }
                                                    ]
                                                },
                                                "variableDeclarators": [
                                                    {
                                                        "kind": "VariableDeclarator",
                                                        "fullStart": 680,
                                                        "fullEnd": 707,
                                                        "start": 680,
                                                        "end": 707,
                                                        "fullWidth": 27,
                                                        "width": 27,
                                                        "identifier": {
                                                            "kind": "IdentifierName",
                                                            "fullStart": 680,
                                                            "fullEnd": 682,
                                                            "start": 680,
                                                            "end": 681,
                                                            "fullWidth": 2,
                                                            "width": 1,
                                                            "text": "f",
                                                            "value": "f",
                                                            "valueText": "f",
                                                            "hasTrailingTrivia": true,
                                                            "trailingTrivia": [
                                                                {
                                                                    "kind": "WhitespaceTrivia",
                                                                    "text": " "
                                                                }
                                                            ]
                                                        },
                                                        "equalsValueClause": {
                                                            "kind": "EqualsValueClause",
                                                            "fullStart": 682,
                                                            "fullEnd": 707,
                                                            "start": 682,
                                                            "end": 707,
                                                            "fullWidth": 25,
                                                            "width": 25,
                                                            "equalsToken": {
                                                                "kind": "EqualsToken",
                                                                "fullStart": 682,
                                                                "fullEnd": 684,
                                                                "start": 682,
                                                                "end": 683,
                                                                "fullWidth": 2,
                                                                "width": 1,
                                                                "text": "=",
                                                                "value": "=",
                                                                "valueText": "=",
                                                                "hasTrailingTrivia": true,
                                                                "trailingTrivia": [
                                                                    {
                                                                        "kind": "WhitespaceTrivia",
                                                                        "text": " "
                                                                    }
                                                                ]
                                                            },
                                                            "value": {
                                                                "kind": "ElementAccessExpression",
                                                                "fullStart": 684,
                                                                "fullEnd": 707,
                                                                "start": 684,
                                                                "end": 707,
                                                                "fullWidth": 23,
                                                                "width": 23,
                                                                "expression": {
                                                                    "kind": "IdentifierName",
                                                                    "fullStart": 684,
                                                                    "fullEnd": 693,
                                                                    "start": 684,
                                                                    "end": 693,
                                                                    "fullWidth": 9,
                                                                    "width": 9,
                                                                    "text": "functions",
                                                                    "value": "functions",
                                                                    "valueText": "functions"
                                                                },
                                                                "openBracketToken": {
                                                                    "kind": "OpenBracketToken",
                                                                    "fullStart": 693,
                                                                    "fullEnd": 694,
                                                                    "start": 693,
                                                                    "end": 694,
                                                                    "fullWidth": 1,
                                                                    "width": 1,
                                                                    "text": "[",
                                                                    "value": "[",
                                                                    "valueText": "["
                                                                },
                                                                "argumentExpression": {
                                                                    "kind": "IdentifierName",
                                                                    "fullStart": 694,
                                                                    "fullEnd": 706,
                                                                    "start": 694,
                                                                    "end": 706,
                                                                    "fullWidth": 12,
                                                                    "width": 12,
                                                                    "text": "functionName",
                                                                    "value": "functionName",
                                                                    "valueText": "functionName"
                                                                },
                                                                "closeBracketToken": {
                                                                    "kind": "CloseBracketToken",
                                                                    "fullStart": 706,
                                                                    "fullEnd": 707,
                                                                    "start": 706,
                                                                    "end": 707,
                                                                    "fullWidth": 1,
                                                                    "width": 1,
                                                                    "text": "]",
                                                                    "value": "]",
                                                                    "valueText": "]"
                                                                }
                                                            }
                                                        }
                                                    }
                                                ]
                                            },
                                            "semicolonToken": {
                                                "kind": "SemicolonToken",
                                                "fullStart": 707,
                                                "fullEnd": 709,
                                                "start": 707,
                                                "end": 708,
                                                "fullWidth": 2,
                                                "width": 1,
                                                "text": ";",
                                                "value": ";",
                                                "valueText": ";",
                                                "hasTrailingTrivia": true,
                                                "hasTrailingNewLine": true,
                                                "trailingTrivia": [
                                                    {
                                                        "kind": "NewLineTrivia",
                                                        "text": "\n"
                                                    }
                                                ]
                                            }
                                        },
                                        {
                                            "kind": "ExpressionStatement",
                                            "fullStart": 709,
                                            "fullEnd": 1182,
                                            "start": 713,
                                            "end": 1181,
                                            "fullWidth": 473,
                                            "width": 468,
                                            "expression": {
                                                "kind": "InvocationExpression",
                                                "fullStart": 709,
                                                "fullEnd": 1180,
                                                "start": 713,
                                                "end": 1180,
                                                "fullWidth": 471,
                                                "width": 467,
                                                "expression": {
                                                    "kind": "MemberAccessExpression",
                                                    "fullStart": 709,
                                                    "fullEnd": 735,
                                                    "start": 713,
                                                    "end": 735,
                                                    "fullWidth": 26,
                                                    "width": 22,
                                                    "expression": {
                                                        "kind": "IdentifierName",
                                                        "fullStart": 709,
                                                        "fullEnd": 727,
                                                        "start": 713,
                                                        "end": 727,
                                                        "fullWidth": 18,
                                                        "width": 14,
                                                        "text": "invalidTargets",
                                                        "value": "invalidTargets",
                                                        "valueText": "invalidTargets",
                                                        "hasLeadingTrivia": true,
                                                        "leadingTrivia": [
                                                            {
                                                                "kind": "WhitespaceTrivia",
                                                                "text": "    "
                                                            }
                                                        ]
                                                    },
                                                    "dotToken": {
                                                        "kind": "DotToken",
                                                        "fullStart": 727,
                                                        "fullEnd": 728,
                                                        "start": 727,
                                                        "end": 728,
                                                        "fullWidth": 1,
                                                        "width": 1,
                                                        "text": ".",
                                                        "value": ".",
                                                        "valueText": "."
                                                    },
                                                    "name": {
                                                        "kind": "IdentifierName",
                                                        "fullStart": 728,
                                                        "fullEnd": 735,
                                                        "start": 728,
                                                        "end": 735,
                                                        "fullWidth": 7,
                                                        "width": 7,
                                                        "text": "forEach",
                                                        "value": "forEach",
                                                        "valueText": "forEach"
                                                    }
                                                },
                                                "argumentList": {
                                                    "kind": "ArgumentList",
                                                    "fullStart": 735,
                                                    "fullEnd": 1180,
                                                    "start": 735,
                                                    "end": 1180,
                                                    "fullWidth": 445,
                                                    "width": 445,
                                                    "openParenToken": {
                                                        "kind": "OpenParenToken",
                                                        "fullStart": 735,
                                                        "fullEnd": 736,
                                                        "start": 735,
                                                        "end": 736,
                                                        "fullWidth": 1,
                                                        "width": 1,
                                                        "text": "(",
                                                        "value": "(",
                                                        "valueText": "("
                                                    },
                                                    "arguments": [
                                                        {
                                                            "kind": "FunctionExpression",
                                                            "fullStart": 736,
                                                            "fullEnd": 1179,
                                                            "start": 736,
                                                            "end": 1179,
                                                            "fullWidth": 443,
                                                            "width": 443,
                                                            "functionKeyword": {
                                                                "kind": "FunctionKeyword",
                                                                "fullStart": 736,
                                                                "fullEnd": 745,
                                                                "start": 736,
                                                                "end": 744,
                                                                "fullWidth": 9,
                                                                "width": 8,
                                                                "text": "function",
                                                                "value": "function",
                                                                "valueText": "function",
                                                                "hasTrailingTrivia": true,
                                                                "trailingTrivia": [
                                                                    {
                                                                        "kind": "WhitespaceTrivia",
                                                                        "text": " "
                                                                    }
                                                                ]
                                                            },
                                                            "callSignature": {
                                                                "kind": "CallSignature",
                                                                "fullStart": 745,
                                                                "fullEnd": 754,
                                                                "start": 745,
                                                                "end": 753,
                                                                "fullWidth": 9,
                                                                "width": 8,
                                                                "parameterList": {
                                                                    "kind": "ParameterList",
                                                                    "fullStart": 745,
                                                                    "fullEnd": 754,
                                                                    "start": 745,
                                                                    "end": 753,
                                                                    "fullWidth": 9,
                                                                    "width": 8,
                                                                    "openParenToken": {
                                                                        "kind": "OpenParenToken",
                                                                        "fullStart": 745,
                                                                        "fullEnd": 746,
                                                                        "start": 745,
                                                                        "end": 746,
                                                                        "fullWidth": 1,
                                                                        "width": 1,
                                                                        "text": "(",
                                                                        "value": "(",
                                                                        "valueText": "("
                                                                    },
                                                                    "parameters": [
                                                                        {
                                                                            "kind": "Parameter",
                                                                            "fullStart": 746,
                                                                            "fullEnd": 752,
                                                                            "start": 746,
                                                                            "end": 752,
                                                                            "fullWidth": 6,
<<<<<<< HEAD
                                                                            "width": 6,
=======
                                                                            "modifiers": [],
>>>>>>> e3c38734
                                                                            "identifier": {
                                                                                "kind": "IdentifierName",
                                                                                "fullStart": 746,
                                                                                "fullEnd": 752,
                                                                                "start": 746,
                                                                                "end": 752,
                                                                                "fullWidth": 6,
                                                                                "width": 6,
                                                                                "text": "target",
                                                                                "value": "target",
                                                                                "valueText": "target"
                                                                            }
                                                                        }
                                                                    ],
                                                                    "closeParenToken": {
                                                                        "kind": "CloseParenToken",
                                                                        "fullStart": 752,
                                                                        "fullEnd": 754,
                                                                        "start": 752,
                                                                        "end": 753,
                                                                        "fullWidth": 2,
                                                                        "width": 1,
                                                                        "text": ")",
                                                                        "value": ")",
                                                                        "valueText": ")",
                                                                        "hasTrailingTrivia": true,
                                                                        "trailingTrivia": [
                                                                            {
                                                                                "kind": "WhitespaceTrivia",
                                                                                "text": " "
                                                                            }
                                                                        ]
                                                                    }
                                                                }
                                                            },
                                                            "block": {
                                                                "kind": "Block",
                                                                "fullStart": 754,
                                                                "fullEnd": 1179,
                                                                "start": 754,
                                                                "end": 1179,
                                                                "fullWidth": 425,
                                                                "width": 425,
                                                                "openBraceToken": {
                                                                    "kind": "OpenBraceToken",
                                                                    "fullStart": 754,
                                                                    "fullEnd": 756,
                                                                    "start": 754,
                                                                    "end": 755,
                                                                    "fullWidth": 2,
                                                                    "width": 1,
                                                                    "text": "{",
                                                                    "value": "{",
                                                                    "valueText": "{",
                                                                    "hasTrailingTrivia": true,
                                                                    "hasTrailingNewLine": true,
                                                                    "trailingTrivia": [
                                                                        {
                                                                            "kind": "NewLineTrivia",
                                                                            "text": "\n"
                                                                        }
                                                                    ]
                                                                },
                                                                "statements": [
                                                                    {
                                                                        "kind": "VariableStatement",
                                                                        "fullStart": 756,
                                                                        "fullEnd": 775,
                                                                        "start": 764,
                                                                        "end": 774,
                                                                        "fullWidth": 19,
                                                                        "width": 10,
                                                                        "modifiers": [],
                                                                        "variableDeclaration": {
                                                                            "kind": "VariableDeclaration",
                                                                            "fullStart": 756,
                                                                            "fullEnd": 773,
                                                                            "start": 764,
                                                                            "end": 773,
                                                                            "fullWidth": 17,
                                                                            "width": 9,
                                                                            "varKeyword": {
                                                                                "kind": "VarKeyword",
                                                                                "fullStart": 756,
                                                                                "fullEnd": 768,
                                                                                "start": 764,
                                                                                "end": 767,
                                                                                "fullWidth": 12,
                                                                                "width": 3,
                                                                                "text": "var",
                                                                                "value": "var",
                                                                                "valueText": "var",
                                                                                "hasLeadingTrivia": true,
                                                                                "hasTrailingTrivia": true,
                                                                                "leadingTrivia": [
                                                                                    {
                                                                                        "kind": "WhitespaceTrivia",
                                                                                        "text": "        "
                                                                                    }
                                                                                ],
                                                                                "trailingTrivia": [
                                                                                    {
                                                                                        "kind": "WhitespaceTrivia",
                                                                                        "text": " "
                                                                                    }
                                                                                ]
                                                                            },
                                                                            "variableDeclarators": [
                                                                                {
                                                                                    "kind": "VariableDeclarator",
                                                                                    "fullStart": 768,
                                                                                    "fullEnd": 773,
                                                                                    "start": 768,
                                                                                    "end": 773,
                                                                                    "fullWidth": 5,
                                                                                    "width": 5,
                                                                                    "identifier": {
                                                                                        "kind": "IdentifierName",
                                                                                        "fullStart": 768,
                                                                                        "fullEnd": 773,
                                                                                        "start": 768,
                                                                                        "end": 773,
                                                                                        "fullWidth": 5,
                                                                                        "width": 5,
                                                                                        "text": "error",
                                                                                        "value": "error",
                                                                                        "valueText": "error"
                                                                                    }
                                                                                }
                                                                            ]
                                                                        },
                                                                        "semicolonToken": {
                                                                            "kind": "SemicolonToken",
                                                                            "fullStart": 773,
                                                                            "fullEnd": 775,
                                                                            "start": 773,
                                                                            "end": 774,
                                                                            "fullWidth": 2,
                                                                            "width": 1,
                                                                            "text": ";",
                                                                            "value": ";",
                                                                            "valueText": ";",
                                                                            "hasTrailingTrivia": true,
                                                                            "hasTrailingNewLine": true,
                                                                            "trailingTrivia": [
                                                                                {
                                                                                    "kind": "NewLineTrivia",
                                                                                    "text": "\n"
                                                                                }
                                                                            ]
                                                                        }
                                                                    },
                                                                    {
                                                                        "kind": "TryStatement",
                                                                        "fullStart": 775,
                                                                        "fullEnd": 872,
                                                                        "start": 783,
                                                                        "end": 871,
                                                                        "fullWidth": 97,
                                                                        "width": 88,
                                                                        "tryKeyword": {
                                                                            "kind": "TryKeyword",
                                                                            "fullStart": 775,
                                                                            "fullEnd": 787,
                                                                            "start": 783,
                                                                            "end": 786,
                                                                            "fullWidth": 12,
                                                                            "width": 3,
                                                                            "text": "try",
                                                                            "value": "try",
                                                                            "valueText": "try",
                                                                            "hasLeadingTrivia": true,
                                                                            "hasTrailingTrivia": true,
                                                                            "leadingTrivia": [
                                                                                {
                                                                                    "kind": "WhitespaceTrivia",
                                                                                    "text": "        "
                                                                                }
                                                                            ],
                                                                            "trailingTrivia": [
                                                                                {
                                                                                    "kind": "WhitespaceTrivia",
                                                                                    "text": " "
                                                                                }
                                                                            ]
                                                                        },
                                                                        "block": {
                                                                            "kind": "Block",
                                                                            "fullStart": 787,
                                                                            "fullEnd": 827,
                                                                            "start": 787,
                                                                            "end": 826,
                                                                            "fullWidth": 40,
                                                                            "width": 39,
                                                                            "openBraceToken": {
                                                                                "kind": "OpenBraceToken",
                                                                                "fullStart": 787,
                                                                                "fullEnd": 789,
                                                                                "start": 787,
                                                                                "end": 788,
                                                                                "fullWidth": 2,
                                                                                "width": 1,
                                                                                "text": "{",
                                                                                "value": "{",
                                                                                "valueText": "{",
                                                                                "hasTrailingTrivia": true,
                                                                                "hasTrailingNewLine": true,
                                                                                "trailingTrivia": [
                                                                                    {
                                                                                        "kind": "NewLineTrivia",
                                                                                        "text": "\n"
                                                                                    }
                                                                                ]
                                                                            },
                                                                            "statements": [
                                                                                {
                                                                                    "kind": "ExpressionStatement",
                                                                                    "fullStart": 789,
                                                                                    "fullEnd": 817,
                                                                                    "start": 801,
                                                                                    "end": 816,
                                                                                    "fullWidth": 28,
                                                                                    "width": 15,
                                                                                    "expression": {
                                                                                        "kind": "InvocationExpression",
                                                                                        "fullStart": 789,
                                                                                        "fullEnd": 815,
                                                                                        "start": 801,
                                                                                        "end": 815,
                                                                                        "fullWidth": 26,
                                                                                        "width": 14,
                                                                                        "expression": {
                                                                                            "kind": "MemberAccessExpression",
                                                                                            "fullStart": 789,
                                                                                            "fullEnd": 807,
                                                                                            "start": 801,
                                                                                            "end": 807,
                                                                                            "fullWidth": 18,
                                                                                            "width": 6,
                                                                                            "expression": {
                                                                                                "kind": "IdentifierName",
                                                                                                "fullStart": 789,
                                                                                                "fullEnd": 802,
                                                                                                "start": 801,
                                                                                                "end": 802,
                                                                                                "fullWidth": 13,
                                                                                                "width": 1,
                                                                                                "text": "f",
                                                                                                "value": "f",
                                                                                                "valueText": "f",
                                                                                                "hasLeadingTrivia": true,
                                                                                                "leadingTrivia": [
                                                                                                    {
                                                                                                        "kind": "WhitespaceTrivia",
                                                                                                        "text": "            "
                                                                                                    }
                                                                                                ]
                                                                                            },
                                                                                            "dotToken": {
                                                                                                "kind": "DotToken",
                                                                                                "fullStart": 802,
                                                                                                "fullEnd": 803,
                                                                                                "start": 802,
                                                                                                "end": 803,
                                                                                                "fullWidth": 1,
                                                                                                "width": 1,
                                                                                                "text": ".",
                                                                                                "value": ".",
                                                                                                "valueText": "."
                                                                                            },
                                                                                            "name": {
                                                                                                "kind": "IdentifierName",
                                                                                                "fullStart": 803,
                                                                                                "fullEnd": 807,
                                                                                                "start": 803,
                                                                                                "end": 807,
                                                                                                "fullWidth": 4,
                                                                                                "width": 4,
                                                                                                "text": "call",
                                                                                                "value": "call",
                                                                                                "valueText": "call"
                                                                                            }
                                                                                        },
                                                                                        "argumentList": {
                                                                                            "kind": "ArgumentList",
                                                                                            "fullStart": 807,
                                                                                            "fullEnd": 815,
                                                                                            "start": 807,
                                                                                            "end": 815,
                                                                                            "fullWidth": 8,
                                                                                            "width": 8,
                                                                                            "openParenToken": {
                                                                                                "kind": "OpenParenToken",
                                                                                                "fullStart": 807,
                                                                                                "fullEnd": 808,
                                                                                                "start": 807,
                                                                                                "end": 808,
                                                                                                "fullWidth": 1,
                                                                                                "width": 1,
                                                                                                "text": "(",
                                                                                                "value": "(",
                                                                                                "valueText": "("
                                                                                            },
                                                                                            "arguments": [
                                                                                                {
                                                                                                    "kind": "IdentifierName",
                                                                                                    "fullStart": 808,
                                                                                                    "fullEnd": 814,
                                                                                                    "start": 808,
                                                                                                    "end": 814,
                                                                                                    "fullWidth": 6,
                                                                                                    "width": 6,
                                                                                                    "text": "target",
                                                                                                    "value": "target",
                                                                                                    "valueText": "target"
                                                                                                }
                                                                                            ],
                                                                                            "closeParenToken": {
                                                                                                "kind": "CloseParenToken",
                                                                                                "fullStart": 814,
                                                                                                "fullEnd": 815,
                                                                                                "start": 814,
                                                                                                "end": 815,
                                                                                                "fullWidth": 1,
                                                                                                "width": 1,
                                                                                                "text": ")",
                                                                                                "value": ")",
                                                                                                "valueText": ")"
                                                                                            }
                                                                                        }
                                                                                    },
                                                                                    "semicolonToken": {
                                                                                        "kind": "SemicolonToken",
                                                                                        "fullStart": 815,
                                                                                        "fullEnd": 817,
                                                                                        "start": 815,
                                                                                        "end": 816,
                                                                                        "fullWidth": 2,
                                                                                        "width": 1,
                                                                                        "text": ";",
                                                                                        "value": ";",
                                                                                        "valueText": ";",
                                                                                        "hasTrailingTrivia": true,
                                                                                        "hasTrailingNewLine": true,
                                                                                        "trailingTrivia": [
                                                                                            {
                                                                                                "kind": "NewLineTrivia",
                                                                                                "text": "\n"
                                                                                            }
                                                                                        ]
                                                                                    }
                                                                                }
                                                                            ],
                                                                            "closeBraceToken": {
                                                                                "kind": "CloseBraceToken",
                                                                                "fullStart": 817,
                                                                                "fullEnd": 827,
                                                                                "start": 825,
                                                                                "end": 826,
                                                                                "fullWidth": 10,
                                                                                "width": 1,
                                                                                "text": "}",
                                                                                "value": "}",
                                                                                "valueText": "}",
                                                                                "hasLeadingTrivia": true,
                                                                                "hasTrailingTrivia": true,
                                                                                "leadingTrivia": [
                                                                                    {
                                                                                        "kind": "WhitespaceTrivia",
                                                                                        "text": "        "
                                                                                    }
                                                                                ],
                                                                                "trailingTrivia": [
                                                                                    {
                                                                                        "kind": "WhitespaceTrivia",
                                                                                        "text": " "
                                                                                    }
                                                                                ]
                                                                            }
                                                                        },
                                                                        "catchClause": {
                                                                            "kind": "CatchClause",
                                                                            "fullStart": 827,
                                                                            "fullEnd": 872,
                                                                            "start": 827,
                                                                            "end": 871,
                                                                            "fullWidth": 45,
                                                                            "width": 44,
                                                                            "catchKeyword": {
                                                                                "kind": "CatchKeyword",
                                                                                "fullStart": 827,
                                                                                "fullEnd": 833,
                                                                                "start": 827,
                                                                                "end": 832,
                                                                                "fullWidth": 6,
                                                                                "width": 5,
                                                                                "text": "catch",
                                                                                "value": "catch",
                                                                                "valueText": "catch",
                                                                                "hasTrailingTrivia": true,
                                                                                "trailingTrivia": [
                                                                                    {
                                                                                        "kind": "WhitespaceTrivia",
                                                                                        "text": " "
                                                                                    }
                                                                                ]
                                                                            },
                                                                            "openParenToken": {
                                                                                "kind": "OpenParenToken",
                                                                                "fullStart": 833,
                                                                                "fullEnd": 834,
                                                                                "start": 833,
                                                                                "end": 834,
                                                                                "fullWidth": 1,
                                                                                "width": 1,
                                                                                "text": "(",
                                                                                "value": "(",
                                                                                "valueText": "("
                                                                            },
                                                                            "identifier": {
                                                                                "kind": "IdentifierName",
                                                                                "fullStart": 834,
                                                                                "fullEnd": 835,
                                                                                "start": 834,
                                                                                "end": 835,
                                                                                "fullWidth": 1,
                                                                                "width": 1,
                                                                                "text": "e",
                                                                                "value": "e",
                                                                                "valueText": "e"
                                                                            },
                                                                            "closeParenToken": {
                                                                                "kind": "CloseParenToken",
                                                                                "fullStart": 835,
                                                                                "fullEnd": 837,
                                                                                "start": 835,
                                                                                "end": 836,
                                                                                "fullWidth": 2,
                                                                                "width": 1,
                                                                                "text": ")",
                                                                                "value": ")",
                                                                                "valueText": ")",
                                                                                "hasTrailingTrivia": true,
                                                                                "trailingTrivia": [
                                                                                    {
                                                                                        "kind": "WhitespaceTrivia",
                                                                                        "text": " "
                                                                                    }
                                                                                ]
                                                                            },
                                                                            "block": {
                                                                                "kind": "Block",
                                                                                "fullStart": 837,
                                                                                "fullEnd": 872,
                                                                                "start": 837,
                                                                                "end": 871,
                                                                                "fullWidth": 35,
                                                                                "width": 34,
                                                                                "openBraceToken": {
                                                                                    "kind": "OpenBraceToken",
                                                                                    "fullStart": 837,
                                                                                    "fullEnd": 839,
                                                                                    "start": 837,
                                                                                    "end": 838,
                                                                                    "fullWidth": 2,
                                                                                    "width": 1,
                                                                                    "text": "{",
                                                                                    "value": "{",
                                                                                    "valueText": "{",
                                                                                    "hasTrailingTrivia": true,
                                                                                    "hasTrailingNewLine": true,
                                                                                    "trailingTrivia": [
                                                                                        {
                                                                                            "kind": "NewLineTrivia",
                                                                                            "text": "\n"
                                                                                        }
                                                                                    ]
                                                                                },
                                                                                "statements": [
                                                                                    {
                                                                                        "kind": "ExpressionStatement",
                                                                                        "fullStart": 839,
                                                                                        "fullEnd": 862,
                                                                                        "start": 851,
                                                                                        "end": 861,
                                                                                        "fullWidth": 23,
                                                                                        "width": 10,
                                                                                        "expression": {
                                                                                            "kind": "AssignmentExpression",
                                                                                            "fullStart": 839,
                                                                                            "fullEnd": 860,
                                                                                            "start": 851,
                                                                                            "end": 860,
                                                                                            "fullWidth": 21,
                                                                                            "width": 9,
                                                                                            "left": {
                                                                                                "kind": "IdentifierName",
                                                                                                "fullStart": 839,
                                                                                                "fullEnd": 857,
                                                                                                "start": 851,
                                                                                                "end": 856,
                                                                                                "fullWidth": 18,
                                                                                                "width": 5,
                                                                                                "text": "error",
                                                                                                "value": "error",
                                                                                                "valueText": "error",
                                                                                                "hasLeadingTrivia": true,
                                                                                                "hasTrailingTrivia": true,
                                                                                                "leadingTrivia": [
                                                                                                    {
                                                                                                        "kind": "WhitespaceTrivia",
                                                                                                        "text": "            "
                                                                                                    }
                                                                                                ],
                                                                                                "trailingTrivia": [
                                                                                                    {
                                                                                                        "kind": "WhitespaceTrivia",
                                                                                                        "text": " "
                                                                                                    }
                                                                                                ]
                                                                                            },
                                                                                            "operatorToken": {
                                                                                                "kind": "EqualsToken",
                                                                                                "fullStart": 857,
                                                                                                "fullEnd": 859,
                                                                                                "start": 857,
                                                                                                "end": 858,
                                                                                                "fullWidth": 2,
                                                                                                "width": 1,
                                                                                                "text": "=",
                                                                                                "value": "=",
                                                                                                "valueText": "=",
                                                                                                "hasTrailingTrivia": true,
                                                                                                "trailingTrivia": [
                                                                                                    {
                                                                                                        "kind": "WhitespaceTrivia",
                                                                                                        "text": " "
                                                                                                    }
                                                                                                ]
                                                                                            },
                                                                                            "right": {
                                                                                                "kind": "IdentifierName",
                                                                                                "fullStart": 859,
                                                                                                "fullEnd": 860,
                                                                                                "start": 859,
                                                                                                "end": 860,
                                                                                                "fullWidth": 1,
                                                                                                "width": 1,
                                                                                                "text": "e",
                                                                                                "value": "e",
                                                                                                "valueText": "e"
                                                                                            }
                                                                                        },
                                                                                        "semicolonToken": {
                                                                                            "kind": "SemicolonToken",
                                                                                            "fullStart": 860,
                                                                                            "fullEnd": 862,
                                                                                            "start": 860,
                                                                                            "end": 861,
                                                                                            "fullWidth": 2,
                                                                                            "width": 1,
                                                                                            "text": ";",
                                                                                            "value": ";",
                                                                                            "valueText": ";",
                                                                                            "hasTrailingTrivia": true,
                                                                                            "hasTrailingNewLine": true,
                                                                                            "trailingTrivia": [
                                                                                                {
                                                                                                    "kind": "NewLineTrivia",
                                                                                                    "text": "\n"
                                                                                                }
                                                                                            ]
                                                                                        }
                                                                                    }
                                                                                ],
                                                                                "closeBraceToken": {
                                                                                    "kind": "CloseBraceToken",
                                                                                    "fullStart": 862,
                                                                                    "fullEnd": 872,
                                                                                    "start": 870,
                                                                                    "end": 871,
                                                                                    "fullWidth": 10,
                                                                                    "width": 1,
                                                                                    "text": "}",
                                                                                    "value": "}",
                                                                                    "valueText": "}",
                                                                                    "hasLeadingTrivia": true,
                                                                                    "hasTrailingTrivia": true,
                                                                                    "hasTrailingNewLine": true,
                                                                                    "leadingTrivia": [
                                                                                        {
                                                                                            "kind": "WhitespaceTrivia",
                                                                                            "text": "        "
                                                                                        }
                                                                                    ],
                                                                                    "trailingTrivia": [
                                                                                        {
                                                                                            "kind": "NewLineTrivia",
                                                                                            "text": "\n"
                                                                                        }
                                                                                    ]
                                                                                }
                                                                            }
                                                                        }
                                                                    },
                                                                    {
                                                                        "kind": "IfStatement",
                                                                        "fullStart": 872,
                                                                        "fullEnd": 1174,
                                                                        "start": 880,
                                                                        "end": 1173,
                                                                        "fullWidth": 302,
                                                                        "width": 293,
                                                                        "ifKeyword": {
                                                                            "kind": "IfKeyword",
                                                                            "fullStart": 872,
                                                                            "fullEnd": 883,
                                                                            "start": 880,
                                                                            "end": 882,
                                                                            "fullWidth": 11,
                                                                            "width": 2,
                                                                            "text": "if",
                                                                            "value": "if",
                                                                            "valueText": "if",
                                                                            "hasLeadingTrivia": true,
                                                                            "hasTrailingTrivia": true,
                                                                            "leadingTrivia": [
                                                                                {
                                                                                    "kind": "WhitespaceTrivia",
                                                                                    "text": "        "
                                                                                }
                                                                            ],
                                                                            "trailingTrivia": [
                                                                                {
                                                                                    "kind": "WhitespaceTrivia",
                                                                                    "text": " "
                                                                                }
                                                                            ]
                                                                        },
                                                                        "openParenToken": {
                                                                            "kind": "OpenParenToken",
                                                                            "fullStart": 883,
                                                                            "fullEnd": 884,
                                                                            "start": 883,
                                                                            "end": 884,
                                                                            "fullWidth": 1,
                                                                            "width": 1,
                                                                            "text": "(",
                                                                            "value": "(",
                                                                            "valueText": "("
                                                                        },
                                                                        "condition": {
                                                                            "kind": "EqualsExpression",
                                                                            "fullStart": 884,
                                                                            "fullEnd": 903,
                                                                            "start": 884,
                                                                            "end": 903,
                                                                            "fullWidth": 19,
                                                                            "width": 19,
                                                                            "left": {
                                                                                "kind": "IdentifierName",
                                                                                "fullStart": 884,
                                                                                "fullEnd": 890,
                                                                                "start": 884,
                                                                                "end": 889,
                                                                                "fullWidth": 6,
                                                                                "width": 5,
                                                                                "text": "error",
                                                                                "value": "error",
                                                                                "valueText": "error",
                                                                                "hasTrailingTrivia": true,
                                                                                "trailingTrivia": [
                                                                                    {
                                                                                        "kind": "WhitespaceTrivia",
                                                                                        "text": " "
                                                                                    }
                                                                                ]
                                                                            },
                                                                            "operatorToken": {
                                                                                "kind": "EqualsEqualsEqualsToken",
                                                                                "fullStart": 890,
                                                                                "fullEnd": 894,
                                                                                "start": 890,
                                                                                "end": 893,
                                                                                "fullWidth": 4,
                                                                                "width": 3,
                                                                                "text": "===",
                                                                                "value": "===",
                                                                                "valueText": "===",
                                                                                "hasTrailingTrivia": true,
                                                                                "trailingTrivia": [
                                                                                    {
                                                                                        "kind": "WhitespaceTrivia",
                                                                                        "text": " "
                                                                                    }
                                                                                ]
                                                                            },
                                                                            "right": {
                                                                                "kind": "IdentifierName",
                                                                                "fullStart": 894,
                                                                                "fullEnd": 903,
                                                                                "start": 894,
                                                                                "end": 903,
                                                                                "fullWidth": 9,
                                                                                "width": 9,
                                                                                "text": "undefined",
                                                                                "value": "undefined",
                                                                                "valueText": "undefined"
                                                                            }
                                                                        },
                                                                        "closeParenToken": {
                                                                            "kind": "CloseParenToken",
                                                                            "fullStart": 903,
                                                                            "fullEnd": 905,
                                                                            "start": 903,
                                                                            "end": 904,
                                                                            "fullWidth": 2,
                                                                            "width": 1,
                                                                            "text": ")",
                                                                            "value": ")",
                                                                            "valueText": ")",
                                                                            "hasTrailingTrivia": true,
                                                                            "trailingTrivia": [
                                                                                {
                                                                                    "kind": "WhitespaceTrivia",
                                                                                    "text": " "
                                                                                }
                                                                            ]
                                                                        },
                                                                        "statement": {
                                                                            "kind": "Block",
                                                                            "fullStart": 905,
                                                                            "fullEnd": 1005,
                                                                            "start": 905,
                                                                            "end": 1004,
                                                                            "fullWidth": 100,
                                                                            "width": 99,
                                                                            "openBraceToken": {
                                                                                "kind": "OpenBraceToken",
                                                                                "fullStart": 905,
                                                                                "fullEnd": 907,
                                                                                "start": 905,
                                                                                "end": 906,
                                                                                "fullWidth": 2,
                                                                                "width": 1,
                                                                                "text": "{",
                                                                                "value": "{",
                                                                                "valueText": "{",
                                                                                "hasTrailingTrivia": true,
                                                                                "hasTrailingNewLine": true,
                                                                                "trailingTrivia": [
                                                                                    {
                                                                                        "kind": "NewLineTrivia",
                                                                                        "text": "\n"
                                                                                    }
                                                                                ]
                                                                            },
                                                                            "statements": [
                                                                                {
                                                                                    "kind": "ExpressionStatement",
                                                                                    "fullStart": 907,
                                                                                    "fullEnd": 995,
                                                                                    "start": 919,
                                                                                    "end": 994,
                                                                                    "fullWidth": 88,
                                                                                    "width": 75,
                                                                                    "expression": {
                                                                                        "kind": "InvocationExpression",
                                                                                        "fullStart": 907,
                                                                                        "fullEnd": 993,
                                                                                        "start": 919,
                                                                                        "end": 993,
                                                                                        "fullWidth": 86,
                                                                                        "width": 74,
                                                                                        "expression": {
                                                                                            "kind": "IdentifierName",
                                                                                            "fullStart": 907,
                                                                                            "fullEnd": 925,
                                                                                            "start": 919,
                                                                                            "end": 925,
                                                                                            "fullWidth": 18,
                                                                                            "width": 6,
                                                                                            "text": "$ERROR",
                                                                                            "value": "$ERROR",
                                                                                            "valueText": "$ERROR",
                                                                                            "hasLeadingTrivia": true,
                                                                                            "leadingTrivia": [
                                                                                                {
                                                                                                    "kind": "WhitespaceTrivia",
                                                                                                    "text": "            "
                                                                                                }
                                                                                            ]
                                                                                        },
                                                                                        "argumentList": {
                                                                                            "kind": "ArgumentList",
                                                                                            "fullStart": 925,
                                                                                            "fullEnd": 993,
                                                                                            "start": 925,
                                                                                            "end": 993,
                                                                                            "fullWidth": 68,
                                                                                            "width": 68,
                                                                                            "openParenToken": {
                                                                                                "kind": "OpenParenToken",
                                                                                                "fullStart": 925,
                                                                                                "fullEnd": 926,
                                                                                                "start": 925,
                                                                                                "end": 926,
                                                                                                "fullWidth": 1,
                                                                                                "width": 1,
                                                                                                "text": "(",
                                                                                                "value": "(",
                                                                                                "valueText": "("
                                                                                            },
                                                                                            "arguments": [
                                                                                                {
                                                                                                    "kind": "AddExpression",
                                                                                                    "fullStart": 926,
                                                                                                    "fullEnd": 992,
                                                                                                    "start": 926,
                                                                                                    "end": 992,
                                                                                                    "fullWidth": 66,
                                                                                                    "width": 66,
                                                                                                    "left": {
                                                                                                        "kind": "AddExpression",
                                                                                                        "fullStart": 926,
                                                                                                        "fullEnd": 970,
                                                                                                        "start": 926,
                                                                                                        "end": 969,
                                                                                                        "fullWidth": 44,
                                                                                                        "width": 43,
                                                                                                        "left": {
                                                                                                            "kind": "AddExpression",
                                                                                                            "fullStart": 926,
                                                                                                            "fullEnd": 961,
                                                                                                            "start": 926,
                                                                                                            "end": 960,
                                                                                                            "fullWidth": 35,
                                                                                                            "width": 34,
                                                                                                            "left": {
                                                                                                                "kind": "AddExpression",
                                                                                                                "fullStart": 926,
                                                                                                                "fullEnd": 952,
                                                                                                                "start": 926,
                                                                                                                "end": 951,
                                                                                                                "fullWidth": 26,
                                                                                                                "width": 25,
                                                                                                                "left": {
                                                                                                                    "kind": "StringLiteral",
                                                                                                                    "fullStart": 926,
                                                                                                                    "fullEnd": 937,
                                                                                                                    "start": 926,
                                                                                                                    "end": 936,
                                                                                                                    "fullWidth": 11,
                                                                                                                    "width": 10,
                                                                                                                    "text": "\"Calling \"",
                                                                                                                    "value": "Calling ",
                                                                                                                    "valueText": "Calling ",
                                                                                                                    "hasTrailingTrivia": true,
                                                                                                                    "trailingTrivia": [
                                                                                                                        {
                                                                                                                            "kind": "WhitespaceTrivia",
                                                                                                                            "text": " "
                                                                                                                        }
                                                                                                                    ]
                                                                                                                },
                                                                                                                "operatorToken": {
                                                                                                                    "kind": "PlusToken",
                                                                                                                    "fullStart": 937,
                                                                                                                    "fullEnd": 939,
                                                                                                                    "start": 937,
                                                                                                                    "end": 938,
                                                                                                                    "fullWidth": 2,
                                                                                                                    "width": 1,
                                                                                                                    "text": "+",
                                                                                                                    "value": "+",
                                                                                                                    "valueText": "+",
                                                                                                                    "hasTrailingTrivia": true,
                                                                                                                    "trailingTrivia": [
                                                                                                                        {
                                                                                                                            "kind": "WhitespaceTrivia",
                                                                                                                            "text": " "
                                                                                                                        }
                                                                                                                    ]
                                                                                                                },
                                                                                                                "right": {
                                                                                                                    "kind": "IdentifierName",
                                                                                                                    "fullStart": 939,
                                                                                                                    "fullEnd": 952,
                                                                                                                    "start": 939,
                                                                                                                    "end": 951,
                                                                                                                    "fullWidth": 13,
                                                                                                                    "width": 12,
                                                                                                                    "text": "functionName",
                                                                                                                    "value": "functionName",
                                                                                                                    "valueText": "functionName",
                                                                                                                    "hasTrailingTrivia": true,
                                                                                                                    "trailingTrivia": [
                                                                                                                        {
                                                                                                                            "kind": "WhitespaceTrivia",
                                                                                                                            "text": " "
                                                                                                                        }
                                                                                                                    ]
                                                                                                                }
                                                                                                            },
                                                                                                            "operatorToken": {
                                                                                                                "kind": "PlusToken",
                                                                                                                "fullStart": 952,
                                                                                                                "fullEnd": 954,
                                                                                                                "start": 952,
                                                                                                                "end": 953,
                                                                                                                "fullWidth": 2,
                                                                                                                "width": 1,
                                                                                                                "text": "+",
                                                                                                                "value": "+",
                                                                                                                "valueText": "+",
                                                                                                                "hasTrailingTrivia": true,
                                                                                                                "trailingTrivia": [
                                                                                                                    {
                                                                                                                        "kind": "WhitespaceTrivia",
                                                                                                                        "text": " "
                                                                                                                    }
                                                                                                                ]
                                                                                                            },
                                                                                                            "right": {
                                                                                                                "kind": "StringLiteral",
                                                                                                                "fullStart": 954,
                                                                                                                "fullEnd": 961,
                                                                                                                "start": 954,
                                                                                                                "end": 960,
                                                                                                                "fullWidth": 7,
                                                                                                                "width": 6,
                                                                                                                "text": "\" on \"",
                                                                                                                "value": " on ",
                                                                                                                "valueText": " on ",
                                                                                                                "hasTrailingTrivia": true,
                                                                                                                "trailingTrivia": [
                                                                                                                    {
                                                                                                                        "kind": "WhitespaceTrivia",
                                                                                                                        "text": " "
                                                                                                                    }
                                                                                                                ]
                                                                                                            }
                                                                                                        },
                                                                                                        "operatorToken": {
                                                                                                            "kind": "PlusToken",
                                                                                                            "fullStart": 961,
                                                                                                            "fullEnd": 963,
                                                                                                            "start": 961,
                                                                                                            "end": 962,
                                                                                                            "fullWidth": 2,
                                                                                                            "width": 1,
                                                                                                            "text": "+",
                                                                                                            "value": "+",
                                                                                                            "valueText": "+",
                                                                                                            "hasTrailingTrivia": true,
                                                                                                            "trailingTrivia": [
                                                                                                                {
                                                                                                                    "kind": "WhitespaceTrivia",
                                                                                                                    "text": " "
                                                                                                                }
                                                                                                            ]
                                                                                                        },
                                                                                                        "right": {
                                                                                                            "kind": "IdentifierName",
                                                                                                            "fullStart": 963,
                                                                                                            "fullEnd": 970,
                                                                                                            "start": 963,
                                                                                                            "end": 969,
                                                                                                            "fullWidth": 7,
                                                                                                            "width": 6,
                                                                                                            "text": "target",
                                                                                                            "value": "target",
                                                                                                            "valueText": "target",
                                                                                                            "hasTrailingTrivia": true,
                                                                                                            "trailingTrivia": [
                                                                                                                {
                                                                                                                    "kind": "WhitespaceTrivia",
                                                                                                                    "text": " "
                                                                                                                }
                                                                                                            ]
                                                                                                        }
                                                                                                    },
                                                                                                    "operatorToken": {
                                                                                                        "kind": "PlusToken",
                                                                                                        "fullStart": 970,
                                                                                                        "fullEnd": 972,
                                                                                                        "start": 970,
                                                                                                        "end": 971,
                                                                                                        "fullWidth": 2,
                                                                                                        "width": 1,
                                                                                                        "text": "+",
                                                                                                        "value": "+",
                                                                                                        "valueText": "+",
                                                                                                        "hasTrailingTrivia": true,
                                                                                                        "trailingTrivia": [
                                                                                                            {
                                                                                                                "kind": "WhitespaceTrivia",
                                                                                                                "text": " "
                                                                                                            }
                                                                                                        ]
                                                                                                    },
                                                                                                    "right": {
                                                                                                        "kind": "StringLiteral",
                                                                                                        "fullStart": 972,
                                                                                                        "fullEnd": 992,
                                                                                                        "start": 972,
                                                                                                        "end": 992,
                                                                                                        "fullWidth": 20,
                                                                                                        "width": 20,
                                                                                                        "text": "\" was not rejected.\"",
                                                                                                        "value": " was not rejected.",
                                                                                                        "valueText": " was not rejected."
                                                                                                    }
                                                                                                }
                                                                                            ],
                                                                                            "closeParenToken": {
                                                                                                "kind": "CloseParenToken",
                                                                                                "fullStart": 992,
                                                                                                "fullEnd": 993,
                                                                                                "start": 992,
                                                                                                "end": 993,
                                                                                                "fullWidth": 1,
                                                                                                "width": 1,
                                                                                                "text": ")",
                                                                                                "value": ")",
                                                                                                "valueText": ")"
                                                                                            }
                                                                                        }
                                                                                    },
                                                                                    "semicolonToken": {
                                                                                        "kind": "SemicolonToken",
                                                                                        "fullStart": 993,
                                                                                        "fullEnd": 995,
                                                                                        "start": 993,
                                                                                        "end": 994,
                                                                                        "fullWidth": 2,
                                                                                        "width": 1,
                                                                                        "text": ";",
                                                                                        "value": ";",
                                                                                        "valueText": ";",
                                                                                        "hasTrailingTrivia": true,
                                                                                        "hasTrailingNewLine": true,
                                                                                        "trailingTrivia": [
                                                                                            {
                                                                                                "kind": "NewLineTrivia",
                                                                                                "text": "\n"
                                                                                            }
                                                                                        ]
                                                                                    }
                                                                                }
                                                                            ],
                                                                            "closeBraceToken": {
                                                                                "kind": "CloseBraceToken",
                                                                                "fullStart": 995,
                                                                                "fullEnd": 1005,
                                                                                "start": 1003,
                                                                                "end": 1004,
                                                                                "fullWidth": 10,
                                                                                "width": 1,
                                                                                "text": "}",
                                                                                "value": "}",
                                                                                "valueText": "}",
                                                                                "hasLeadingTrivia": true,
                                                                                "hasTrailingTrivia": true,
                                                                                "leadingTrivia": [
                                                                                    {
                                                                                        "kind": "WhitespaceTrivia",
                                                                                        "text": "        "
                                                                                    }
                                                                                ],
                                                                                "trailingTrivia": [
                                                                                    {
                                                                                        "kind": "WhitespaceTrivia",
                                                                                        "text": " "
                                                                                    }
                                                                                ]
                                                                            }
                                                                        },
                                                                        "elseClause": {
                                                                            "kind": "ElseClause",
                                                                            "fullStart": 1005,
                                                                            "fullEnd": 1174,
                                                                            "start": 1005,
                                                                            "end": 1173,
                                                                            "fullWidth": 169,
                                                                            "width": 168,
                                                                            "elseKeyword": {
                                                                                "kind": "ElseKeyword",
                                                                                "fullStart": 1005,
                                                                                "fullEnd": 1010,
                                                                                "start": 1005,
                                                                                "end": 1009,
                                                                                "fullWidth": 5,
                                                                                "width": 4,
                                                                                "text": "else",
                                                                                "value": "else",
                                                                                "valueText": "else",
                                                                                "hasTrailingTrivia": true,
                                                                                "trailingTrivia": [
                                                                                    {
                                                                                        "kind": "WhitespaceTrivia",
                                                                                        "text": " "
                                                                                    }
                                                                                ]
                                                                            },
                                                                            "statement": {
                                                                                "kind": "IfStatement",
                                                                                "fullStart": 1010,
                                                                                "fullEnd": 1174,
                                                                                "start": 1010,
                                                                                "end": 1173,
                                                                                "fullWidth": 164,
                                                                                "width": 163,
                                                                                "ifKeyword": {
                                                                                    "kind": "IfKeyword",
                                                                                    "fullStart": 1010,
                                                                                    "fullEnd": 1013,
                                                                                    "start": 1010,
                                                                                    "end": 1012,
                                                                                    "fullWidth": 3,
                                                                                    "width": 2,
                                                                                    "text": "if",
                                                                                    "value": "if",
                                                                                    "valueText": "if",
                                                                                    "hasTrailingTrivia": true,
                                                                                    "trailingTrivia": [
                                                                                        {
                                                                                            "kind": "WhitespaceTrivia",
                                                                                            "text": " "
                                                                                        }
                                                                                    ]
                                                                                },
                                                                                "openParenToken": {
                                                                                    "kind": "OpenParenToken",
                                                                                    "fullStart": 1013,
                                                                                    "fullEnd": 1014,
                                                                                    "start": 1013,
                                                                                    "end": 1014,
                                                                                    "fullWidth": 1,
                                                                                    "width": 1,
                                                                                    "text": "(",
                                                                                    "value": "(",
                                                                                    "valueText": "("
                                                                                },
                                                                                "condition": {
                                                                                    "kind": "NotEqualsExpression",
                                                                                    "fullStart": 1014,
                                                                                    "fullEnd": 1040,
                                                                                    "start": 1014,
                                                                                    "end": 1040,
                                                                                    "fullWidth": 26,
                                                                                    "width": 26,
                                                                                    "left": {
                                                                                        "kind": "MemberAccessExpression",
                                                                                        "fullStart": 1014,
                                                                                        "fullEnd": 1025,
                                                                                        "start": 1014,
                                                                                        "end": 1024,
                                                                                        "fullWidth": 11,
                                                                                        "width": 10,
                                                                                        "expression": {
                                                                                            "kind": "IdentifierName",
                                                                                            "fullStart": 1014,
                                                                                            "fullEnd": 1019,
                                                                                            "start": 1014,
                                                                                            "end": 1019,
                                                                                            "fullWidth": 5,
                                                                                            "width": 5,
                                                                                            "text": "error",
                                                                                            "value": "error",
                                                                                            "valueText": "error"
                                                                                        },
                                                                                        "dotToken": {
                                                                                            "kind": "DotToken",
                                                                                            "fullStart": 1019,
                                                                                            "fullEnd": 1020,
                                                                                            "start": 1019,
                                                                                            "end": 1020,
                                                                                            "fullWidth": 1,
                                                                                            "width": 1,
                                                                                            "text": ".",
                                                                                            "value": ".",
                                                                                            "valueText": "."
                                                                                        },
                                                                                        "name": {
                                                                                            "kind": "IdentifierName",
                                                                                            "fullStart": 1020,
                                                                                            "fullEnd": 1025,
                                                                                            "start": 1020,
                                                                                            "end": 1024,
                                                                                            "fullWidth": 5,
                                                                                            "width": 4,
                                                                                            "text": "name",
                                                                                            "value": "name",
                                                                                            "valueText": "name",
                                                                                            "hasTrailingTrivia": true,
                                                                                            "trailingTrivia": [
                                                                                                {
                                                                                                    "kind": "WhitespaceTrivia",
                                                                                                    "text": " "
                                                                                                }
                                                                                            ]
                                                                                        }
                                                                                    },
                                                                                    "operatorToken": {
                                                                                        "kind": "ExclamationEqualsEqualsToken",
                                                                                        "fullStart": 1025,
                                                                                        "fullEnd": 1029,
                                                                                        "start": 1025,
                                                                                        "end": 1028,
                                                                                        "fullWidth": 4,
                                                                                        "width": 3,
                                                                                        "text": "!==",
                                                                                        "value": "!==",
                                                                                        "valueText": "!==",
                                                                                        "hasTrailingTrivia": true,
                                                                                        "trailingTrivia": [
                                                                                            {
                                                                                                "kind": "WhitespaceTrivia",
                                                                                                "text": " "
                                                                                            }
                                                                                        ]
                                                                                    },
                                                                                    "right": {
                                                                                        "kind": "StringLiteral",
                                                                                        "fullStart": 1029,
                                                                                        "fullEnd": 1040,
                                                                                        "start": 1029,
                                                                                        "end": 1040,
                                                                                        "fullWidth": 11,
                                                                                        "width": 11,
                                                                                        "text": "\"TypeError\"",
                                                                                        "value": "TypeError",
                                                                                        "valueText": "TypeError"
                                                                                    }
                                                                                },
                                                                                "closeParenToken": {
                                                                                    "kind": "CloseParenToken",
                                                                                    "fullStart": 1040,
                                                                                    "fullEnd": 1042,
                                                                                    "start": 1040,
                                                                                    "end": 1041,
                                                                                    "fullWidth": 2,
                                                                                    "width": 1,
                                                                                    "text": ")",
                                                                                    "value": ")",
                                                                                    "valueText": ")",
                                                                                    "hasTrailingTrivia": true,
                                                                                    "trailingTrivia": [
                                                                                        {
                                                                                            "kind": "WhitespaceTrivia",
                                                                                            "text": " "
                                                                                        }
                                                                                    ]
                                                                                },
                                                                                "statement": {
                                                                                    "kind": "Block",
                                                                                    "fullStart": 1042,
                                                                                    "fullEnd": 1174,
                                                                                    "start": 1042,
                                                                                    "end": 1173,
                                                                                    "fullWidth": 132,
                                                                                    "width": 131,
                                                                                    "openBraceToken": {
                                                                                        "kind": "OpenBraceToken",
                                                                                        "fullStart": 1042,
                                                                                        "fullEnd": 1044,
                                                                                        "start": 1042,
                                                                                        "end": 1043,
                                                                                        "fullWidth": 2,
                                                                                        "width": 1,
                                                                                        "text": "{",
                                                                                        "value": "{",
                                                                                        "valueText": "{",
                                                                                        "hasTrailingTrivia": true,
                                                                                        "hasTrailingNewLine": true,
                                                                                        "trailingTrivia": [
                                                                                            {
                                                                                                "kind": "NewLineTrivia",
                                                                                                "text": "\n"
                                                                                            }
                                                                                        ]
                                                                                    },
                                                                                    "statements": [
                                                                                        {
                                                                                            "kind": "ExpressionStatement",
                                                                                            "fullStart": 1044,
                                                                                            "fullEnd": 1164,
                                                                                            "start": 1056,
                                                                                            "end": 1163,
                                                                                            "fullWidth": 120,
                                                                                            "width": 107,
                                                                                            "expression": {
                                                                                                "kind": "InvocationExpression",
                                                                                                "fullStart": 1044,
                                                                                                "fullEnd": 1162,
                                                                                                "start": 1056,
                                                                                                "end": 1162,
                                                                                                "fullWidth": 118,
                                                                                                "width": 106,
                                                                                                "expression": {
                                                                                                    "kind": "IdentifierName",
                                                                                                    "fullStart": 1044,
                                                                                                    "fullEnd": 1062,
                                                                                                    "start": 1056,
                                                                                                    "end": 1062,
                                                                                                    "fullWidth": 18,
                                                                                                    "width": 6,
                                                                                                    "text": "$ERROR",
                                                                                                    "value": "$ERROR",
                                                                                                    "valueText": "$ERROR",
                                                                                                    "hasLeadingTrivia": true,
                                                                                                    "leadingTrivia": [
                                                                                                        {
                                                                                                            "kind": "WhitespaceTrivia",
                                                                                                            "text": "            "
                                                                                                        }
                                                                                                    ]
                                                                                                },
                                                                                                "argumentList": {
                                                                                                    "kind": "ArgumentList",
                                                                                                    "fullStart": 1062,
                                                                                                    "fullEnd": 1162,
                                                                                                    "start": 1062,
                                                                                                    "end": 1162,
                                                                                                    "fullWidth": 100,
                                                                                                    "width": 100,
                                                                                                    "openParenToken": {
                                                                                                        "kind": "OpenParenToken",
                                                                                                        "fullStart": 1062,
                                                                                                        "fullEnd": 1063,
                                                                                                        "start": 1062,
                                                                                                        "end": 1063,
                                                                                                        "fullWidth": 1,
                                                                                                        "width": 1,
                                                                                                        "text": "(",
                                                                                                        "value": "(",
                                                                                                        "valueText": "("
                                                                                                    },
                                                                                                    "arguments": [
                                                                                                        {
                                                                                                            "kind": "AddExpression",
                                                                                                            "fullStart": 1063,
                                                                                                            "fullEnd": 1161,
                                                                                                            "start": 1063,
                                                                                                            "end": 1161,
                                                                                                            "fullWidth": 98,
                                                                                                            "width": 98,
                                                                                                            "left": {
                                                                                                                "kind": "AddExpression",
                                                                                                                "fullStart": 1063,
                                                                                                                "fullEnd": 1156,
                                                                                                                "start": 1063,
                                                                                                                "end": 1155,
                                                                                                                "fullWidth": 93,
                                                                                                                "width": 92,
                                                                                                                "left": {
                                                                                                                    "kind": "AddExpression",
                                                                                                                    "fullStart": 1063,
                                                                                                                    "fullEnd": 1143,
                                                                                                                    "start": 1063,
                                                                                                                    "end": 1142,
                                                                                                                    "fullWidth": 80,
                                                                                                                    "width": 79,
                                                                                                                    "left": {
                                                                                                                        "kind": "AddExpression",
                                                                                                                        "fullStart": 1063,
                                                                                                                        "fullEnd": 1107,
                                                                                                                        "start": 1063,
                                                                                                                        "end": 1106,
                                                                                                                        "fullWidth": 44,
                                                                                                                        "width": 43,
                                                                                                                        "left": {
                                                                                                                            "kind": "AddExpression",
                                                                                                                            "fullStart": 1063,
                                                                                                                            "fullEnd": 1098,
                                                                                                                            "start": 1063,
                                                                                                                            "end": 1097,
                                                                                                                            "fullWidth": 35,
                                                                                                                            "width": 34,
                                                                                                                            "left": {
                                                                                                                                "kind": "AddExpression",
                                                                                                                                "fullStart": 1063,
                                                                                                                                "fullEnd": 1089,
                                                                                                                                "start": 1063,
                                                                                                                                "end": 1088,
                                                                                                                                "fullWidth": 26,
                                                                                                                                "width": 25,
                                                                                                                                "left": {
                                                                                                                                    "kind": "StringLiteral",
                                                                                                                                    "fullStart": 1063,
                                                                                                                                    "fullEnd": 1074,
                                                                                                                                    "start": 1063,
                                                                                                                                    "end": 1073,
                                                                                                                                    "fullWidth": 11,
                                                                                                                                    "width": 10,
                                                                                                                                    "text": "\"Calling \"",
                                                                                                                                    "value": "Calling ",
                                                                                                                                    "valueText": "Calling ",
                                                                                                                                    "hasTrailingTrivia": true,
                                                                                                                                    "trailingTrivia": [
                                                                                                                                        {
                                                                                                                                            "kind": "WhitespaceTrivia",
                                                                                                                                            "text": " "
                                                                                                                                        }
                                                                                                                                    ]
                                                                                                                                },
                                                                                                                                "operatorToken": {
                                                                                                                                    "kind": "PlusToken",
                                                                                                                                    "fullStart": 1074,
                                                                                                                                    "fullEnd": 1076,
                                                                                                                                    "start": 1074,
                                                                                                                                    "end": 1075,
                                                                                                                                    "fullWidth": 2,
                                                                                                                                    "width": 1,
                                                                                                                                    "text": "+",
                                                                                                                                    "value": "+",
                                                                                                                                    "valueText": "+",
                                                                                                                                    "hasTrailingTrivia": true,
                                                                                                                                    "trailingTrivia": [
                                                                                                                                        {
                                                                                                                                            "kind": "WhitespaceTrivia",
                                                                                                                                            "text": " "
                                                                                                                                        }
                                                                                                                                    ]
                                                                                                                                },
                                                                                                                                "right": {
                                                                                                                                    "kind": "IdentifierName",
                                                                                                                                    "fullStart": 1076,
                                                                                                                                    "fullEnd": 1089,
                                                                                                                                    "start": 1076,
                                                                                                                                    "end": 1088,
                                                                                                                                    "fullWidth": 13,
                                                                                                                                    "width": 12,
                                                                                                                                    "text": "functionName",
                                                                                                                                    "value": "functionName",
                                                                                                                                    "valueText": "functionName",
                                                                                                                                    "hasTrailingTrivia": true,
                                                                                                                                    "trailingTrivia": [
                                                                                                                                        {
                                                                                                                                            "kind": "WhitespaceTrivia",
                                                                                                                                            "text": " "
                                                                                                                                        }
                                                                                                                                    ]
                                                                                                                                }
                                                                                                                            },
                                                                                                                            "operatorToken": {
                                                                                                                                "kind": "PlusToken",
                                                                                                                                "fullStart": 1089,
                                                                                                                                "fullEnd": 1091,
                                                                                                                                "start": 1089,
                                                                                                                                "end": 1090,
                                                                                                                                "fullWidth": 2,
                                                                                                                                "width": 1,
                                                                                                                                "text": "+",
                                                                                                                                "value": "+",
                                                                                                                                "valueText": "+",
                                                                                                                                "hasTrailingTrivia": true,
                                                                                                                                "trailingTrivia": [
                                                                                                                                    {
                                                                                                                                        "kind": "WhitespaceTrivia",
                                                                                                                                        "text": " "
                                                                                                                                    }
                                                                                                                                ]
                                                                                                                            },
                                                                                                                            "right": {
                                                                                                                                "kind": "StringLiteral",
                                                                                                                                "fullStart": 1091,
                                                                                                                                "fullEnd": 1098,
                                                                                                                                "start": 1091,
                                                                                                                                "end": 1097,
                                                                                                                                "fullWidth": 7,
                                                                                                                                "width": 6,
                                                                                                                                "text": "\" on \"",
                                                                                                                                "value": " on ",
                                                                                                                                "valueText": " on ",
                                                                                                                                "hasTrailingTrivia": true,
                                                                                                                                "trailingTrivia": [
                                                                                                                                    {
                                                                                                                                        "kind": "WhitespaceTrivia",
                                                                                                                                        "text": " "
                                                                                                                                    }
                                                                                                                                ]
                                                                                                                            }
                                                                                                                        },
                                                                                                                        "operatorToken": {
                                                                                                                            "kind": "PlusToken",
                                                                                                                            "fullStart": 1098,
                                                                                                                            "fullEnd": 1100,
                                                                                                                            "start": 1098,
                                                                                                                            "end": 1099,
                                                                                                                            "fullWidth": 2,
                                                                                                                            "width": 1,
                                                                                                                            "text": "+",
                                                                                                                            "value": "+",
                                                                                                                            "valueText": "+",
                                                                                                                            "hasTrailingTrivia": true,
                                                                                                                            "trailingTrivia": [
                                                                                                                                {
                                                                                                                                    "kind": "WhitespaceTrivia",
                                                                                                                                    "text": " "
                                                                                                                                }
                                                                                                                            ]
                                                                                                                        },
                                                                                                                        "right": {
                                                                                                                            "kind": "IdentifierName",
                                                                                                                            "fullStart": 1100,
                                                                                                                            "fullEnd": 1107,
                                                                                                                            "start": 1100,
                                                                                                                            "end": 1106,
                                                                                                                            "fullWidth": 7,
                                                                                                                            "width": 6,
                                                                                                                            "text": "target",
                                                                                                                            "value": "target",
                                                                                                                            "valueText": "target",
                                                                                                                            "hasTrailingTrivia": true,
                                                                                                                            "trailingTrivia": [
                                                                                                                                {
                                                                                                                                    "kind": "WhitespaceTrivia",
                                                                                                                                    "text": " "
                                                                                                                                }
                                                                                                                            ]
                                                                                                                        }
                                                                                                                    },
                                                                                                                    "operatorToken": {
                                                                                                                        "kind": "PlusToken",
                                                                                                                        "fullStart": 1107,
                                                                                                                        "fullEnd": 1109,
                                                                                                                        "start": 1107,
                                                                                                                        "end": 1108,
                                                                                                                        "fullWidth": 2,
                                                                                                                        "width": 1,
                                                                                                                        "text": "+",
                                                                                                                        "value": "+",
                                                                                                                        "valueText": "+",
                                                                                                                        "hasTrailingTrivia": true,
                                                                                                                        "trailingTrivia": [
                                                                                                                            {
                                                                                                                                "kind": "WhitespaceTrivia",
                                                                                                                                "text": " "
                                                                                                                            }
                                                                                                                        ]
                                                                                                                    },
                                                                                                                    "right": {
                                                                                                                        "kind": "StringLiteral",
                                                                                                                        "fullStart": 1109,
                                                                                                                        "fullEnd": 1143,
                                                                                                                        "start": 1109,
                                                                                                                        "end": 1142,
                                                                                                                        "fullWidth": 34,
                                                                                                                        "width": 33,
                                                                                                                        "text": "\" was rejected with wrong error \"",
                                                                                                                        "value": " was rejected with wrong error ",
                                                                                                                        "valueText": " was rejected with wrong error ",
                                                                                                                        "hasTrailingTrivia": true,
                                                                                                                        "trailingTrivia": [
                                                                                                                            {
                                                                                                                                "kind": "WhitespaceTrivia",
                                                                                                                                "text": " "
                                                                                                                            }
                                                                                                                        ]
                                                                                                                    }
                                                                                                                },
                                                                                                                "operatorToken": {
                                                                                                                    "kind": "PlusToken",
                                                                                                                    "fullStart": 1143,
                                                                                                                    "fullEnd": 1145,
                                                                                                                    "start": 1143,
                                                                                                                    "end": 1144,
                                                                                                                    "fullWidth": 2,
                                                                                                                    "width": 1,
                                                                                                                    "text": "+",
                                                                                                                    "value": "+",
                                                                                                                    "valueText": "+",
                                                                                                                    "hasTrailingTrivia": true,
                                                                                                                    "trailingTrivia": [
                                                                                                                        {
                                                                                                                            "kind": "WhitespaceTrivia",
                                                                                                                            "text": " "
                                                                                                                        }
                                                                                                                    ]
                                                                                                                },
                                                                                                                "right": {
                                                                                                                    "kind": "MemberAccessExpression",
                                                                                                                    "fullStart": 1145,
                                                                                                                    "fullEnd": 1156,
                                                                                                                    "start": 1145,
                                                                                                                    "end": 1155,
                                                                                                                    "fullWidth": 11,
                                                                                                                    "width": 10,
                                                                                                                    "expression": {
                                                                                                                        "kind": "IdentifierName",
                                                                                                                        "fullStart": 1145,
                                                                                                                        "fullEnd": 1150,
                                                                                                                        "start": 1145,
                                                                                                                        "end": 1150,
                                                                                                                        "fullWidth": 5,
                                                                                                                        "width": 5,
                                                                                                                        "text": "error",
                                                                                                                        "value": "error",
                                                                                                                        "valueText": "error"
                                                                                                                    },
                                                                                                                    "dotToken": {
                                                                                                                        "kind": "DotToken",
                                                                                                                        "fullStart": 1150,
                                                                                                                        "fullEnd": 1151,
                                                                                                                        "start": 1150,
                                                                                                                        "end": 1151,
                                                                                                                        "fullWidth": 1,
                                                                                                                        "width": 1,
                                                                                                                        "text": ".",
                                                                                                                        "value": ".",
                                                                                                                        "valueText": "."
                                                                                                                    },
                                                                                                                    "name": {
                                                                                                                        "kind": "IdentifierName",
                                                                                                                        "fullStart": 1151,
                                                                                                                        "fullEnd": 1156,
                                                                                                                        "start": 1151,
                                                                                                                        "end": 1155,
                                                                                                                        "fullWidth": 5,
                                                                                                                        "width": 4,
                                                                                                                        "text": "name",
                                                                                                                        "value": "name",
                                                                                                                        "valueText": "name",
                                                                                                                        "hasTrailingTrivia": true,
                                                                                                                        "trailingTrivia": [
                                                                                                                            {
                                                                                                                                "kind": "WhitespaceTrivia",
                                                                                                                                "text": " "
                                                                                                                            }
                                                                                                                        ]
                                                                                                                    }
                                                                                                                }
                                                                                                            },
                                                                                                            "operatorToken": {
                                                                                                                "kind": "PlusToken",
                                                                                                                "fullStart": 1156,
                                                                                                                "fullEnd": 1158,
                                                                                                                "start": 1156,
                                                                                                                "end": 1157,
                                                                                                                "fullWidth": 2,
                                                                                                                "width": 1,
                                                                                                                "text": "+",
                                                                                                                "value": "+",
                                                                                                                "valueText": "+",
                                                                                                                "hasTrailingTrivia": true,
                                                                                                                "trailingTrivia": [
                                                                                                                    {
                                                                                                                        "kind": "WhitespaceTrivia",
                                                                                                                        "text": " "
                                                                                                                    }
                                                                                                                ]
                                                                                                            },
                                                                                                            "right": {
                                                                                                                "kind": "StringLiteral",
                                                                                                                "fullStart": 1158,
                                                                                                                "fullEnd": 1161,
                                                                                                                "start": 1158,
                                                                                                                "end": 1161,
                                                                                                                "fullWidth": 3,
                                                                                                                "width": 3,
                                                                                                                "text": "\".\"",
                                                                                                                "value": ".",
                                                                                                                "valueText": "."
                                                                                                            }
                                                                                                        }
                                                                                                    ],
                                                                                                    "closeParenToken": {
                                                                                                        "kind": "CloseParenToken",
                                                                                                        "fullStart": 1161,
                                                                                                        "fullEnd": 1162,
                                                                                                        "start": 1161,
                                                                                                        "end": 1162,
                                                                                                        "fullWidth": 1,
                                                                                                        "width": 1,
                                                                                                        "text": ")",
                                                                                                        "value": ")",
                                                                                                        "valueText": ")"
                                                                                                    }
                                                                                                }
                                                                                            },
                                                                                            "semicolonToken": {
                                                                                                "kind": "SemicolonToken",
                                                                                                "fullStart": 1162,
                                                                                                "fullEnd": 1164,
                                                                                                "start": 1162,
                                                                                                "end": 1163,
                                                                                                "fullWidth": 2,
                                                                                                "width": 1,
                                                                                                "text": ";",
                                                                                                "value": ";",
                                                                                                "valueText": ";",
                                                                                                "hasTrailingTrivia": true,
                                                                                                "hasTrailingNewLine": true,
                                                                                                "trailingTrivia": [
                                                                                                    {
                                                                                                        "kind": "NewLineTrivia",
                                                                                                        "text": "\n"
                                                                                                    }
                                                                                                ]
                                                                                            }
                                                                                        }
                                                                                    ],
                                                                                    "closeBraceToken": {
                                                                                        "kind": "CloseBraceToken",
                                                                                        "fullStart": 1164,
                                                                                        "fullEnd": 1174,
                                                                                        "start": 1172,
                                                                                        "end": 1173,
                                                                                        "fullWidth": 10,
                                                                                        "width": 1,
                                                                                        "text": "}",
                                                                                        "value": "}",
                                                                                        "valueText": "}",
                                                                                        "hasLeadingTrivia": true,
                                                                                        "hasTrailingTrivia": true,
                                                                                        "hasTrailingNewLine": true,
                                                                                        "leadingTrivia": [
                                                                                            {
                                                                                                "kind": "WhitespaceTrivia",
                                                                                                "text": "        "
                                                                                            }
                                                                                        ],
                                                                                        "trailingTrivia": [
                                                                                            {
                                                                                                "kind": "NewLineTrivia",
                                                                                                "text": "\n"
                                                                                            }
                                                                                        ]
                                                                                    }
                                                                                }
                                                                            }
                                                                        }
                                                                    }
                                                                ],
                                                                "closeBraceToken": {
                                                                    "kind": "CloseBraceToken",
                                                                    "fullStart": 1174,
                                                                    "fullEnd": 1179,
                                                                    "start": 1178,
                                                                    "end": 1179,
                                                                    "fullWidth": 5,
                                                                    "width": 1,
                                                                    "text": "}",
                                                                    "value": "}",
                                                                    "valueText": "}",
                                                                    "hasLeadingTrivia": true,
                                                                    "leadingTrivia": [
                                                                        {
                                                                            "kind": "WhitespaceTrivia",
                                                                            "text": "    "
                                                                        }
                                                                    ]
                                                                }
                                                            }
                                                        }
                                                    ],
                                                    "closeParenToken": {
                                                        "kind": "CloseParenToken",
                                                        "fullStart": 1179,
                                                        "fullEnd": 1180,
                                                        "start": 1179,
                                                        "end": 1180,
                                                        "fullWidth": 1,
                                                        "width": 1,
                                                        "text": ")",
                                                        "value": ")",
                                                        "valueText": ")"
                                                    }
                                                }
                                            },
                                            "semicolonToken": {
                                                "kind": "SemicolonToken",
                                                "fullStart": 1180,
                                                "fullEnd": 1182,
                                                "start": 1180,
                                                "end": 1181,
                                                "fullWidth": 2,
                                                "width": 1,
                                                "text": ";",
                                                "value": ";",
                                                "valueText": ";",
                                                "hasTrailingTrivia": true,
                                                "hasTrailingNewLine": true,
                                                "trailingTrivia": [
                                                    {
                                                        "kind": "NewLineTrivia",
                                                        "text": "\n"
                                                    }
                                                ]
                                            }
                                        }
                                    ],
                                    "closeBraceToken": {
                                        "kind": "CloseBraceToken",
                                        "fullStart": 1182,
                                        "fullEnd": 1183,
                                        "start": 1182,
                                        "end": 1183,
                                        "fullWidth": 1,
                                        "width": 1,
                                        "text": "}",
                                        "value": "}",
                                        "valueText": "}"
                                    }
                                }
                            }
                        ],
                        "closeParenToken": {
                            "kind": "CloseParenToken",
                            "fullStart": 1183,
                            "fullEnd": 1184,
                            "start": 1183,
                            "end": 1184,
                            "fullWidth": 1,
                            "width": 1,
                            "text": ")",
                            "value": ")",
                            "valueText": ")"
                        }
                    }
                },
                "semicolonToken": {
                    "kind": "SemicolonToken",
                    "fullStart": 1184,
                    "fullEnd": 1186,
                    "start": 1184,
                    "end": 1185,
                    "fullWidth": 2,
                    "width": 1,
                    "text": ";",
                    "value": ";",
                    "valueText": ";",
                    "hasTrailingTrivia": true,
                    "hasTrailingNewLine": true,
                    "trailingTrivia": [
                        {
                            "kind": "NewLineTrivia",
                            "text": "\n"
                        }
                    ]
                }
            }
        ],
        "endOfFileToken": {
            "kind": "EndOfFileToken",
            "fullStart": 1186,
            "fullEnd": 1187,
            "start": 1187,
            "end": 1187,
            "fullWidth": 1,
            "width": 0,
            "text": "",
            "hasLeadingTrivia": true,
            "hasLeadingNewLine": true,
            "leadingTrivia": [
                {
                    "kind": "NewLineTrivia",
                    "text": "\n"
                }
            ]
        }
    },
    "lineMap": {
        "lineStarts": [
            0,
            60,
            131,
            132,
            136,
            205,
            284,
            318,
            348,
            352,
            353,
            371,
            466,
            527,
            530,
            599,
            600,
            672,
            709,
            756,
            775,
            789,
            817,
            839,
            862,
            872,
            907,
            995,
            1044,
            1164,
            1174,
            1182,
            1186,
            1187
        ],
        "length": 1187
    }
}<|MERGE_RESOLUTION|>--- conflicted
+++ resolved
@@ -1314,11 +1314,8 @@
                                                 "start": 656,
                                                 "end": 668,
                                                 "fullWidth": 12,
-<<<<<<< HEAD
                                                 "width": 12,
-=======
                                                 "modifiers": [],
->>>>>>> e3c38734
                                                 "identifier": {
                                                     "kind": "IdentifierName",
                                                     "fullStart": 656,
@@ -1715,11 +1712,8 @@
                                                                             "start": 746,
                                                                             "end": 752,
                                                                             "fullWidth": 6,
-<<<<<<< HEAD
                                                                             "width": 6,
-=======
                                                                             "modifiers": [],
->>>>>>> e3c38734
                                                                             "identifier": {
                                                                                 "kind": "IdentifierName",
                                                                                 "fullStart": 746,
