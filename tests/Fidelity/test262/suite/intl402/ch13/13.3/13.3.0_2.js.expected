{
    "isDeclaration": false,
    "languageVersion": "EcmaScript5",
    "parseOptions": {
        "allowAutomaticSemicolonInsertion": true
    },
    "sourceUnit": {
        "kind": "SourceUnit",
        "fullStart": 0,
        "fullEnd": 894,
        "start": 270,
        "end": 894,
        "fullWidth": 894,
        "width": 624,
        "moduleElements": [
            {
                "kind": "VariableStatement",
                "fullStart": 0,
                "fullEnd": 459,
                "start": 270,
                "end": 458,
                "fullWidth": 459,
                "width": 188,
                "modifiers": [],
                "variableDeclaration": {
                    "kind": "VariableDeclaration",
                    "fullStart": 0,
                    "fullEnd": 457,
                    "start": 270,
                    "end": 457,
                    "fullWidth": 457,
                    "width": 187,
                    "varKeyword": {
                        "kind": "VarKeyword",
                        "fullStart": 0,
                        "fullEnd": 274,
                        "start": 270,
                        "end": 273,
                        "fullWidth": 274,
                        "width": 3,
                        "text": "var",
                        "value": "var",
                        "valueText": "var",
                        "hasLeadingTrivia": true,
                        "hasLeadingComment": true,
                        "hasLeadingNewLine": true,
                        "hasTrailingTrivia": true,
                        "leadingTrivia": [
                            {
                                "kind": "SingleLineCommentTrivia",
                                "text": "// Copyright 2012 Mozilla Corporation. All rights reserved."
                            },
                            {
                                "kind": "NewLineTrivia",
                                "text": "\n"
                            },
                            {
                                "kind": "SingleLineCommentTrivia",
                                "text": "// This code is governed by the BSD license found in the LICENSE file."
                            },
                            {
                                "kind": "NewLineTrivia",
                                "text": "\n"
                            },
                            {
                                "kind": "NewLineTrivia",
                                "text": "\n"
                            },
                            {
                                "kind": "MultiLineCommentTrivia",
                                "text": "/**\n * @description Tests that Date.prototype.toLocaleString & Co. handle non-finite values correctly.\n * @author Norbert Lindenberg\n */"
                            },
                            {
                                "kind": "NewLineTrivia",
                                "text": "\n"
                            },
                            {
                                "kind": "NewLineTrivia",
                                "text": "\n"
                            }
                        ],
                        "trailingTrivia": [
                            {
                                "kind": "WhitespaceTrivia",
                                "text": " "
                            }
                        ]
                    },
                    "variableDeclarators": [
                        {
                            "kind": "VariableDeclarator",
                            "fullStart": 274,
                            "fullEnd": 457,
                            "start": 274,
                            "end": 457,
                            "fullWidth": 183,
                            "width": 183,
                            "identifier": {
                                "kind": "IdentifierName",
                                "fullStart": 274,
                                "fullEnd": 284,
                                "start": 274,
                                "end": 283,
                                "fullWidth": 10,
                                "width": 9,
                                "text": "functions",
                                "value": "functions",
                                "valueText": "functions",
                                "hasTrailingTrivia": true,
                                "trailingTrivia": [
                                    {
                                        "kind": "WhitespaceTrivia",
                                        "text": " "
                                    }
                                ]
                            },
                            "equalsValueClause": {
                                "kind": "EqualsValueClause",
                                "fullStart": 284,
                                "fullEnd": 457,
                                "start": 284,
                                "end": 457,
                                "fullWidth": 173,
                                "width": 173,
                                "equalsToken": {
                                    "kind": "EqualsToken",
                                    "fullStart": 284,
                                    "fullEnd": 286,
                                    "start": 284,
                                    "end": 285,
                                    "fullWidth": 2,
                                    "width": 1,
                                    "text": "=",
                                    "value": "=",
                                    "valueText": "=",
                                    "hasTrailingTrivia": true,
                                    "trailingTrivia": [
                                        {
                                            "kind": "WhitespaceTrivia",
                                            "text": " "
                                        }
                                    ]
                                },
                                "value": {
                                    "kind": "ObjectLiteralExpression",
                                    "fullStart": 286,
                                    "fullEnd": 457,
                                    "start": 286,
                                    "end": 457,
                                    "fullWidth": 171,
                                    "width": 171,
                                    "openBraceToken": {
                                        "kind": "OpenBraceToken",
                                        "fullStart": 286,
                                        "fullEnd": 288,
                                        "start": 286,
                                        "end": 287,
                                        "fullWidth": 2,
                                        "width": 1,
                                        "text": "{",
                                        "value": "{",
                                        "valueText": "{",
                                        "hasTrailingTrivia": true,
                                        "hasTrailingNewLine": true,
                                        "trailingTrivia": [
                                            {
                                                "kind": "NewLineTrivia",
                                                "text": "\n"
                                            }
                                        ]
                                    },
                                    "propertyAssignments": [
                                        {
                                            "kind": "SimplePropertyAssignment",
                                            "fullStart": 288,
                                            "fullEnd": 337,
                                            "start": 292,
                                            "end": 337,
                                            "fullWidth": 49,
                                            "width": 45,
                                            "propertyName": {
                                                "kind": "IdentifierName",
                                                "fullStart": 288,
                                                "fullEnd": 306,
                                                "start": 292,
                                                "end": 306,
                                                "fullWidth": 18,
                                                "width": 14,
                                                "text": "toLocaleString",
                                                "value": "toLocaleString",
                                                "valueText": "toLocaleString",
                                                "hasLeadingTrivia": true,
                                                "leadingTrivia": [
                                                    {
                                                        "kind": "WhitespaceTrivia",
                                                        "text": "    "
                                                    }
                                                ]
                                            },
                                            "colonToken": {
                                                "kind": "ColonToken",
                                                "fullStart": 306,
                                                "fullEnd": 308,
                                                "start": 306,
                                                "end": 307,
                                                "fullWidth": 2,
                                                "width": 1,
                                                "text": ":",
                                                "value": ":",
                                                "valueText": ":",
                                                "hasTrailingTrivia": true,
                                                "trailingTrivia": [
                                                    {
                                                        "kind": "WhitespaceTrivia",
                                                        "text": " "
                                                    }
                                                ]
                                            },
                                            "expression": {
                                                "kind": "MemberAccessExpression",
                                                "fullStart": 308,
                                                "fullEnd": 337,
                                                "start": 308,
                                                "end": 337,
                                                "fullWidth": 29,
                                                "width": 29,
                                                "expression": {
                                                    "kind": "MemberAccessExpression",
                                                    "fullStart": 308,
                                                    "fullEnd": 322,
                                                    "start": 308,
                                                    "end": 322,
                                                    "fullWidth": 14,
                                                    "width": 14,
                                                    "expression": {
                                                        "kind": "IdentifierName",
                                                        "fullStart": 308,
                                                        "fullEnd": 312,
                                                        "start": 308,
                                                        "end": 312,
                                                        "fullWidth": 4,
                                                        "width": 4,
                                                        "text": "Date",
                                                        "value": "Date",
                                                        "valueText": "Date"
                                                    },
                                                    "dotToken": {
                                                        "kind": "DotToken",
                                                        "fullStart": 312,
                                                        "fullEnd": 313,
                                                        "start": 312,
                                                        "end": 313,
                                                        "fullWidth": 1,
                                                        "width": 1,
                                                        "text": ".",
                                                        "value": ".",
                                                        "valueText": "."
                                                    },
                                                    "name": {
                                                        "kind": "IdentifierName",
                                                        "fullStart": 313,
                                                        "fullEnd": 322,
                                                        "start": 313,
                                                        "end": 322,
                                                        "fullWidth": 9,
                                                        "width": 9,
                                                        "text": "prototype",
                                                        "value": "prototype",
                                                        "valueText": "prototype"
                                                    }
                                                },
                                                "dotToken": {
                                                    "kind": "DotToken",
                                                    "fullStart": 322,
                                                    "fullEnd": 323,
                                                    "start": 322,
                                                    "end": 323,
                                                    "fullWidth": 1,
                                                    "width": 1,
                                                    "text": ".",
                                                    "value": ".",
                                                    "valueText": "."
                                                },
                                                "name": {
                                                    "kind": "IdentifierName",
                                                    "fullStart": 323,
                                                    "fullEnd": 337,
                                                    "start": 323,
                                                    "end": 337,
                                                    "fullWidth": 14,
                                                    "width": 14,
                                                    "text": "toLocaleString",
                                                    "value": "toLocaleString",
                                                    "valueText": "toLocaleString"
                                                }
                                            }
                                        },
                                        {
                                            "kind": "CommaToken",
                                            "fullStart": 337,
                                            "fullEnd": 339,
                                            "start": 337,
                                            "end": 338,
                                            "fullWidth": 2,
                                            "width": 1,
                                            "text": ",",
                                            "value": ",",
                                            "valueText": ",",
                                            "hasTrailingTrivia": true,
                                            "hasTrailingNewLine": true,
                                            "trailingTrivia": [
                                                {
                                                    "kind": "NewLineTrivia",
                                                    "text": "\n"
                                                }
                                            ]
                                        },
                                        {
                                            "kind": "SimplePropertyAssignment",
                                            "fullStart": 339,
                                            "fullEnd": 396,
                                            "start": 343,
                                            "end": 396,
                                            "fullWidth": 57,
                                            "width": 53,
                                            "propertyName": {
                                                "kind": "IdentifierName",
                                                "fullStart": 339,
                                                "fullEnd": 361,
                                                "start": 343,
                                                "end": 361,
                                                "fullWidth": 22,
                                                "width": 18,
                                                "text": "toLocaleDateString",
                                                "value": "toLocaleDateString",
                                                "valueText": "toLocaleDateString",
                                                "hasLeadingTrivia": true,
                                                "leadingTrivia": [
                                                    {
                                                        "kind": "WhitespaceTrivia",
                                                        "text": "    "
                                                    }
                                                ]
                                            },
                                            "colonToken": {
                                                "kind": "ColonToken",
                                                "fullStart": 361,
                                                "fullEnd": 363,
                                                "start": 361,
                                                "end": 362,
                                                "fullWidth": 2,
                                                "width": 1,
                                                "text": ":",
                                                "value": ":",
                                                "valueText": ":",
                                                "hasTrailingTrivia": true,
                                                "trailingTrivia": [
                                                    {
                                                        "kind": "WhitespaceTrivia",
                                                        "text": " "
                                                    }
                                                ]
                                            },
                                            "expression": {
                                                "kind": "MemberAccessExpression",
                                                "fullStart": 363,
                                                "fullEnd": 396,
                                                "start": 363,
                                                "end": 396,
                                                "fullWidth": 33,
                                                "width": 33,
                                                "expression": {
                                                    "kind": "MemberAccessExpression",
                                                    "fullStart": 363,
                                                    "fullEnd": 377,
                                                    "start": 363,
                                                    "end": 377,
                                                    "fullWidth": 14,
                                                    "width": 14,
                                                    "expression": {
                                                        "kind": "IdentifierName",
                                                        "fullStart": 363,
                                                        "fullEnd": 367,
                                                        "start": 363,
                                                        "end": 367,
                                                        "fullWidth": 4,
                                                        "width": 4,
                                                        "text": "Date",
                                                        "value": "Date",
                                                        "valueText": "Date"
                                                    },
                                                    "dotToken": {
                                                        "kind": "DotToken",
                                                        "fullStart": 367,
                                                        "fullEnd": 368,
                                                        "start": 367,
                                                        "end": 368,
                                                        "fullWidth": 1,
                                                        "width": 1,
                                                        "text": ".",
                                                        "value": ".",
                                                        "valueText": "."
                                                    },
                                                    "name": {
                                                        "kind": "IdentifierName",
                                                        "fullStart": 368,
                                                        "fullEnd": 377,
                                                        "start": 368,
                                                        "end": 377,
                                                        "fullWidth": 9,
                                                        "width": 9,
                                                        "text": "prototype",
                                                        "value": "prototype",
                                                        "valueText": "prototype"
                                                    }
                                                },
                                                "dotToken": {
                                                    "kind": "DotToken",
                                                    "fullStart": 377,
                                                    "fullEnd": 378,
                                                    "start": 377,
                                                    "end": 378,
                                                    "fullWidth": 1,
                                                    "width": 1,
                                                    "text": ".",
                                                    "value": ".",
                                                    "valueText": "."
                                                },
                                                "name": {
                                                    "kind": "IdentifierName",
                                                    "fullStart": 378,
                                                    "fullEnd": 396,
                                                    "start": 378,
                                                    "end": 396,
                                                    "fullWidth": 18,
                                                    "width": 18,
                                                    "text": "toLocaleDateString",
                                                    "value": "toLocaleDateString",
                                                    "valueText": "toLocaleDateString"
                                                }
                                            }
                                        },
                                        {
                                            "kind": "CommaToken",
                                            "fullStart": 396,
                                            "fullEnd": 398,
                                            "start": 396,
                                            "end": 397,
                                            "fullWidth": 2,
                                            "width": 1,
                                            "text": ",",
                                            "value": ",",
                                            "valueText": ",",
                                            "hasTrailingTrivia": true,
                                            "hasTrailingNewLine": true,
                                            "trailingTrivia": [
                                                {
                                                    "kind": "NewLineTrivia",
                                                    "text": "\n"
                                                }
                                            ]
                                        },
                                        {
                                            "kind": "SimplePropertyAssignment",
                                            "fullStart": 398,
                                            "fullEnd": 456,
                                            "start": 402,
                                            "end": 455,
                                            "fullWidth": 58,
                                            "width": 53,
                                            "propertyName": {
                                                "kind": "IdentifierName",
                                                "fullStart": 398,
                                                "fullEnd": 420,
                                                "start": 402,
                                                "end": 420,
                                                "fullWidth": 22,
                                                "width": 18,
                                                "text": "toLocaleTimeString",
                                                "value": "toLocaleTimeString",
                                                "valueText": "toLocaleTimeString",
                                                "hasLeadingTrivia": true,
                                                "leadingTrivia": [
                                                    {
                                                        "kind": "WhitespaceTrivia",
                                                        "text": "    "
                                                    }
                                                ]
                                            },
                                            "colonToken": {
                                                "kind": "ColonToken",
                                                "fullStart": 420,
                                                "fullEnd": 422,
                                                "start": 420,
                                                "end": 421,
                                                "fullWidth": 2,
                                                "width": 1,
                                                "text": ":",
                                                "value": ":",
                                                "valueText": ":",
                                                "hasTrailingTrivia": true,
                                                "trailingTrivia": [
                                                    {
                                                        "kind": "WhitespaceTrivia",
                                                        "text": " "
                                                    }
                                                ]
                                            },
                                            "expression": {
                                                "kind": "MemberAccessExpression",
                                                "fullStart": 422,
                                                "fullEnd": 456,
                                                "start": 422,
                                                "end": 455,
                                                "fullWidth": 34,
                                                "width": 33,
                                                "expression": {
                                                    "kind": "MemberAccessExpression",
                                                    "fullStart": 422,
                                                    "fullEnd": 436,
                                                    "start": 422,
                                                    "end": 436,
                                                    "fullWidth": 14,
                                                    "width": 14,
                                                    "expression": {
                                                        "kind": "IdentifierName",
                                                        "fullStart": 422,
                                                        "fullEnd": 426,
                                                        "start": 422,
                                                        "end": 426,
                                                        "fullWidth": 4,
                                                        "width": 4,
                                                        "text": "Date",
                                                        "value": "Date",
                                                        "valueText": "Date"
                                                    },
                                                    "dotToken": {
                                                        "kind": "DotToken",
                                                        "fullStart": 426,
                                                        "fullEnd": 427,
                                                        "start": 426,
                                                        "end": 427,
                                                        "fullWidth": 1,
                                                        "width": 1,
                                                        "text": ".",
                                                        "value": ".",
                                                        "valueText": "."
                                                    },
                                                    "name": {
                                                        "kind": "IdentifierName",
                                                        "fullStart": 427,
                                                        "fullEnd": 436,
                                                        "start": 427,
                                                        "end": 436,
                                                        "fullWidth": 9,
                                                        "width": 9,
                                                        "text": "prototype",
                                                        "value": "prototype",
                                                        "valueText": "prototype"
                                                    }
                                                },
                                                "dotToken": {
                                                    "kind": "DotToken",
                                                    "fullStart": 436,
                                                    "fullEnd": 437,
                                                    "start": 436,
                                                    "end": 437,
                                                    "fullWidth": 1,
                                                    "width": 1,
                                                    "text": ".",
                                                    "value": ".",
                                                    "valueText": "."
                                                },
                                                "name": {
                                                    "kind": "IdentifierName",
                                                    "fullStart": 437,
                                                    "fullEnd": 456,
                                                    "start": 437,
                                                    "end": 455,
                                                    "fullWidth": 19,
                                                    "width": 18,
                                                    "text": "toLocaleTimeString",
                                                    "value": "toLocaleTimeString",
                                                    "valueText": "toLocaleTimeString",
                                                    "hasTrailingTrivia": true,
                                                    "hasTrailingNewLine": true,
                                                    "trailingTrivia": [
                                                        {
                                                            "kind": "NewLineTrivia",
                                                            "text": "\n"
                                                        }
                                                    ]
                                                }
                                            }
                                        }
                                    ],
                                    "closeBraceToken": {
                                        "kind": "CloseBraceToken",
                                        "fullStart": 456,
                                        "fullEnd": 457,
                                        "start": 456,
                                        "end": 457,
                                        "fullWidth": 1,
                                        "width": 1,
                                        "text": "}",
                                        "value": "}",
                                        "valueText": "}"
                                    }
                                }
                            }
                        }
                    ]
                },
                "semicolonToken": {
                    "kind": "SemicolonToken",
                    "fullStart": 457,
                    "fullEnd": 459,
                    "start": 457,
                    "end": 458,
                    "fullWidth": 2,
                    "width": 1,
                    "text": ";",
                    "value": ";",
                    "valueText": ";",
                    "hasTrailingTrivia": true,
                    "hasTrailingNewLine": true,
                    "trailingTrivia": [
                        {
                            "kind": "NewLineTrivia",
                            "text": "\n"
                        }
                    ]
                }
            },
            {
                "kind": "VariableStatement",
                "fullStart": 459,
                "fullEnd": 507,
                "start": 459,
                "end": 506,
                "fullWidth": 48,
                "width": 47,
                "modifiers": [],
                "variableDeclaration": {
                    "kind": "VariableDeclaration",
                    "fullStart": 459,
                    "fullEnd": 505,
                    "start": 459,
                    "end": 505,
                    "fullWidth": 46,
                    "width": 46,
                    "varKeyword": {
                        "kind": "VarKeyword",
                        "fullStart": 459,
                        "fullEnd": 463,
                        "start": 459,
                        "end": 462,
                        "fullWidth": 4,
                        "width": 3,
                        "text": "var",
                        "value": "var",
                        "valueText": "var",
                        "hasTrailingTrivia": true,
                        "trailingTrivia": [
                            {
                                "kind": "WhitespaceTrivia",
                                "text": " "
                            }
                        ]
                    },
                    "variableDeclarators": [
                        {
                            "kind": "VariableDeclarator",
                            "fullStart": 463,
                            "fullEnd": 505,
                            "start": 463,
                            "end": 505,
                            "fullWidth": 42,
                            "width": 42,
                            "identifier": {
                                "kind": "IdentifierName",
                                "fullStart": 463,
                                "fullEnd": 477,
                                "start": 463,
                                "end": 476,
                                "fullWidth": 14,
                                "width": 13,
                                "text": "invalidValues",
                                "value": "invalidValues",
                                "valueText": "invalidValues",
                                "hasTrailingTrivia": true,
                                "trailingTrivia": [
                                    {
                                        "kind": "WhitespaceTrivia",
                                        "text": " "
                                    }
                                ]
                            },
                            "equalsValueClause": {
                                "kind": "EqualsValueClause",
                                "fullStart": 477,
                                "fullEnd": 505,
                                "start": 477,
                                "end": 505,
                                "fullWidth": 28,
                                "width": 28,
                                "equalsToken": {
                                    "kind": "EqualsToken",
                                    "fullStart": 477,
                                    "fullEnd": 479,
                                    "start": 477,
                                    "end": 478,
                                    "fullWidth": 2,
                                    "width": 1,
                                    "text": "=",
                                    "value": "=",
                                    "valueText": "=",
                                    "hasTrailingTrivia": true,
                                    "trailingTrivia": [
                                        {
                                            "kind": "WhitespaceTrivia",
                                            "text": " "
                                        }
                                    ]
                                },
                                "value": {
                                    "kind": "ArrayLiteralExpression",
                                    "fullStart": 479,
                                    "fullEnd": 505,
                                    "start": 479,
                                    "end": 505,
                                    "fullWidth": 26,
                                    "width": 26,
                                    "openBracketToken": {
                                        "kind": "OpenBracketToken",
                                        "fullStart": 479,
                                        "fullEnd": 480,
                                        "start": 479,
                                        "end": 480,
                                        "fullWidth": 1,
                                        "width": 1,
                                        "text": "[",
                                        "value": "[",
                                        "valueText": "["
                                    },
                                    "expressions": [
                                        {
                                            "kind": "IdentifierName",
                                            "fullStart": 480,
                                            "fullEnd": 483,
                                            "start": 480,
                                            "end": 483,
                                            "fullWidth": 3,
                                            "width": 3,
                                            "text": "NaN",
                                            "value": "NaN",
                                            "valueText": "NaN"
                                        },
                                        {
                                            "kind": "CommaToken",
                                            "fullStart": 483,
                                            "fullEnd": 485,
                                            "start": 483,
                                            "end": 484,
                                            "fullWidth": 2,
                                            "width": 1,
                                            "text": ",",
                                            "value": ",",
                                            "valueText": ",",
                                            "hasTrailingTrivia": true,
                                            "trailingTrivia": [
                                                {
                                                    "kind": "WhitespaceTrivia",
                                                    "text": " "
                                                }
                                            ]
                                        },
                                        {
                                            "kind": "IdentifierName",
                                            "fullStart": 485,
                                            "fullEnd": 493,
                                            "start": 485,
                                            "end": 493,
                                            "fullWidth": 8,
                                            "width": 8,
                                            "text": "Infinity",
                                            "value": "Infinity",
                                            "valueText": "Infinity"
                                        },
                                        {
                                            "kind": "CommaToken",
                                            "fullStart": 493,
                                            "fullEnd": 495,
                                            "start": 493,
                                            "end": 494,
                                            "fullWidth": 2,
                                            "width": 1,
                                            "text": ",",
                                            "value": ",",
                                            "valueText": ",",
                                            "hasTrailingTrivia": true,
                                            "trailingTrivia": [
                                                {
                                                    "kind": "WhitespaceTrivia",
                                                    "text": " "
                                                }
                                            ]
                                        },
                                        {
                                            "kind": "NegateExpression",
                                            "fullStart": 495,
                                            "fullEnd": 504,
                                            "start": 495,
                                            "end": 504,
                                            "fullWidth": 9,
                                            "width": 9,
                                            "operatorToken": {
                                                "kind": "MinusToken",
                                                "fullStart": 495,
                                                "fullEnd": 496,
                                                "start": 495,
                                                "end": 496,
                                                "fullWidth": 1,
                                                "width": 1,
                                                "text": "-",
                                                "value": "-",
                                                "valueText": "-"
                                            },
                                            "operand": {
                                                "kind": "IdentifierName",
                                                "fullStart": 496,
                                                "fullEnd": 504,
                                                "start": 496,
                                                "end": 504,
                                                "fullWidth": 8,
                                                "width": 8,
                                                "text": "Infinity",
                                                "value": "Infinity",
                                                "valueText": "Infinity"
                                            }
                                        }
                                    ],
                                    "closeBracketToken": {
                                        "kind": "CloseBracketToken",
                                        "fullStart": 504,
                                        "fullEnd": 505,
                                        "start": 504,
                                        "end": 505,
                                        "fullWidth": 1,
                                        "width": 1,
                                        "text": "]",
                                        "value": "]",
                                        "valueText": "]"
                                    }
                                }
                            }
                        }
                    ]
                },
                "semicolonToken": {
                    "kind": "SemicolonToken",
                    "fullStart": 505,
                    "fullEnd": 507,
                    "start": 505,
                    "end": 506,
                    "fullWidth": 2,
                    "width": 1,
                    "text": ";",
                    "value": ";",
                    "valueText": ";",
                    "hasTrailingTrivia": true,
                    "hasTrailingNewLine": true,
                    "trailingTrivia": [
                        {
                            "kind": "NewLineTrivia",
                            "text": "\n"
                        }
                    ]
                }
            },
            {
                "kind": "ExpressionStatement",
                "fullStart": 507,
                "fullEnd": 893,
                "start": 508,
                "end": 892,
                "fullWidth": 386,
                "width": 384,
                "expression": {
                    "kind": "InvocationExpression",
                    "fullStart": 507,
                    "fullEnd": 891,
                    "start": 508,
                    "end": 891,
                    "fullWidth": 384,
                    "width": 383,
                    "expression": {
                        "kind": "MemberAccessExpression",
                        "fullStart": 507,
                        "fullEnd": 553,
                        "start": 508,
                        "end": 553,
                        "fullWidth": 46,
                        "width": 45,
                        "expression": {
                            "kind": "InvocationExpression",
                            "fullStart": 507,
                            "fullEnd": 545,
                            "start": 508,
                            "end": 545,
                            "fullWidth": 38,
                            "width": 37,
                            "expression": {
                                "kind": "MemberAccessExpression",
                                "fullStart": 507,
                                "fullEnd": 534,
                                "start": 508,
                                "end": 534,
                                "fullWidth": 27,
                                "width": 26,
                                "expression": {
                                    "kind": "IdentifierName",
                                    "fullStart": 507,
                                    "fullEnd": 514,
                                    "start": 508,
                                    "end": 514,
                                    "fullWidth": 7,
                                    "width": 6,
                                    "text": "Object",
                                    "value": "Object",
                                    "valueText": "Object",
                                    "hasLeadingTrivia": true,
                                    "hasLeadingNewLine": true,
                                    "leadingTrivia": [
                                        {
                                            "kind": "NewLineTrivia",
                                            "text": "\n"
                                        }
                                    ]
                                },
                                "dotToken": {
                                    "kind": "DotToken",
                                    "fullStart": 514,
                                    "fullEnd": 515,
                                    "start": 514,
                                    "end": 515,
                                    "fullWidth": 1,
                                    "width": 1,
                                    "text": ".",
                                    "value": ".",
                                    "valueText": "."
                                },
                                "name": {
                                    "kind": "IdentifierName",
                                    "fullStart": 515,
                                    "fullEnd": 534,
                                    "start": 515,
                                    "end": 534,
                                    "fullWidth": 19,
                                    "width": 19,
                                    "text": "getOwnPropertyNames",
                                    "value": "getOwnPropertyNames",
                                    "valueText": "getOwnPropertyNames"
                                }
                            },
                            "argumentList": {
                                "kind": "ArgumentList",
                                "fullStart": 534,
                                "fullEnd": 545,
                                "start": 534,
                                "end": 545,
                                "fullWidth": 11,
                                "width": 11,
                                "openParenToken": {
                                    "kind": "OpenParenToken",
                                    "fullStart": 534,
                                    "fullEnd": 535,
                                    "start": 534,
                                    "end": 535,
                                    "fullWidth": 1,
                                    "width": 1,
                                    "text": "(",
                                    "value": "(",
                                    "valueText": "("
                                },
                                "arguments": [
                                    {
                                        "kind": "IdentifierName",
                                        "fullStart": 535,
                                        "fullEnd": 544,
                                        "start": 535,
                                        "end": 544,
                                        "fullWidth": 9,
                                        "width": 9,
                                        "text": "functions",
                                        "value": "functions",
                                        "valueText": "functions"
                                    }
                                ],
                                "closeParenToken": {
                                    "kind": "CloseParenToken",
                                    "fullStart": 544,
                                    "fullEnd": 545,
                                    "start": 544,
                                    "end": 545,
                                    "fullWidth": 1,
                                    "width": 1,
                                    "text": ")",
                                    "value": ")",
                                    "valueText": ")"
                                }
                            }
                        },
                        "dotToken": {
                            "kind": "DotToken",
                            "fullStart": 545,
                            "fullEnd": 546,
                            "start": 545,
                            "end": 546,
                            "fullWidth": 1,
                            "width": 1,
                            "text": ".",
                            "value": ".",
                            "valueText": "."
                        },
                        "name": {
                            "kind": "IdentifierName",
                            "fullStart": 546,
                            "fullEnd": 553,
                            "start": 546,
                            "end": 553,
                            "fullWidth": 7,
                            "width": 7,
                            "text": "forEach",
                            "value": "forEach",
                            "valueText": "forEach"
                        }
                    },
                    "argumentList": {
                        "kind": "ArgumentList",
                        "fullStart": 553,
                        "fullEnd": 891,
                        "start": 553,
                        "end": 891,
                        "fullWidth": 338,
                        "width": 338,
                        "openParenToken": {
                            "kind": "OpenParenToken",
                            "fullStart": 553,
                            "fullEnd": 554,
                            "start": 553,
                            "end": 554,
                            "fullWidth": 1,
                            "width": 1,
                            "text": "(",
                            "value": "(",
                            "valueText": "("
                        },
                        "arguments": [
                            {
                                "kind": "FunctionExpression",
                                "fullStart": 554,
                                "fullEnd": 890,
                                "start": 554,
                                "end": 890,
                                "fullWidth": 336,
                                "width": 336,
                                "functionKeyword": {
                                    "kind": "FunctionKeyword",
                                    "fullStart": 554,
                                    "fullEnd": 563,
                                    "start": 554,
                                    "end": 562,
                                    "fullWidth": 9,
                                    "width": 8,
                                    "text": "function",
                                    "value": "function",
                                    "valueText": "function",
                                    "hasTrailingTrivia": true,
                                    "trailingTrivia": [
                                        {
                                            "kind": "WhitespaceTrivia",
                                            "text": " "
                                        }
                                    ]
                                },
                                "callSignature": {
                                    "kind": "CallSignature",
                                    "fullStart": 563,
                                    "fullEnd": 567,
                                    "start": 563,
                                    "end": 566,
                                    "fullWidth": 4,
                                    "width": 3,
                                    "parameterList": {
                                        "kind": "ParameterList",
                                        "fullStart": 563,
                                        "fullEnd": 567,
                                        "start": 563,
                                        "end": 566,
                                        "fullWidth": 4,
                                        "width": 3,
                                        "openParenToken": {
                                            "kind": "OpenParenToken",
                                            "fullStart": 563,
                                            "fullEnd": 564,
                                            "start": 563,
                                            "end": 564,
                                            "fullWidth": 1,
                                            "width": 1,
                                            "text": "(",
                                            "value": "(",
                                            "valueText": "("
                                        },
                                        "parameters": [
                                            {
                                                "kind": "Parameter",
                                                "fullStart": 564,
                                                "fullEnd": 565,
                                                "start": 564,
                                                "end": 565,
                                                "fullWidth": 1,
<<<<<<< HEAD
                                                "width": 1,
=======
                                                "modifiers": [],
>>>>>>> e3c38734
                                                "identifier": {
                                                    "kind": "IdentifierName",
                                                    "fullStart": 564,
                                                    "fullEnd": 565,
                                                    "start": 564,
                                                    "end": 565,
                                                    "fullWidth": 1,
                                                    "width": 1,
                                                    "text": "p",
                                                    "value": "p",
                                                    "valueText": "p"
                                                }
                                            }
                                        ],
                                        "closeParenToken": {
                                            "kind": "CloseParenToken",
                                            "fullStart": 565,
                                            "fullEnd": 567,
                                            "start": 565,
                                            "end": 566,
                                            "fullWidth": 2,
                                            "width": 1,
                                            "text": ")",
                                            "value": ")",
                                            "valueText": ")",
                                            "hasTrailingTrivia": true,
                                            "trailingTrivia": [
                                                {
                                                    "kind": "WhitespaceTrivia",
                                                    "text": " "
                                                }
                                            ]
                                        }
                                    }
                                },
                                "block": {
                                    "kind": "Block",
                                    "fullStart": 567,
                                    "fullEnd": 890,
                                    "start": 567,
                                    "end": 890,
                                    "fullWidth": 323,
                                    "width": 323,
                                    "openBraceToken": {
                                        "kind": "OpenBraceToken",
                                        "fullStart": 567,
                                        "fullEnd": 569,
                                        "start": 567,
                                        "end": 568,
                                        "fullWidth": 2,
                                        "width": 1,
                                        "text": "{",
                                        "value": "{",
                                        "valueText": "{",
                                        "hasTrailingTrivia": true,
                                        "hasTrailingNewLine": true,
                                        "trailingTrivia": [
                                            {
                                                "kind": "NewLineTrivia",
                                                "text": "\n"
                                            }
                                        ]
                                    },
                                    "statements": [
                                        {
                                            "kind": "VariableStatement",
                                            "fullStart": 569,
                                            "fullEnd": 595,
                                            "start": 573,
                                            "end": 594,
                                            "fullWidth": 26,
                                            "width": 21,
                                            "modifiers": [],
                                            "variableDeclaration": {
                                                "kind": "VariableDeclaration",
                                                "fullStart": 569,
                                                "fullEnd": 593,
                                                "start": 573,
                                                "end": 593,
                                                "fullWidth": 24,
                                                "width": 20,
                                                "varKeyword": {
                                                    "kind": "VarKeyword",
                                                    "fullStart": 569,
                                                    "fullEnd": 577,
                                                    "start": 573,
                                                    "end": 576,
                                                    "fullWidth": 8,
                                                    "width": 3,
                                                    "text": "var",
                                                    "value": "var",
                                                    "valueText": "var",
                                                    "hasLeadingTrivia": true,
                                                    "hasTrailingTrivia": true,
                                                    "leadingTrivia": [
                                                        {
                                                            "kind": "WhitespaceTrivia",
                                                            "text": "    "
                                                        }
                                                    ],
                                                    "trailingTrivia": [
                                                        {
                                                            "kind": "WhitespaceTrivia",
                                                            "text": " "
                                                        }
                                                    ]
                                                },
                                                "variableDeclarators": [
                                                    {
                                                        "kind": "VariableDeclarator",
                                                        "fullStart": 577,
                                                        "fullEnd": 593,
                                                        "start": 577,
                                                        "end": 593,
                                                        "fullWidth": 16,
                                                        "width": 16,
                                                        "identifier": {
                                                            "kind": "IdentifierName",
                                                            "fullStart": 577,
                                                            "fullEnd": 579,
                                                            "start": 577,
                                                            "end": 578,
                                                            "fullWidth": 2,
                                                            "width": 1,
                                                            "text": "f",
                                                            "value": "f",
                                                            "valueText": "f",
                                                            "hasTrailingTrivia": true,
                                                            "trailingTrivia": [
                                                                {
                                                                    "kind": "WhitespaceTrivia",
                                                                    "text": " "
                                                                }
                                                            ]
                                                        },
                                                        "equalsValueClause": {
                                                            "kind": "EqualsValueClause",
                                                            "fullStart": 579,
                                                            "fullEnd": 593,
                                                            "start": 579,
                                                            "end": 593,
                                                            "fullWidth": 14,
                                                            "width": 14,
                                                            "equalsToken": {
                                                                "kind": "EqualsToken",
                                                                "fullStart": 579,
                                                                "fullEnd": 581,
                                                                "start": 579,
                                                                "end": 580,
                                                                "fullWidth": 2,
                                                                "width": 1,
                                                                "text": "=",
                                                                "value": "=",
                                                                "valueText": "=",
                                                                "hasTrailingTrivia": true,
                                                                "trailingTrivia": [
                                                                    {
                                                                        "kind": "WhitespaceTrivia",
                                                                        "text": " "
                                                                    }
                                                                ]
                                                            },
                                                            "value": {
                                                                "kind": "ElementAccessExpression",
                                                                "fullStart": 581,
                                                                "fullEnd": 593,
                                                                "start": 581,
                                                                "end": 593,
                                                                "fullWidth": 12,
                                                                "width": 12,
                                                                "expression": {
                                                                    "kind": "IdentifierName",
                                                                    "fullStart": 581,
                                                                    "fullEnd": 590,
                                                                    "start": 581,
                                                                    "end": 590,
                                                                    "fullWidth": 9,
                                                                    "width": 9,
                                                                    "text": "functions",
                                                                    "value": "functions",
                                                                    "valueText": "functions"
                                                                },
                                                                "openBracketToken": {
                                                                    "kind": "OpenBracketToken",
                                                                    "fullStart": 590,
                                                                    "fullEnd": 591,
                                                                    "start": 590,
                                                                    "end": 591,
                                                                    "fullWidth": 1,
                                                                    "width": 1,
                                                                    "text": "[",
                                                                    "value": "[",
                                                                    "valueText": "["
                                                                },
                                                                "argumentExpression": {
                                                                    "kind": "IdentifierName",
                                                                    "fullStart": 591,
                                                                    "fullEnd": 592,
                                                                    "start": 591,
                                                                    "end": 592,
                                                                    "fullWidth": 1,
                                                                    "width": 1,
                                                                    "text": "p",
                                                                    "value": "p",
                                                                    "valueText": "p"
                                                                },
                                                                "closeBracketToken": {
                                                                    "kind": "CloseBracketToken",
                                                                    "fullStart": 592,
                                                                    "fullEnd": 593,
                                                                    "start": 592,
                                                                    "end": 593,
                                                                    "fullWidth": 1,
                                                                    "width": 1,
                                                                    "text": "]",
                                                                    "value": "]",
                                                                    "valueText": "]"
                                                                }
                                                            }
                                                        }
                                                    }
                                                ]
                                            },
                                            "semicolonToken": {
                                                "kind": "SemicolonToken",
                                                "fullStart": 593,
                                                "fullEnd": 595,
                                                "start": 593,
                                                "end": 594,
                                                "fullWidth": 2,
                                                "width": 1,
                                                "text": ";",
                                                "value": ";",
                                                "valueText": ";",
                                                "hasTrailingTrivia": true,
                                                "hasTrailingNewLine": true,
                                                "trailingTrivia": [
                                                    {
                                                        "kind": "NewLineTrivia",
                                                        "text": "\n"
                                                    }
                                                ]
                                            }
                                        },
                                        {
                                            "kind": "ExpressionStatement",
                                            "fullStart": 595,
                                            "fullEnd": 889,
                                            "start": 599,
                                            "end": 888,
                                            "fullWidth": 294,
                                            "width": 289,
                                            "expression": {
                                                "kind": "InvocationExpression",
                                                "fullStart": 595,
                                                "fullEnd": 887,
                                                "start": 599,
                                                "end": 887,
                                                "fullWidth": 292,
                                                "width": 288,
                                                "expression": {
                                                    "kind": "MemberAccessExpression",
                                                    "fullStart": 595,
                                                    "fullEnd": 620,
                                                    "start": 599,
                                                    "end": 620,
                                                    "fullWidth": 25,
                                                    "width": 21,
                                                    "expression": {
                                                        "kind": "IdentifierName",
                                                        "fullStart": 595,
                                                        "fullEnd": 612,
                                                        "start": 599,
                                                        "end": 612,
                                                        "fullWidth": 17,
                                                        "width": 13,
                                                        "text": "invalidValues",
                                                        "value": "invalidValues",
                                                        "valueText": "invalidValues",
                                                        "hasLeadingTrivia": true,
                                                        "leadingTrivia": [
                                                            {
                                                                "kind": "WhitespaceTrivia",
                                                                "text": "    "
                                                            }
                                                        ]
                                                    },
                                                    "dotToken": {
                                                        "kind": "DotToken",
                                                        "fullStart": 612,
                                                        "fullEnd": 613,
                                                        "start": 612,
                                                        "end": 613,
                                                        "fullWidth": 1,
                                                        "width": 1,
                                                        "text": ".",
                                                        "value": ".",
                                                        "valueText": "."
                                                    },
                                                    "name": {
                                                        "kind": "IdentifierName",
                                                        "fullStart": 613,
                                                        "fullEnd": 620,
                                                        "start": 613,
                                                        "end": 620,
                                                        "fullWidth": 7,
                                                        "width": 7,
                                                        "text": "forEach",
                                                        "value": "forEach",
                                                        "valueText": "forEach"
                                                    }
                                                },
                                                "argumentList": {
                                                    "kind": "ArgumentList",
                                                    "fullStart": 620,
                                                    "fullEnd": 887,
                                                    "start": 620,
                                                    "end": 887,
                                                    "fullWidth": 267,
                                                    "width": 267,
                                                    "openParenToken": {
                                                        "kind": "OpenParenToken",
                                                        "fullStart": 620,
                                                        "fullEnd": 621,
                                                        "start": 620,
                                                        "end": 621,
                                                        "fullWidth": 1,
                                                        "width": 1,
                                                        "text": "(",
                                                        "value": "(",
                                                        "valueText": "("
                                                    },
                                                    "arguments": [
                                                        {
                                                            "kind": "FunctionExpression",
                                                            "fullStart": 621,
                                                            "fullEnd": 886,
                                                            "start": 621,
                                                            "end": 886,
                                                            "fullWidth": 265,
                                                            "width": 265,
                                                            "functionKeyword": {
                                                                "kind": "FunctionKeyword",
                                                                "fullStart": 621,
                                                                "fullEnd": 630,
                                                                "start": 621,
                                                                "end": 629,
                                                                "fullWidth": 9,
                                                                "width": 8,
                                                                "text": "function",
                                                                "value": "function",
                                                                "valueText": "function",
                                                                "hasTrailingTrivia": true,
                                                                "trailingTrivia": [
                                                                    {
                                                                        "kind": "WhitespaceTrivia",
                                                                        "text": " "
                                                                    }
                                                                ]
                                                            },
                                                            "callSignature": {
                                                                "kind": "CallSignature",
                                                                "fullStart": 630,
                                                                "fullEnd": 638,
                                                                "start": 630,
                                                                "end": 637,
                                                                "fullWidth": 8,
                                                                "width": 7,
                                                                "parameterList": {
                                                                    "kind": "ParameterList",
                                                                    "fullStart": 630,
                                                                    "fullEnd": 638,
                                                                    "start": 630,
                                                                    "end": 637,
                                                                    "fullWidth": 8,
                                                                    "width": 7,
                                                                    "openParenToken": {
                                                                        "kind": "OpenParenToken",
                                                                        "fullStart": 630,
                                                                        "fullEnd": 631,
                                                                        "start": 630,
                                                                        "end": 631,
                                                                        "fullWidth": 1,
                                                                        "width": 1,
                                                                        "text": "(",
                                                                        "value": "(",
                                                                        "valueText": "("
                                                                    },
                                                                    "parameters": [
                                                                        {
                                                                            "kind": "Parameter",
                                                                            "fullStart": 631,
                                                                            "fullEnd": 636,
                                                                            "start": 631,
                                                                            "end": 636,
                                                                            "fullWidth": 5,
<<<<<<< HEAD
                                                                            "width": 5,
=======
                                                                            "modifiers": [],
>>>>>>> e3c38734
                                                                            "identifier": {
                                                                                "kind": "IdentifierName",
                                                                                "fullStart": 631,
                                                                                "fullEnd": 636,
                                                                                "start": 631,
                                                                                "end": 636,
                                                                                "fullWidth": 5,
                                                                                "width": 5,
                                                                                "text": "value",
                                                                                "value": "value",
                                                                                "valueText": "value"
                                                                            }
                                                                        }
                                                                    ],
                                                                    "closeParenToken": {
                                                                        "kind": "CloseParenToken",
                                                                        "fullStart": 636,
                                                                        "fullEnd": 638,
                                                                        "start": 636,
                                                                        "end": 637,
                                                                        "fullWidth": 2,
                                                                        "width": 1,
                                                                        "text": ")",
                                                                        "value": ")",
                                                                        "valueText": ")",
                                                                        "hasTrailingTrivia": true,
                                                                        "trailingTrivia": [
                                                                            {
                                                                                "kind": "WhitespaceTrivia",
                                                                                "text": " "
                                                                            }
                                                                        ]
                                                                    }
                                                                }
                                                            },
                                                            "block": {
                                                                "kind": "Block",
                                                                "fullStart": 638,
                                                                "fullEnd": 886,
                                                                "start": 638,
                                                                "end": 886,
                                                                "fullWidth": 248,
                                                                "width": 248,
                                                                "openBraceToken": {
                                                                    "kind": "OpenBraceToken",
                                                                    "fullStart": 638,
                                                                    "fullEnd": 640,
                                                                    "start": 638,
                                                                    "end": 639,
                                                                    "fullWidth": 2,
                                                                    "width": 1,
                                                                    "text": "{",
                                                                    "value": "{",
                                                                    "valueText": "{",
                                                                    "hasTrailingTrivia": true,
                                                                    "hasTrailingNewLine": true,
                                                                    "trailingTrivia": [
                                                                        {
                                                                            "kind": "NewLineTrivia",
                                                                            "text": "\n"
                                                                        }
                                                                    ]
                                                                },
                                                                "statements": [
                                                                    {
                                                                        "kind": "VariableStatement",
                                                                        "fullStart": 640,
                                                                        "fullEnd": 686,
                                                                        "start": 648,
                                                                        "end": 685,
                                                                        "fullWidth": 46,
                                                                        "width": 37,
                                                                        "modifiers": [],
                                                                        "variableDeclaration": {
                                                                            "kind": "VariableDeclaration",
                                                                            "fullStart": 640,
                                                                            "fullEnd": 684,
                                                                            "start": 648,
                                                                            "end": 684,
                                                                            "fullWidth": 44,
                                                                            "width": 36,
                                                                            "varKeyword": {
                                                                                "kind": "VarKeyword",
                                                                                "fullStart": 640,
                                                                                "fullEnd": 652,
                                                                                "start": 648,
                                                                                "end": 651,
                                                                                "fullWidth": 12,
                                                                                "width": 3,
                                                                                "text": "var",
                                                                                "value": "var",
                                                                                "valueText": "var",
                                                                                "hasLeadingTrivia": true,
                                                                                "hasTrailingTrivia": true,
                                                                                "leadingTrivia": [
                                                                                    {
                                                                                        "kind": "WhitespaceTrivia",
                                                                                        "text": "        "
                                                                                    }
                                                                                ],
                                                                                "trailingTrivia": [
                                                                                    {
                                                                                        "kind": "WhitespaceTrivia",
                                                                                        "text": " "
                                                                                    }
                                                                                ]
                                                                            },
                                                                            "variableDeclarators": [
                                                                                {
                                                                                    "kind": "VariableDeclarator",
                                                                                    "fullStart": 652,
                                                                                    "fullEnd": 684,
                                                                                    "start": 652,
                                                                                    "end": 684,
                                                                                    "fullWidth": 32,
                                                                                    "width": 32,
                                                                                    "identifier": {
                                                                                        "kind": "IdentifierName",
                                                                                        "fullStart": 652,
                                                                                        "fullEnd": 659,
                                                                                        "start": 652,
                                                                                        "end": 658,
                                                                                        "fullWidth": 7,
                                                                                        "width": 6,
                                                                                        "text": "result",
                                                                                        "value": "result",
                                                                                        "valueText": "result",
                                                                                        "hasTrailingTrivia": true,
                                                                                        "trailingTrivia": [
                                                                                            {
                                                                                                "kind": "WhitespaceTrivia",
                                                                                                "text": " "
                                                                                            }
                                                                                        ]
                                                                                    },
                                                                                    "equalsValueClause": {
                                                                                        "kind": "EqualsValueClause",
                                                                                        "fullStart": 659,
                                                                                        "fullEnd": 684,
                                                                                        "start": 659,
                                                                                        "end": 684,
                                                                                        "fullWidth": 25,
                                                                                        "width": 25,
                                                                                        "equalsToken": {
                                                                                            "kind": "EqualsToken",
                                                                                            "fullStart": 659,
                                                                                            "fullEnd": 661,
                                                                                            "start": 659,
                                                                                            "end": 660,
                                                                                            "fullWidth": 2,
                                                                                            "width": 1,
                                                                                            "text": "=",
                                                                                            "value": "=",
                                                                                            "valueText": "=",
                                                                                            "hasTrailingTrivia": true,
                                                                                            "trailingTrivia": [
                                                                                                {
                                                                                                    "kind": "WhitespaceTrivia",
                                                                                                    "text": " "
                                                                                                }
                                                                                            ]
                                                                                        },
                                                                                        "value": {
                                                                                            "kind": "InvocationExpression",
                                                                                            "fullStart": 661,
                                                                                            "fullEnd": 684,
                                                                                            "start": 661,
                                                                                            "end": 684,
                                                                                            "fullWidth": 23,
                                                                                            "width": 23,
                                                                                            "expression": {
                                                                                                "kind": "MemberAccessExpression",
                                                                                                "fullStart": 661,
                                                                                                "fullEnd": 667,
                                                                                                "start": 661,
                                                                                                "end": 667,
                                                                                                "fullWidth": 6,
                                                                                                "width": 6,
                                                                                                "expression": {
                                                                                                    "kind": "IdentifierName",
                                                                                                    "fullStart": 661,
                                                                                                    "fullEnd": 662,
                                                                                                    "start": 661,
                                                                                                    "end": 662,
                                                                                                    "fullWidth": 1,
                                                                                                    "width": 1,
                                                                                                    "text": "f",
                                                                                                    "value": "f",
                                                                                                    "valueText": "f"
                                                                                                },
                                                                                                "dotToken": {
                                                                                                    "kind": "DotToken",
                                                                                                    "fullStart": 662,
                                                                                                    "fullEnd": 663,
                                                                                                    "start": 662,
                                                                                                    "end": 663,
                                                                                                    "fullWidth": 1,
                                                                                                    "width": 1,
                                                                                                    "text": ".",
                                                                                                    "value": ".",
                                                                                                    "valueText": "."
                                                                                                },
                                                                                                "name": {
                                                                                                    "kind": "IdentifierName",
                                                                                                    "fullStart": 663,
                                                                                                    "fullEnd": 667,
                                                                                                    "start": 663,
                                                                                                    "end": 667,
                                                                                                    "fullWidth": 4,
                                                                                                    "width": 4,
                                                                                                    "text": "call",
                                                                                                    "value": "call",
                                                                                                    "valueText": "call"
                                                                                                }
                                                                                            },
                                                                                            "argumentList": {
                                                                                                "kind": "ArgumentList",
                                                                                                "fullStart": 667,
                                                                                                "fullEnd": 684,
                                                                                                "start": 667,
                                                                                                "end": 684,
                                                                                                "fullWidth": 17,
                                                                                                "width": 17,
                                                                                                "openParenToken": {
                                                                                                    "kind": "OpenParenToken",
                                                                                                    "fullStart": 667,
                                                                                                    "fullEnd": 668,
                                                                                                    "start": 667,
                                                                                                    "end": 668,
                                                                                                    "fullWidth": 1,
                                                                                                    "width": 1,
                                                                                                    "text": "(",
                                                                                                    "value": "(",
                                                                                                    "valueText": "("
                                                                                                },
                                                                                                "arguments": [
                                                                                                    {
                                                                                                        "kind": "ObjectCreationExpression",
                                                                                                        "fullStart": 668,
                                                                                                        "fullEnd": 683,
                                                                                                        "start": 668,
                                                                                                        "end": 683,
                                                                                                        "fullWidth": 15,
                                                                                                        "width": 15,
                                                                                                        "newKeyword": {
                                                                                                            "kind": "NewKeyword",
                                                                                                            "fullStart": 668,
                                                                                                            "fullEnd": 672,
                                                                                                            "start": 668,
                                                                                                            "end": 671,
                                                                                                            "fullWidth": 4,
                                                                                                            "width": 3,
                                                                                                            "text": "new",
                                                                                                            "value": "new",
                                                                                                            "valueText": "new",
                                                                                                            "hasTrailingTrivia": true,
                                                                                                            "trailingTrivia": [
                                                                                                                {
                                                                                                                    "kind": "WhitespaceTrivia",
                                                                                                                    "text": " "
                                                                                                                }
                                                                                                            ]
                                                                                                        },
                                                                                                        "expression": {
                                                                                                            "kind": "IdentifierName",
                                                                                                            "fullStart": 672,
                                                                                                            "fullEnd": 676,
                                                                                                            "start": 672,
                                                                                                            "end": 676,
                                                                                                            "fullWidth": 4,
                                                                                                            "width": 4,
                                                                                                            "text": "Date",
                                                                                                            "value": "Date",
                                                                                                            "valueText": "Date"
                                                                                                        },
                                                                                                        "argumentList": {
                                                                                                            "kind": "ArgumentList",
                                                                                                            "fullStart": 676,
                                                                                                            "fullEnd": 683,
                                                                                                            "start": 676,
                                                                                                            "end": 683,
                                                                                                            "fullWidth": 7,
                                                                                                            "width": 7,
                                                                                                            "openParenToken": {
                                                                                                                "kind": "OpenParenToken",
                                                                                                                "fullStart": 676,
                                                                                                                "fullEnd": 677,
                                                                                                                "start": 676,
                                                                                                                "end": 677,
                                                                                                                "fullWidth": 1,
                                                                                                                "width": 1,
                                                                                                                "text": "(",
                                                                                                                "value": "(",
                                                                                                                "valueText": "("
                                                                                                            },
                                                                                                            "arguments": [
                                                                                                                {
                                                                                                                    "kind": "IdentifierName",
                                                                                                                    "fullStart": 677,
                                                                                                                    "fullEnd": 682,
                                                                                                                    "start": 677,
                                                                                                                    "end": 682,
                                                                                                                    "fullWidth": 5,
                                                                                                                    "width": 5,
                                                                                                                    "text": "value",
                                                                                                                    "value": "value",
                                                                                                                    "valueText": "value"
                                                                                                                }
                                                                                                            ],
                                                                                                            "closeParenToken": {
                                                                                                                "kind": "CloseParenToken",
                                                                                                                "fullStart": 682,
                                                                                                                "fullEnd": 683,
                                                                                                                "start": 682,
                                                                                                                "end": 683,
                                                                                                                "fullWidth": 1,
                                                                                                                "width": 1,
                                                                                                                "text": ")",
                                                                                                                "value": ")",
                                                                                                                "valueText": ")"
                                                                                                            }
                                                                                                        }
                                                                                                    }
                                                                                                ],
                                                                                                "closeParenToken": {
                                                                                                    "kind": "CloseParenToken",
                                                                                                    "fullStart": 683,
                                                                                                    "fullEnd": 684,
                                                                                                    "start": 683,
                                                                                                    "end": 684,
                                                                                                    "fullWidth": 1,
                                                                                                    "width": 1,
                                                                                                    "text": ")",
                                                                                                    "value": ")",
                                                                                                    "valueText": ")"
                                                                                                }
                                                                                            }
                                                                                        }
                                                                                    }
                                                                                }
                                                                            ]
                                                                        },
                                                                        "semicolonToken": {
                                                                            "kind": "SemicolonToken",
                                                                            "fullStart": 684,
                                                                            "fullEnd": 686,
                                                                            "start": 684,
                                                                            "end": 685,
                                                                            "fullWidth": 2,
                                                                            "width": 1,
                                                                            "text": ";",
                                                                            "value": ";",
                                                                            "valueText": ";",
                                                                            "hasTrailingTrivia": true,
                                                                            "hasTrailingNewLine": true,
                                                                            "trailingTrivia": [
                                                                                {
                                                                                    "kind": "NewLineTrivia",
                                                                                    "text": "\n"
                                                                                }
                                                                            ]
                                                                        }
                                                                    },
                                                                    {
                                                                        "kind": "IfStatement",
                                                                        "fullStart": 686,
                                                                        "fullEnd": 881,
                                                                        "start": 694,
                                                                        "end": 880,
                                                                        "fullWidth": 195,
                                                                        "width": 186,
                                                                        "ifKeyword": {
                                                                            "kind": "IfKeyword",
                                                                            "fullStart": 686,
                                                                            "fullEnd": 697,
                                                                            "start": 694,
                                                                            "end": 696,
                                                                            "fullWidth": 11,
                                                                            "width": 2,
                                                                            "text": "if",
                                                                            "value": "if",
                                                                            "valueText": "if",
                                                                            "hasLeadingTrivia": true,
                                                                            "hasTrailingTrivia": true,
                                                                            "leadingTrivia": [
                                                                                {
                                                                                    "kind": "WhitespaceTrivia",
                                                                                    "text": "        "
                                                                                }
                                                                            ],
                                                                            "trailingTrivia": [
                                                                                {
                                                                                    "kind": "WhitespaceTrivia",
                                                                                    "text": " "
                                                                                }
                                                                            ]
                                                                        },
                                                                        "openParenToken": {
                                                                            "kind": "OpenParenToken",
                                                                            "fullStart": 697,
                                                                            "fullEnd": 698,
                                                                            "start": 697,
                                                                            "end": 698,
                                                                            "fullWidth": 1,
                                                                            "width": 1,
                                                                            "text": "(",
                                                                            "value": "(",
                                                                            "valueText": "("
                                                                        },
                                                                        "condition": {
                                                                            "kind": "NotEqualsExpression",
                                                                            "fullStart": 698,
                                                                            "fullEnd": 723,
                                                                            "start": 698,
                                                                            "end": 723,
                                                                            "fullWidth": 25,
                                                                            "width": 25,
                                                                            "left": {
                                                                                "kind": "IdentifierName",
                                                                                "fullStart": 698,
                                                                                "fullEnd": 705,
                                                                                "start": 698,
                                                                                "end": 704,
                                                                                "fullWidth": 7,
                                                                                "width": 6,
                                                                                "text": "result",
                                                                                "value": "result",
                                                                                "valueText": "result",
                                                                                "hasTrailingTrivia": true,
                                                                                "trailingTrivia": [
                                                                                    {
                                                                                        "kind": "WhitespaceTrivia",
                                                                                        "text": " "
                                                                                    }
                                                                                ]
                                                                            },
                                                                            "operatorToken": {
                                                                                "kind": "ExclamationEqualsEqualsToken",
                                                                                "fullStart": 705,
                                                                                "fullEnd": 709,
                                                                                "start": 705,
                                                                                "end": 708,
                                                                                "fullWidth": 4,
                                                                                "width": 3,
                                                                                "text": "!==",
                                                                                "value": "!==",
                                                                                "valueText": "!==",
                                                                                "hasTrailingTrivia": true,
                                                                                "trailingTrivia": [
                                                                                    {
                                                                                        "kind": "WhitespaceTrivia",
                                                                                        "text": " "
                                                                                    }
                                                                                ]
                                                                            },
                                                                            "right": {
                                                                                "kind": "StringLiteral",
                                                                                "fullStart": 709,
                                                                                "fullEnd": 723,
                                                                                "start": 709,
                                                                                "end": 723,
                                                                                "fullWidth": 14,
                                                                                "width": 14,
                                                                                "text": "\"Invalid Date\"",
                                                                                "value": "Invalid Date",
                                                                                "valueText": "Invalid Date"
                                                                            }
                                                                        },
                                                                        "closeParenToken": {
                                                                            "kind": "CloseParenToken",
                                                                            "fullStart": 723,
                                                                            "fullEnd": 725,
                                                                            "start": 723,
                                                                            "end": 724,
                                                                            "fullWidth": 2,
                                                                            "width": 1,
                                                                            "text": ")",
                                                                            "value": ")",
                                                                            "valueText": ")",
                                                                            "hasTrailingTrivia": true,
                                                                            "trailingTrivia": [
                                                                                {
                                                                                    "kind": "WhitespaceTrivia",
                                                                                    "text": " "
                                                                                }
                                                                            ]
                                                                        },
                                                                        "statement": {
                                                                            "kind": "Block",
                                                                            "fullStart": 725,
                                                                            "fullEnd": 881,
                                                                            "start": 725,
                                                                            "end": 880,
                                                                            "fullWidth": 156,
                                                                            "width": 155,
                                                                            "openBraceToken": {
                                                                                "kind": "OpenBraceToken",
                                                                                "fullStart": 725,
                                                                                "fullEnd": 727,
                                                                                "start": 725,
                                                                                "end": 726,
                                                                                "fullWidth": 2,
                                                                                "width": 1,
                                                                                "text": "{",
                                                                                "value": "{",
                                                                                "valueText": "{",
                                                                                "hasTrailingTrivia": true,
                                                                                "hasTrailingNewLine": true,
                                                                                "trailingTrivia": [
                                                                                    {
                                                                                        "kind": "NewLineTrivia",
                                                                                        "text": "\n"
                                                                                    }
                                                                                ]
                                                                            },
                                                                            "statements": [
                                                                                {
                                                                                    "kind": "ExpressionStatement",
                                                                                    "fullStart": 727,
                                                                                    "fullEnd": 871,
                                                                                    "start": 739,
                                                                                    "end": 870,
                                                                                    "fullWidth": 144,
                                                                                    "width": 131,
                                                                                    "expression": {
                                                                                        "kind": "InvocationExpression",
                                                                                        "fullStart": 727,
                                                                                        "fullEnd": 869,
                                                                                        "start": 739,
                                                                                        "end": 869,
                                                                                        "fullWidth": 142,
                                                                                        "width": 130,
                                                                                        "expression": {
                                                                                            "kind": "IdentifierName",
                                                                                            "fullStart": 727,
                                                                                            "fullEnd": 745,
                                                                                            "start": 739,
                                                                                            "end": 745,
                                                                                            "fullWidth": 18,
                                                                                            "width": 6,
                                                                                            "text": "$ERROR",
                                                                                            "value": "$ERROR",
                                                                                            "valueText": "$ERROR",
                                                                                            "hasLeadingTrivia": true,
                                                                                            "leadingTrivia": [
                                                                                                {
                                                                                                    "kind": "WhitespaceTrivia",
                                                                                                    "text": "            "
                                                                                                }
                                                                                            ]
                                                                                        },
                                                                                        "argumentList": {
                                                                                            "kind": "ArgumentList",
                                                                                            "fullStart": 745,
                                                                                            "fullEnd": 869,
                                                                                            "start": 745,
                                                                                            "end": 869,
                                                                                            "fullWidth": 124,
                                                                                            "width": 124,
                                                                                            "openParenToken": {
                                                                                                "kind": "OpenParenToken",
                                                                                                "fullStart": 745,
                                                                                                "fullEnd": 746,
                                                                                                "start": 745,
                                                                                                "end": 746,
                                                                                                "fullWidth": 1,
                                                                                                "width": 1,
                                                                                                "text": "(",
                                                                                                "value": "(",
                                                                                                "valueText": "("
                                                                                            },
                                                                                            "arguments": [
                                                                                                {
                                                                                                    "kind": "AddExpression",
                                                                                                    "fullStart": 746,
                                                                                                    "fullEnd": 868,
                                                                                                    "start": 746,
                                                                                                    "end": 868,
                                                                                                    "fullWidth": 122,
                                                                                                    "width": 122,
                                                                                                    "left": {
                                                                                                        "kind": "AddExpression",
                                                                                                        "fullStart": 746,
                                                                                                        "fullEnd": 855,
                                                                                                        "start": 746,
                                                                                                        "end": 854,
                                                                                                        "fullWidth": 109,
                                                                                                        "width": 108,
                                                                                                        "left": {
                                                                                                            "kind": "AddExpression",
                                                                                                            "fullStart": 746,
                                                                                                            "fullEnd": 846,
                                                                                                            "start": 746,
                                                                                                            "end": 845,
                                                                                                            "fullWidth": 100,
                                                                                                            "width": 99,
                                                                                                            "left": {
                                                                                                                "kind": "AddExpression",
                                                                                                                "fullStart": 746,
                                                                                                                "fullEnd": 834,
                                                                                                                "start": 746,
                                                                                                                "end": 833,
                                                                                                                "fullWidth": 88,
                                                                                                                "width": 87,
                                                                                                                "left": {
                                                                                                                    "kind": "AddExpression",
                                                                                                                    "fullStart": 746,
                                                                                                                    "fullEnd": 810,
                                                                                                                    "start": 746,
                                                                                                                    "end": 809,
                                                                                                                    "fullWidth": 64,
                                                                                                                    "width": 63,
                                                                                                                    "left": {
                                                                                                                        "kind": "AddExpression",
                                                                                                                        "fullStart": 746,
                                                                                                                        "fullEnd": 768,
                                                                                                                        "start": 746,
                                                                                                                        "end": 767,
                                                                                                                        "fullWidth": 22,
                                                                                                                        "width": 21,
                                                                                                                        "left": {
                                                                                                                            "kind": "StringLiteral",
                                                                                                                            "fullStart": 746,
                                                                                                                            "fullEnd": 764,
                                                                                                                            "start": 746,
                                                                                                                            "end": 763,
                                                                                                                            "fullWidth": 18,
                                                                                                                            "width": 17,
                                                                                                                            "text": "\"Date.prototype.\"",
                                                                                                                            "value": "Date.prototype.",
                                                                                                                            "valueText": "Date.prototype.",
                                                                                                                            "hasTrailingTrivia": true,
                                                                                                                            "trailingTrivia": [
                                                                                                                                {
                                                                                                                                    "kind": "WhitespaceTrivia",
                                                                                                                                    "text": " "
                                                                                                                                }
                                                                                                                            ]
                                                                                                                        },
                                                                                                                        "operatorToken": {
                                                                                                                            "kind": "PlusToken",
                                                                                                                            "fullStart": 764,
                                                                                                                            "fullEnd": 766,
                                                                                                                            "start": 764,
                                                                                                                            "end": 765,
                                                                                                                            "fullWidth": 2,
                                                                                                                            "width": 1,
                                                                                                                            "text": "+",
                                                                                                                            "value": "+",
                                                                                                                            "valueText": "+",
                                                                                                                            "hasTrailingTrivia": true,
                                                                                                                            "trailingTrivia": [
                                                                                                                                {
                                                                                                                                    "kind": "WhitespaceTrivia",
                                                                                                                                    "text": " "
                                                                                                                                }
                                                                                                                            ]
                                                                                                                        },
                                                                                                                        "right": {
                                                                                                                            "kind": "IdentifierName",
                                                                                                                            "fullStart": 766,
                                                                                                                            "fullEnd": 768,
                                                                                                                            "start": 766,
                                                                                                                            "end": 767,
                                                                                                                            "fullWidth": 2,
                                                                                                                            "width": 1,
                                                                                                                            "text": "p",
                                                                                                                            "value": "p",
                                                                                                                            "valueText": "p",
                                                                                                                            "hasTrailingTrivia": true,
                                                                                                                            "trailingTrivia": [
                                                                                                                                {
                                                                                                                                    "kind": "WhitespaceTrivia",
                                                                                                                                    "text": " "
                                                                                                                                }
                                                                                                                            ]
                                                                                                                        }
                                                                                                                    },
                                                                                                                    "operatorToken": {
                                                                                                                        "kind": "PlusToken",
                                                                                                                        "fullStart": 768,
                                                                                                                        "fullEnd": 770,
                                                                                                                        "start": 768,
                                                                                                                        "end": 769,
                                                                                                                        "fullWidth": 2,
                                                                                                                        "width": 1,
                                                                                                                        "text": "+",
                                                                                                                        "value": "+",
                                                                                                                        "valueText": "+",
                                                                                                                        "hasTrailingTrivia": true,
                                                                                                                        "trailingTrivia": [
                                                                                                                            {
                                                                                                                                "kind": "WhitespaceTrivia",
                                                                                                                                "text": " "
                                                                                                                            }
                                                                                                                        ]
                                                                                                                    },
                                                                                                                    "right": {
                                                                                                                        "kind": "StringLiteral",
                                                                                                                        "fullStart": 770,
                                                                                                                        "fullEnd": 810,
                                                                                                                        "start": 770,
                                                                                                                        "end": 809,
                                                                                                                        "fullWidth": 40,
                                                                                                                        "width": 39,
                                                                                                                        "text": "\" did not return \\\"Invalid Date\\\" for \"",
                                                                                                                        "value": " did not return \"Invalid Date\" for ",
                                                                                                                        "valueText": " did not return \"Invalid Date\" for ",
                                                                                                                        "hasTrailingTrivia": true,
                                                                                                                        "trailingTrivia": [
                                                                                                                            {
                                                                                                                                "kind": "WhitespaceTrivia",
                                                                                                                                "text": " "
                                                                                                                            }
                                                                                                                        ]
                                                                                                                    }
                                                                                                                },
                                                                                                                "operatorToken": {
                                                                                                                    "kind": "PlusToken",
                                                                                                                    "fullStart": 810,
                                                                                                                    "fullEnd": 812,
                                                                                                                    "start": 810,
                                                                                                                    "end": 811,
                                                                                                                    "fullWidth": 2,
                                                                                                                    "width": 1,
                                                                                                                    "text": "+",
                                                                                                                    "value": "+",
                                                                                                                    "valueText": "+",
                                                                                                                    "hasTrailingTrivia": true,
                                                                                                                    "hasTrailingNewLine": true,
                                                                                                                    "trailingTrivia": [
                                                                                                                        {
                                                                                                                            "kind": "NewLineTrivia",
                                                                                                                            "text": "\n"
                                                                                                                        }
                                                                                                                    ]
                                                                                                                },
                                                                                                                "right": {
                                                                                                                    "kind": "IdentifierName",
                                                                                                                    "fullStart": 812,
                                                                                                                    "fullEnd": 834,
                                                                                                                    "start": 828,
                                                                                                                    "end": 833,
                                                                                                                    "fullWidth": 22,
                                                                                                                    "width": 5,
                                                                                                                    "text": "value",
                                                                                                                    "value": "value",
                                                                                                                    "valueText": "value",
                                                                                                                    "hasLeadingTrivia": true,
                                                                                                                    "hasTrailingTrivia": true,
                                                                                                                    "leadingTrivia": [
                                                                                                                        {
                                                                                                                            "kind": "WhitespaceTrivia",
                                                                                                                            "text": "                "
                                                                                                                        }
                                                                                                                    ],
                                                                                                                    "trailingTrivia": [
                                                                                                                        {
                                                                                                                            "kind": "WhitespaceTrivia",
                                                                                                                            "text": " "
                                                                                                                        }
                                                                                                                    ]
                                                                                                                }
                                                                                                            },
                                                                                                            "operatorToken": {
                                                                                                                "kind": "PlusToken",
                                                                                                                "fullStart": 834,
                                                                                                                "fullEnd": 836,
                                                                                                                "start": 834,
                                                                                                                "end": 835,
                                                                                                                "fullWidth": 2,
                                                                                                                "width": 1,
                                                                                                                "text": "+",
                                                                                                                "value": "+",
                                                                                                                "valueText": "+",
                                                                                                                "hasTrailingTrivia": true,
                                                                                                                "trailingTrivia": [
                                                                                                                    {
                                                                                                                        "kind": "WhitespaceTrivia",
                                                                                                                        "text": " "
                                                                                                                    }
                                                                                                                ]
                                                                                                            },
                                                                                                            "right": {
                                                                                                                "kind": "StringLiteral",
                                                                                                                "fullStart": 836,
                                                                                                                "fullEnd": 846,
                                                                                                                "start": 836,
                                                                                                                "end": 845,
                                                                                                                "fullWidth": 10,
                                                                                                                "width": 9,
                                                                                                                "text": "\" – got \"",
                                                                                                                "value": " – got ",
                                                                                                                "valueText": " – got ",
                                                                                                                "hasTrailingTrivia": true,
                                                                                                                "trailingTrivia": [
                                                                                                                    {
                                                                                                                        "kind": "WhitespaceTrivia",
                                                                                                                        "text": " "
                                                                                                                    }
                                                                                                                ]
                                                                                                            }
                                                                                                        },
                                                                                                        "operatorToken": {
                                                                                                            "kind": "PlusToken",
                                                                                                            "fullStart": 846,
                                                                                                            "fullEnd": 848,
                                                                                                            "start": 846,
                                                                                                            "end": 847,
                                                                                                            "fullWidth": 2,
                                                                                                            "width": 1,
                                                                                                            "text": "+",
                                                                                                            "value": "+",
                                                                                                            "valueText": "+",
                                                                                                            "hasTrailingTrivia": true,
                                                                                                            "trailingTrivia": [
                                                                                                                {
                                                                                                                    "kind": "WhitespaceTrivia",
                                                                                                                    "text": " "
                                                                                                                }
                                                                                                            ]
                                                                                                        },
                                                                                                        "right": {
                                                                                                            "kind": "IdentifierName",
                                                                                                            "fullStart": 848,
                                                                                                            "fullEnd": 855,
                                                                                                            "start": 848,
                                                                                                            "end": 854,
                                                                                                            "fullWidth": 7,
                                                                                                            "width": 6,
                                                                                                            "text": "result",
                                                                                                            "value": "result",
                                                                                                            "valueText": "result",
                                                                                                            "hasTrailingTrivia": true,
                                                                                                            "trailingTrivia": [
                                                                                                                {
                                                                                                                    "kind": "WhitespaceTrivia",
                                                                                                                    "text": " "
                                                                                                                }
                                                                                                            ]
                                                                                                        }
                                                                                                    },
                                                                                                    "operatorToken": {
                                                                                                        "kind": "PlusToken",
                                                                                                        "fullStart": 855,
                                                                                                        "fullEnd": 857,
                                                                                                        "start": 855,
                                                                                                        "end": 856,
                                                                                                        "fullWidth": 2,
                                                                                                        "width": 1,
                                                                                                        "text": "+",
                                                                                                        "value": "+",
                                                                                                        "valueText": "+",
                                                                                                        "hasTrailingTrivia": true,
                                                                                                        "trailingTrivia": [
                                                                                                            {
                                                                                                                "kind": "WhitespaceTrivia",
                                                                                                                "text": " "
                                                                                                            }
                                                                                                        ]
                                                                                                    },
                                                                                                    "right": {
                                                                                                        "kind": "StringLiteral",
                                                                                                        "fullStart": 857,
                                                                                                        "fullEnd": 868,
                                                                                                        "start": 857,
                                                                                                        "end": 868,
                                                                                                        "fullWidth": 11,
                                                                                                        "width": 11,
                                                                                                        "text": "\" instead.\"",
                                                                                                        "value": " instead.",
                                                                                                        "valueText": " instead."
                                                                                                    }
                                                                                                }
                                                                                            ],
                                                                                            "closeParenToken": {
                                                                                                "kind": "CloseParenToken",
                                                                                                "fullStart": 868,
                                                                                                "fullEnd": 869,
                                                                                                "start": 868,
                                                                                                "end": 869,
                                                                                                "fullWidth": 1,
                                                                                                "width": 1,
                                                                                                "text": ")",
                                                                                                "value": ")",
                                                                                                "valueText": ")"
                                                                                            }
                                                                                        }
                                                                                    },
                                                                                    "semicolonToken": {
                                                                                        "kind": "SemicolonToken",
                                                                                        "fullStart": 869,
                                                                                        "fullEnd": 871,
                                                                                        "start": 869,
                                                                                        "end": 870,
                                                                                        "fullWidth": 2,
                                                                                        "width": 1,
                                                                                        "text": ";",
                                                                                        "value": ";",
                                                                                        "valueText": ";",
                                                                                        "hasTrailingTrivia": true,
                                                                                        "hasTrailingNewLine": true,
                                                                                        "trailingTrivia": [
                                                                                            {
                                                                                                "kind": "NewLineTrivia",
                                                                                                "text": "\n"
                                                                                            }
                                                                                        ]
                                                                                    }
                                                                                }
                                                                            ],
                                                                            "closeBraceToken": {
                                                                                "kind": "CloseBraceToken",
                                                                                "fullStart": 871,
                                                                                "fullEnd": 881,
                                                                                "start": 879,
                                                                                "end": 880,
                                                                                "fullWidth": 10,
                                                                                "width": 1,
                                                                                "text": "}",
                                                                                "value": "}",
                                                                                "valueText": "}",
                                                                                "hasLeadingTrivia": true,
                                                                                "hasTrailingTrivia": true,
                                                                                "hasTrailingNewLine": true,
                                                                                "leadingTrivia": [
                                                                                    {
                                                                                        "kind": "WhitespaceTrivia",
                                                                                        "text": "        "
                                                                                    }
                                                                                ],
                                                                                "trailingTrivia": [
                                                                                    {
                                                                                        "kind": "NewLineTrivia",
                                                                                        "text": "\n"
                                                                                    }
                                                                                ]
                                                                            }
                                                                        }
                                                                    }
                                                                ],
                                                                "closeBraceToken": {
                                                                    "kind": "CloseBraceToken",
                                                                    "fullStart": 881,
                                                                    "fullEnd": 886,
                                                                    "start": 885,
                                                                    "end": 886,
                                                                    "fullWidth": 5,
                                                                    "width": 1,
                                                                    "text": "}",
                                                                    "value": "}",
                                                                    "valueText": "}",
                                                                    "hasLeadingTrivia": true,
                                                                    "leadingTrivia": [
                                                                        {
                                                                            "kind": "WhitespaceTrivia",
                                                                            "text": "    "
                                                                        }
                                                                    ]
                                                                }
                                                            }
                                                        }
                                                    ],
                                                    "closeParenToken": {
                                                        "kind": "CloseParenToken",
                                                        "fullStart": 886,
                                                        "fullEnd": 887,
                                                        "start": 886,
                                                        "end": 887,
                                                        "fullWidth": 1,
                                                        "width": 1,
                                                        "text": ")",
                                                        "value": ")",
                                                        "valueText": ")"
                                                    }
                                                }
                                            },
                                            "semicolonToken": {
                                                "kind": "SemicolonToken",
                                                "fullStart": 887,
                                                "fullEnd": 889,
                                                "start": 887,
                                                "end": 888,
                                                "fullWidth": 2,
                                                "width": 1,
                                                "text": ";",
                                                "value": ";",
                                                "valueText": ";",
                                                "hasTrailingTrivia": true,
                                                "hasTrailingNewLine": true,
                                                "trailingTrivia": [
                                                    {
                                                        "kind": "NewLineTrivia",
                                                        "text": "\n"
                                                    }
                                                ]
                                            }
                                        }
                                    ],
                                    "closeBraceToken": {
                                        "kind": "CloseBraceToken",
                                        "fullStart": 889,
                                        "fullEnd": 890,
                                        "start": 889,
                                        "end": 890,
                                        "fullWidth": 1,
                                        "width": 1,
                                        "text": "}",
                                        "value": "}",
                                        "valueText": "}"
                                    }
                                }
                            }
                        ],
                        "closeParenToken": {
                            "kind": "CloseParenToken",
                            "fullStart": 890,
                            "fullEnd": 891,
                            "start": 890,
                            "end": 891,
                            "fullWidth": 1,
                            "width": 1,
                            "text": ")",
                            "value": ")",
                            "valueText": ")"
                        }
                    }
                },
                "semicolonToken": {
                    "kind": "SemicolonToken",
                    "fullStart": 891,
                    "fullEnd": 893,
                    "start": 891,
                    "end": 892,
                    "fullWidth": 2,
                    "width": 1,
                    "text": ";",
                    "value": ";",
                    "valueText": ";",
                    "hasTrailingTrivia": true,
                    "hasTrailingNewLine": true,
                    "trailingTrivia": [
                        {
                            "kind": "NewLineTrivia",
                            "text": "\n"
                        }
                    ]
                }
            }
        ],
        "endOfFileToken": {
            "kind": "EndOfFileToken",
            "fullStart": 893,
            "fullEnd": 894,
            "start": 894,
            "end": 894,
            "fullWidth": 1,
            "width": 0,
            "text": "",
            "hasLeadingTrivia": true,
            "hasLeadingNewLine": true,
            "leadingTrivia": [
                {
                    "kind": "NewLineTrivia",
                    "text": "\n"
                }
            ]
        }
    },
    "lineMap": {
        "lineStarts": [
            0,
            60,
            131,
            132,
            136,
            235,
            265,
            269,
            270,
            288,
            339,
            398,
            456,
            459,
            507,
            508,
            569,
            595,
            640,
            686,
            727,
            812,
            871,
            881,
            889,
            893,
            894
        ],
        "length": 894
    }
}<|MERGE_RESOLUTION|>--- conflicted
+++ resolved
@@ -1120,11 +1120,8 @@
                                                 "start": 564,
                                                 "end": 565,
                                                 "fullWidth": 1,
-<<<<<<< HEAD
                                                 "width": 1,
-=======
                                                 "modifiers": [],
->>>>>>> e3c38734
                                                 "identifier": {
                                                     "kind": "IdentifierName",
                                                     "fullStart": 564,
@@ -1521,11 +1518,8 @@
                                                                             "start": 631,
                                                                             "end": 636,
                                                                             "fullWidth": 5,
-<<<<<<< HEAD
                                                                             "width": 5,
-=======
                                                                             "modifiers": [],
->>>>>>> e3c38734
                                                                             "identifier": {
                                                                                 "kind": "IdentifierName",
                                                                                 "fullStart": 631,
