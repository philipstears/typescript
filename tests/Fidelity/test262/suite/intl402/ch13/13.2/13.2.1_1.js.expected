{
    "isDeclaration": false,
    "languageVersion": "EcmaScript5",
    "parseOptions": {
        "allowAutomaticSemicolonInsertion": true
    },
    "sourceUnit": {
        "kind": "SourceUnit",
        "fullStart": 0,
        "fullEnd": 1470,
        "start": 252,
        "end": 1470,
        "fullWidth": 1470,
        "width": 1218,
        "moduleElements": [
            {
                "kind": "VariableStatement",
                "fullStart": 0,
                "fullEnd": 341,
                "start": 252,
                "end": 340,
                "fullWidth": 341,
                "width": 88,
                "modifiers": [],
                "variableDeclaration": {
                    "kind": "VariableDeclaration",
                    "fullStart": 0,
                    "fullEnd": 339,
                    "start": 252,
                    "end": 339,
                    "fullWidth": 339,
                    "width": 87,
                    "varKeyword": {
                        "kind": "VarKeyword",
                        "fullStart": 0,
                        "fullEnd": 256,
                        "start": 252,
                        "end": 255,
                        "fullWidth": 256,
                        "width": 3,
                        "text": "var",
                        "value": "var",
                        "valueText": "var",
                        "hasLeadingTrivia": true,
                        "hasLeadingComment": true,
                        "hasLeadingNewLine": true,
                        "hasTrailingTrivia": true,
                        "leadingTrivia": [
                            {
                                "kind": "SingleLineCommentTrivia",
                                "text": "// Copyright 2012 Mozilla Corporation. All rights reserved."
                            },
                            {
                                "kind": "NewLineTrivia",
                                "text": "\n"
                            },
                            {
                                "kind": "SingleLineCommentTrivia",
                                "text": "// This code is governed by the BSD license found in the LICENSE file."
                            },
                            {
                                "kind": "NewLineTrivia",
                                "text": "\n"
                            },
                            {
                                "kind": "NewLineTrivia",
                                "text": "\n"
                            },
                            {
                                "kind": "MultiLineCommentTrivia",
                                "text": "/**\n * @description Tests that toLocaleString handles \"this Number value\" correctly.\n * @author Norbert Lindenberg\n */"
                            },
                            {
                                "kind": "NewLineTrivia",
                                "text": "\n"
                            },
                            {
                                "kind": "NewLineTrivia",
                                "text": "\n"
                            }
                        ],
                        "trailingTrivia": [
                            {
                                "kind": "WhitespaceTrivia",
                                "text": " "
                            }
                        ]
                    },
                    "variableDeclarators": [
                        {
                            "kind": "VariableDeclarator",
                            "fullStart": 256,
                            "fullEnd": 339,
                            "start": 256,
                            "end": 339,
                            "fullWidth": 83,
                            "width": 83,
                            "identifier": {
                                "kind": "IdentifierName",
                                "fullStart": 256,
                                "fullEnd": 270,
                                "start": 256,
                                "end": 269,
                                "fullWidth": 14,
                                "width": 13,
                                "text": "invalidValues",
                                "value": "invalidValues",
                                "valueText": "invalidValues",
                                "hasTrailingTrivia": true,
                                "trailingTrivia": [
                                    {
                                        "kind": "WhitespaceTrivia",
                                        "text": " "
                                    }
                                ]
                            },
                            "equalsValueClause": {
                                "kind": "EqualsValueClause",
                                "fullStart": 270,
                                "fullEnd": 339,
                                "start": 270,
                                "end": 339,
                                "fullWidth": 69,
                                "width": 69,
                                "equalsToken": {
                                    "kind": "EqualsToken",
                                    "fullStart": 270,
                                    "fullEnd": 272,
                                    "start": 270,
                                    "end": 271,
                                    "fullWidth": 2,
                                    "width": 1,
                                    "text": "=",
                                    "value": "=",
                                    "valueText": "=",
                                    "hasTrailingTrivia": true,
                                    "trailingTrivia": [
                                        {
                                            "kind": "WhitespaceTrivia",
                                            "text": " "
                                        }
                                    ]
                                },
                                "value": {
                                    "kind": "ArrayLiteralExpression",
                                    "fullStart": 272,
                                    "fullEnd": 339,
                                    "start": 272,
                                    "end": 339,
                                    "fullWidth": 67,
                                    "width": 67,
                                    "openBracketToken": {
                                        "kind": "OpenBracketToken",
                                        "fullStart": 272,
                                        "fullEnd": 273,
                                        "start": 272,
                                        "end": 273,
                                        "fullWidth": 1,
                                        "width": 1,
                                        "text": "[",
                                        "value": "[",
                                        "valueText": "["
                                    },
                                    "expressions": [
                                        {
                                            "kind": "IdentifierName",
                                            "fullStart": 273,
                                            "fullEnd": 282,
                                            "start": 273,
                                            "end": 282,
                                            "fullWidth": 9,
                                            "width": 9,
                                            "text": "undefined",
                                            "value": "undefined",
                                            "valueText": "undefined"
                                        },
                                        {
                                            "kind": "CommaToken",
                                            "fullStart": 282,
                                            "fullEnd": 284,
                                            "start": 282,
                                            "end": 283,
                                            "fullWidth": 2,
                                            "width": 1,
                                            "text": ",",
                                            "value": ",",
                                            "valueText": ",",
                                            "hasTrailingTrivia": true,
                                            "trailingTrivia": [
                                                {
                                                    "kind": "WhitespaceTrivia",
                                                    "text": " "
                                                }
                                            ]
                                        },
                                        {
                                            "kind": "NullKeyword",
                                            "fullStart": 284,
                                            "fullEnd": 288,
                                            "start": 284,
                                            "end": 288,
                                            "fullWidth": 4,
                                            "width": 4,
                                            "text": "null"
                                        },
                                        {
                                            "kind": "CommaToken",
                                            "fullStart": 288,
                                            "fullEnd": 290,
                                            "start": 288,
                                            "end": 289,
                                            "fullWidth": 2,
                                            "width": 1,
                                            "text": ",",
                                            "value": ",",
                                            "valueText": ",",
                                            "hasTrailingTrivia": true,
                                            "trailingTrivia": [
                                                {
                                                    "kind": "WhitespaceTrivia",
                                                    "text": " "
                                                }
                                            ]
                                        },
                                        {
                                            "kind": "StringLiteral",
                                            "fullStart": 290,
                                            "fullEnd": 293,
                                            "start": 290,
                                            "end": 293,
                                            "fullWidth": 3,
                                            "width": 3,
                                            "text": "\"5\"",
                                            "value": "5",
                                            "valueText": "5"
                                        },
                                        {
                                            "kind": "CommaToken",
                                            "fullStart": 293,
                                            "fullEnd": 295,
                                            "start": 293,
                                            "end": 294,
                                            "fullWidth": 2,
                                            "width": 1,
                                            "text": ",",
                                            "value": ",",
                                            "valueText": ",",
                                            "hasTrailingTrivia": true,
                                            "trailingTrivia": [
                                                {
                                                    "kind": "WhitespaceTrivia",
                                                    "text": " "
                                                }
                                            ]
                                        },
                                        {
                                            "kind": "FalseKeyword",
                                            "fullStart": 295,
                                            "fullEnd": 300,
                                            "start": 295,
                                            "end": 300,
                                            "fullWidth": 5,
                                            "width": 5,
                                            "text": "false",
                                            "value": false,
                                            "valueText": "false"
                                        },
                                        {
                                            "kind": "CommaToken",
                                            "fullStart": 300,
                                            "fullEnd": 302,
                                            "start": 300,
                                            "end": 301,
                                            "fullWidth": 2,
                                            "width": 1,
                                            "text": ",",
                                            "value": ",",
                                            "valueText": ",",
                                            "hasTrailingTrivia": true,
                                            "trailingTrivia": [
                                                {
                                                    "kind": "WhitespaceTrivia",
                                                    "text": " "
                                                }
                                            ]
                                        },
                                        {
                                            "kind": "ObjectLiteralExpression",
                                            "fullStart": 302,
                                            "fullEnd": 338,
                                            "start": 302,
                                            "end": 338,
                                            "fullWidth": 36,
                                            "width": 36,
                                            "openBraceToken": {
                                                "kind": "OpenBraceToken",
                                                "fullStart": 302,
                                                "fullEnd": 303,
                                                "start": 302,
                                                "end": 303,
                                                "fullWidth": 1,
                                                "width": 1,
                                                "text": "{",
                                                "value": "{",
                                                "valueText": "{"
                                            },
                                            "propertyAssignments": [
                                                {
                                                    "kind": "SimplePropertyAssignment",
                                                    "fullStart": 303,
                                                    "fullEnd": 337,
                                                    "start": 303,
                                                    "end": 337,
                                                    "fullWidth": 34,
                                                    "width": 34,
                                                    "propertyName": {
                                                        "kind": "IdentifierName",
                                                        "fullStart": 303,
                                                        "fullEnd": 310,
                                                        "start": 303,
                                                        "end": 310,
                                                        "fullWidth": 7,
                                                        "width": 7,
                                                        "text": "valueOf",
                                                        "value": "valueOf",
                                                        "valueText": "valueOf"
                                                    },
                                                    "colonToken": {
                                                        "kind": "ColonToken",
                                                        "fullStart": 310,
                                                        "fullEnd": 312,
                                                        "start": 310,
                                                        "end": 311,
                                                        "fullWidth": 2,
                                                        "width": 1,
                                                        "text": ":",
                                                        "value": ":",
                                                        "valueText": ":",
                                                        "hasTrailingTrivia": true,
                                                        "trailingTrivia": [
                                                            {
                                                                "kind": "WhitespaceTrivia",
                                                                "text": " "
                                                            }
                                                        ]
                                                    },
                                                    "expression": {
                                                        "kind": "FunctionExpression",
                                                        "fullStart": 312,
                                                        "fullEnd": 337,
                                                        "start": 312,
                                                        "end": 337,
                                                        "fullWidth": 25,
                                                        "width": 25,
                                                        "functionKeyword": {
                                                            "kind": "FunctionKeyword",
                                                            "fullStart": 312,
                                                            "fullEnd": 321,
                                                            "start": 312,
                                                            "end": 320,
                                                            "fullWidth": 9,
                                                            "width": 8,
                                                            "text": "function",
                                                            "value": "function",
                                                            "valueText": "function",
                                                            "hasTrailingTrivia": true,
                                                            "trailingTrivia": [
                                                                {
                                                                    "kind": "WhitespaceTrivia",
                                                                    "text": " "
                                                                }
                                                            ]
                                                        },
                                                        "callSignature": {
                                                            "kind": "CallSignature",
                                                            "fullStart": 321,
                                                            "fullEnd": 324,
                                                            "start": 321,
                                                            "end": 323,
                                                            "fullWidth": 3,
                                                            "width": 2,
                                                            "parameterList": {
                                                                "kind": "ParameterList",
                                                                "fullStart": 321,
                                                                "fullEnd": 324,
                                                                "start": 321,
                                                                "end": 323,
                                                                "fullWidth": 3,
                                                                "width": 2,
                                                                "openParenToken": {
                                                                    "kind": "OpenParenToken",
                                                                    "fullStart": 321,
                                                                    "fullEnd": 322,
                                                                    "start": 321,
                                                                    "end": 322,
                                                                    "fullWidth": 1,
                                                                    "width": 1,
                                                                    "text": "(",
                                                                    "value": "(",
                                                                    "valueText": "("
                                                                },
                                                                "parameters": [],
                                                                "closeParenToken": {
                                                                    "kind": "CloseParenToken",
                                                                    "fullStart": 322,
                                                                    "fullEnd": 324,
                                                                    "start": 322,
                                                                    "end": 323,
                                                                    "fullWidth": 2,
                                                                    "width": 1,
                                                                    "text": ")",
                                                                    "value": ")",
                                                                    "valueText": ")",
                                                                    "hasTrailingTrivia": true,
                                                                    "trailingTrivia": [
                                                                        {
                                                                            "kind": "WhitespaceTrivia",
                                                                            "text": " "
                                                                        }
                                                                    ]
                                                                }
                                                            }
                                                        },
                                                        "block": {
                                                            "kind": "Block",
                                                            "fullStart": 324,
                                                            "fullEnd": 337,
                                                            "start": 324,
                                                            "end": 337,
                                                            "fullWidth": 13,
                                                            "width": 13,
                                                            "openBraceToken": {
                                                                "kind": "OpenBraceToken",
                                                                "fullStart": 324,
                                                                "fullEnd": 326,
                                                                "start": 324,
                                                                "end": 325,
                                                                "fullWidth": 2,
                                                                "width": 1,
                                                                "text": "{",
                                                                "value": "{",
                                                                "valueText": "{",
                                                                "hasTrailingTrivia": true,
                                                                "trailingTrivia": [
                                                                    {
                                                                        "kind": "WhitespaceTrivia",
                                                                        "text": " "
                                                                    }
                                                                ]
                                                            },
                                                            "statements": [
                                                                {
                                                                    "kind": "ReturnStatement",
                                                                    "fullStart": 326,
                                                                    "fullEnd": 336,
                                                                    "start": 326,
                                                                    "end": 335,
                                                                    "fullWidth": 10,
                                                                    "width": 9,
                                                                    "returnKeyword": {
                                                                        "kind": "ReturnKeyword",
                                                                        "fullStart": 326,
                                                                        "fullEnd": 333,
                                                                        "start": 326,
                                                                        "end": 332,
                                                                        "fullWidth": 7,
                                                                        "width": 6,
                                                                        "text": "return",
                                                                        "value": "return",
                                                                        "valueText": "return",
                                                                        "hasTrailingTrivia": true,
                                                                        "trailingTrivia": [
                                                                            {
                                                                                "kind": "WhitespaceTrivia",
                                                                                "text": " "
                                                                            }
                                                                        ]
                                                                    },
                                                                    "expression": {
                                                                        "kind": "NumericLiteral",
                                                                        "fullStart": 333,
                                                                        "fullEnd": 334,
                                                                        "start": 333,
                                                                        "end": 334,
                                                                        "fullWidth": 1,
                                                                        "width": 1,
                                                                        "text": "5",
                                                                        "value": 5,
                                                                        "valueText": "5"
                                                                    },
                                                                    "semicolonToken": {
                                                                        "kind": "SemicolonToken",
                                                                        "fullStart": 334,
                                                                        "fullEnd": 336,
                                                                        "start": 334,
                                                                        "end": 335,
                                                                        "fullWidth": 2,
                                                                        "width": 1,
                                                                        "text": ";",
                                                                        "value": ";",
                                                                        "valueText": ";",
                                                                        "hasTrailingTrivia": true,
                                                                        "trailingTrivia": [
                                                                            {
                                                                                "kind": "WhitespaceTrivia",
                                                                                "text": " "
                                                                            }
                                                                        ]
                                                                    }
                                                                }
                                                            ],
                                                            "closeBraceToken": {
                                                                "kind": "CloseBraceToken",
                                                                "fullStart": 336,
                                                                "fullEnd": 337,
                                                                "start": 336,
                                                                "end": 337,
                                                                "fullWidth": 1,
                                                                "width": 1,
                                                                "text": "}",
                                                                "value": "}",
                                                                "valueText": "}"
                                                            }
                                                        }
                                                    }
                                                }
                                            ],
                                            "closeBraceToken": {
                                                "kind": "CloseBraceToken",
                                                "fullStart": 337,
                                                "fullEnd": 338,
                                                "start": 337,
                                                "end": 338,
                                                "fullWidth": 1,
                                                "width": 1,
                                                "text": "}",
                                                "value": "}",
                                                "valueText": "}"
                                            }
                                        }
                                    ],
                                    "closeBracketToken": {
                                        "kind": "CloseBracketToken",
                                        "fullStart": 338,
                                        "fullEnd": 339,
                                        "start": 338,
                                        "end": 339,
                                        "fullWidth": 1,
                                        "width": 1,
                                        "text": "]",
                                        "value": "]",
                                        "valueText": "]"
                                    }
                                }
                            }
                        }
                    ]
                },
                "semicolonToken": {
                    "kind": "SemicolonToken",
                    "fullStart": 339,
                    "fullEnd": 341,
                    "start": 339,
                    "end": 340,
                    "fullWidth": 2,
                    "width": 1,
                    "text": ";",
                    "value": ";",
                    "valueText": ";",
                    "hasTrailingTrivia": true,
                    "hasTrailingNewLine": true,
                    "trailingTrivia": [
                        {
                            "kind": "NewLineTrivia",
                            "text": "\n"
                        }
                    ]
                }
            },
            {
                "kind": "VariableStatement",
                "fullStart": 341,
                "fullEnd": 393,
                "start": 341,
                "end": 392,
                "fullWidth": 52,
                "width": 51,
                "modifiers": [],
                "variableDeclaration": {
                    "kind": "VariableDeclaration",
                    "fullStart": 341,
                    "fullEnd": 391,
                    "start": 341,
                    "end": 391,
                    "fullWidth": 50,
                    "width": 50,
                    "varKeyword": {
                        "kind": "VarKeyword",
                        "fullStart": 341,
                        "fullEnd": 345,
                        "start": 341,
                        "end": 344,
                        "fullWidth": 4,
                        "width": 3,
                        "text": "var",
                        "value": "var",
                        "valueText": "var",
                        "hasTrailingTrivia": true,
                        "trailingTrivia": [
                            {
                                "kind": "WhitespaceTrivia",
                                "text": " "
                            }
                        ]
                    },
                    "variableDeclarators": [
                        {
                            "kind": "VariableDeclarator",
                            "fullStart": 345,
                            "fullEnd": 391,
                            "start": 345,
                            "end": 391,
                            "fullWidth": 46,
                            "width": 46,
                            "identifier": {
                                "kind": "IdentifierName",
                                "fullStart": 345,
                                "fullEnd": 357,
                                "start": 345,
                                "end": 356,
                                "fullWidth": 12,
                                "width": 11,
                                "text": "validValues",
                                "value": "validValues",
                                "valueText": "validValues",
                                "hasTrailingTrivia": true,
                                "trailingTrivia": [
                                    {
                                        "kind": "WhitespaceTrivia",
                                        "text": " "
                                    }
                                ]
                            },
                            "equalsValueClause": {
                                "kind": "EqualsValueClause",
                                "fullStart": 357,
                                "fullEnd": 391,
                                "start": 357,
                                "end": 391,
                                "fullWidth": 34,
                                "width": 34,
                                "equalsToken": {
                                    "kind": "EqualsToken",
                                    "fullStart": 357,
                                    "fullEnd": 359,
                                    "start": 357,
                                    "end": 358,
                                    "fullWidth": 2,
                                    "width": 1,
                                    "text": "=",
                                    "value": "=",
                                    "valueText": "=",
                                    "hasTrailingTrivia": true,
                                    "trailingTrivia": [
                                        {
                                            "kind": "WhitespaceTrivia",
                                            "text": " "
                                        }
                                    ]
                                },
                                "value": {
                                    "kind": "ArrayLiteralExpression",
                                    "fullStart": 359,
                                    "fullEnd": 391,
                                    "start": 359,
                                    "end": 391,
                                    "fullWidth": 32,
                                    "width": 32,
                                    "openBracketToken": {
                                        "kind": "OpenBracketToken",
                                        "fullStart": 359,
                                        "fullEnd": 360,
                                        "start": 359,
                                        "end": 360,
                                        "fullWidth": 1,
                                        "width": 1,
                                        "text": "[",
                                        "value": "[",
                                        "valueText": "["
                                    },
                                    "expressions": [
                                        {
                                            "kind": "NumericLiteral",
                                            "fullStart": 360,
                                            "fullEnd": 361,
                                            "start": 360,
                                            "end": 361,
                                            "fullWidth": 1,
                                            "width": 1,
                                            "text": "5",
                                            "value": 5,
                                            "valueText": "5"
                                        },
                                        {
                                            "kind": "CommaToken",
                                            "fullStart": 361,
                                            "fullEnd": 363,
                                            "start": 361,
                                            "end": 362,
                                            "fullWidth": 2,
                                            "width": 1,
                                            "text": ",",
                                            "value": ",",
                                            "valueText": ",",
                                            "hasTrailingTrivia": true,
                                            "trailingTrivia": [
                                                {
                                                    "kind": "WhitespaceTrivia",
                                                    "text": " "
                                                }
                                            ]
                                        },
                                        {
                                            "kind": "IdentifierName",
                                            "fullStart": 363,
                                            "fullEnd": 366,
                                            "start": 363,
                                            "end": 366,
                                            "fullWidth": 3,
                                            "width": 3,
                                            "text": "NaN",
                                            "value": "NaN",
                                            "valueText": "NaN"
                                        },
                                        {
                                            "kind": "CommaToken",
                                            "fullStart": 366,
                                            "fullEnd": 368,
                                            "start": 366,
                                            "end": 367,
                                            "fullWidth": 2,
                                            "width": 1,
                                            "text": ",",
                                            "value": ",",
                                            "valueText": ",",
                                            "hasTrailingTrivia": true,
                                            "trailingTrivia": [
                                                {
                                                    "kind": "WhitespaceTrivia",
                                                    "text": " "
                                                }
                                            ]
                                        },
                                        {
                                            "kind": "NegateExpression",
                                            "fullStart": 368,
                                            "fullEnd": 379,
                                            "start": 368,
                                            "end": 379,
                                            "fullWidth": 11,
                                            "width": 11,
                                            "operatorToken": {
                                                "kind": "MinusToken",
                                                "fullStart": 368,
                                                "fullEnd": 369,
                                                "start": 368,
                                                "end": 369,
                                                "fullWidth": 1,
                                                "width": 1,
                                                "text": "-",
                                                "value": "-",
                                                "valueText": "-"
                                            },
                                            "operand": {
                                                "kind": "NumericLiteral",
                                                "fullStart": 369,
                                                "fullEnd": 379,
                                                "start": 369,
                                                "end": 379,
                                                "fullWidth": 10,
                                                "width": 10,
                                                "text": "1234567.89",
                                                "value": 1234567.89,
                                                "valueText": "1234567.89"
                                            }
                                        },
                                        {
                                            "kind": "CommaToken",
                                            "fullStart": 379,
                                            "fullEnd": 381,
                                            "start": 379,
                                            "end": 380,
                                            "fullWidth": 2,
                                            "width": 1,
                                            "text": ",",
                                            "value": ",",
                                            "valueText": ",",
                                            "hasTrailingTrivia": true,
                                            "trailingTrivia": [
                                                {
                                                    "kind": "WhitespaceTrivia",
                                                    "text": " "
                                                }
                                            ]
                                        },
                                        {
                                            "kind": "NegateExpression",
                                            "fullStart": 381,
                                            "fullEnd": 390,
                                            "start": 381,
                                            "end": 390,
                                            "fullWidth": 9,
                                            "width": 9,
                                            "operatorToken": {
                                                "kind": "MinusToken",
                                                "fullStart": 381,
                                                "fullEnd": 382,
                                                "start": 381,
                                                "end": 382,
                                                "fullWidth": 1,
                                                "width": 1,
                                                "text": "-",
                                                "value": "-",
                                                "valueText": "-"
                                            },
                                            "operand": {
                                                "kind": "IdentifierName",
                                                "fullStart": 382,
                                                "fullEnd": 390,
                                                "start": 382,
                                                "end": 390,
                                                "fullWidth": 8,
                                                "width": 8,
                                                "text": "Infinity",
                                                "value": "Infinity",
                                                "valueText": "Infinity"
                                            }
                                        }
                                    ],
                                    "closeBracketToken": {
                                        "kind": "CloseBracketToken",
                                        "fullStart": 390,
                                        "fullEnd": 391,
                                        "start": 390,
                                        "end": 391,
                                        "fullWidth": 1,
                                        "width": 1,
                                        "text": "]",
                                        "value": "]",
                                        "valueText": "]"
                                    }
                                }
                            }
                        }
                    ]
                },
                "semicolonToken": {
                    "kind": "SemicolonToken",
                    "fullStart": 391,
                    "fullEnd": 393,
                    "start": 391,
                    "end": 392,
                    "fullWidth": 2,
                    "width": 1,
                    "text": ";",
                    "value": ";",
                    "valueText": ";",
                    "hasTrailingTrivia": true,
                    "hasTrailingNewLine": true,
                    "trailingTrivia": [
                        {
                            "kind": "NewLineTrivia",
                            "text": "\n"
                        }
                    ]
                }
            },
            {
                "kind": "ExpressionStatement",
                "fullStart": 393,
                "fullEnd": 861,
                "start": 394,
                "end": 860,
                "fullWidth": 468,
                "width": 466,
                "expression": {
                    "kind": "InvocationExpression",
                    "fullStart": 393,
                    "fullEnd": 859,
                    "start": 394,
                    "end": 859,
                    "fullWidth": 466,
                    "width": 465,
                    "expression": {
                        "kind": "MemberAccessExpression",
                        "fullStart": 393,
                        "fullEnd": 415,
                        "start": 394,
                        "end": 415,
                        "fullWidth": 22,
                        "width": 21,
                        "expression": {
                            "kind": "IdentifierName",
                            "fullStart": 393,
                            "fullEnd": 407,
                            "start": 394,
                            "end": 407,
                            "fullWidth": 14,
                            "width": 13,
                            "text": "invalidValues",
                            "value": "invalidValues",
                            "valueText": "invalidValues",
                            "hasLeadingTrivia": true,
                            "hasLeadingNewLine": true,
                            "leadingTrivia": [
                                {
                                    "kind": "NewLineTrivia",
                                    "text": "\n"
                                }
                            ]
                        },
                        "dotToken": {
                            "kind": "DotToken",
                            "fullStart": 407,
                            "fullEnd": 408,
                            "start": 407,
                            "end": 408,
                            "fullWidth": 1,
                            "width": 1,
                            "text": ".",
                            "value": ".",
                            "valueText": "."
                        },
                        "name": {
                            "kind": "IdentifierName",
                            "fullStart": 408,
                            "fullEnd": 415,
                            "start": 408,
                            "end": 415,
                            "fullWidth": 7,
                            "width": 7,
                            "text": "forEach",
                            "value": "forEach",
                            "valueText": "forEach"
                        }
                    },
                    "argumentList": {
                        "kind": "ArgumentList",
                        "fullStart": 415,
                        "fullEnd": 859,
                        "start": 415,
                        "end": 859,
                        "fullWidth": 444,
                        "width": 444,
                        "openParenToken": {
                            "kind": "OpenParenToken",
                            "fullStart": 415,
                            "fullEnd": 416,
                            "start": 415,
                            "end": 416,
                            "fullWidth": 1,
                            "width": 1,
                            "text": "(",
                            "value": "(",
                            "valueText": "("
                        },
                        "arguments": [
                            {
                                "kind": "FunctionExpression",
                                "fullStart": 416,
                                "fullEnd": 858,
                                "start": 416,
                                "end": 858,
                                "fullWidth": 442,
                                "width": 442,
                                "functionKeyword": {
                                    "kind": "FunctionKeyword",
                                    "fullStart": 416,
                                    "fullEnd": 425,
                                    "start": 416,
                                    "end": 424,
                                    "fullWidth": 9,
                                    "width": 8,
                                    "text": "function",
                                    "value": "function",
                                    "valueText": "function",
                                    "hasTrailingTrivia": true,
                                    "trailingTrivia": [
                                        {
                                            "kind": "WhitespaceTrivia",
                                            "text": " "
                                        }
                                    ]
                                },
                                "callSignature": {
                                    "kind": "CallSignature",
                                    "fullStart": 425,
                                    "fullEnd": 433,
                                    "start": 425,
                                    "end": 432,
                                    "fullWidth": 8,
                                    "width": 7,
                                    "parameterList": {
                                        "kind": "ParameterList",
                                        "fullStart": 425,
                                        "fullEnd": 433,
                                        "start": 425,
                                        "end": 432,
                                        "fullWidth": 8,
                                        "width": 7,
                                        "openParenToken": {
                                            "kind": "OpenParenToken",
                                            "fullStart": 425,
                                            "fullEnd": 426,
                                            "start": 425,
                                            "end": 426,
                                            "fullWidth": 1,
                                            "width": 1,
                                            "text": "(",
                                            "value": "(",
                                            "valueText": "("
                                        },
                                        "parameters": [
                                            {
                                                "kind": "Parameter",
                                                "fullStart": 426,
                                                "fullEnd": 431,
                                                "start": 426,
                                                "end": 431,
                                                "fullWidth": 5,
<<<<<<< HEAD
                                                "width": 5,
=======
                                                "modifiers": [],
>>>>>>> e3c38734
                                                "identifier": {
                                                    "kind": "IdentifierName",
                                                    "fullStart": 426,
                                                    "fullEnd": 431,
                                                    "start": 426,
                                                    "end": 431,
                                                    "fullWidth": 5,
                                                    "width": 5,
                                                    "text": "value",
                                                    "value": "value",
                                                    "valueText": "value"
                                                }
                                            }
                                        ],
                                        "closeParenToken": {
                                            "kind": "CloseParenToken",
                                            "fullStart": 431,
                                            "fullEnd": 433,
                                            "start": 431,
                                            "end": 432,
                                            "fullWidth": 2,
                                            "width": 1,
                                            "text": ")",
                                            "value": ")",
                                            "valueText": ")",
                                            "hasTrailingTrivia": true,
                                            "trailingTrivia": [
                                                {
                                                    "kind": "WhitespaceTrivia",
                                                    "text": " "
                                                }
                                            ]
                                        }
                                    }
                                },
                                "block": {
                                    "kind": "Block",
                                    "fullStart": 433,
                                    "fullEnd": 858,
                                    "start": 433,
                                    "end": 858,
                                    "fullWidth": 425,
                                    "width": 425,
                                    "openBraceToken": {
                                        "kind": "OpenBraceToken",
                                        "fullStart": 433,
                                        "fullEnd": 435,
                                        "start": 433,
                                        "end": 434,
                                        "fullWidth": 2,
                                        "width": 1,
                                        "text": "{",
                                        "value": "{",
                                        "valueText": "{",
                                        "hasTrailingTrivia": true,
                                        "hasTrailingNewLine": true,
                                        "trailingTrivia": [
                                            {
                                                "kind": "NewLineTrivia",
                                                "text": "\n"
                                            }
                                        ]
                                    },
                                    "statements": [
                                        {
                                            "kind": "VariableStatement",
                                            "fullStart": 435,
                                            "fullEnd": 450,
                                            "start": 439,
                                            "end": 449,
                                            "fullWidth": 15,
                                            "width": 10,
                                            "modifiers": [],
                                            "variableDeclaration": {
                                                "kind": "VariableDeclaration",
                                                "fullStart": 435,
                                                "fullEnd": 448,
                                                "start": 439,
                                                "end": 448,
                                                "fullWidth": 13,
                                                "width": 9,
                                                "varKeyword": {
                                                    "kind": "VarKeyword",
                                                    "fullStart": 435,
                                                    "fullEnd": 443,
                                                    "start": 439,
                                                    "end": 442,
                                                    "fullWidth": 8,
                                                    "width": 3,
                                                    "text": "var",
                                                    "value": "var",
                                                    "valueText": "var",
                                                    "hasLeadingTrivia": true,
                                                    "hasTrailingTrivia": true,
                                                    "leadingTrivia": [
                                                        {
                                                            "kind": "WhitespaceTrivia",
                                                            "text": "    "
                                                        }
                                                    ],
                                                    "trailingTrivia": [
                                                        {
                                                            "kind": "WhitespaceTrivia",
                                                            "text": " "
                                                        }
                                                    ]
                                                },
                                                "variableDeclarators": [
                                                    {
                                                        "kind": "VariableDeclarator",
                                                        "fullStart": 443,
                                                        "fullEnd": 448,
                                                        "start": 443,
                                                        "end": 448,
                                                        "fullWidth": 5,
                                                        "width": 5,
                                                        "identifier": {
                                                            "kind": "IdentifierName",
                                                            "fullStart": 443,
                                                            "fullEnd": 448,
                                                            "start": 443,
                                                            "end": 448,
                                                            "fullWidth": 5,
                                                            "width": 5,
                                                            "text": "error",
                                                            "value": "error",
                                                            "valueText": "error"
                                                        }
                                                    }
                                                ]
                                            },
                                            "semicolonToken": {
                                                "kind": "SemicolonToken",
                                                "fullStart": 448,
                                                "fullEnd": 450,
                                                "start": 448,
                                                "end": 449,
                                                "fullWidth": 2,
                                                "width": 1,
                                                "text": ";",
                                                "value": ";",
                                                "valueText": ";",
                                                "hasTrailingTrivia": true,
                                                "hasTrailingNewLine": true,
                                                "trailingTrivia": [
                                                    {
                                                        "kind": "NewLineTrivia",
                                                        "text": "\n"
                                                    }
                                                ]
                                            }
                                        },
                                        {
                                            "kind": "TryStatement",
                                            "fullStart": 450,
                                            "fullEnd": 569,
                                            "start": 454,
                                            "end": 568,
                                            "fullWidth": 119,
                                            "width": 114,
                                            "tryKeyword": {
                                                "kind": "TryKeyword",
                                                "fullStart": 450,
                                                "fullEnd": 458,
                                                "start": 454,
                                                "end": 457,
                                                "fullWidth": 8,
                                                "width": 3,
                                                "text": "try",
                                                "value": "try",
                                                "valueText": "try",
                                                "hasLeadingTrivia": true,
                                                "hasTrailingTrivia": true,
                                                "leadingTrivia": [
                                                    {
                                                        "kind": "WhitespaceTrivia",
                                                        "text": "    "
                                                    }
                                                ],
                                                "trailingTrivia": [
                                                    {
                                                        "kind": "WhitespaceTrivia",
                                                        "text": " "
                                                    }
                                                ]
                                            },
                                            "block": {
                                                "kind": "Block",
                                                "fullStart": 458,
                                                "fullEnd": 532,
                                                "start": 458,
                                                "end": 531,
                                                "fullWidth": 74,
                                                "width": 73,
                                                "openBraceToken": {
                                                    "kind": "OpenBraceToken",
                                                    "fullStart": 458,
                                                    "fullEnd": 460,
                                                    "start": 458,
                                                    "end": 459,
                                                    "fullWidth": 2,
                                                    "width": 1,
                                                    "text": "{",
                                                    "value": "{",
                                                    "valueText": "{",
                                                    "hasTrailingTrivia": true,
                                                    "hasTrailingNewLine": true,
                                                    "trailingTrivia": [
                                                        {
                                                            "kind": "NewLineTrivia",
                                                            "text": "\n"
                                                        }
                                                    ]
                                                },
                                                "statements": [
                                                    {
                                                        "kind": "VariableStatement",
                                                        "fullStart": 460,
                                                        "fullEnd": 526,
                                                        "start": 468,
                                                        "end": 525,
                                                        "fullWidth": 66,
                                                        "width": 57,
                                                        "modifiers": [],
                                                        "variableDeclaration": {
                                                            "kind": "VariableDeclaration",
                                                            "fullStart": 460,
                                                            "fullEnd": 524,
                                                            "start": 468,
                                                            "end": 524,
                                                            "fullWidth": 64,
                                                            "width": 56,
                                                            "varKeyword": {
                                                                "kind": "VarKeyword",
                                                                "fullStart": 460,
                                                                "fullEnd": 472,
                                                                "start": 468,
                                                                "end": 471,
                                                                "fullWidth": 12,
                                                                "width": 3,
                                                                "text": "var",
                                                                "value": "var",
                                                                "valueText": "var",
                                                                "hasLeadingTrivia": true,
                                                                "hasTrailingTrivia": true,
                                                                "leadingTrivia": [
                                                                    {
                                                                        "kind": "WhitespaceTrivia",
                                                                        "text": "        "
                                                                    }
                                                                ],
                                                                "trailingTrivia": [
                                                                    {
                                                                        "kind": "WhitespaceTrivia",
                                                                        "text": " "
                                                                    }
                                                                ]
                                                            },
                                                            "variableDeclarators": [
                                                                {
                                                                    "kind": "VariableDeclarator",
                                                                    "fullStart": 472,
                                                                    "fullEnd": 524,
                                                                    "start": 472,
                                                                    "end": 524,
                                                                    "fullWidth": 52,
                                                                    "width": 52,
                                                                    "identifier": {
                                                                        "kind": "IdentifierName",
                                                                        "fullStart": 472,
                                                                        "fullEnd": 479,
                                                                        "start": 472,
                                                                        "end": 478,
                                                                        "fullWidth": 7,
                                                                        "width": 6,
                                                                        "text": "result",
                                                                        "value": "result",
                                                                        "valueText": "result",
                                                                        "hasTrailingTrivia": true,
                                                                        "trailingTrivia": [
                                                                            {
                                                                                "kind": "WhitespaceTrivia",
                                                                                "text": " "
                                                                            }
                                                                        ]
                                                                    },
                                                                    "equalsValueClause": {
                                                                        "kind": "EqualsValueClause",
                                                                        "fullStart": 479,
                                                                        "fullEnd": 524,
                                                                        "start": 479,
                                                                        "end": 524,
                                                                        "fullWidth": 45,
                                                                        "width": 45,
                                                                        "equalsToken": {
                                                                            "kind": "EqualsToken",
                                                                            "fullStart": 479,
                                                                            "fullEnd": 481,
                                                                            "start": 479,
                                                                            "end": 480,
                                                                            "fullWidth": 2,
                                                                            "width": 1,
                                                                            "text": "=",
                                                                            "value": "=",
                                                                            "valueText": "=",
                                                                            "hasTrailingTrivia": true,
                                                                            "trailingTrivia": [
                                                                                {
                                                                                    "kind": "WhitespaceTrivia",
                                                                                    "text": " "
                                                                                }
                                                                            ]
                                                                        },
                                                                        "value": {
                                                                            "kind": "InvocationExpression",
                                                                            "fullStart": 481,
                                                                            "fullEnd": 524,
                                                                            "start": 481,
                                                                            "end": 524,
                                                                            "fullWidth": 43,
                                                                            "width": 43,
                                                                            "expression": {
                                                                                "kind": "MemberAccessExpression",
                                                                                "fullStart": 481,
                                                                                "fullEnd": 517,
                                                                                "start": 481,
                                                                                "end": 517,
                                                                                "fullWidth": 36,
                                                                                "width": 36,
                                                                                "expression": {
                                                                                    "kind": "MemberAccessExpression",
                                                                                    "fullStart": 481,
                                                                                    "fullEnd": 512,
                                                                                    "start": 481,
                                                                                    "end": 512,
                                                                                    "fullWidth": 31,
                                                                                    "width": 31,
                                                                                    "expression": {
                                                                                        "kind": "MemberAccessExpression",
                                                                                        "fullStart": 481,
                                                                                        "fullEnd": 497,
                                                                                        "start": 481,
                                                                                        "end": 497,
                                                                                        "fullWidth": 16,
                                                                                        "width": 16,
                                                                                        "expression": {
                                                                                            "kind": "IdentifierName",
                                                                                            "fullStart": 481,
                                                                                            "fullEnd": 487,
                                                                                            "start": 481,
                                                                                            "end": 487,
                                                                                            "fullWidth": 6,
                                                                                            "width": 6,
                                                                                            "text": "Number",
                                                                                            "value": "Number",
                                                                                            "valueText": "Number"
                                                                                        },
                                                                                        "dotToken": {
                                                                                            "kind": "DotToken",
                                                                                            "fullStart": 487,
                                                                                            "fullEnd": 488,
                                                                                            "start": 487,
                                                                                            "end": 488,
                                                                                            "fullWidth": 1,
                                                                                            "width": 1,
                                                                                            "text": ".",
                                                                                            "value": ".",
                                                                                            "valueText": "."
                                                                                        },
                                                                                        "name": {
                                                                                            "kind": "IdentifierName",
                                                                                            "fullStart": 488,
                                                                                            "fullEnd": 497,
                                                                                            "start": 488,
                                                                                            "end": 497,
                                                                                            "fullWidth": 9,
                                                                                            "width": 9,
                                                                                            "text": "prototype",
                                                                                            "value": "prototype",
                                                                                            "valueText": "prototype"
                                                                                        }
                                                                                    },
                                                                                    "dotToken": {
                                                                                        "kind": "DotToken",
                                                                                        "fullStart": 497,
                                                                                        "fullEnd": 498,
                                                                                        "start": 497,
                                                                                        "end": 498,
                                                                                        "fullWidth": 1,
                                                                                        "width": 1,
                                                                                        "text": ".",
                                                                                        "value": ".",
                                                                                        "valueText": "."
                                                                                    },
                                                                                    "name": {
                                                                                        "kind": "IdentifierName",
                                                                                        "fullStart": 498,
                                                                                        "fullEnd": 512,
                                                                                        "start": 498,
                                                                                        "end": 512,
                                                                                        "fullWidth": 14,
                                                                                        "width": 14,
                                                                                        "text": "toLocaleString",
                                                                                        "value": "toLocaleString",
                                                                                        "valueText": "toLocaleString"
                                                                                    }
                                                                                },
                                                                                "dotToken": {
                                                                                    "kind": "DotToken",
                                                                                    "fullStart": 512,
                                                                                    "fullEnd": 513,
                                                                                    "start": 512,
                                                                                    "end": 513,
                                                                                    "fullWidth": 1,
                                                                                    "width": 1,
                                                                                    "text": ".",
                                                                                    "value": ".",
                                                                                    "valueText": "."
                                                                                },
                                                                                "name": {
                                                                                    "kind": "IdentifierName",
                                                                                    "fullStart": 513,
                                                                                    "fullEnd": 517,
                                                                                    "start": 513,
                                                                                    "end": 517,
                                                                                    "fullWidth": 4,
                                                                                    "width": 4,
                                                                                    "text": "call",
                                                                                    "value": "call",
                                                                                    "valueText": "call"
                                                                                }
                                                                            },
                                                                            "argumentList": {
                                                                                "kind": "ArgumentList",
                                                                                "fullStart": 517,
                                                                                "fullEnd": 524,
                                                                                "start": 517,
                                                                                "end": 524,
                                                                                "fullWidth": 7,
                                                                                "width": 7,
                                                                                "openParenToken": {
                                                                                    "kind": "OpenParenToken",
                                                                                    "fullStart": 517,
                                                                                    "fullEnd": 518,
                                                                                    "start": 517,
                                                                                    "end": 518,
                                                                                    "fullWidth": 1,
                                                                                    "width": 1,
                                                                                    "text": "(",
                                                                                    "value": "(",
                                                                                    "valueText": "("
                                                                                },
                                                                                "arguments": [
                                                                                    {
                                                                                        "kind": "IdentifierName",
                                                                                        "fullStart": 518,
                                                                                        "fullEnd": 523,
                                                                                        "start": 518,
                                                                                        "end": 523,
                                                                                        "fullWidth": 5,
                                                                                        "width": 5,
                                                                                        "text": "value",
                                                                                        "value": "value",
                                                                                        "valueText": "value"
                                                                                    }
                                                                                ],
                                                                                "closeParenToken": {
                                                                                    "kind": "CloseParenToken",
                                                                                    "fullStart": 523,
                                                                                    "fullEnd": 524,
                                                                                    "start": 523,
                                                                                    "end": 524,
                                                                                    "fullWidth": 1,
                                                                                    "width": 1,
                                                                                    "text": ")",
                                                                                    "value": ")",
                                                                                    "valueText": ")"
                                                                                }
                                                                            }
                                                                        }
                                                                    }
                                                                }
                                                            ]
                                                        },
                                                        "semicolonToken": {
                                                            "kind": "SemicolonToken",
                                                            "fullStart": 524,
                                                            "fullEnd": 526,
                                                            "start": 524,
                                                            "end": 525,
                                                            "fullWidth": 2,
                                                            "width": 1,
                                                            "text": ";",
                                                            "value": ";",
                                                            "valueText": ";",
                                                            "hasTrailingTrivia": true,
                                                            "hasTrailingNewLine": true,
                                                            "trailingTrivia": [
                                                                {
                                                                    "kind": "NewLineTrivia",
                                                                    "text": "\n"
                                                                }
                                                            ]
                                                        }
                                                    }
                                                ],
                                                "closeBraceToken": {
                                                    "kind": "CloseBraceToken",
                                                    "fullStart": 526,
                                                    "fullEnd": 532,
                                                    "start": 530,
                                                    "end": 531,
                                                    "fullWidth": 6,
                                                    "width": 1,
                                                    "text": "}",
                                                    "value": "}",
                                                    "valueText": "}",
                                                    "hasLeadingTrivia": true,
                                                    "hasTrailingTrivia": true,
                                                    "leadingTrivia": [
                                                        {
                                                            "kind": "WhitespaceTrivia",
                                                            "text": "    "
                                                        }
                                                    ],
                                                    "trailingTrivia": [
                                                        {
                                                            "kind": "WhitespaceTrivia",
                                                            "text": " "
                                                        }
                                                    ]
                                                }
                                            },
                                            "catchClause": {
                                                "kind": "CatchClause",
                                                "fullStart": 532,
                                                "fullEnd": 569,
                                                "start": 532,
                                                "end": 568,
                                                "fullWidth": 37,
                                                "width": 36,
                                                "catchKeyword": {
                                                    "kind": "CatchKeyword",
                                                    "fullStart": 532,
                                                    "fullEnd": 538,
                                                    "start": 532,
                                                    "end": 537,
                                                    "fullWidth": 6,
                                                    "width": 5,
                                                    "text": "catch",
                                                    "value": "catch",
                                                    "valueText": "catch",
                                                    "hasTrailingTrivia": true,
                                                    "trailingTrivia": [
                                                        {
                                                            "kind": "WhitespaceTrivia",
                                                            "text": " "
                                                        }
                                                    ]
                                                },
                                                "openParenToken": {
                                                    "kind": "OpenParenToken",
                                                    "fullStart": 538,
                                                    "fullEnd": 539,
                                                    "start": 538,
                                                    "end": 539,
                                                    "fullWidth": 1,
                                                    "width": 1,
                                                    "text": "(",
                                                    "value": "(",
                                                    "valueText": "("
                                                },
                                                "identifier": {
                                                    "kind": "IdentifierName",
                                                    "fullStart": 539,
                                                    "fullEnd": 540,
                                                    "start": 539,
                                                    "end": 540,
                                                    "fullWidth": 1,
                                                    "width": 1,
                                                    "text": "e",
                                                    "value": "e",
                                                    "valueText": "e"
                                                },
                                                "closeParenToken": {
                                                    "kind": "CloseParenToken",
                                                    "fullStart": 540,
                                                    "fullEnd": 542,
                                                    "start": 540,
                                                    "end": 541,
                                                    "fullWidth": 2,
                                                    "width": 1,
                                                    "text": ")",
                                                    "value": ")",
                                                    "valueText": ")",
                                                    "hasTrailingTrivia": true,
                                                    "trailingTrivia": [
                                                        {
                                                            "kind": "WhitespaceTrivia",
                                                            "text": " "
                                                        }
                                                    ]
                                                },
                                                "block": {
                                                    "kind": "Block",
                                                    "fullStart": 542,
                                                    "fullEnd": 569,
                                                    "start": 542,
                                                    "end": 568,
                                                    "fullWidth": 27,
                                                    "width": 26,
                                                    "openBraceToken": {
                                                        "kind": "OpenBraceToken",
                                                        "fullStart": 542,
                                                        "fullEnd": 544,
                                                        "start": 542,
                                                        "end": 543,
                                                        "fullWidth": 2,
                                                        "width": 1,
                                                        "text": "{",
                                                        "value": "{",
                                                        "valueText": "{",
                                                        "hasTrailingTrivia": true,
                                                        "hasTrailingNewLine": true,
                                                        "trailingTrivia": [
                                                            {
                                                                "kind": "NewLineTrivia",
                                                                "text": "\n"
                                                            }
                                                        ]
                                                    },
                                                    "statements": [
                                                        {
                                                            "kind": "ExpressionStatement",
                                                            "fullStart": 544,
                                                            "fullEnd": 563,
                                                            "start": 552,
                                                            "end": 562,
                                                            "fullWidth": 19,
                                                            "width": 10,
                                                            "expression": {
                                                                "kind": "AssignmentExpression",
                                                                "fullStart": 544,
                                                                "fullEnd": 561,
                                                                "start": 552,
                                                                "end": 561,
                                                                "fullWidth": 17,
                                                                "width": 9,
                                                                "left": {
                                                                    "kind": "IdentifierName",
                                                                    "fullStart": 544,
                                                                    "fullEnd": 558,
                                                                    "start": 552,
                                                                    "end": 557,
                                                                    "fullWidth": 14,
                                                                    "width": 5,
                                                                    "text": "error",
                                                                    "value": "error",
                                                                    "valueText": "error",
                                                                    "hasLeadingTrivia": true,
                                                                    "hasTrailingTrivia": true,
                                                                    "leadingTrivia": [
                                                                        {
                                                                            "kind": "WhitespaceTrivia",
                                                                            "text": "        "
                                                                        }
                                                                    ],
                                                                    "trailingTrivia": [
                                                                        {
                                                                            "kind": "WhitespaceTrivia",
                                                                            "text": " "
                                                                        }
                                                                    ]
                                                                },
                                                                "operatorToken": {
                                                                    "kind": "EqualsToken",
                                                                    "fullStart": 558,
                                                                    "fullEnd": 560,
                                                                    "start": 558,
                                                                    "end": 559,
                                                                    "fullWidth": 2,
                                                                    "width": 1,
                                                                    "text": "=",
                                                                    "value": "=",
                                                                    "valueText": "=",
                                                                    "hasTrailingTrivia": true,
                                                                    "trailingTrivia": [
                                                                        {
                                                                            "kind": "WhitespaceTrivia",
                                                                            "text": " "
                                                                        }
                                                                    ]
                                                                },
                                                                "right": {
                                                                    "kind": "IdentifierName",
                                                                    "fullStart": 560,
                                                                    "fullEnd": 561,
                                                                    "start": 560,
                                                                    "end": 561,
                                                                    "fullWidth": 1,
                                                                    "width": 1,
                                                                    "text": "e",
                                                                    "value": "e",
                                                                    "valueText": "e"
                                                                }
                                                            },
                                                            "semicolonToken": {
                                                                "kind": "SemicolonToken",
                                                                "fullStart": 561,
                                                                "fullEnd": 563,
                                                                "start": 561,
                                                                "end": 562,
                                                                "fullWidth": 2,
                                                                "width": 1,
                                                                "text": ";",
                                                                "value": ";",
                                                                "valueText": ";",
                                                                "hasTrailingTrivia": true,
                                                                "hasTrailingNewLine": true,
                                                                "trailingTrivia": [
                                                                    {
                                                                        "kind": "NewLineTrivia",
                                                                        "text": "\n"
                                                                    }
                                                                ]
                                                            }
                                                        }
                                                    ],
                                                    "closeBraceToken": {
                                                        "kind": "CloseBraceToken",
                                                        "fullStart": 563,
                                                        "fullEnd": 569,
                                                        "start": 567,
                                                        "end": 568,
                                                        "fullWidth": 6,
                                                        "width": 1,
                                                        "text": "}",
                                                        "value": "}",
                                                        "valueText": "}",
                                                        "hasLeadingTrivia": true,
                                                        "hasTrailingTrivia": true,
                                                        "hasTrailingNewLine": true,
                                                        "leadingTrivia": [
                                                            {
                                                                "kind": "WhitespaceTrivia",
                                                                "text": "    "
                                                            }
                                                        ],
                                                        "trailingTrivia": [
                                                            {
                                                                "kind": "NewLineTrivia",
                                                                "text": "\n"
                                                            }
                                                        ]
                                                    }
                                                }
                                            }
                                        },
                                        {
                                            "kind": "IfStatement",
                                            "fullStart": 569,
                                            "fullEnd": 857,
                                            "start": 573,
                                            "end": 856,
                                            "fullWidth": 288,
                                            "width": 283,
                                            "ifKeyword": {
                                                "kind": "IfKeyword",
                                                "fullStart": 569,
                                                "fullEnd": 576,
                                                "start": 573,
                                                "end": 575,
                                                "fullWidth": 7,
                                                "width": 2,
                                                "text": "if",
                                                "value": "if",
                                                "valueText": "if",
                                                "hasLeadingTrivia": true,
                                                "hasTrailingTrivia": true,
                                                "leadingTrivia": [
                                                    {
                                                        "kind": "WhitespaceTrivia",
                                                        "text": "    "
                                                    }
                                                ],
                                                "trailingTrivia": [
                                                    {
                                                        "kind": "WhitespaceTrivia",
                                                        "text": " "
                                                    }
                                                ]
                                            },
                                            "openParenToken": {
                                                "kind": "OpenParenToken",
                                                "fullStart": 576,
                                                "fullEnd": 577,
                                                "start": 576,
                                                "end": 577,
                                                "fullWidth": 1,
                                                "width": 1,
                                                "text": "(",
                                                "value": "(",
                                                "valueText": "("
                                            },
                                            "condition": {
                                                "kind": "EqualsExpression",
                                                "fullStart": 577,
                                                "fullEnd": 596,
                                                "start": 577,
                                                "end": 596,
                                                "fullWidth": 19,
                                                "width": 19,
                                                "left": {
                                                    "kind": "IdentifierName",
                                                    "fullStart": 577,
                                                    "fullEnd": 583,
                                                    "start": 577,
                                                    "end": 582,
                                                    "fullWidth": 6,
                                                    "width": 5,
                                                    "text": "error",
                                                    "value": "error",
                                                    "valueText": "error",
                                                    "hasTrailingTrivia": true,
                                                    "trailingTrivia": [
                                                        {
                                                            "kind": "WhitespaceTrivia",
                                                            "text": " "
                                                        }
                                                    ]
                                                },
                                                "operatorToken": {
                                                    "kind": "EqualsEqualsEqualsToken",
                                                    "fullStart": 583,
                                                    "fullEnd": 587,
                                                    "start": 583,
                                                    "end": 586,
                                                    "fullWidth": 4,
                                                    "width": 3,
                                                    "text": "===",
                                                    "value": "===",
                                                    "valueText": "===",
                                                    "hasTrailingTrivia": true,
                                                    "trailingTrivia": [
                                                        {
                                                            "kind": "WhitespaceTrivia",
                                                            "text": " "
                                                        }
                                                    ]
                                                },
                                                "right": {
                                                    "kind": "IdentifierName",
                                                    "fullStart": 587,
                                                    "fullEnd": 596,
                                                    "start": 587,
                                                    "end": 596,
                                                    "fullWidth": 9,
                                                    "width": 9,
                                                    "text": "undefined",
                                                    "value": "undefined",
                                                    "valueText": "undefined"
                                                }
                                            },
                                            "closeParenToken": {
                                                "kind": "CloseParenToken",
                                                "fullStart": 596,
                                                "fullEnd": 598,
                                                "start": 596,
                                                "end": 597,
                                                "fullWidth": 2,
                                                "width": 1,
                                                "text": ")",
                                                "value": ")",
                                                "valueText": ")",
                                                "hasTrailingTrivia": true,
                                                "trailingTrivia": [
                                                    {
                                                        "kind": "WhitespaceTrivia",
                                                        "text": " "
                                                    }
                                                ]
                                            },
                                            "statement": {
                                                "kind": "Block",
                                                "fullStart": 598,
                                                "fullEnd": 694,
                                                "start": 598,
                                                "end": 693,
                                                "fullWidth": 96,
                                                "width": 95,
                                                "openBraceToken": {
                                                    "kind": "OpenBraceToken",
                                                    "fullStart": 598,
                                                    "fullEnd": 600,
                                                    "start": 598,
                                                    "end": 599,
                                                    "fullWidth": 2,
                                                    "width": 1,
                                                    "text": "{",
                                                    "value": "{",
                                                    "valueText": "{",
                                                    "hasTrailingTrivia": true,
                                                    "hasTrailingNewLine": true,
                                                    "trailingTrivia": [
                                                        {
                                                            "kind": "NewLineTrivia",
                                                            "text": "\n"
                                                        }
                                                    ]
                                                },
                                                "statements": [
                                                    {
                                                        "kind": "ExpressionStatement",
                                                        "fullStart": 600,
                                                        "fullEnd": 688,
                                                        "start": 608,
                                                        "end": 687,
                                                        "fullWidth": 88,
                                                        "width": 79,
                                                        "expression": {
                                                            "kind": "InvocationExpression",
                                                            "fullStart": 600,
                                                            "fullEnd": 686,
                                                            "start": 608,
                                                            "end": 686,
                                                            "fullWidth": 86,
                                                            "width": 78,
                                                            "expression": {
                                                                "kind": "IdentifierName",
                                                                "fullStart": 600,
                                                                "fullEnd": 614,
                                                                "start": 608,
                                                                "end": 614,
                                                                "fullWidth": 14,
                                                                "width": 6,
                                                                "text": "$ERROR",
                                                                "value": "$ERROR",
                                                                "valueText": "$ERROR",
                                                                "hasLeadingTrivia": true,
                                                                "leadingTrivia": [
                                                                    {
                                                                        "kind": "WhitespaceTrivia",
                                                                        "text": "        "
                                                                    }
                                                                ]
                                                            },
                                                            "argumentList": {
                                                                "kind": "ArgumentList",
                                                                "fullStart": 614,
                                                                "fullEnd": 686,
                                                                "start": 614,
                                                                "end": 686,
                                                                "fullWidth": 72,
                                                                "width": 72,
                                                                "openParenToken": {
                                                                    "kind": "OpenParenToken",
                                                                    "fullStart": 614,
                                                                    "fullEnd": 615,
                                                                    "start": 614,
                                                                    "end": 615,
                                                                    "fullWidth": 1,
                                                                    "width": 1,
                                                                    "text": "(",
                                                                    "value": "(",
                                                                    "valueText": "("
                                                                },
                                                                "arguments": [
                                                                    {
                                                                        "kind": "AddExpression",
                                                                        "fullStart": 615,
                                                                        "fullEnd": 685,
                                                                        "start": 615,
                                                                        "end": 685,
                                                                        "fullWidth": 70,
                                                                        "width": 70,
                                                                        "left": {
                                                                            "kind": "AddExpression",
                                                                            "fullStart": 615,
                                                                            "fullEnd": 680,
                                                                            "start": 615,
                                                                            "end": 679,
                                                                            "fullWidth": 65,
                                                                            "width": 64,
                                                                            "left": {
                                                                                "kind": "StringLiteral",
                                                                                "fullStart": 615,
                                                                                "fullEnd": 672,
                                                                                "start": 615,
                                                                                "end": 671,
                                                                                "fullWidth": 57,
                                                                                "width": 56,
                                                                                "text": "\"Number.prototype.toLocaleString did not reject this = \"",
                                                                                "value": "Number.prototype.toLocaleString did not reject this = ",
                                                                                "valueText": "Number.prototype.toLocaleString did not reject this = ",
                                                                                "hasTrailingTrivia": true,
                                                                                "trailingTrivia": [
                                                                                    {
                                                                                        "kind": "WhitespaceTrivia",
                                                                                        "text": " "
                                                                                    }
                                                                                ]
                                                                            },
                                                                            "operatorToken": {
                                                                                "kind": "PlusToken",
                                                                                "fullStart": 672,
                                                                                "fullEnd": 674,
                                                                                "start": 672,
                                                                                "end": 673,
                                                                                "fullWidth": 2,
                                                                                "width": 1,
                                                                                "text": "+",
                                                                                "value": "+",
                                                                                "valueText": "+",
                                                                                "hasTrailingTrivia": true,
                                                                                "trailingTrivia": [
                                                                                    {
                                                                                        "kind": "WhitespaceTrivia",
                                                                                        "text": " "
                                                                                    }
                                                                                ]
                                                                            },
                                                                            "right": {
                                                                                "kind": "IdentifierName",
                                                                                "fullStart": 674,
                                                                                "fullEnd": 680,
                                                                                "start": 674,
                                                                                "end": 679,
                                                                                "fullWidth": 6,
                                                                                "width": 5,
                                                                                "text": "value",
                                                                                "value": "value",
                                                                                "valueText": "value",
                                                                                "hasTrailingTrivia": true,
                                                                                "trailingTrivia": [
                                                                                    {
                                                                                        "kind": "WhitespaceTrivia",
                                                                                        "text": " "
                                                                                    }
                                                                                ]
                                                                            }
                                                                        },
                                                                        "operatorToken": {
                                                                            "kind": "PlusToken",
                                                                            "fullStart": 680,
                                                                            "fullEnd": 682,
                                                                            "start": 680,
                                                                            "end": 681,
                                                                            "fullWidth": 2,
                                                                            "width": 1,
                                                                            "text": "+",
                                                                            "value": "+",
                                                                            "valueText": "+",
                                                                            "hasTrailingTrivia": true,
                                                                            "trailingTrivia": [
                                                                                {
                                                                                    "kind": "WhitespaceTrivia",
                                                                                    "text": " "
                                                                                }
                                                                            ]
                                                                        },
                                                                        "right": {
                                                                            "kind": "StringLiteral",
                                                                            "fullStart": 682,
                                                                            "fullEnd": 685,
                                                                            "start": 682,
                                                                            "end": 685,
                                                                            "fullWidth": 3,
                                                                            "width": 3,
                                                                            "text": "\".\"",
                                                                            "value": ".",
                                                                            "valueText": "."
                                                                        }
                                                                    }
                                                                ],
                                                                "closeParenToken": {
                                                                    "kind": "CloseParenToken",
                                                                    "fullStart": 685,
                                                                    "fullEnd": 686,
                                                                    "start": 685,
                                                                    "end": 686,
                                                                    "fullWidth": 1,
                                                                    "width": 1,
                                                                    "text": ")",
                                                                    "value": ")",
                                                                    "valueText": ")"
                                                                }
                                                            }
                                                        },
                                                        "semicolonToken": {
                                                            "kind": "SemicolonToken",
                                                            "fullStart": 686,
                                                            "fullEnd": 688,
                                                            "start": 686,
                                                            "end": 687,
                                                            "fullWidth": 2,
                                                            "width": 1,
                                                            "text": ";",
                                                            "value": ";",
                                                            "valueText": ";",
                                                            "hasTrailingTrivia": true,
                                                            "hasTrailingNewLine": true,
                                                            "trailingTrivia": [
                                                                {
                                                                    "kind": "NewLineTrivia",
                                                                    "text": "\n"
                                                                }
                                                            ]
                                                        }
                                                    }
                                                ],
                                                "closeBraceToken": {
                                                    "kind": "CloseBraceToken",
                                                    "fullStart": 688,
                                                    "fullEnd": 694,
                                                    "start": 692,
                                                    "end": 693,
                                                    "fullWidth": 6,
                                                    "width": 1,
                                                    "text": "}",
                                                    "value": "}",
                                                    "valueText": "}",
                                                    "hasLeadingTrivia": true,
                                                    "hasTrailingTrivia": true,
                                                    "leadingTrivia": [
                                                        {
                                                            "kind": "WhitespaceTrivia",
                                                            "text": "    "
                                                        }
                                                    ],
                                                    "trailingTrivia": [
                                                        {
                                                            "kind": "WhitespaceTrivia",
                                                            "text": " "
                                                        }
                                                    ]
                                                }
                                            },
                                            "elseClause": {
                                                "kind": "ElseClause",
                                                "fullStart": 694,
                                                "fullEnd": 857,
                                                "start": 694,
                                                "end": 856,
                                                "fullWidth": 163,
                                                "width": 162,
                                                "elseKeyword": {
                                                    "kind": "ElseKeyword",
                                                    "fullStart": 694,
                                                    "fullEnd": 699,
                                                    "start": 694,
                                                    "end": 698,
                                                    "fullWidth": 5,
                                                    "width": 4,
                                                    "text": "else",
                                                    "value": "else",
                                                    "valueText": "else",
                                                    "hasTrailingTrivia": true,
                                                    "trailingTrivia": [
                                                        {
                                                            "kind": "WhitespaceTrivia",
                                                            "text": " "
                                                        }
                                                    ]
                                                },
                                                "statement": {
                                                    "kind": "IfStatement",
                                                    "fullStart": 699,
                                                    "fullEnd": 857,
                                                    "start": 699,
                                                    "end": 856,
                                                    "fullWidth": 158,
                                                    "width": 157,
                                                    "ifKeyword": {
                                                        "kind": "IfKeyword",
                                                        "fullStart": 699,
                                                        "fullEnd": 702,
                                                        "start": 699,
                                                        "end": 701,
                                                        "fullWidth": 3,
                                                        "width": 2,
                                                        "text": "if",
                                                        "value": "if",
                                                        "valueText": "if",
                                                        "hasTrailingTrivia": true,
                                                        "trailingTrivia": [
                                                            {
                                                                "kind": "WhitespaceTrivia",
                                                                "text": " "
                                                            }
                                                        ]
                                                    },
                                                    "openParenToken": {
                                                        "kind": "OpenParenToken",
                                                        "fullStart": 702,
                                                        "fullEnd": 703,
                                                        "start": 702,
                                                        "end": 703,
                                                        "fullWidth": 1,
                                                        "width": 1,
                                                        "text": "(",
                                                        "value": "(",
                                                        "valueText": "("
                                                    },
                                                    "condition": {
                                                        "kind": "NotEqualsExpression",
                                                        "fullStart": 703,
                                                        "fullEnd": 729,
                                                        "start": 703,
                                                        "end": 729,
                                                        "fullWidth": 26,
                                                        "width": 26,
                                                        "left": {
                                                            "kind": "MemberAccessExpression",
                                                            "fullStart": 703,
                                                            "fullEnd": 714,
                                                            "start": 703,
                                                            "end": 713,
                                                            "fullWidth": 11,
                                                            "width": 10,
                                                            "expression": {
                                                                "kind": "IdentifierName",
                                                                "fullStart": 703,
                                                                "fullEnd": 708,
                                                                "start": 703,
                                                                "end": 708,
                                                                "fullWidth": 5,
                                                                "width": 5,
                                                                "text": "error",
                                                                "value": "error",
                                                                "valueText": "error"
                                                            },
                                                            "dotToken": {
                                                                "kind": "DotToken",
                                                                "fullStart": 708,
                                                                "fullEnd": 709,
                                                                "start": 708,
                                                                "end": 709,
                                                                "fullWidth": 1,
                                                                "width": 1,
                                                                "text": ".",
                                                                "value": ".",
                                                                "valueText": "."
                                                            },
                                                            "name": {
                                                                "kind": "IdentifierName",
                                                                "fullStart": 709,
                                                                "fullEnd": 714,
                                                                "start": 709,
                                                                "end": 713,
                                                                "fullWidth": 5,
                                                                "width": 4,
                                                                "text": "name",
                                                                "value": "name",
                                                                "valueText": "name",
                                                                "hasTrailingTrivia": true,
                                                                "trailingTrivia": [
                                                                    {
                                                                        "kind": "WhitespaceTrivia",
                                                                        "text": " "
                                                                    }
                                                                ]
                                                            }
                                                        },
                                                        "operatorToken": {
                                                            "kind": "ExclamationEqualsEqualsToken",
                                                            "fullStart": 714,
                                                            "fullEnd": 718,
                                                            "start": 714,
                                                            "end": 717,
                                                            "fullWidth": 4,
                                                            "width": 3,
                                                            "text": "!==",
                                                            "value": "!==",
                                                            "valueText": "!==",
                                                            "hasTrailingTrivia": true,
                                                            "trailingTrivia": [
                                                                {
                                                                    "kind": "WhitespaceTrivia",
                                                                    "text": " "
                                                                }
                                                            ]
                                                        },
                                                        "right": {
                                                            "kind": "StringLiteral",
                                                            "fullStart": 718,
                                                            "fullEnd": 729,
                                                            "start": 718,
                                                            "end": 729,
                                                            "fullWidth": 11,
                                                            "width": 11,
                                                            "text": "\"TypeError\"",
                                                            "value": "TypeError",
                                                            "valueText": "TypeError"
                                                        }
                                                    },
                                                    "closeParenToken": {
                                                        "kind": "CloseParenToken",
                                                        "fullStart": 729,
                                                        "fullEnd": 731,
                                                        "start": 729,
                                                        "end": 730,
                                                        "fullWidth": 2,
                                                        "width": 1,
                                                        "text": ")",
                                                        "value": ")",
                                                        "valueText": ")",
                                                        "hasTrailingTrivia": true,
                                                        "trailingTrivia": [
                                                            {
                                                                "kind": "WhitespaceTrivia",
                                                                "text": " "
                                                            }
                                                        ]
                                                    },
                                                    "statement": {
                                                        "kind": "Block",
                                                        "fullStart": 731,
                                                        "fullEnd": 857,
                                                        "start": 731,
                                                        "end": 856,
                                                        "fullWidth": 126,
                                                        "width": 125,
                                                        "openBraceToken": {
                                                            "kind": "OpenBraceToken",
                                                            "fullStart": 731,
                                                            "fullEnd": 733,
                                                            "start": 731,
                                                            "end": 732,
                                                            "fullWidth": 2,
                                                            "width": 1,
                                                            "text": "{",
                                                            "value": "{",
                                                            "valueText": "{",
                                                            "hasTrailingTrivia": true,
                                                            "hasTrailingNewLine": true,
                                                            "trailingTrivia": [
                                                                {
                                                                    "kind": "NewLineTrivia",
                                                                    "text": "\n"
                                                                }
                                                            ]
                                                        },
                                                        "statements": [
                                                            {
                                                                "kind": "ExpressionStatement",
                                                                "fullStart": 733,
                                                                "fullEnd": 851,
                                                                "start": 741,
                                                                "end": 850,
                                                                "fullWidth": 118,
                                                                "width": 109,
                                                                "expression": {
                                                                    "kind": "InvocationExpression",
                                                                    "fullStart": 733,
                                                                    "fullEnd": 849,
                                                                    "start": 741,
                                                                    "end": 849,
                                                                    "fullWidth": 116,
                                                                    "width": 108,
                                                                    "expression": {
                                                                        "kind": "IdentifierName",
                                                                        "fullStart": 733,
                                                                        "fullEnd": 747,
                                                                        "start": 741,
                                                                        "end": 747,
                                                                        "fullWidth": 14,
                                                                        "width": 6,
                                                                        "text": "$ERROR",
                                                                        "value": "$ERROR",
                                                                        "valueText": "$ERROR",
                                                                        "hasLeadingTrivia": true,
                                                                        "leadingTrivia": [
                                                                            {
                                                                                "kind": "WhitespaceTrivia",
                                                                                "text": "        "
                                                                            }
                                                                        ]
                                                                    },
                                                                    "argumentList": {
                                                                        "kind": "ArgumentList",
                                                                        "fullStart": 747,
                                                                        "fullEnd": 849,
                                                                        "start": 747,
                                                                        "end": 849,
                                                                        "fullWidth": 102,
                                                                        "width": 102,
                                                                        "openParenToken": {
                                                                            "kind": "OpenParenToken",
                                                                            "fullStart": 747,
                                                                            "fullEnd": 748,
                                                                            "start": 747,
                                                                            "end": 748,
                                                                            "fullWidth": 1,
                                                                            "width": 1,
                                                                            "text": "(",
                                                                            "value": "(",
                                                                            "valueText": "("
                                                                        },
                                                                        "arguments": [
                                                                            {
                                                                                "kind": "AddExpression",
                                                                                "fullStart": 748,
                                                                                "fullEnd": 848,
                                                                                "start": 748,
                                                                                "end": 848,
                                                                                "fullWidth": 100,
                                                                                "width": 100,
                                                                                "left": {
                                                                                    "kind": "AddExpression",
                                                                                    "fullStart": 748,
                                                                                    "fullEnd": 843,
                                                                                    "start": 748,
                                                                                    "end": 842,
                                                                                    "fullWidth": 95,
                                                                                    "width": 94,
                                                                                    "left": {
                                                                                        "kind": "AddExpression",
                                                                                        "fullStart": 748,
                                                                                        "fullEnd": 830,
                                                                                        "start": 748,
                                                                                        "end": 829,
                                                                                        "fullWidth": 82,
                                                                                        "width": 81,
                                                                                        "left": {
                                                                                            "kind": "AddExpression",
                                                                                            "fullStart": 748,
                                                                                            "fullEnd": 807,
                                                                                            "start": 748,
                                                                                            "end": 806,
                                                                                            "fullWidth": 59,
                                                                                            "width": 58,
                                                                                            "left": {
                                                                                                "kind": "StringLiteral",
                                                                                                "fullStart": 748,
                                                                                                "fullEnd": 799,
                                                                                                "start": 748,
                                                                                                "end": 798,
                                                                                                "fullWidth": 51,
                                                                                                "width": 50,
                                                                                                "text": "\"Number.prototype.toLocaleString rejected this = \"",
                                                                                                "value": "Number.prototype.toLocaleString rejected this = ",
                                                                                                "valueText": "Number.prototype.toLocaleString rejected this = ",
                                                                                                "hasTrailingTrivia": true,
                                                                                                "trailingTrivia": [
                                                                                                    {
                                                                                                        "kind": "WhitespaceTrivia",
                                                                                                        "text": " "
                                                                                                    }
                                                                                                ]
                                                                                            },
                                                                                            "operatorToken": {
                                                                                                "kind": "PlusToken",
                                                                                                "fullStart": 799,
                                                                                                "fullEnd": 801,
                                                                                                "start": 799,
                                                                                                "end": 800,
                                                                                                "fullWidth": 2,
                                                                                                "width": 1,
                                                                                                "text": "+",
                                                                                                "value": "+",
                                                                                                "valueText": "+",
                                                                                                "hasTrailingTrivia": true,
                                                                                                "trailingTrivia": [
                                                                                                    {
                                                                                                        "kind": "WhitespaceTrivia",
                                                                                                        "text": " "
                                                                                                    }
                                                                                                ]
                                                                                            },
                                                                                            "right": {
                                                                                                "kind": "IdentifierName",
                                                                                                "fullStart": 801,
                                                                                                "fullEnd": 807,
                                                                                                "start": 801,
                                                                                                "end": 806,
                                                                                                "fullWidth": 6,
                                                                                                "width": 5,
                                                                                                "text": "value",
                                                                                                "value": "value",
                                                                                                "valueText": "value",
                                                                                                "hasTrailingTrivia": true,
                                                                                                "trailingTrivia": [
                                                                                                    {
                                                                                                        "kind": "WhitespaceTrivia",
                                                                                                        "text": " "
                                                                                                    }
                                                                                                ]
                                                                                            }
                                                                                        },
                                                                                        "operatorToken": {
                                                                                            "kind": "PlusToken",
                                                                                            "fullStart": 807,
                                                                                            "fullEnd": 809,
                                                                                            "start": 807,
                                                                                            "end": 808,
                                                                                            "fullWidth": 2,
                                                                                            "width": 1,
                                                                                            "text": "+",
                                                                                            "value": "+",
                                                                                            "valueText": "+",
                                                                                            "hasTrailingTrivia": true,
                                                                                            "trailingTrivia": [
                                                                                                {
                                                                                                    "kind": "WhitespaceTrivia",
                                                                                                    "text": " "
                                                                                                }
                                                                                            ]
                                                                                        },
                                                                                        "right": {
                                                                                            "kind": "StringLiteral",
                                                                                            "fullStart": 809,
                                                                                            "fullEnd": 830,
                                                                                            "start": 809,
                                                                                            "end": 829,
                                                                                            "fullWidth": 21,
                                                                                            "width": 20,
                                                                                            "text": "\" with wrong error \"",
                                                                                            "value": " with wrong error ",
                                                                                            "valueText": " with wrong error ",
                                                                                            "hasTrailingTrivia": true,
                                                                                            "trailingTrivia": [
                                                                                                {
                                                                                                    "kind": "WhitespaceTrivia",
                                                                                                    "text": " "
                                                                                                }
                                                                                            ]
                                                                                        }
                                                                                    },
                                                                                    "operatorToken": {
                                                                                        "kind": "PlusToken",
                                                                                        "fullStart": 830,
                                                                                        "fullEnd": 832,
                                                                                        "start": 830,
                                                                                        "end": 831,
                                                                                        "fullWidth": 2,
                                                                                        "width": 1,
                                                                                        "text": "+",
                                                                                        "value": "+",
                                                                                        "valueText": "+",
                                                                                        "hasTrailingTrivia": true,
                                                                                        "trailingTrivia": [
                                                                                            {
                                                                                                "kind": "WhitespaceTrivia",
                                                                                                "text": " "
                                                                                            }
                                                                                        ]
                                                                                    },
                                                                                    "right": {
                                                                                        "kind": "MemberAccessExpression",
                                                                                        "fullStart": 832,
                                                                                        "fullEnd": 843,
                                                                                        "start": 832,
                                                                                        "end": 842,
                                                                                        "fullWidth": 11,
                                                                                        "width": 10,
                                                                                        "expression": {
                                                                                            "kind": "IdentifierName",
                                                                                            "fullStart": 832,
                                                                                            "fullEnd": 837,
                                                                                            "start": 832,
                                                                                            "end": 837,
                                                                                            "fullWidth": 5,
                                                                                            "width": 5,
                                                                                            "text": "error",
                                                                                            "value": "error",
                                                                                            "valueText": "error"
                                                                                        },
                                                                                        "dotToken": {
                                                                                            "kind": "DotToken",
                                                                                            "fullStart": 837,
                                                                                            "fullEnd": 838,
                                                                                            "start": 837,
                                                                                            "end": 838,
                                                                                            "fullWidth": 1,
                                                                                            "width": 1,
                                                                                            "text": ".",
                                                                                            "value": ".",
                                                                                            "valueText": "."
                                                                                        },
                                                                                        "name": {
                                                                                            "kind": "IdentifierName",
                                                                                            "fullStart": 838,
                                                                                            "fullEnd": 843,
                                                                                            "start": 838,
                                                                                            "end": 842,
                                                                                            "fullWidth": 5,
                                                                                            "width": 4,
                                                                                            "text": "name",
                                                                                            "value": "name",
                                                                                            "valueText": "name",
                                                                                            "hasTrailingTrivia": true,
                                                                                            "trailingTrivia": [
                                                                                                {
                                                                                                    "kind": "WhitespaceTrivia",
                                                                                                    "text": " "
                                                                                                }
                                                                                            ]
                                                                                        }
                                                                                    }
                                                                                },
                                                                                "operatorToken": {
                                                                                    "kind": "PlusToken",
                                                                                    "fullStart": 843,
                                                                                    "fullEnd": 845,
                                                                                    "start": 843,
                                                                                    "end": 844,
                                                                                    "fullWidth": 2,
                                                                                    "width": 1,
                                                                                    "text": "+",
                                                                                    "value": "+",
                                                                                    "valueText": "+",
                                                                                    "hasTrailingTrivia": true,
                                                                                    "trailingTrivia": [
                                                                                        {
                                                                                            "kind": "WhitespaceTrivia",
                                                                                            "text": " "
                                                                                        }
                                                                                    ]
                                                                                },
                                                                                "right": {
                                                                                    "kind": "StringLiteral",
                                                                                    "fullStart": 845,
                                                                                    "fullEnd": 848,
                                                                                    "start": 845,
                                                                                    "end": 848,
                                                                                    "fullWidth": 3,
                                                                                    "width": 3,
                                                                                    "text": "\".\"",
                                                                                    "value": ".",
                                                                                    "valueText": "."
                                                                                }
                                                                            }
                                                                        ],
                                                                        "closeParenToken": {
                                                                            "kind": "CloseParenToken",
                                                                            "fullStart": 848,
                                                                            "fullEnd": 849,
                                                                            "start": 848,
                                                                            "end": 849,
                                                                            "fullWidth": 1,
                                                                            "width": 1,
                                                                            "text": ")",
                                                                            "value": ")",
                                                                            "valueText": ")"
                                                                        }
                                                                    }
                                                                },
                                                                "semicolonToken": {
                                                                    "kind": "SemicolonToken",
                                                                    "fullStart": 849,
                                                                    "fullEnd": 851,
                                                                    "start": 849,
                                                                    "end": 850,
                                                                    "fullWidth": 2,
                                                                    "width": 1,
                                                                    "text": ";",
                                                                    "value": ";",
                                                                    "valueText": ";",
                                                                    "hasTrailingTrivia": true,
                                                                    "hasTrailingNewLine": true,
                                                                    "trailingTrivia": [
                                                                        {
                                                                            "kind": "NewLineTrivia",
                                                                            "text": "\n"
                                                                        }
                                                                    ]
                                                                }
                                                            }
                                                        ],
                                                        "closeBraceToken": {
                                                            "kind": "CloseBraceToken",
                                                            "fullStart": 851,
                                                            "fullEnd": 857,
                                                            "start": 855,
                                                            "end": 856,
                                                            "fullWidth": 6,
                                                            "width": 1,
                                                            "text": "}",
                                                            "value": "}",
                                                            "valueText": "}",
                                                            "hasLeadingTrivia": true,
                                                            "hasTrailingTrivia": true,
                                                            "hasTrailingNewLine": true,
                                                            "leadingTrivia": [
                                                                {
                                                                    "kind": "WhitespaceTrivia",
                                                                    "text": "    "
                                                                }
                                                            ],
                                                            "trailingTrivia": [
                                                                {
                                                                    "kind": "NewLineTrivia",
                                                                    "text": "\n"
                                                                }
                                                            ]
                                                        }
                                                    }
                                                }
                                            }
                                        }
                                    ],
                                    "closeBraceToken": {
                                        "kind": "CloseBraceToken",
                                        "fullStart": 857,
                                        "fullEnd": 858,
                                        "start": 857,
                                        "end": 858,
                                        "fullWidth": 1,
                                        "width": 1,
                                        "text": "}",
                                        "value": "}",
                                        "valueText": "}"
                                    }
                                }
                            }
                        ],
                        "closeParenToken": {
                            "kind": "CloseParenToken",
                            "fullStart": 858,
                            "fullEnd": 859,
                            "start": 858,
                            "end": 859,
                            "fullWidth": 1,
                            "width": 1,
                            "text": ")",
                            "value": ")",
                            "valueText": ")"
                        }
                    }
                },
                "semicolonToken": {
                    "kind": "SemicolonToken",
                    "fullStart": 859,
                    "fullEnd": 861,
                    "start": 859,
                    "end": 860,
                    "fullWidth": 2,
                    "width": 1,
                    "text": ";",
                    "value": ";",
                    "valueText": ";",
                    "hasTrailingTrivia": true,
                    "hasTrailingNewLine": true,
                    "trailingTrivia": [
                        {
                            "kind": "NewLineTrivia",
                            "text": "\n"
                        }
                    ]
                }
            },
            {
                "kind": "ExpressionStatement",
                "fullStart": 861,
                "fullEnd": 1469,
                "start": 974,
                "end": 1468,
                "fullWidth": 608,
                "width": 494,
                "expression": {
                    "kind": "InvocationExpression",
                    "fullStart": 861,
                    "fullEnd": 1467,
                    "start": 974,
                    "end": 1467,
                    "fullWidth": 606,
                    "width": 493,
                    "expression": {
                        "kind": "MemberAccessExpression",
                        "fullStart": 861,
                        "fullEnd": 993,
                        "start": 974,
                        "end": 993,
                        "fullWidth": 132,
                        "width": 19,
                        "expression": {
                            "kind": "IdentifierName",
                            "fullStart": 861,
                            "fullEnd": 985,
                            "start": 974,
                            "end": 985,
                            "fullWidth": 124,
                            "width": 11,
                            "text": "validValues",
                            "value": "validValues",
                            "valueText": "validValues",
                            "hasLeadingTrivia": true,
                            "hasLeadingComment": true,
                            "hasLeadingNewLine": true,
                            "leadingTrivia": [
                                {
                                    "kind": "NewLineTrivia",
                                    "text": "\n"
                                },
                                {
                                    "kind": "SingleLineCommentTrivia",
                                    "text": "// for valid values, just check that a Number value and the corresponding"
                                },
                                {
                                    "kind": "NewLineTrivia",
                                    "text": "\n"
                                },
                                {
                                    "kind": "SingleLineCommentTrivia",
                                    "text": "// Number object get the same result."
                                },
                                {
                                    "kind": "NewLineTrivia",
                                    "text": "\n"
                                }
                            ]
                        },
                        "dotToken": {
                            "kind": "DotToken",
                            "fullStart": 985,
                            "fullEnd": 986,
                            "start": 985,
                            "end": 986,
                            "fullWidth": 1,
                            "width": 1,
                            "text": ".",
                            "value": ".",
                            "valueText": "."
                        },
                        "name": {
                            "kind": "IdentifierName",
                            "fullStart": 986,
                            "fullEnd": 993,
                            "start": 986,
                            "end": 993,
                            "fullWidth": 7,
                            "width": 7,
                            "text": "forEach",
                            "value": "forEach",
                            "valueText": "forEach"
                        }
                    },
                    "argumentList": {
                        "kind": "ArgumentList",
                        "fullStart": 993,
                        "fullEnd": 1467,
                        "start": 993,
                        "end": 1467,
                        "fullWidth": 474,
                        "width": 474,
                        "openParenToken": {
                            "kind": "OpenParenToken",
                            "fullStart": 993,
                            "fullEnd": 994,
                            "start": 993,
                            "end": 994,
                            "fullWidth": 1,
                            "width": 1,
                            "text": "(",
                            "value": "(",
                            "valueText": "("
                        },
                        "arguments": [
                            {
                                "kind": "FunctionExpression",
                                "fullStart": 994,
                                "fullEnd": 1466,
                                "start": 994,
                                "end": 1466,
                                "fullWidth": 472,
                                "width": 472,
                                "functionKeyword": {
                                    "kind": "FunctionKeyword",
                                    "fullStart": 994,
                                    "fullEnd": 1003,
                                    "start": 994,
                                    "end": 1002,
                                    "fullWidth": 9,
                                    "width": 8,
                                    "text": "function",
                                    "value": "function",
                                    "valueText": "function",
                                    "hasTrailingTrivia": true,
                                    "trailingTrivia": [
                                        {
                                            "kind": "WhitespaceTrivia",
                                            "text": " "
                                        }
                                    ]
                                },
                                "callSignature": {
                                    "kind": "CallSignature",
                                    "fullStart": 1003,
                                    "fullEnd": 1011,
                                    "start": 1003,
                                    "end": 1010,
                                    "fullWidth": 8,
                                    "width": 7,
                                    "parameterList": {
                                        "kind": "ParameterList",
                                        "fullStart": 1003,
                                        "fullEnd": 1011,
                                        "start": 1003,
                                        "end": 1010,
                                        "fullWidth": 8,
                                        "width": 7,
                                        "openParenToken": {
                                            "kind": "OpenParenToken",
                                            "fullStart": 1003,
                                            "fullEnd": 1004,
                                            "start": 1003,
                                            "end": 1004,
                                            "fullWidth": 1,
                                            "width": 1,
                                            "text": "(",
                                            "value": "(",
                                            "valueText": "("
                                        },
                                        "parameters": [
                                            {
                                                "kind": "Parameter",
                                                "fullStart": 1004,
                                                "fullEnd": 1009,
                                                "start": 1004,
                                                "end": 1009,
                                                "fullWidth": 5,
<<<<<<< HEAD
                                                "width": 5,
=======
                                                "modifiers": [],
>>>>>>> e3c38734
                                                "identifier": {
                                                    "kind": "IdentifierName",
                                                    "fullStart": 1004,
                                                    "fullEnd": 1009,
                                                    "start": 1004,
                                                    "end": 1009,
                                                    "fullWidth": 5,
                                                    "width": 5,
                                                    "text": "value",
                                                    "value": "value",
                                                    "valueText": "value"
                                                }
                                            }
                                        ],
                                        "closeParenToken": {
                                            "kind": "CloseParenToken",
                                            "fullStart": 1009,
                                            "fullEnd": 1011,
                                            "start": 1009,
                                            "end": 1010,
                                            "fullWidth": 2,
                                            "width": 1,
                                            "text": ")",
                                            "value": ")",
                                            "valueText": ")",
                                            "hasTrailingTrivia": true,
                                            "trailingTrivia": [
                                                {
                                                    "kind": "WhitespaceTrivia",
                                                    "text": " "
                                                }
                                            ]
                                        }
                                    }
                                },
                                "block": {
                                    "kind": "Block",
                                    "fullStart": 1011,
                                    "fullEnd": 1466,
                                    "start": 1011,
                                    "end": 1466,
                                    "fullWidth": 455,
                                    "width": 455,
                                    "openBraceToken": {
                                        "kind": "OpenBraceToken",
                                        "fullStart": 1011,
                                        "fullEnd": 1013,
                                        "start": 1011,
                                        "end": 1012,
                                        "fullWidth": 2,
                                        "width": 1,
                                        "text": "{",
                                        "value": "{",
                                        "valueText": "{",
                                        "hasTrailingTrivia": true,
                                        "hasTrailingNewLine": true,
                                        "trailingTrivia": [
                                            {
                                                "kind": "NewLineTrivia",
                                                "text": "\n"
                                            }
                                        ]
                                    },
                                    "statements": [
                                        {
                                            "kind": "VariableStatement",
                                            "fullStart": 1013,
                                            "fullEnd": 1067,
                                            "start": 1017,
                                            "end": 1042,
                                            "fullWidth": 54,
                                            "width": 25,
                                            "modifiers": [],
                                            "variableDeclaration": {
                                                "kind": "VariableDeclaration",
                                                "fullStart": 1013,
                                                "fullEnd": 1041,
                                                "start": 1017,
                                                "end": 1041,
                                                "fullWidth": 28,
                                                "width": 24,
                                                "varKeyword": {
                                                    "kind": "VarKeyword",
                                                    "fullStart": 1013,
                                                    "fullEnd": 1021,
                                                    "start": 1017,
                                                    "end": 1020,
                                                    "fullWidth": 8,
                                                    "width": 3,
                                                    "text": "var",
                                                    "value": "var",
                                                    "valueText": "var",
                                                    "hasLeadingTrivia": true,
                                                    "hasTrailingTrivia": true,
                                                    "leadingTrivia": [
                                                        {
                                                            "kind": "WhitespaceTrivia",
                                                            "text": "    "
                                                        }
                                                    ],
                                                    "trailingTrivia": [
                                                        {
                                                            "kind": "WhitespaceTrivia",
                                                            "text": " "
                                                        }
                                                    ]
                                                },
                                                "variableDeclarators": [
                                                    {
                                                        "kind": "VariableDeclarator",
                                                        "fullStart": 1021,
                                                        "fullEnd": 1041,
                                                        "start": 1021,
                                                        "end": 1041,
                                                        "fullWidth": 20,
                                                        "width": 20,
                                                        "identifier": {
                                                            "kind": "IdentifierName",
                                                            "fullStart": 1021,
                                                            "fullEnd": 1033,
                                                            "start": 1021,
                                                            "end": 1032,
                                                            "fullWidth": 12,
                                                            "width": 11,
                                                            "text": "Constructor",
                                                            "value": "Constructor",
                                                            "valueText": "Constructor",
                                                            "hasTrailingTrivia": true,
                                                            "trailingTrivia": [
                                                                {
                                                                    "kind": "WhitespaceTrivia",
                                                                    "text": " "
                                                                }
                                                            ]
                                                        },
                                                        "equalsValueClause": {
                                                            "kind": "EqualsValueClause",
                                                            "fullStart": 1033,
                                                            "fullEnd": 1041,
                                                            "start": 1033,
                                                            "end": 1041,
                                                            "fullWidth": 8,
                                                            "width": 8,
                                                            "equalsToken": {
                                                                "kind": "EqualsToken",
                                                                "fullStart": 1033,
                                                                "fullEnd": 1035,
                                                                "start": 1033,
                                                                "end": 1034,
                                                                "fullWidth": 2,
                                                                "width": 1,
                                                                "text": "=",
                                                                "value": "=",
                                                                "valueText": "=",
                                                                "hasTrailingTrivia": true,
                                                                "trailingTrivia": [
                                                                    {
                                                                        "kind": "WhitespaceTrivia",
                                                                        "text": " "
                                                                    }
                                                                ]
                                                            },
                                                            "value": {
                                                                "kind": "IdentifierName",
                                                                "fullStart": 1035,
                                                                "fullEnd": 1041,
                                                                "start": 1035,
                                                                "end": 1041,
                                                                "fullWidth": 6,
                                                                "width": 6,
                                                                "text": "Number",
                                                                "value": "Number",
                                                                "valueText": "Number"
                                                            }
                                                        }
                                                    }
                                                ]
                                            },
                                            "semicolonToken": {
                                                "kind": "SemicolonToken",
                                                "fullStart": 1041,
                                                "fullEnd": 1067,
                                                "start": 1041,
                                                "end": 1042,
                                                "fullWidth": 26,
                                                "width": 1,
                                                "text": ";",
                                                "value": ";",
                                                "valueText": ";",
                                                "hasTrailingTrivia": true,
                                                "hasTrailingComment": true,
                                                "hasTrailingNewLine": true,
                                                "trailingTrivia": [
                                                    {
                                                        "kind": "WhitespaceTrivia",
                                                        "text": " "
                                                    },
                                                    {
                                                        "kind": "SingleLineCommentTrivia",
                                                        "text": "// to keep jshint happy"
                                                    },
                                                    {
                                                        "kind": "NewLineTrivia",
                                                        "text": "\n"
                                                    }
                                                ]
                                            }
                                        },
                                        {
                                            "kind": "VariableStatement",
                                            "fullStart": 1067,
                                            "fullEnd": 1134,
                                            "start": 1071,
                                            "end": 1133,
                                            "fullWidth": 67,
                                            "width": 62,
                                            "modifiers": [],
                                            "variableDeclaration": {
                                                "kind": "VariableDeclaration",
                                                "fullStart": 1067,
                                                "fullEnd": 1132,
                                                "start": 1071,
                                                "end": 1132,
                                                "fullWidth": 65,
                                                "width": 61,
                                                "varKeyword": {
                                                    "kind": "VarKeyword",
                                                    "fullStart": 1067,
                                                    "fullEnd": 1075,
                                                    "start": 1071,
                                                    "end": 1074,
                                                    "fullWidth": 8,
                                                    "width": 3,
                                                    "text": "var",
                                                    "value": "var",
                                                    "valueText": "var",
                                                    "hasLeadingTrivia": true,
                                                    "hasTrailingTrivia": true,
                                                    "leadingTrivia": [
                                                        {
                                                            "kind": "WhitespaceTrivia",
                                                            "text": "    "
                                                        }
                                                    ],
                                                    "trailingTrivia": [
                                                        {
                                                            "kind": "WhitespaceTrivia",
                                                            "text": " "
                                                        }
                                                    ]
                                                },
                                                "variableDeclarators": [
                                                    {
                                                        "kind": "VariableDeclarator",
                                                        "fullStart": 1075,
                                                        "fullEnd": 1132,
                                                        "start": 1075,
                                                        "end": 1132,
                                                        "fullWidth": 57,
                                                        "width": 57,
                                                        "identifier": {
                                                            "kind": "IdentifierName",
                                                            "fullStart": 1075,
                                                            "fullEnd": 1087,
                                                            "start": 1075,
                                                            "end": 1086,
                                                            "fullWidth": 12,
                                                            "width": 11,
                                                            "text": "valueResult",
                                                            "value": "valueResult",
                                                            "valueText": "valueResult",
                                                            "hasTrailingTrivia": true,
                                                            "trailingTrivia": [
                                                                {
                                                                    "kind": "WhitespaceTrivia",
                                                                    "text": " "
                                                                }
                                                            ]
                                                        },
                                                        "equalsValueClause": {
                                                            "kind": "EqualsValueClause",
                                                            "fullStart": 1087,
                                                            "fullEnd": 1132,
                                                            "start": 1087,
                                                            "end": 1132,
                                                            "fullWidth": 45,
                                                            "width": 45,
                                                            "equalsToken": {
                                                                "kind": "EqualsToken",
                                                                "fullStart": 1087,
                                                                "fullEnd": 1089,
                                                                "start": 1087,
                                                                "end": 1088,
                                                                "fullWidth": 2,
                                                                "width": 1,
                                                                "text": "=",
                                                                "value": "=",
                                                                "valueText": "=",
                                                                "hasTrailingTrivia": true,
                                                                "trailingTrivia": [
                                                                    {
                                                                        "kind": "WhitespaceTrivia",
                                                                        "text": " "
                                                                    }
                                                                ]
                                                            },
                                                            "value": {
                                                                "kind": "InvocationExpression",
                                                                "fullStart": 1089,
                                                                "fullEnd": 1132,
                                                                "start": 1089,
                                                                "end": 1132,
                                                                "fullWidth": 43,
                                                                "width": 43,
                                                                "expression": {
                                                                    "kind": "MemberAccessExpression",
                                                                    "fullStart": 1089,
                                                                    "fullEnd": 1125,
                                                                    "start": 1089,
                                                                    "end": 1125,
                                                                    "fullWidth": 36,
                                                                    "width": 36,
                                                                    "expression": {
                                                                        "kind": "MemberAccessExpression",
                                                                        "fullStart": 1089,
                                                                        "fullEnd": 1120,
                                                                        "start": 1089,
                                                                        "end": 1120,
                                                                        "fullWidth": 31,
                                                                        "width": 31,
                                                                        "expression": {
                                                                            "kind": "MemberAccessExpression",
                                                                            "fullStart": 1089,
                                                                            "fullEnd": 1105,
                                                                            "start": 1089,
                                                                            "end": 1105,
                                                                            "fullWidth": 16,
                                                                            "width": 16,
                                                                            "expression": {
                                                                                "kind": "IdentifierName",
                                                                                "fullStart": 1089,
                                                                                "fullEnd": 1095,
                                                                                "start": 1089,
                                                                                "end": 1095,
                                                                                "fullWidth": 6,
                                                                                "width": 6,
                                                                                "text": "Number",
                                                                                "value": "Number",
                                                                                "valueText": "Number"
                                                                            },
                                                                            "dotToken": {
                                                                                "kind": "DotToken",
                                                                                "fullStart": 1095,
                                                                                "fullEnd": 1096,
                                                                                "start": 1095,
                                                                                "end": 1096,
                                                                                "fullWidth": 1,
                                                                                "width": 1,
                                                                                "text": ".",
                                                                                "value": ".",
                                                                                "valueText": "."
                                                                            },
                                                                            "name": {
                                                                                "kind": "IdentifierName",
                                                                                "fullStart": 1096,
                                                                                "fullEnd": 1105,
                                                                                "start": 1096,
                                                                                "end": 1105,
                                                                                "fullWidth": 9,
                                                                                "width": 9,
                                                                                "text": "prototype",
                                                                                "value": "prototype",
                                                                                "valueText": "prototype"
                                                                            }
                                                                        },
                                                                        "dotToken": {
                                                                            "kind": "DotToken",
                                                                            "fullStart": 1105,
                                                                            "fullEnd": 1106,
                                                                            "start": 1105,
                                                                            "end": 1106,
                                                                            "fullWidth": 1,
                                                                            "width": 1,
                                                                            "text": ".",
                                                                            "value": ".",
                                                                            "valueText": "."
                                                                        },
                                                                        "name": {
                                                                            "kind": "IdentifierName",
                                                                            "fullStart": 1106,
                                                                            "fullEnd": 1120,
                                                                            "start": 1106,
                                                                            "end": 1120,
                                                                            "fullWidth": 14,
                                                                            "width": 14,
                                                                            "text": "toLocaleString",
                                                                            "value": "toLocaleString",
                                                                            "valueText": "toLocaleString"
                                                                        }
                                                                    },
                                                                    "dotToken": {
                                                                        "kind": "DotToken",
                                                                        "fullStart": 1120,
                                                                        "fullEnd": 1121,
                                                                        "start": 1120,
                                                                        "end": 1121,
                                                                        "fullWidth": 1,
                                                                        "width": 1,
                                                                        "text": ".",
                                                                        "value": ".",
                                                                        "valueText": "."
                                                                    },
                                                                    "name": {
                                                                        "kind": "IdentifierName",
                                                                        "fullStart": 1121,
                                                                        "fullEnd": 1125,
                                                                        "start": 1121,
                                                                        "end": 1125,
                                                                        "fullWidth": 4,
                                                                        "width": 4,
                                                                        "text": "call",
                                                                        "value": "call",
                                                                        "valueText": "call"
                                                                    }
                                                                },
                                                                "argumentList": {
                                                                    "kind": "ArgumentList",
                                                                    "fullStart": 1125,
                                                                    "fullEnd": 1132,
                                                                    "start": 1125,
                                                                    "end": 1132,
                                                                    "fullWidth": 7,
                                                                    "width": 7,
                                                                    "openParenToken": {
                                                                        "kind": "OpenParenToken",
                                                                        "fullStart": 1125,
                                                                        "fullEnd": 1126,
                                                                        "start": 1125,
                                                                        "end": 1126,
                                                                        "fullWidth": 1,
                                                                        "width": 1,
                                                                        "text": "(",
                                                                        "value": "(",
                                                                        "valueText": "("
                                                                    },
                                                                    "arguments": [
                                                                        {
                                                                            "kind": "IdentifierName",
                                                                            "fullStart": 1126,
                                                                            "fullEnd": 1131,
                                                                            "start": 1126,
                                                                            "end": 1131,
                                                                            "fullWidth": 5,
                                                                            "width": 5,
                                                                            "text": "value",
                                                                            "value": "value",
                                                                            "valueText": "value"
                                                                        }
                                                                    ],
                                                                    "closeParenToken": {
                                                                        "kind": "CloseParenToken",
                                                                        "fullStart": 1131,
                                                                        "fullEnd": 1132,
                                                                        "start": 1131,
                                                                        "end": 1132,
                                                                        "fullWidth": 1,
                                                                        "width": 1,
                                                                        "text": ")",
                                                                        "value": ")",
                                                                        "valueText": ")"
                                                                    }
                                                                }
                                                            }
                                                        }
                                                    }
                                                ]
                                            },
                                            "semicolonToken": {
                                                "kind": "SemicolonToken",
                                                "fullStart": 1132,
                                                "fullEnd": 1134,
                                                "start": 1132,
                                                "end": 1133,
                                                "fullWidth": 2,
                                                "width": 1,
                                                "text": ";",
                                                "value": ";",
                                                "valueText": ";",
                                                "hasTrailingTrivia": true,
                                                "hasTrailingNewLine": true,
                                                "trailingTrivia": [
                                                    {
                                                        "kind": "NewLineTrivia",
                                                        "text": "\n"
                                                    }
                                                ]
                                            }
                                        },
                                        {
                                            "kind": "VariableStatement",
                                            "fullStart": 1134,
                                            "fullEnd": 1219,
                                            "start": 1138,
                                            "end": 1218,
                                            "fullWidth": 85,
                                            "width": 80,
                                            "modifiers": [],
                                            "variableDeclaration": {
                                                "kind": "VariableDeclaration",
                                                "fullStart": 1134,
                                                "fullEnd": 1217,
                                                "start": 1138,
                                                "end": 1217,
                                                "fullWidth": 83,
                                                "width": 79,
                                                "varKeyword": {
                                                    "kind": "VarKeyword",
                                                    "fullStart": 1134,
                                                    "fullEnd": 1142,
                                                    "start": 1138,
                                                    "end": 1141,
                                                    "fullWidth": 8,
                                                    "width": 3,
                                                    "text": "var",
                                                    "value": "var",
                                                    "valueText": "var",
                                                    "hasLeadingTrivia": true,
                                                    "hasTrailingTrivia": true,
                                                    "leadingTrivia": [
                                                        {
                                                            "kind": "WhitespaceTrivia",
                                                            "text": "    "
                                                        }
                                                    ],
                                                    "trailingTrivia": [
                                                        {
                                                            "kind": "WhitespaceTrivia",
                                                            "text": " "
                                                        }
                                                    ]
                                                },
                                                "variableDeclarators": [
                                                    {
                                                        "kind": "VariableDeclarator",
                                                        "fullStart": 1142,
                                                        "fullEnd": 1217,
                                                        "start": 1142,
                                                        "end": 1217,
                                                        "fullWidth": 75,
                                                        "width": 75,
                                                        "identifier": {
                                                            "kind": "IdentifierName",
                                                            "fullStart": 1142,
                                                            "fullEnd": 1155,
                                                            "start": 1142,
                                                            "end": 1154,
                                                            "fullWidth": 13,
                                                            "width": 12,
                                                            "text": "objectResult",
                                                            "value": "objectResult",
                                                            "valueText": "objectResult",
                                                            "hasTrailingTrivia": true,
                                                            "trailingTrivia": [
                                                                {
                                                                    "kind": "WhitespaceTrivia",
                                                                    "text": " "
                                                                }
                                                            ]
                                                        },
                                                        "equalsValueClause": {
                                                            "kind": "EqualsValueClause",
                                                            "fullStart": 1155,
                                                            "fullEnd": 1217,
                                                            "start": 1155,
                                                            "end": 1217,
                                                            "fullWidth": 62,
                                                            "width": 62,
                                                            "equalsToken": {
                                                                "kind": "EqualsToken",
                                                                "fullStart": 1155,
                                                                "fullEnd": 1157,
                                                                "start": 1155,
                                                                "end": 1156,
                                                                "fullWidth": 2,
                                                                "width": 1,
                                                                "text": "=",
                                                                "value": "=",
                                                                "valueText": "=",
                                                                "hasTrailingTrivia": true,
                                                                "trailingTrivia": [
                                                                    {
                                                                        "kind": "WhitespaceTrivia",
                                                                        "text": " "
                                                                    }
                                                                ]
                                                            },
                                                            "value": {
                                                                "kind": "InvocationExpression",
                                                                "fullStart": 1157,
                                                                "fullEnd": 1217,
                                                                "start": 1157,
                                                                "end": 1217,
                                                                "fullWidth": 60,
                                                                "width": 60,
                                                                "expression": {
                                                                    "kind": "MemberAccessExpression",
                                                                    "fullStart": 1157,
                                                                    "fullEnd": 1193,
                                                                    "start": 1157,
                                                                    "end": 1193,
                                                                    "fullWidth": 36,
                                                                    "width": 36,
                                                                    "expression": {
                                                                        "kind": "MemberAccessExpression",
                                                                        "fullStart": 1157,
                                                                        "fullEnd": 1188,
                                                                        "start": 1157,
                                                                        "end": 1188,
                                                                        "fullWidth": 31,
                                                                        "width": 31,
                                                                        "expression": {
                                                                            "kind": "MemberAccessExpression",
                                                                            "fullStart": 1157,
                                                                            "fullEnd": 1173,
                                                                            "start": 1157,
                                                                            "end": 1173,
                                                                            "fullWidth": 16,
                                                                            "width": 16,
                                                                            "expression": {
                                                                                "kind": "IdentifierName",
                                                                                "fullStart": 1157,
                                                                                "fullEnd": 1163,
                                                                                "start": 1157,
                                                                                "end": 1163,
                                                                                "fullWidth": 6,
                                                                                "width": 6,
                                                                                "text": "Number",
                                                                                "value": "Number",
                                                                                "valueText": "Number"
                                                                            },
                                                                            "dotToken": {
                                                                                "kind": "DotToken",
                                                                                "fullStart": 1163,
                                                                                "fullEnd": 1164,
                                                                                "start": 1163,
                                                                                "end": 1164,
                                                                                "fullWidth": 1,
                                                                                "width": 1,
                                                                                "text": ".",
                                                                                "value": ".",
                                                                                "valueText": "."
                                                                            },
                                                                            "name": {
                                                                                "kind": "IdentifierName",
                                                                                "fullStart": 1164,
                                                                                "fullEnd": 1173,
                                                                                "start": 1164,
                                                                                "end": 1173,
                                                                                "fullWidth": 9,
                                                                                "width": 9,
                                                                                "text": "prototype",
                                                                                "value": "prototype",
                                                                                "valueText": "prototype"
                                                                            }
                                                                        },
                                                                        "dotToken": {
                                                                            "kind": "DotToken",
                                                                            "fullStart": 1173,
                                                                            "fullEnd": 1174,
                                                                            "start": 1173,
                                                                            "end": 1174,
                                                                            "fullWidth": 1,
                                                                            "width": 1,
                                                                            "text": ".",
                                                                            "value": ".",
                                                                            "valueText": "."
                                                                        },
                                                                        "name": {
                                                                            "kind": "IdentifierName",
                                                                            "fullStart": 1174,
                                                                            "fullEnd": 1188,
                                                                            "start": 1174,
                                                                            "end": 1188,
                                                                            "fullWidth": 14,
                                                                            "width": 14,
                                                                            "text": "toLocaleString",
                                                                            "value": "toLocaleString",
                                                                            "valueText": "toLocaleString"
                                                                        }
                                                                    },
                                                                    "dotToken": {
                                                                        "kind": "DotToken",
                                                                        "fullStart": 1188,
                                                                        "fullEnd": 1189,
                                                                        "start": 1188,
                                                                        "end": 1189,
                                                                        "fullWidth": 1,
                                                                        "width": 1,
                                                                        "text": ".",
                                                                        "value": ".",
                                                                        "valueText": "."
                                                                    },
                                                                    "name": {
                                                                        "kind": "IdentifierName",
                                                                        "fullStart": 1189,
                                                                        "fullEnd": 1193,
                                                                        "start": 1189,
                                                                        "end": 1193,
                                                                        "fullWidth": 4,
                                                                        "width": 4,
                                                                        "text": "call",
                                                                        "value": "call",
                                                                        "valueText": "call"
                                                                    }
                                                                },
                                                                "argumentList": {
                                                                    "kind": "ArgumentList",
                                                                    "fullStart": 1193,
                                                                    "fullEnd": 1217,
                                                                    "start": 1193,
                                                                    "end": 1217,
                                                                    "fullWidth": 24,
                                                                    "width": 24,
                                                                    "openParenToken": {
                                                                        "kind": "OpenParenToken",
                                                                        "fullStart": 1193,
                                                                        "fullEnd": 1194,
                                                                        "start": 1193,
                                                                        "end": 1194,
                                                                        "fullWidth": 1,
                                                                        "width": 1,
                                                                        "text": "(",
                                                                        "value": "(",
                                                                        "valueText": "("
                                                                    },
                                                                    "arguments": [
                                                                        {
                                                                            "kind": "ObjectCreationExpression",
                                                                            "fullStart": 1194,
                                                                            "fullEnd": 1216,
                                                                            "start": 1194,
                                                                            "end": 1216,
                                                                            "fullWidth": 22,
                                                                            "width": 22,
                                                                            "newKeyword": {
                                                                                "kind": "NewKeyword",
                                                                                "fullStart": 1194,
                                                                                "fullEnd": 1198,
                                                                                "start": 1194,
                                                                                "end": 1197,
                                                                                "fullWidth": 4,
                                                                                "width": 3,
                                                                                "text": "new",
                                                                                "value": "new",
                                                                                "valueText": "new",
                                                                                "hasTrailingTrivia": true,
                                                                                "trailingTrivia": [
                                                                                    {
                                                                                        "kind": "WhitespaceTrivia",
                                                                                        "text": " "
                                                                                    }
                                                                                ]
                                                                            },
                                                                            "expression": {
                                                                                "kind": "IdentifierName",
                                                                                "fullStart": 1198,
                                                                                "fullEnd": 1209,
                                                                                "start": 1198,
                                                                                "end": 1209,
                                                                                "fullWidth": 11,
                                                                                "width": 11,
                                                                                "text": "Constructor",
                                                                                "value": "Constructor",
                                                                                "valueText": "Constructor"
                                                                            },
                                                                            "argumentList": {
                                                                                "kind": "ArgumentList",
                                                                                "fullStart": 1209,
                                                                                "fullEnd": 1216,
                                                                                "start": 1209,
                                                                                "end": 1216,
                                                                                "fullWidth": 7,
                                                                                "width": 7,
                                                                                "openParenToken": {
                                                                                    "kind": "OpenParenToken",
                                                                                    "fullStart": 1209,
                                                                                    "fullEnd": 1210,
                                                                                    "start": 1209,
                                                                                    "end": 1210,
                                                                                    "fullWidth": 1,
                                                                                    "width": 1,
                                                                                    "text": "(",
                                                                                    "value": "(",
                                                                                    "valueText": "("
                                                                                },
                                                                                "arguments": [
                                                                                    {
                                                                                        "kind": "IdentifierName",
                                                                                        "fullStart": 1210,
                                                                                        "fullEnd": 1215,
                                                                                        "start": 1210,
                                                                                        "end": 1215,
                                                                                        "fullWidth": 5,
                                                                                        "width": 5,
                                                                                        "text": "value",
                                                                                        "value": "value",
                                                                                        "valueText": "value"
                                                                                    }
                                                                                ],
                                                                                "closeParenToken": {
                                                                                    "kind": "CloseParenToken",
                                                                                    "fullStart": 1215,
                                                                                    "fullEnd": 1216,
                                                                                    "start": 1215,
                                                                                    "end": 1216,
                                                                                    "fullWidth": 1,
                                                                                    "width": 1,
                                                                                    "text": ")",
                                                                                    "value": ")",
                                                                                    "valueText": ")"
                                                                                }
                                                                            }
                                                                        }
                                                                    ],
                                                                    "closeParenToken": {
                                                                        "kind": "CloseParenToken",
                                                                        "fullStart": 1216,
                                                                        "fullEnd": 1217,
                                                                        "start": 1216,
                                                                        "end": 1217,
                                                                        "fullWidth": 1,
                                                                        "width": 1,
                                                                        "text": ")",
                                                                        "value": ")",
                                                                        "valueText": ")"
                                                                    }
                                                                }
                                                            }
                                                        }
                                                    }
                                                ]
                                            },
                                            "semicolonToken": {
                                                "kind": "SemicolonToken",
                                                "fullStart": 1217,
                                                "fullEnd": 1219,
                                                "start": 1217,
                                                "end": 1218,
                                                "fullWidth": 2,
                                                "width": 1,
                                                "text": ";",
                                                "value": ";",
                                                "valueText": ";",
                                                "hasTrailingTrivia": true,
                                                "hasTrailingNewLine": true,
                                                "trailingTrivia": [
                                                    {
                                                        "kind": "NewLineTrivia",
                                                        "text": "\n"
                                                    }
                                                ]
                                            }
                                        },
                                        {
                                            "kind": "IfStatement",
                                            "fullStart": 1219,
                                            "fullEnd": 1465,
                                            "start": 1223,
                                            "end": 1464,
                                            "fullWidth": 246,
                                            "width": 241,
                                            "ifKeyword": {
                                                "kind": "IfKeyword",
                                                "fullStart": 1219,
                                                "fullEnd": 1226,
                                                "start": 1223,
                                                "end": 1225,
                                                "fullWidth": 7,
                                                "width": 2,
                                                "text": "if",
                                                "value": "if",
                                                "valueText": "if",
                                                "hasLeadingTrivia": true,
                                                "hasTrailingTrivia": true,
                                                "leadingTrivia": [
                                                    {
                                                        "kind": "WhitespaceTrivia",
                                                        "text": "    "
                                                    }
                                                ],
                                                "trailingTrivia": [
                                                    {
                                                        "kind": "WhitespaceTrivia",
                                                        "text": " "
                                                    }
                                                ]
                                            },
                                            "openParenToken": {
                                                "kind": "OpenParenToken",
                                                "fullStart": 1226,
                                                "fullEnd": 1227,
                                                "start": 1226,
                                                "end": 1227,
                                                "fullWidth": 1,
                                                "width": 1,
                                                "text": "(",
                                                "value": "(",
                                                "valueText": "("
                                            },
                                            "condition": {
                                                "kind": "NotEqualsExpression",
                                                "fullStart": 1227,
                                                "fullEnd": 1255,
                                                "start": 1227,
                                                "end": 1255,
                                                "fullWidth": 28,
                                                "width": 28,
                                                "left": {
                                                    "kind": "IdentifierName",
                                                    "fullStart": 1227,
                                                    "fullEnd": 1239,
                                                    "start": 1227,
                                                    "end": 1238,
                                                    "fullWidth": 12,
                                                    "width": 11,
                                                    "text": "valueResult",
                                                    "value": "valueResult",
                                                    "valueText": "valueResult",
                                                    "hasTrailingTrivia": true,
                                                    "trailingTrivia": [
                                                        {
                                                            "kind": "WhitespaceTrivia",
                                                            "text": " "
                                                        }
                                                    ]
                                                },
                                                "operatorToken": {
                                                    "kind": "ExclamationEqualsEqualsToken",
                                                    "fullStart": 1239,
                                                    "fullEnd": 1243,
                                                    "start": 1239,
                                                    "end": 1242,
                                                    "fullWidth": 4,
                                                    "width": 3,
                                                    "text": "!==",
                                                    "value": "!==",
                                                    "valueText": "!==",
                                                    "hasTrailingTrivia": true,
                                                    "trailingTrivia": [
                                                        {
                                                            "kind": "WhitespaceTrivia",
                                                            "text": " "
                                                        }
                                                    ]
                                                },
                                                "right": {
                                                    "kind": "IdentifierName",
                                                    "fullStart": 1243,
                                                    "fullEnd": 1255,
                                                    "start": 1243,
                                                    "end": 1255,
                                                    "fullWidth": 12,
                                                    "width": 12,
                                                    "text": "objectResult",
                                                    "value": "objectResult",
                                                    "valueText": "objectResult"
                                                }
                                            },
                                            "closeParenToken": {
                                                "kind": "CloseParenToken",
                                                "fullStart": 1255,
                                                "fullEnd": 1257,
                                                "start": 1255,
                                                "end": 1256,
                                                "fullWidth": 2,
                                                "width": 1,
                                                "text": ")",
                                                "value": ")",
                                                "valueText": ")",
                                                "hasTrailingTrivia": true,
                                                "trailingTrivia": [
                                                    {
                                                        "kind": "WhitespaceTrivia",
                                                        "text": " "
                                                    }
                                                ]
                                            },
                                            "statement": {
                                                "kind": "Block",
                                                "fullStart": 1257,
                                                "fullEnd": 1465,
                                                "start": 1257,
                                                "end": 1464,
                                                "fullWidth": 208,
                                                "width": 207,
                                                "openBraceToken": {
                                                    "kind": "OpenBraceToken",
                                                    "fullStart": 1257,
                                                    "fullEnd": 1259,
                                                    "start": 1257,
                                                    "end": 1258,
                                                    "fullWidth": 2,
                                                    "width": 1,
                                                    "text": "{",
                                                    "value": "{",
                                                    "valueText": "{",
                                                    "hasTrailingTrivia": true,
                                                    "hasTrailingNewLine": true,
                                                    "trailingTrivia": [
                                                        {
                                                            "kind": "NewLineTrivia",
                                                            "text": "\n"
                                                        }
                                                    ]
                                                },
                                                "statements": [
                                                    {
                                                        "kind": "ExpressionStatement",
                                                        "fullStart": 1259,
                                                        "fullEnd": 1459,
                                                        "start": 1267,
                                                        "end": 1458,
                                                        "fullWidth": 200,
                                                        "width": 191,
                                                        "expression": {
                                                            "kind": "InvocationExpression",
                                                            "fullStart": 1259,
                                                            "fullEnd": 1457,
                                                            "start": 1267,
                                                            "end": 1457,
                                                            "fullWidth": 198,
                                                            "width": 190,
                                                            "expression": {
                                                                "kind": "IdentifierName",
                                                                "fullStart": 1259,
                                                                "fullEnd": 1273,
                                                                "start": 1267,
                                                                "end": 1273,
                                                                "fullWidth": 14,
                                                                "width": 6,
                                                                "text": "$ERROR",
                                                                "value": "$ERROR",
                                                                "valueText": "$ERROR",
                                                                "hasLeadingTrivia": true,
                                                                "leadingTrivia": [
                                                                    {
                                                                        "kind": "WhitespaceTrivia",
                                                                        "text": "        "
                                                                    }
                                                                ]
                                                            },
                                                            "argumentList": {
                                                                "kind": "ArgumentList",
                                                                "fullStart": 1273,
                                                                "fullEnd": 1457,
                                                                "start": 1273,
                                                                "end": 1457,
                                                                "fullWidth": 184,
                                                                "width": 184,
                                                                "openParenToken": {
                                                                    "kind": "OpenParenToken",
                                                                    "fullStart": 1273,
                                                                    "fullEnd": 1274,
                                                                    "start": 1273,
                                                                    "end": 1274,
                                                                    "fullWidth": 1,
                                                                    "width": 1,
                                                                    "text": "(",
                                                                    "value": "(",
                                                                    "valueText": "("
                                                                },
                                                                "arguments": [
                                                                    {
                                                                        "kind": "AddExpression",
                                                                        "fullStart": 1274,
                                                                        "fullEnd": 1456,
                                                                        "start": 1274,
                                                                        "end": 1456,
                                                                        "fullWidth": 182,
                                                                        "width": 182,
                                                                        "left": {
                                                                            "kind": "AddExpression",
                                                                            "fullStart": 1274,
                                                                            "fullEnd": 1451,
                                                                            "start": 1274,
                                                                            "end": 1450,
                                                                            "fullWidth": 177,
                                                                            "width": 176,
                                                                            "left": {
                                                                                "kind": "AddExpression",
                                                                                "fullStart": 1274,
                                                                                "fullEnd": 1436,
                                                                                "start": 1274,
                                                                                "end": 1435,
                                                                                "fullWidth": 162,
                                                                                "width": 161,
                                                                                "left": {
                                                                                    "kind": "AddExpression",
                                                                                    "fullStart": 1274,
                                                                                    "fullEnd": 1426,
                                                                                    "start": 1274,
                                                                                    "end": 1425,
                                                                                    "fullWidth": 152,
                                                                                    "width": 151,
                                                                                    "left": {
                                                                                        "kind": "AddExpression",
                                                                                        "fullStart": 1274,
                                                                                        "fullEnd": 1412,
                                                                                        "start": 1274,
                                                                                        "end": 1411,
                                                                                        "fullWidth": 138,
                                                                                        "width": 137,
                                                                                        "left": {
                                                                                            "kind": "AddExpression",
                                                                                            "fullStart": 1274,
                                                                                            "fullEnd": 1373,
                                                                                            "start": 1274,
                                                                                            "end": 1372,
                                                                                            "fullWidth": 99,
                                                                                            "width": 98,
                                                                                            "left": {
                                                                                                "kind": "StringLiteral",
                                                                                                "fullStart": 1274,
                                                                                                "fullEnd": 1353,
                                                                                                "start": 1274,
                                                                                                "end": 1352,
                                                                                                "fullWidth": 79,
                                                                                                "width": 78,
                                                                                                "text": "\"Number.prototype.toLocaleString produces different results for Number value \"",
                                                                                                "value": "Number.prototype.toLocaleString produces different results for Number value ",
                                                                                                "valueText": "Number.prototype.toLocaleString produces different results for Number value ",
                                                                                                "hasTrailingTrivia": true,
                                                                                                "trailingTrivia": [
                                                                                                    {
                                                                                                        "kind": "WhitespaceTrivia",
                                                                                                        "text": " "
                                                                                                    }
                                                                                                ]
                                                                                            },
                                                                                            "operatorToken": {
                                                                                                "kind": "PlusToken",
                                                                                                "fullStart": 1353,
                                                                                                "fullEnd": 1355,
                                                                                                "start": 1353,
                                                                                                "end": 1354,
                                                                                                "fullWidth": 2,
                                                                                                "width": 1,
                                                                                                "text": "+",
                                                                                                "value": "+",
                                                                                                "valueText": "+",
                                                                                                "hasTrailingTrivia": true,
                                                                                                "hasTrailingNewLine": true,
                                                                                                "trailingTrivia": [
                                                                                                    {
                                                                                                        "kind": "NewLineTrivia",
                                                                                                        "text": "\n"
                                                                                                    }
                                                                                                ]
                                                                                            },
                                                                                            "right": {
                                                                                                "kind": "IdentifierName",
                                                                                                "fullStart": 1355,
                                                                                                "fullEnd": 1373,
                                                                                                "start": 1367,
                                                                                                "end": 1372,
                                                                                                "fullWidth": 18,
                                                                                                "width": 5,
                                                                                                "text": "value",
                                                                                                "value": "value",
                                                                                                "valueText": "value",
                                                                                                "hasLeadingTrivia": true,
                                                                                                "hasTrailingTrivia": true,
                                                                                                "leadingTrivia": [
                                                                                                    {
                                                                                                        "kind": "WhitespaceTrivia",
                                                                                                        "text": "            "
                                                                                                    }
                                                                                                ],
                                                                                                "trailingTrivia": [
                                                                                                    {
                                                                                                        "kind": "WhitespaceTrivia",
                                                                                                        "text": " "
                                                                                                    }
                                                                                                ]
                                                                                            }
                                                                                        },
                                                                                        "operatorToken": {
                                                                                            "kind": "PlusToken",
                                                                                            "fullStart": 1373,
                                                                                            "fullEnd": 1375,
                                                                                            "start": 1373,
                                                                                            "end": 1374,
                                                                                            "fullWidth": 2,
                                                                                            "width": 1,
                                                                                            "text": "+",
                                                                                            "value": "+",
                                                                                            "valueText": "+",
                                                                                            "hasTrailingTrivia": true,
                                                                                            "trailingTrivia": [
                                                                                                {
                                                                                                    "kind": "WhitespaceTrivia",
                                                                                                    "text": " "
                                                                                                }
                                                                                            ]
                                                                                        },
                                                                                        "right": {
                                                                                            "kind": "StringLiteral",
                                                                                            "fullStart": 1375,
                                                                                            "fullEnd": 1412,
                                                                                            "start": 1375,
                                                                                            "end": 1411,
                                                                                            "fullWidth": 37,
                                                                                            "width": 36,
                                                                                            "text": "\" and corresponding Number object: \"",
                                                                                            "value": " and corresponding Number object: ",
                                                                                            "valueText": " and corresponding Number object: ",
                                                                                            "hasTrailingTrivia": true,
                                                                                            "trailingTrivia": [
                                                                                                {
                                                                                                    "kind": "WhitespaceTrivia",
                                                                                                    "text": " "
                                                                                                }
                                                                                            ]
                                                                                        }
                                                                                    },
                                                                                    "operatorToken": {
                                                                                        "kind": "PlusToken",
                                                                                        "fullStart": 1412,
                                                                                        "fullEnd": 1414,
                                                                                        "start": 1412,
                                                                                        "end": 1413,
                                                                                        "fullWidth": 2,
                                                                                        "width": 1,
                                                                                        "text": "+",
                                                                                        "value": "+",
                                                                                        "valueText": "+",
                                                                                        "hasTrailingTrivia": true,
                                                                                        "trailingTrivia": [
                                                                                            {
                                                                                                "kind": "WhitespaceTrivia",
                                                                                                "text": " "
                                                                                            }
                                                                                        ]
                                                                                    },
                                                                                    "right": {
                                                                                        "kind": "IdentifierName",
                                                                                        "fullStart": 1414,
                                                                                        "fullEnd": 1426,
                                                                                        "start": 1414,
                                                                                        "end": 1425,
                                                                                        "fullWidth": 12,
                                                                                        "width": 11,
                                                                                        "text": "valueResult",
                                                                                        "value": "valueResult",
                                                                                        "valueText": "valueResult",
                                                                                        "hasTrailingTrivia": true,
                                                                                        "trailingTrivia": [
                                                                                            {
                                                                                                "kind": "WhitespaceTrivia",
                                                                                                "text": " "
                                                                                            }
                                                                                        ]
                                                                                    }
                                                                                },
                                                                                "operatorToken": {
                                                                                    "kind": "PlusToken",
                                                                                    "fullStart": 1426,
                                                                                    "fullEnd": 1428,
                                                                                    "start": 1426,
                                                                                    "end": 1427,
                                                                                    "fullWidth": 2,
                                                                                    "width": 1,
                                                                                    "text": "+",
                                                                                    "value": "+",
                                                                                    "valueText": "+",
                                                                                    "hasTrailingTrivia": true,
                                                                                    "trailingTrivia": [
                                                                                        {
                                                                                            "kind": "WhitespaceTrivia",
                                                                                            "text": " "
                                                                                        }
                                                                                    ]
                                                                                },
                                                                                "right": {
                                                                                    "kind": "StringLiteral",
                                                                                    "fullStart": 1428,
                                                                                    "fullEnd": 1436,
                                                                                    "start": 1428,
                                                                                    "end": 1435,
                                                                                    "fullWidth": 8,
                                                                                    "width": 7,
                                                                                    "text": "\" vs. \"",
                                                                                    "value": " vs. ",
                                                                                    "valueText": " vs. ",
                                                                                    "hasTrailingTrivia": true,
                                                                                    "trailingTrivia": [
                                                                                        {
                                                                                            "kind": "WhitespaceTrivia",
                                                                                            "text": " "
                                                                                        }
                                                                                    ]
                                                                                }
                                                                            },
                                                                            "operatorToken": {
                                                                                "kind": "PlusToken",
                                                                                "fullStart": 1436,
                                                                                "fullEnd": 1438,
                                                                                "start": 1436,
                                                                                "end": 1437,
                                                                                "fullWidth": 2,
                                                                                "width": 1,
                                                                                "text": "+",
                                                                                "value": "+",
                                                                                "valueText": "+",
                                                                                "hasTrailingTrivia": true,
                                                                                "trailingTrivia": [
                                                                                    {
                                                                                        "kind": "WhitespaceTrivia",
                                                                                        "text": " "
                                                                                    }
                                                                                ]
                                                                            },
                                                                            "right": {
                                                                                "kind": "IdentifierName",
                                                                                "fullStart": 1438,
                                                                                "fullEnd": 1451,
                                                                                "start": 1438,
                                                                                "end": 1450,
                                                                                "fullWidth": 13,
                                                                                "width": 12,
                                                                                "text": "objectResult",
                                                                                "value": "objectResult",
                                                                                "valueText": "objectResult",
                                                                                "hasTrailingTrivia": true,
                                                                                "trailingTrivia": [
                                                                                    {
                                                                                        "kind": "WhitespaceTrivia",
                                                                                        "text": " "
                                                                                    }
                                                                                ]
                                                                            }
                                                                        },
                                                                        "operatorToken": {
                                                                            "kind": "PlusToken",
                                                                            "fullStart": 1451,
                                                                            "fullEnd": 1453,
                                                                            "start": 1451,
                                                                            "end": 1452,
                                                                            "fullWidth": 2,
                                                                            "width": 1,
                                                                            "text": "+",
                                                                            "value": "+",
                                                                            "valueText": "+",
                                                                            "hasTrailingTrivia": true,
                                                                            "trailingTrivia": [
                                                                                {
                                                                                    "kind": "WhitespaceTrivia",
                                                                                    "text": " "
                                                                                }
                                                                            ]
                                                                        },
                                                                        "right": {
                                                                            "kind": "StringLiteral",
                                                                            "fullStart": 1453,
                                                                            "fullEnd": 1456,
                                                                            "start": 1453,
                                                                            "end": 1456,
                                                                            "fullWidth": 3,
                                                                            "width": 3,
                                                                            "text": "\".\"",
                                                                            "value": ".",
                                                                            "valueText": "."
                                                                        }
                                                                    }
                                                                ],
                                                                "closeParenToken": {
                                                                    "kind": "CloseParenToken",
                                                                    "fullStart": 1456,
                                                                    "fullEnd": 1457,
                                                                    "start": 1456,
                                                                    "end": 1457,
                                                                    "fullWidth": 1,
                                                                    "width": 1,
                                                                    "text": ")",
                                                                    "value": ")",
                                                                    "valueText": ")"
                                                                }
                                                            }
                                                        },
                                                        "semicolonToken": {
                                                            "kind": "SemicolonToken",
                                                            "fullStart": 1457,
                                                            "fullEnd": 1459,
                                                            "start": 1457,
                                                            "end": 1458,
                                                            "fullWidth": 2,
                                                            "width": 1,
                                                            "text": ";",
                                                            "value": ";",
                                                            "valueText": ";",
                                                            "hasTrailingTrivia": true,
                                                            "hasTrailingNewLine": true,
                                                            "trailingTrivia": [
                                                                {
                                                                    "kind": "NewLineTrivia",
                                                                    "text": "\n"
                                                                }
                                                            ]
                                                        }
                                                    }
                                                ],
                                                "closeBraceToken": {
                                                    "kind": "CloseBraceToken",
                                                    "fullStart": 1459,
                                                    "fullEnd": 1465,
                                                    "start": 1463,
                                                    "end": 1464,
                                                    "fullWidth": 6,
                                                    "width": 1,
                                                    "text": "}",
                                                    "value": "}",
                                                    "valueText": "}",
                                                    "hasLeadingTrivia": true,
                                                    "hasTrailingTrivia": true,
                                                    "hasTrailingNewLine": true,
                                                    "leadingTrivia": [
                                                        {
                                                            "kind": "WhitespaceTrivia",
                                                            "text": "    "
                                                        }
                                                    ],
                                                    "trailingTrivia": [
                                                        {
                                                            "kind": "NewLineTrivia",
                                                            "text": "\n"
                                                        }
                                                    ]
                                                }
                                            }
                                        }
                                    ],
                                    "closeBraceToken": {
                                        "kind": "CloseBraceToken",
                                        "fullStart": 1465,
                                        "fullEnd": 1466,
                                        "start": 1465,
                                        "end": 1466,
                                        "fullWidth": 1,
                                        "width": 1,
                                        "text": "}",
                                        "value": "}",
                                        "valueText": "}"
                                    }
                                }
                            }
                        ],
                        "closeParenToken": {
                            "kind": "CloseParenToken",
                            "fullStart": 1466,
                            "fullEnd": 1467,
                            "start": 1466,
                            "end": 1467,
                            "fullWidth": 1,
                            "width": 1,
                            "text": ")",
                            "value": ")",
                            "valueText": ")"
                        }
                    }
                },
                "semicolonToken": {
                    "kind": "SemicolonToken",
                    "fullStart": 1467,
                    "fullEnd": 1469,
                    "start": 1467,
                    "end": 1468,
                    "fullWidth": 2,
                    "width": 1,
                    "text": ";",
                    "value": ";",
                    "valueText": ";",
                    "hasTrailingTrivia": true,
                    "hasTrailingNewLine": true,
                    "trailingTrivia": [
                        {
                            "kind": "NewLineTrivia",
                            "text": "\n"
                        }
                    ]
                }
            }
        ],
        "endOfFileToken": {
            "kind": "EndOfFileToken",
            "fullStart": 1469,
            "fullEnd": 1470,
            "start": 1470,
            "end": 1470,
            "fullWidth": 1,
            "width": 0,
            "text": "",
            "hasLeadingTrivia": true,
            "hasLeadingNewLine": true,
            "leadingTrivia": [
                {
                    "kind": "NewLineTrivia",
                    "text": "\n"
                }
            ]
        }
    },
    "lineMap": {
        "lineStarts": [
            0,
            60,
            131,
            132,
            136,
            217,
            247,
            251,
            252,
            341,
            393,
            394,
            435,
            450,
            460,
            526,
            544,
            563,
            569,
            600,
            688,
            733,
            851,
            857,
            861,
            862,
            936,
            974,
            1013,
            1067,
            1134,
            1219,
            1259,
            1355,
            1459,
            1465,
            1469,
            1470
        ],
        "length": 1470
    }
}<|MERGE_RESOLUTION|>--- conflicted
+++ resolved
@@ -1028,11 +1028,8 @@
                                                 "start": 426,
                                                 "end": 431,
                                                 "fullWidth": 5,
-<<<<<<< HEAD
                                                 "width": 5,
-=======
                                                 "modifiers": [],
->>>>>>> e3c38734
                                                 "identifier": {
                                                     "kind": "IdentifierName",
                                                     "fullStart": 426,
@@ -2954,11 +2951,8 @@
                                                 "start": 1004,
                                                 "end": 1009,
                                                 "fullWidth": 5,
-<<<<<<< HEAD
                                                 "width": 5,
-=======
                                                 "modifiers": [],
->>>>>>> e3c38734
                                                 "identifier": {
                                                     "kind": "IdentifierName",
                                                     "fullStart": 1004,
