--- conflicted
+++ resolved
@@ -95,12 +95,8 @@
                             "start": 346,
                             "end": 373,
                             "fullWidth": 27,
-<<<<<<< HEAD
                             "width": 27,
-                            "identifier": {
-=======
                             "propertyName": {
->>>>>>> 85e84683
                                 "kind": "IdentifierName",
                                 "fullStart": 346,
                                 "fullEnd": 350,
@@ -1229,12 +1225,8 @@
                             "start": 626,
                             "end": 696,
                             "fullWidth": 71,
-<<<<<<< HEAD
                             "width": 70,
-                            "identifier": {
-=======
                             "propertyName": {
->>>>>>> 85e84683
                                 "kind": "IdentifierName",
                                 "fullStart": 626,
                                 "fullEnd": 629,
