--- conflicted
+++ resolved
@@ -962,12 +962,8 @@
                             "start": 553,
                             "end": 594,
                             "fullWidth": 41,
-<<<<<<< HEAD
                             "width": 41,
-                            "identifier": {
-=======
                             "propertyName": {
->>>>>>> 85e84683
                                 "kind": "IdentifierName",
                                 "fullStart": 553,
                                 "fullEnd": 556,
