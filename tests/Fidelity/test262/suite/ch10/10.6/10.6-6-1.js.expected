{
    "isDeclaration": false,
    "languageVersion": "EcmaScript5",
    "parseOptions": {
        "allowAutomaticSemicolonInsertion": true
    },
    "sourceUnit": {
        "kind": "SourceUnit",
        "fullStart": 0,
        "fullEnd": 638,
        "start": 487,
        "end": 638,
        "fullWidth": 638,
        "width": 151,
        "isIncrementallyUnusable": true,
        "moduleElements": [
            {
                "kind": "FunctionDeclaration",
                "fullStart": 0,
                "fullEnd": 614,
                "start": 487,
                "end": 612,
                "fullWidth": 614,
                "width": 125,
                "isIncrementallyUnusable": true,
                "modifiers": [],
                "functionKeyword": {
                    "kind": "FunctionKeyword",
                    "fullStart": 0,
                    "fullEnd": 496,
                    "start": 487,
                    "end": 495,
                    "fullWidth": 496,
                    "width": 8,
                    "text": "function",
                    "value": "function",
                    "valueText": "function",
                    "hasLeadingTrivia": true,
                    "hasLeadingComment": true,
                    "hasLeadingNewLine": true,
                    "hasTrailingTrivia": true,
                    "leadingTrivia": [
                        {
                            "kind": "SingleLineCommentTrivia",
                            "text": "/// Copyright (c) 2012 Ecma International.  All rights reserved. "
                        },
                        {
                            "kind": "NewLineTrivia",
                            "text": "\r\n"
                        },
                        {
                            "kind": "SingleLineCommentTrivia",
                            "text": "/// Ecma International makes this code available under the terms and conditions set"
                        },
                        {
                            "kind": "NewLineTrivia",
                            "text": "\r\n"
                        },
                        {
                            "kind": "SingleLineCommentTrivia",
                            "text": "/// forth on http://hg.ecmascript.org/tests/test262/raw-file/tip/LICENSE (the "
                        },
                        {
                            "kind": "NewLineTrivia",
                            "text": "\r\n"
                        },
                        {
                            "kind": "SingleLineCommentTrivia",
                            "text": "/// \"Use Terms\").   Any redistribution of this code must retain the above "
                        },
                        {
                            "kind": "NewLineTrivia",
                            "text": "\r\n"
                        },
                        {
                            "kind": "SingleLineCommentTrivia",
                            "text": "/// copyright and this notice and otherwise comply with the Use Terms."
                        },
                        {
                            "kind": "NewLineTrivia",
                            "text": "\r\n"
                        },
                        {
                            "kind": "MultiLineCommentTrivia",
                            "text": "/**\r\n * @path ch10/10.6/10.6-6-1.js\r\n * @description 'length property of arguments object exists\r\n */"
                        },
                        {
                            "kind": "NewLineTrivia",
                            "text": "\r\n"
                        },
                        {
                            "kind": "NewLineTrivia",
                            "text": "\r\n"
                        },
                        {
                            "kind": "NewLineTrivia",
                            "text": "\r\n"
                        }
                    ],
                    "trailingTrivia": [
                        {
                            "kind": "WhitespaceTrivia",
                            "text": " "
                        }
                    ]
                },
                "identifier": {
                    "kind": "IdentifierName",
                    "fullStart": 496,
                    "fullEnd": 504,
                    "start": 496,
                    "end": 504,
                    "fullWidth": 8,
                    "width": 8,
                    "text": "testcase",
                    "value": "testcase",
                    "valueText": "testcase"
                },
                "callSignature": {
                    "kind": "CallSignature",
                    "fullStart": 504,
                    "fullEnd": 507,
                    "start": 504,
                    "end": 506,
                    "fullWidth": 3,
                    "width": 2,
                    "parameterList": {
                        "kind": "ParameterList",
                        "fullStart": 504,
                        "fullEnd": 507,
                        "start": 504,
                        "end": 506,
                        "fullWidth": 3,
                        "width": 2,
                        "openParenToken": {
                            "kind": "OpenParenToken",
                            "fullStart": 504,
                            "fullEnd": 505,
                            "start": 504,
                            "end": 505,
                            "fullWidth": 1,
                            "width": 1,
                            "text": "(",
                            "value": "(",
                            "valueText": "("
                        },
                        "parameters": [],
                        "closeParenToken": {
                            "kind": "CloseParenToken",
                            "fullStart": 505,
                            "fullEnd": 507,
                            "start": 505,
                            "end": 506,
                            "fullWidth": 2,
                            "width": 1,
                            "text": ")",
                            "value": ")",
                            "valueText": ")",
                            "hasTrailingTrivia": true,
                            "trailingTrivia": [
                                {
                                    "kind": "WhitespaceTrivia",
                                    "text": " "
                                }
                            ]
                        }
                    }
                },
                "block": {
                    "kind": "Block",
                    "fullStart": 507,
                    "fullEnd": 614,
                    "start": 507,
                    "end": 612,
                    "fullWidth": 107,
                    "width": 105,
                    "isIncrementallyUnusable": true,
                    "openBraceToken": {
                        "kind": "OpenBraceToken",
                        "fullStart": 507,
                        "fullEnd": 510,
                        "start": 507,
                        "end": 508,
                        "fullWidth": 3,
                        "width": 1,
                        "text": "{",
                        "value": "{",
                        "valueText": "{",
                        "hasTrailingTrivia": true,
                        "hasTrailingNewLine": true,
                        "trailingTrivia": [
                            {
                                "kind": "NewLineTrivia",
                                "text": "\r\n"
                            }
                        ]
                    },
                    "statements": [
                        {
                            "kind": "VariableStatement",
                            "fullStart": 510,
                            "fullEnd": 581,
                            "start": 516,
                            "end": 579,
                            "fullWidth": 71,
                            "width": 63,
                            "modifiers": [],
                            "variableDeclaration": {
                                "kind": "VariableDeclaration",
                                "fullStart": 510,
                                "fullEnd": 578,
                                "start": 516,
                                "end": 578,
                                "fullWidth": 68,
                                "width": 62,
                                "varKeyword": {
                                    "kind": "VarKeyword",
                                    "fullStart": 510,
                                    "fullEnd": 520,
                                    "start": 516,
                                    "end": 519,
                                    "fullWidth": 10,
                                    "width": 3,
                                    "text": "var",
                                    "value": "var",
                                    "valueText": "var",
                                    "hasLeadingTrivia": true,
                                    "hasLeadingNewLine": true,
                                    "hasTrailingTrivia": true,
                                    "leadingTrivia": [
                                        {
                                            "kind": "WhitespaceTrivia",
                                            "text": "  "
                                        },
                                        {
                                            "kind": "NewLineTrivia",
                                            "text": "\r\n"
                                        },
                                        {
                                            "kind": "WhitespaceTrivia",
                                            "text": "  "
                                        }
                                    ],
                                    "trailingTrivia": [
                                        {
                                            "kind": "WhitespaceTrivia",
                                            "text": " "
                                        }
                                    ]
                                },
                                "variableDeclarators": [
                                    {
                                        "kind": "VariableDeclarator",
                                        "fullStart": 520,
                                        "fullEnd": 578,
                                        "start": 520,
                                        "end": 578,
                                        "fullWidth": 58,
<<<<<<< HEAD
                                        "width": 58,
                                        "identifier": {
=======
                                        "propertyName": {
>>>>>>> 85e84683
                                            "kind": "IdentifierName",
                                            "fullStart": 520,
                                            "fullEnd": 525,
                                            "start": 520,
                                            "end": 524,
                                            "fullWidth": 5,
                                            "width": 4,
                                            "text": "desc",
                                            "value": "desc",
                                            "valueText": "desc",
                                            "hasTrailingTrivia": true,
                                            "trailingTrivia": [
                                                {
                                                    "kind": "WhitespaceTrivia",
                                                    "text": " "
                                                }
                                            ]
                                        },
                                        "equalsValueClause": {
                                            "kind": "EqualsValueClause",
                                            "fullStart": 525,
                                            "fullEnd": 578,
                                            "start": 525,
                                            "end": 578,
                                            "fullWidth": 53,
                                            "width": 53,
                                            "equalsToken": {
                                                "kind": "EqualsToken",
                                                "fullStart": 525,
                                                "fullEnd": 527,
                                                "start": 525,
                                                "end": 526,
                                                "fullWidth": 2,
                                                "width": 1,
                                                "text": "=",
                                                "value": "=",
                                                "valueText": "=",
                                                "hasTrailingTrivia": true,
                                                "trailingTrivia": [
                                                    {
                                                        "kind": "WhitespaceTrivia",
                                                        "text": " "
                                                    }
                                                ]
                                            },
                                            "value": {
                                                "kind": "InvocationExpression",
                                                "fullStart": 527,
                                                "fullEnd": 578,
                                                "start": 527,
                                                "end": 578,
                                                "fullWidth": 51,
                                                "width": 51,
                                                "expression": {
                                                    "kind": "MemberAccessExpression",
                                                    "fullStart": 527,
                                                    "fullEnd": 558,
                                                    "start": 527,
                                                    "end": 558,
                                                    "fullWidth": 31,
                                                    "width": 31,
                                                    "expression": {
                                                        "kind": "IdentifierName",
                                                        "fullStart": 527,
                                                        "fullEnd": 533,
                                                        "start": 527,
                                                        "end": 533,
                                                        "fullWidth": 6,
                                                        "width": 6,
                                                        "text": "Object",
                                                        "value": "Object",
                                                        "valueText": "Object"
                                                    },
                                                    "dotToken": {
                                                        "kind": "DotToken",
                                                        "fullStart": 533,
                                                        "fullEnd": 534,
                                                        "start": 533,
                                                        "end": 534,
                                                        "fullWidth": 1,
                                                        "width": 1,
                                                        "text": ".",
                                                        "value": ".",
                                                        "valueText": "."
                                                    },
                                                    "name": {
                                                        "kind": "IdentifierName",
                                                        "fullStart": 534,
                                                        "fullEnd": 558,
                                                        "start": 534,
                                                        "end": 558,
                                                        "fullWidth": 24,
                                                        "width": 24,
                                                        "text": "getOwnPropertyDescriptor",
                                                        "value": "getOwnPropertyDescriptor",
                                                        "valueText": "getOwnPropertyDescriptor"
                                                    }
                                                },
                                                "argumentList": {
                                                    "kind": "ArgumentList",
                                                    "fullStart": 558,
                                                    "fullEnd": 578,
                                                    "start": 558,
                                                    "end": 578,
                                                    "fullWidth": 20,
                                                    "width": 20,
                                                    "openParenToken": {
                                                        "kind": "OpenParenToken",
                                                        "fullStart": 558,
                                                        "fullEnd": 559,
                                                        "start": 558,
                                                        "end": 559,
                                                        "fullWidth": 1,
                                                        "width": 1,
                                                        "text": "(",
                                                        "value": "(",
                                                        "valueText": "("
                                                    },
                                                    "arguments": [
                                                        {
                                                            "kind": "IdentifierName",
                                                            "fullStart": 559,
                                                            "fullEnd": 568,
                                                            "start": 559,
                                                            "end": 568,
                                                            "fullWidth": 9,
                                                            "width": 9,
                                                            "text": "arguments",
                                                            "value": "arguments",
                                                            "valueText": "arguments"
                                                        },
                                                        {
                                                            "kind": "CommaToken",
                                                            "fullStart": 568,
                                                            "fullEnd": 569,
                                                            "start": 568,
                                                            "end": 569,
                                                            "fullWidth": 1,
                                                            "width": 1,
                                                            "text": ",",
                                                            "value": ",",
                                                            "valueText": ","
                                                        },
                                                        {
                                                            "kind": "StringLiteral",
                                                            "fullStart": 569,
                                                            "fullEnd": 577,
                                                            "start": 569,
                                                            "end": 577,
                                                            "fullWidth": 8,
                                                            "width": 8,
                                                            "text": "\"length\"",
                                                            "value": "length",
                                                            "valueText": "length"
                                                        }
                                                    ],
                                                    "closeParenToken": {
                                                        "kind": "CloseParenToken",
                                                        "fullStart": 577,
                                                        "fullEnd": 578,
                                                        "start": 577,
                                                        "end": 578,
                                                        "fullWidth": 1,
                                                        "width": 1,
                                                        "text": ")",
                                                        "value": ")",
                                                        "valueText": ")"
                                                    }
                                                }
                                            }
                                        }
                                    }
                                ]
                            },
                            "semicolonToken": {
                                "kind": "SemicolonToken",
                                "fullStart": 578,
                                "fullEnd": 581,
                                "start": 578,
                                "end": 579,
                                "fullWidth": 3,
                                "width": 1,
                                "text": ";",
                                "value": ";",
                                "valueText": ";",
                                "hasTrailingTrivia": true,
                                "hasTrailingNewLine": true,
                                "trailingTrivia": [
                                    {
                                        "kind": "NewLineTrivia",
                                        "text": "\r\n"
                                    }
                                ]
                            }
                        },
                        {
                            "kind": "ReturnStatement",
                            "fullStart": 581,
                            "fullEnd": 610,
                            "start": 583,
                            "end": 608,
                            "fullWidth": 29,
                            "width": 25,
                            "isIncrementallyUnusable": true,
                            "returnKeyword": {
                                "kind": "ReturnKeyword",
                                "fullStart": 581,
                                "fullEnd": 590,
                                "start": 583,
                                "end": 589,
                                "fullWidth": 9,
                                "width": 6,
                                "text": "return",
                                "value": "return",
                                "valueText": "return",
                                "hasLeadingTrivia": true,
                                "hasTrailingTrivia": true,
                                "leadingTrivia": [
                                    {
                                        "kind": "WhitespaceTrivia",
                                        "text": "  "
                                    }
                                ],
                                "trailingTrivia": [
                                    {
                                        "kind": "WhitespaceTrivia",
                                        "text": " "
                                    }
                                ]
                            },
                            "expression": {
                                "kind": "NotEqualsExpression",
                                "fullStart": 590,
                                "fullEnd": 610,
                                "start": 590,
                                "end": 608,
                                "fullWidth": 20,
                                "width": 18,
                                "left": {
                                    "kind": "IdentifierName",
                                    "fullStart": 590,
                                    "fullEnd": 595,
                                    "start": 590,
                                    "end": 594,
                                    "fullWidth": 5,
                                    "width": 4,
                                    "text": "desc",
                                    "value": "desc",
                                    "valueText": "desc",
                                    "hasTrailingTrivia": true,
                                    "trailingTrivia": [
                                        {
                                            "kind": "WhitespaceTrivia",
                                            "text": " "
                                        }
                                    ]
                                },
                                "operatorToken": {
                                    "kind": "ExclamationEqualsEqualsToken",
                                    "fullStart": 595,
                                    "fullEnd": 599,
                                    "start": 595,
                                    "end": 598,
                                    "fullWidth": 4,
                                    "width": 3,
                                    "text": "!==",
                                    "value": "!==",
                                    "valueText": "!==",
                                    "hasTrailingTrivia": true,
                                    "trailingTrivia": [
                                        {
                                            "kind": "WhitespaceTrivia",
                                            "text": " "
                                        }
                                    ]
                                },
                                "right": {
                                    "kind": "IdentifierName",
                                    "fullStart": 599,
                                    "fullEnd": 610,
                                    "start": 599,
                                    "end": 608,
                                    "fullWidth": 11,
                                    "width": 9,
                                    "text": "undefined",
                                    "value": "undefined",
                                    "valueText": "undefined",
                                    "hasTrailingTrivia": true,
                                    "hasTrailingNewLine": true,
                                    "trailingTrivia": [
                                        {
                                            "kind": "NewLineTrivia",
                                            "text": "\r\n"
                                        }
                                    ]
                                }
                            },
                            "semicolonToken": {
                                "kind": "SemicolonToken",
                                "fullStart": -1,
                                "fullEnd": -1,
                                "start": -1,
                                "end": -1,
                                "fullWidth": 0,
                                "width": 0,
                                "text": ""
                            }
                        }
                    ],
                    "closeBraceToken": {
                        "kind": "CloseBraceToken",
                        "fullStart": 610,
                        "fullEnd": 614,
                        "start": 611,
                        "end": 612,
                        "fullWidth": 4,
                        "width": 1,
                        "text": "}",
                        "value": "}",
                        "valueText": "}",
                        "hasLeadingTrivia": true,
                        "hasTrailingTrivia": true,
                        "hasTrailingNewLine": true,
                        "leadingTrivia": [
                            {
                                "kind": "WhitespaceTrivia",
                                "text": " "
                            }
                        ],
                        "trailingTrivia": [
                            {
                                "kind": "NewLineTrivia",
                                "text": "\r\n"
                            }
                        ]
                    }
                }
            },
            {
                "kind": "ExpressionStatement",
                "fullStart": 614,
                "fullEnd": 638,
                "start": 614,
                "end": 636,
                "fullWidth": 24,
                "width": 22,
                "expression": {
                    "kind": "InvocationExpression",
                    "fullStart": 614,
                    "fullEnd": 635,
                    "start": 614,
                    "end": 635,
                    "fullWidth": 21,
                    "width": 21,
                    "expression": {
                        "kind": "IdentifierName",
                        "fullStart": 614,
                        "fullEnd": 625,
                        "start": 614,
                        "end": 625,
                        "fullWidth": 11,
                        "width": 11,
                        "text": "runTestCase",
                        "value": "runTestCase",
                        "valueText": "runTestCase"
                    },
                    "argumentList": {
                        "kind": "ArgumentList",
                        "fullStart": 625,
                        "fullEnd": 635,
                        "start": 625,
                        "end": 635,
                        "fullWidth": 10,
                        "width": 10,
                        "openParenToken": {
                            "kind": "OpenParenToken",
                            "fullStart": 625,
                            "fullEnd": 626,
                            "start": 625,
                            "end": 626,
                            "fullWidth": 1,
                            "width": 1,
                            "text": "(",
                            "value": "(",
                            "valueText": "("
                        },
                        "arguments": [
                            {
                                "kind": "IdentifierName",
                                "fullStart": 626,
                                "fullEnd": 634,
                                "start": 626,
                                "end": 634,
                                "fullWidth": 8,
                                "width": 8,
                                "text": "testcase",
                                "value": "testcase",
                                "valueText": "testcase"
                            }
                        ],
                        "closeParenToken": {
                            "kind": "CloseParenToken",
                            "fullStart": 634,
                            "fullEnd": 635,
                            "start": 634,
                            "end": 635,
                            "fullWidth": 1,
                            "width": 1,
                            "text": ")",
                            "value": ")",
                            "valueText": ")"
                        }
                    }
                },
                "semicolonToken": {
                    "kind": "SemicolonToken",
                    "fullStart": 635,
                    "fullEnd": 638,
                    "start": 635,
                    "end": 636,
                    "fullWidth": 3,
                    "width": 1,
                    "text": ";",
                    "value": ";",
                    "valueText": ";",
                    "hasTrailingTrivia": true,
                    "hasTrailingNewLine": true,
                    "trailingTrivia": [
                        {
                            "kind": "NewLineTrivia",
                            "text": "\r\n"
                        }
                    ]
                }
            }
        ],
        "endOfFileToken": {
            "kind": "EndOfFileToken",
            "fullStart": 638,
            "fullEnd": 638,
            "start": 638,
            "end": 638,
            "fullWidth": 0,
            "width": 0,
            "text": ""
        }
    },
    "lineMap": {
        "lineStarts": [
            0,
            67,
            152,
            232,
            308,
            380,
            385,
            417,
            478,
            483,
            485,
            487,
            510,
            514,
            581,
            610,
            614,
            638
        ],
        "length": 638
    }
}<|MERGE_RESOLUTION|>--- conflicted
+++ resolved
@@ -256,12 +256,8 @@
                                         "start": 520,
                                         "end": 578,
                                         "fullWidth": 58,
-<<<<<<< HEAD
                                         "width": 58,
-                                        "identifier": {
-=======
                                         "propertyName": {
->>>>>>> 85e84683
                                             "kind": "IdentifierName",
                                             "fullStart": 520,
                                             "fullEnd": 525,
