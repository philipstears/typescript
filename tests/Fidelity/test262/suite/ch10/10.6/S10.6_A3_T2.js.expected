{
    "isDeclaration": false,
    "languageVersion": "EcmaScript5",
    "parseOptions": {
        "allowAutomaticSemicolonInsertion": true
    },
    "sourceUnit": {
        "kind": "SourceUnit",
        "fullStart": 0,
        "fullEnd": 918,
        "start": 362,
        "end": 918,
        "fullWidth": 918,
        "width": 556,
        "isIncrementallyUnusable": true,
        "moduleElements": [
            {
                "kind": "FunctionDeclaration",
                "fullStart": 0,
                "fullEnd": 476,
                "start": 362,
                "end": 475,
                "fullWidth": 476,
                "width": 113,
                "modifiers": [],
                "functionKeyword": {
                    "kind": "FunctionKeyword",
                    "fullStart": 0,
                    "fullEnd": 371,
                    "start": 362,
                    "end": 370,
                    "fullWidth": 371,
                    "width": 8,
                    "text": "function",
                    "value": "function",
                    "valueText": "function",
                    "hasLeadingTrivia": true,
                    "hasLeadingComment": true,
                    "hasLeadingNewLine": true,
                    "hasTrailingTrivia": true,
                    "leadingTrivia": [
                        {
                            "kind": "SingleLineCommentTrivia",
                            "text": "// Copyright 2009 the Sputnik authors.  All rights reserved."
                        },
                        {
                            "kind": "NewLineTrivia",
                            "text": "\n"
                        },
                        {
                            "kind": "SingleLineCommentTrivia",
                            "text": "// This code is governed by the BSD license found in the LICENSE file."
                        },
                        {
                            "kind": "NewLineTrivia",
                            "text": "\n"
                        },
                        {
                            "kind": "NewLineTrivia",
                            "text": "\n"
                        },
                        {
                            "kind": "MultiLineCommentTrivia",
                            "text": "/**\n * A property is created with name callee with property\n * attributes { DontEnum } and no others\n *\n * @path ch10/10.6/S10.6_A3_T2.js\n * @description Checking if enumerating the arguments.callee property fails\n */"
                        },
                        {
                            "kind": "NewLineTrivia",
                            "text": "\n"
                        },
                        {
                            "kind": "NewLineTrivia",
                            "text": "\n"
                        },
                        {
                            "kind": "SingleLineCommentTrivia",
                            "text": "//CHECK#1"
                        },
                        {
                            "kind": "NewLineTrivia",
                            "text": "\n"
                        }
                    ],
                    "trailingTrivia": [
                        {
                            "kind": "WhitespaceTrivia",
                            "text": " "
                        }
                    ]
                },
                "identifier": {
                    "kind": "IdentifierName",
                    "fullStart": 371,
                    "fullEnd": 373,
                    "start": 371,
                    "end": 373,
                    "fullWidth": 2,
                    "width": 2,
                    "text": "f1",
                    "value": "f1",
                    "valueText": "f1"
                },
                "callSignature": {
                    "kind": "CallSignature",
                    "fullStart": 373,
                    "fullEnd": 375,
                    "start": 373,
                    "end": 375,
                    "fullWidth": 2,
                    "width": 2,
                    "parameterList": {
                        "kind": "ParameterList",
                        "fullStart": 373,
                        "fullEnd": 375,
                        "start": 373,
                        "end": 375,
                        "fullWidth": 2,
                        "width": 2,
                        "openParenToken": {
                            "kind": "OpenParenToken",
                            "fullStart": 373,
                            "fullEnd": 374,
                            "start": 373,
                            "end": 374,
                            "fullWidth": 1,
                            "width": 1,
                            "text": "(",
                            "value": "(",
                            "valueText": "("
                        },
                        "parameters": [],
                        "closeParenToken": {
                            "kind": "CloseParenToken",
                            "fullStart": 374,
                            "fullEnd": 375,
                            "start": 374,
                            "end": 375,
                            "fullWidth": 1,
                            "width": 1,
                            "text": ")",
                            "value": ")",
                            "valueText": ")"
                        }
                    }
                },
                "block": {
                    "kind": "Block",
                    "fullStart": 375,
                    "fullEnd": 476,
                    "start": 375,
                    "end": 475,
                    "fullWidth": 101,
                    "width": 100,
                    "openBraceToken": {
                        "kind": "OpenBraceToken",
                        "fullStart": 375,
                        "fullEnd": 377,
                        "start": 375,
                        "end": 376,
                        "fullWidth": 2,
                        "width": 1,
                        "text": "{",
                        "value": "{",
                        "valueText": "{",
                        "hasTrailingTrivia": true,
                        "hasTrailingNewLine": true,
                        "trailingTrivia": [
                            {
                                "kind": "NewLineTrivia",
                                "text": "\n"
                            }
                        ]
                    },
                    "statements": [
                        {
                            "kind": "ForInStatement",
                            "fullStart": 377,
                            "fullEnd": 459,
                            "start": 379,
                            "end": 458,
                            "fullWidth": 82,
                            "width": 79,
                            "forKeyword": {
                                "kind": "ForKeyword",
                                "fullStart": 377,
                                "fullEnd": 382,
                                "start": 379,
                                "end": 382,
                                "fullWidth": 5,
                                "width": 3,
                                "text": "for",
                                "value": "for",
                                "valueText": "for",
                                "hasLeadingTrivia": true,
                                "leadingTrivia": [
                                    {
                                        "kind": "WhitespaceTrivia",
                                        "text": "  "
                                    }
                                ]
                            },
                            "openParenToken": {
                                "kind": "OpenParenToken",
                                "fullStart": 382,
                                "fullEnd": 383,
                                "start": 382,
                                "end": 383,
                                "fullWidth": 1,
                                "width": 1,
                                "text": "(",
                                "value": "(",
                                "valueText": "("
                            },
                            "variableDeclaration": {
                                "kind": "VariableDeclaration",
                                "fullStart": 383,
                                "fullEnd": 389,
                                "start": 383,
                                "end": 388,
                                "fullWidth": 6,
                                "width": 5,
                                "varKeyword": {
                                    "kind": "VarKeyword",
                                    "fullStart": 383,
                                    "fullEnd": 387,
                                    "start": 383,
                                    "end": 386,
                                    "fullWidth": 4,
                                    "width": 3,
                                    "text": "var",
                                    "value": "var",
                                    "valueText": "var",
                                    "hasTrailingTrivia": true,
                                    "trailingTrivia": [
                                        {
                                            "kind": "WhitespaceTrivia",
                                            "text": " "
                                        }
                                    ]
                                },
                                "variableDeclarators": [
                                    {
                                        "kind": "VariableDeclarator",
                                        "fullStart": 387,
                                        "fullEnd": 389,
                                        "start": 387,
                                        "end": 388,
                                        "fullWidth": 2,
<<<<<<< HEAD
                                        "width": 1,
                                        "identifier": {
=======
                                        "propertyName": {
>>>>>>> 85e84683
                                            "kind": "IdentifierName",
                                            "fullStart": 387,
                                            "fullEnd": 389,
                                            "start": 387,
                                            "end": 388,
                                            "fullWidth": 2,
                                            "width": 1,
                                            "text": "x",
                                            "value": "x",
                                            "valueText": "x",
                                            "hasTrailingTrivia": true,
                                            "trailingTrivia": [
                                                {
                                                    "kind": "WhitespaceTrivia",
                                                    "text": " "
                                                }
                                            ]
                                        }
                                    }
                                ]
                            },
                            "inKeyword": {
                                "kind": "InKeyword",
                                "fullStart": 389,
                                "fullEnd": 392,
                                "start": 389,
                                "end": 391,
                                "fullWidth": 3,
                                "width": 2,
                                "text": "in",
                                "value": "in",
                                "valueText": "in",
                                "hasTrailingTrivia": true,
                                "trailingTrivia": [
                                    {
                                        "kind": "WhitespaceTrivia",
                                        "text": " "
                                    }
                                ]
                            },
                            "expression": {
                                "kind": "IdentifierName",
                                "fullStart": 392,
                                "fullEnd": 401,
                                "start": 392,
                                "end": 401,
                                "fullWidth": 9,
                                "width": 9,
                                "text": "arguments",
                                "value": "arguments",
                                "valueText": "arguments"
                            },
                            "closeParenToken": {
                                "kind": "CloseParenToken",
                                "fullStart": 401,
                                "fullEnd": 402,
                                "start": 401,
                                "end": 402,
                                "fullWidth": 1,
                                "width": 1,
                                "text": ")",
                                "value": ")",
                                "valueText": ")"
                            },
                            "statement": {
                                "kind": "Block",
                                "fullStart": 402,
                                "fullEnd": 459,
                                "start": 402,
                                "end": 458,
                                "fullWidth": 57,
                                "width": 56,
                                "openBraceToken": {
                                    "kind": "OpenBraceToken",
                                    "fullStart": 402,
                                    "fullEnd": 404,
                                    "start": 402,
                                    "end": 403,
                                    "fullWidth": 2,
                                    "width": 1,
                                    "text": "{",
                                    "value": "{",
                                    "valueText": "{",
                                    "hasTrailingTrivia": true,
                                    "hasTrailingNewLine": true,
                                    "trailingTrivia": [
                                        {
                                            "kind": "NewLineTrivia",
                                            "text": "\n"
                                        }
                                    ]
                                },
                                "statements": [
                                    {
                                        "kind": "IfStatement",
                                        "fullStart": 404,
                                        "fullEnd": 455,
                                        "start": 408,
                                        "end": 454,
                                        "fullWidth": 51,
                                        "width": 46,
                                        "ifKeyword": {
                                            "kind": "IfKeyword",
                                            "fullStart": 404,
                                            "fullEnd": 411,
                                            "start": 408,
                                            "end": 410,
                                            "fullWidth": 7,
                                            "width": 2,
                                            "text": "if",
                                            "value": "if",
                                            "valueText": "if",
                                            "hasLeadingTrivia": true,
                                            "hasTrailingTrivia": true,
                                            "leadingTrivia": [
                                                {
                                                    "kind": "WhitespaceTrivia",
                                                    "text": "    "
                                                }
                                            ],
                                            "trailingTrivia": [
                                                {
                                                    "kind": "WhitespaceTrivia",
                                                    "text": " "
                                                }
                                            ]
                                        },
                                        "openParenToken": {
                                            "kind": "OpenParenToken",
                                            "fullStart": 411,
                                            "fullEnd": 412,
                                            "start": 411,
                                            "end": 412,
                                            "fullWidth": 1,
                                            "width": 1,
                                            "text": "(",
                                            "value": "(",
                                            "valueText": "("
                                        },
                                        "condition": {
                                            "kind": "EqualsExpression",
                                            "fullStart": 412,
                                            "fullEnd": 426,
                                            "start": 412,
                                            "end": 426,
                                            "fullWidth": 14,
                                            "width": 14,
                                            "left": {
                                                "kind": "IdentifierName",
                                                "fullStart": 412,
                                                "fullEnd": 414,
                                                "start": 412,
                                                "end": 413,
                                                "fullWidth": 2,
                                                "width": 1,
                                                "text": "x",
                                                "value": "x",
                                                "valueText": "x",
                                                "hasTrailingTrivia": true,
                                                "trailingTrivia": [
                                                    {
                                                        "kind": "WhitespaceTrivia",
                                                        "text": " "
                                                    }
                                                ]
                                            },
                                            "operatorToken": {
                                                "kind": "EqualsEqualsEqualsToken",
                                                "fullStart": 414,
                                                "fullEnd": 418,
                                                "start": 414,
                                                "end": 417,
                                                "fullWidth": 4,
                                                "width": 3,
                                                "text": "===",
                                                "value": "===",
                                                "valueText": "===",
                                                "hasTrailingTrivia": true,
                                                "trailingTrivia": [
                                                    {
                                                        "kind": "WhitespaceTrivia",
                                                        "text": " "
                                                    }
                                                ]
                                            },
                                            "right": {
                                                "kind": "StringLiteral",
                                                "fullStart": 418,
                                                "fullEnd": 426,
                                                "start": 418,
                                                "end": 426,
                                                "fullWidth": 8,
                                                "width": 8,
                                                "text": "\"callee\"",
                                                "value": "callee",
                                                "valueText": "callee"
                                            }
                                        },
                                        "closeParenToken": {
                                            "kind": "CloseParenToken",
                                            "fullStart": 426,
                                            "fullEnd": 427,
                                            "start": 426,
                                            "end": 427,
                                            "fullWidth": 1,
                                            "width": 1,
                                            "text": ")",
                                            "value": ")",
                                            "valueText": ")"
                                        },
                                        "statement": {
                                            "kind": "Block",
                                            "fullStart": 427,
                                            "fullEnd": 455,
                                            "start": 427,
                                            "end": 454,
                                            "fullWidth": 28,
                                            "width": 27,
                                            "openBraceToken": {
                                                "kind": "OpenBraceToken",
                                                "fullStart": 427,
                                                "fullEnd": 429,
                                                "start": 427,
                                                "end": 428,
                                                "fullWidth": 2,
                                                "width": 1,
                                                "text": "{",
                                                "value": "{",
                                                "valueText": "{",
                                                "hasTrailingTrivia": true,
                                                "hasTrailingNewLine": true,
                                                "trailingTrivia": [
                                                    {
                                                        "kind": "NewLineTrivia",
                                                        "text": "\n"
                                                    }
                                                ]
                                            },
                                            "statements": [
                                                {
                                                    "kind": "ReturnStatement",
                                                    "fullStart": 429,
                                                    "fullEnd": 449,
                                                    "start": 435,
                                                    "end": 448,
                                                    "fullWidth": 20,
                                                    "width": 13,
                                                    "returnKeyword": {
                                                        "kind": "ReturnKeyword",
                                                        "fullStart": 429,
                                                        "fullEnd": 442,
                                                        "start": 435,
                                                        "end": 441,
                                                        "fullWidth": 13,
                                                        "width": 6,
                                                        "text": "return",
                                                        "value": "return",
                                                        "valueText": "return",
                                                        "hasLeadingTrivia": true,
                                                        "hasTrailingTrivia": true,
                                                        "leadingTrivia": [
                                                            {
                                                                "kind": "WhitespaceTrivia",
                                                                "text": "      "
                                                            }
                                                        ],
                                                        "trailingTrivia": [
                                                            {
                                                                "kind": "WhitespaceTrivia",
                                                                "text": " "
                                                            }
                                                        ]
                                                    },
                                                    "expression": {
                                                        "kind": "FalseKeyword",
                                                        "fullStart": 442,
                                                        "fullEnd": 447,
                                                        "start": 442,
                                                        "end": 447,
                                                        "fullWidth": 5,
                                                        "width": 5,
                                                        "text": "false",
                                                        "value": false,
                                                        "valueText": "false"
                                                    },
                                                    "semicolonToken": {
                                                        "kind": "SemicolonToken",
                                                        "fullStart": 447,
                                                        "fullEnd": 449,
                                                        "start": 447,
                                                        "end": 448,
                                                        "fullWidth": 2,
                                                        "width": 1,
                                                        "text": ";",
                                                        "value": ";",
                                                        "valueText": ";",
                                                        "hasTrailingTrivia": true,
                                                        "hasTrailingNewLine": true,
                                                        "trailingTrivia": [
                                                            {
                                                                "kind": "NewLineTrivia",
                                                                "text": "\n"
                                                            }
                                                        ]
                                                    }
                                                }
                                            ],
                                            "closeBraceToken": {
                                                "kind": "CloseBraceToken",
                                                "fullStart": 449,
                                                "fullEnd": 455,
                                                "start": 453,
                                                "end": 454,
                                                "fullWidth": 6,
                                                "width": 1,
                                                "text": "}",
                                                "value": "}",
                                                "valueText": "}",
                                                "hasLeadingTrivia": true,
                                                "hasTrailingTrivia": true,
                                                "hasTrailingNewLine": true,
                                                "leadingTrivia": [
                                                    {
                                                        "kind": "WhitespaceTrivia",
                                                        "text": "    "
                                                    }
                                                ],
                                                "trailingTrivia": [
                                                    {
                                                        "kind": "NewLineTrivia",
                                                        "text": "\n"
                                                    }
                                                ]
                                            }
                                        }
                                    }
                                ],
                                "closeBraceToken": {
                                    "kind": "CloseBraceToken",
                                    "fullStart": 455,
                                    "fullEnd": 459,
                                    "start": 457,
                                    "end": 458,
                                    "fullWidth": 4,
                                    "width": 1,
                                    "text": "}",
                                    "value": "}",
                                    "valueText": "}",
                                    "hasLeadingTrivia": true,
                                    "hasTrailingTrivia": true,
                                    "hasTrailingNewLine": true,
                                    "leadingTrivia": [
                                        {
                                            "kind": "WhitespaceTrivia",
                                            "text": "  "
                                        }
                                    ],
                                    "trailingTrivia": [
                                        {
                                            "kind": "NewLineTrivia",
                                            "text": "\n"
                                        }
                                    ]
                                }
                            }
                        },
                        {
                            "kind": "ReturnStatement",
                            "fullStart": 459,
                            "fullEnd": 474,
                            "start": 461,
                            "end": 473,
                            "fullWidth": 15,
                            "width": 12,
                            "returnKeyword": {
                                "kind": "ReturnKeyword",
                                "fullStart": 459,
                                "fullEnd": 468,
                                "start": 461,
                                "end": 467,
                                "fullWidth": 9,
                                "width": 6,
                                "text": "return",
                                "value": "return",
                                "valueText": "return",
                                "hasLeadingTrivia": true,
                                "hasTrailingTrivia": true,
                                "leadingTrivia": [
                                    {
                                        "kind": "WhitespaceTrivia",
                                        "text": "  "
                                    }
                                ],
                                "trailingTrivia": [
                                    {
                                        "kind": "WhitespaceTrivia",
                                        "text": " "
                                    }
                                ]
                            },
                            "expression": {
                                "kind": "TrueKeyword",
                                "fullStart": 468,
                                "fullEnd": 472,
                                "start": 468,
                                "end": 472,
                                "fullWidth": 4,
                                "width": 4,
                                "text": "true",
                                "value": true,
                                "valueText": "true"
                            },
                            "semicolonToken": {
                                "kind": "SemicolonToken",
                                "fullStart": 472,
                                "fullEnd": 474,
                                "start": 472,
                                "end": 473,
                                "fullWidth": 2,
                                "width": 1,
                                "text": ";",
                                "value": ";",
                                "valueText": ";",
                                "hasTrailingTrivia": true,
                                "hasTrailingNewLine": true,
                                "trailingTrivia": [
                                    {
                                        "kind": "NewLineTrivia",
                                        "text": "\n"
                                    }
                                ]
                            }
                        }
                    ],
                    "closeBraceToken": {
                        "kind": "CloseBraceToken",
                        "fullStart": 474,
                        "fullEnd": 476,
                        "start": 474,
                        "end": 475,
                        "fullWidth": 2,
                        "width": 1,
                        "text": "}",
                        "value": "}",
                        "valueText": "}",
                        "hasTrailingTrivia": true,
                        "hasTrailingNewLine": true,
                        "trailingTrivia": [
                            {
                                "kind": "NewLineTrivia",
                                "text": "\n"
                            }
                        ]
                    }
                }
            },
            {
                "kind": "TryStatement",
                "fullStart": 476,
                "fullEnd": 631,
                "start": 477,
                "end": 630,
                "fullWidth": 155,
                "width": 153,
                "tryKeyword": {
                    "kind": "TryKeyword",
                    "fullStart": 476,
                    "fullEnd": 480,
                    "start": 477,
                    "end": 480,
                    "fullWidth": 4,
                    "width": 3,
                    "text": "try",
                    "value": "try",
                    "valueText": "try",
                    "hasLeadingTrivia": true,
                    "hasLeadingNewLine": true,
                    "leadingTrivia": [
                        {
                            "kind": "NewLineTrivia",
                            "text": "\n"
                        }
                    ]
                },
                "block": {
                    "kind": "Block",
                    "fullStart": 480,
                    "fullEnd": 572,
                    "start": 480,
                    "end": 571,
                    "fullWidth": 92,
                    "width": 91,
                    "openBraceToken": {
                        "kind": "OpenBraceToken",
                        "fullStart": 480,
                        "fullEnd": 482,
                        "start": 480,
                        "end": 481,
                        "fullWidth": 2,
                        "width": 1,
                        "text": "{",
                        "value": "{",
                        "valueText": "{",
                        "hasTrailingTrivia": true,
                        "hasTrailingNewLine": true,
                        "trailingTrivia": [
                            {
                                "kind": "NewLineTrivia",
                                "text": "\n"
                            }
                        ]
                    },
                    "statements": [
                        {
                            "kind": "IfStatement",
                            "fullStart": 482,
                            "fullEnd": 570,
                            "start": 484,
                            "end": 569,
                            "fullWidth": 88,
                            "width": 85,
                            "ifKeyword": {
                                "kind": "IfKeyword",
                                "fullStart": 482,
                                "fullEnd": 486,
                                "start": 484,
                                "end": 486,
                                "fullWidth": 4,
                                "width": 2,
                                "text": "if",
                                "value": "if",
                                "valueText": "if",
                                "hasLeadingTrivia": true,
                                "leadingTrivia": [
                                    {
                                        "kind": "WhitespaceTrivia",
                                        "text": "  "
                                    }
                                ]
                            },
                            "openParenToken": {
                                "kind": "OpenParenToken",
                                "fullStart": 486,
                                "fullEnd": 487,
                                "start": 486,
                                "end": 487,
                                "fullWidth": 1,
                                "width": 1,
                                "text": "(",
                                "value": "(",
                                "valueText": "("
                            },
                            "condition": {
                                "kind": "LogicalNotExpression",
                                "fullStart": 487,
                                "fullEnd": 492,
                                "start": 487,
                                "end": 492,
                                "fullWidth": 5,
                                "width": 5,
                                "operatorToken": {
                                    "kind": "ExclamationToken",
                                    "fullStart": 487,
                                    "fullEnd": 488,
                                    "start": 487,
                                    "end": 488,
                                    "fullWidth": 1,
                                    "width": 1,
                                    "text": "!",
                                    "value": "!",
                                    "valueText": "!"
                                },
                                "operand": {
                                    "kind": "InvocationExpression",
                                    "fullStart": 488,
                                    "fullEnd": 492,
                                    "start": 488,
                                    "end": 492,
                                    "fullWidth": 4,
                                    "width": 4,
                                    "expression": {
                                        "kind": "IdentifierName",
                                        "fullStart": 488,
                                        "fullEnd": 490,
                                        "start": 488,
                                        "end": 490,
                                        "fullWidth": 2,
                                        "width": 2,
                                        "text": "f1",
                                        "value": "f1",
                                        "valueText": "f1"
                                    },
                                    "argumentList": {
                                        "kind": "ArgumentList",
                                        "fullStart": 490,
                                        "fullEnd": 492,
                                        "start": 490,
                                        "end": 492,
                                        "fullWidth": 2,
                                        "width": 2,
                                        "openParenToken": {
                                            "kind": "OpenParenToken",
                                            "fullStart": 490,
                                            "fullEnd": 491,
                                            "start": 490,
                                            "end": 491,
                                            "fullWidth": 1,
                                            "width": 1,
                                            "text": "(",
                                            "value": "(",
                                            "valueText": "("
                                        },
                                        "arguments": [],
                                        "closeParenToken": {
                                            "kind": "CloseParenToken",
                                            "fullStart": 491,
                                            "fullEnd": 492,
                                            "start": 491,
                                            "end": 492,
                                            "fullWidth": 1,
                                            "width": 1,
                                            "text": ")",
                                            "value": ")",
                                            "valueText": ")"
                                        }
                                    }
                                }
                            },
                            "closeParenToken": {
                                "kind": "CloseParenToken",
                                "fullStart": 492,
                                "fullEnd": 493,
                                "start": 492,
                                "end": 493,
                                "fullWidth": 1,
                                "width": 1,
                                "text": ")",
                                "value": ")",
                                "valueText": ")"
                            },
                            "statement": {
                                "kind": "Block",
                                "fullStart": 493,
                                "fullEnd": 570,
                                "start": 493,
                                "end": 569,
                                "fullWidth": 77,
                                "width": 76,
                                "openBraceToken": {
                                    "kind": "OpenBraceToken",
                                    "fullStart": 493,
                                    "fullEnd": 495,
                                    "start": 493,
                                    "end": 494,
                                    "fullWidth": 2,
                                    "width": 1,
                                    "text": "{",
                                    "value": "{",
                                    "valueText": "{",
                                    "hasTrailingTrivia": true,
                                    "hasTrailingNewLine": true,
                                    "trailingTrivia": [
                                        {
                                            "kind": "NewLineTrivia",
                                            "text": "\n"
                                        }
                                    ]
                                },
                                "statements": [
                                    {
                                        "kind": "ExpressionStatement",
                                        "fullStart": 495,
                                        "fullEnd": 566,
                                        "start": 499,
                                        "end": 565,
                                        "fullWidth": 71,
                                        "width": 66,
                                        "expression": {
                                            "kind": "InvocationExpression",
                                            "fullStart": 495,
                                            "fullEnd": 564,
                                            "start": 499,
                                            "end": 564,
                                            "fullWidth": 69,
                                            "width": 65,
                                            "expression": {
                                                "kind": "IdentifierName",
                                                "fullStart": 495,
                                                "fullEnd": 505,
                                                "start": 499,
                                                "end": 505,
                                                "fullWidth": 10,
                                                "width": 6,
                                                "text": "$ERROR",
                                                "value": "$ERROR",
                                                "valueText": "$ERROR",
                                                "hasLeadingTrivia": true,
                                                "leadingTrivia": [
                                                    {
                                                        "kind": "WhitespaceTrivia",
                                                        "text": "    "
                                                    }
                                                ]
                                            },
                                            "argumentList": {
                                                "kind": "ArgumentList",
                                                "fullStart": 505,
                                                "fullEnd": 564,
                                                "start": 505,
                                                "end": 564,
                                                "fullWidth": 59,
                                                "width": 59,
                                                "openParenToken": {
                                                    "kind": "OpenParenToken",
                                                    "fullStart": 505,
                                                    "fullEnd": 506,
                                                    "start": 505,
                                                    "end": 506,
                                                    "fullWidth": 1,
                                                    "width": 1,
                                                    "text": "(",
                                                    "value": "(",
                                                    "valueText": "("
                                                },
                                                "arguments": [
                                                    {
                                                        "kind": "StringLiteral",
                                                        "fullStart": 506,
                                                        "fullEnd": 563,
                                                        "start": 506,
                                                        "end": 563,
                                                        "fullWidth": 57,
                                                        "width": 57,
                                                        "text": "\"#1: A property callee don't have attribute { DontEnum }\"",
                                                        "value": "#1: A property callee don't have attribute { DontEnum }",
                                                        "valueText": "#1: A property callee don't have attribute { DontEnum }"
                                                    }
                                                ],
                                                "closeParenToken": {
                                                    "kind": "CloseParenToken",
                                                    "fullStart": 563,
                                                    "fullEnd": 564,
                                                    "start": 563,
                                                    "end": 564,
                                                    "fullWidth": 1,
                                                    "width": 1,
                                                    "text": ")",
                                                    "value": ")",
                                                    "valueText": ")"
                                                }
                                            }
                                        },
                                        "semicolonToken": {
                                            "kind": "SemicolonToken",
                                            "fullStart": 564,
                                            "fullEnd": 566,
                                            "start": 564,
                                            "end": 565,
                                            "fullWidth": 2,
                                            "width": 1,
                                            "text": ";",
                                            "value": ";",
                                            "valueText": ";",
                                            "hasTrailingTrivia": true,
                                            "hasTrailingNewLine": true,
                                            "trailingTrivia": [
                                                {
                                                    "kind": "NewLineTrivia",
                                                    "text": "\n"
                                                }
                                            ]
                                        }
                                    }
                                ],
                                "closeBraceToken": {
                                    "kind": "CloseBraceToken",
                                    "fullStart": 566,
                                    "fullEnd": 570,
                                    "start": 568,
                                    "end": 569,
                                    "fullWidth": 4,
                                    "width": 1,
                                    "text": "}",
                                    "value": "}",
                                    "valueText": "}",
                                    "hasLeadingTrivia": true,
                                    "hasTrailingTrivia": true,
                                    "hasTrailingNewLine": true,
                                    "leadingTrivia": [
                                        {
                                            "kind": "WhitespaceTrivia",
                                            "text": "  "
                                        }
                                    ],
                                    "trailingTrivia": [
                                        {
                                            "kind": "NewLineTrivia",
                                            "text": "\n"
                                        }
                                    ]
                                }
                            }
                        }
                    ],
                    "closeBraceToken": {
                        "kind": "CloseBraceToken",
                        "fullStart": 570,
                        "fullEnd": 572,
                        "start": 570,
                        "end": 571,
                        "fullWidth": 2,
                        "width": 1,
                        "text": "}",
                        "value": "}",
                        "valueText": "}",
                        "hasTrailingTrivia": true,
                        "hasTrailingNewLine": true,
                        "trailingTrivia": [
                            {
                                "kind": "NewLineTrivia",
                                "text": "\n"
                            }
                        ]
                    }
                },
                "catchClause": {
                    "kind": "CatchClause",
                    "fullStart": 572,
                    "fullEnd": 631,
                    "start": 572,
                    "end": 630,
                    "fullWidth": 59,
                    "width": 58,
                    "catchKeyword": {
                        "kind": "CatchKeyword",
                        "fullStart": 572,
                        "fullEnd": 577,
                        "start": 572,
                        "end": 577,
                        "fullWidth": 5,
                        "width": 5,
                        "text": "catch",
                        "value": "catch",
                        "valueText": "catch"
                    },
                    "openParenToken": {
                        "kind": "OpenParenToken",
                        "fullStart": 577,
                        "fullEnd": 578,
                        "start": 577,
                        "end": 578,
                        "fullWidth": 1,
                        "width": 1,
                        "text": "(",
                        "value": "(",
                        "valueText": "("
                    },
                    "identifier": {
                        "kind": "IdentifierName",
                        "fullStart": 578,
                        "fullEnd": 579,
                        "start": 578,
                        "end": 579,
                        "fullWidth": 1,
                        "width": 1,
                        "text": "e",
                        "value": "e",
                        "valueText": "e"
                    },
                    "closeParenToken": {
                        "kind": "CloseParenToken",
                        "fullStart": 579,
                        "fullEnd": 580,
                        "start": 579,
                        "end": 580,
                        "fullWidth": 1,
                        "width": 1,
                        "text": ")",
                        "value": ")",
                        "valueText": ")"
                    },
                    "block": {
                        "kind": "Block",
                        "fullStart": 580,
                        "fullEnd": 631,
                        "start": 580,
                        "end": 630,
                        "fullWidth": 51,
                        "width": 50,
                        "openBraceToken": {
                            "kind": "OpenBraceToken",
                            "fullStart": 580,
                            "fullEnd": 582,
                            "start": 580,
                            "end": 581,
                            "fullWidth": 2,
                            "width": 1,
                            "text": "{",
                            "value": "{",
                            "valueText": "{",
                            "hasTrailingTrivia": true,
                            "hasTrailingNewLine": true,
                            "trailingTrivia": [
                                {
                                    "kind": "NewLineTrivia",
                                    "text": "\n"
                                }
                            ]
                        },
                        "statements": [
                            {
                                "kind": "ExpressionStatement",
                                "fullStart": 582,
                                "fullEnd": 629,
                                "start": 584,
                                "end": 628,
                                "fullWidth": 47,
                                "width": 44,
                                "expression": {
                                    "kind": "InvocationExpression",
                                    "fullStart": 582,
                                    "fullEnd": 627,
                                    "start": 584,
                                    "end": 627,
                                    "fullWidth": 45,
                                    "width": 43,
                                    "expression": {
                                        "kind": "IdentifierName",
                                        "fullStart": 582,
                                        "fullEnd": 590,
                                        "start": 584,
                                        "end": 590,
                                        "fullWidth": 8,
                                        "width": 6,
                                        "text": "$ERROR",
                                        "value": "$ERROR",
                                        "valueText": "$ERROR",
                                        "hasLeadingTrivia": true,
                                        "leadingTrivia": [
                                            {
                                                "kind": "WhitespaceTrivia",
                                                "text": "  "
                                            }
                                        ]
                                    },
                                    "argumentList": {
                                        "kind": "ArgumentList",
                                        "fullStart": 590,
                                        "fullEnd": 627,
                                        "start": 590,
                                        "end": 627,
                                        "fullWidth": 37,
                                        "width": 37,
                                        "openParenToken": {
                                            "kind": "OpenParenToken",
                                            "fullStart": 590,
                                            "fullEnd": 591,
                                            "start": 590,
                                            "end": 591,
                                            "fullWidth": 1,
                                            "width": 1,
                                            "text": "(",
                                            "value": "(",
                                            "valueText": "("
                                        },
                                        "arguments": [
                                            {
                                                "kind": "StringLiteral",
                                                "fullStart": 591,
                                                "fullEnd": 626,
                                                "start": 591,
                                                "end": 626,
                                                "fullWidth": 35,
                                                "width": 35,
                                                "text": "\"#1: arguments object don't exists\"",
                                                "value": "#1: arguments object don't exists",
                                                "valueText": "#1: arguments object don't exists"
                                            }
                                        ],
                                        "closeParenToken": {
                                            "kind": "CloseParenToken",
                                            "fullStart": 626,
                                            "fullEnd": 627,
                                            "start": 626,
                                            "end": 627,
                                            "fullWidth": 1,
                                            "width": 1,
                                            "text": ")",
                                            "value": ")",
                                            "valueText": ")"
                                        }
                                    }
                                },
                                "semicolonToken": {
                                    "kind": "SemicolonToken",
                                    "fullStart": 627,
                                    "fullEnd": 629,
                                    "start": 627,
                                    "end": 628,
                                    "fullWidth": 2,
                                    "width": 1,
                                    "text": ";",
                                    "value": ";",
                                    "valueText": ";",
                                    "hasTrailingTrivia": true,
                                    "hasTrailingNewLine": true,
                                    "trailingTrivia": [
                                        {
                                            "kind": "NewLineTrivia",
                                            "text": "\n"
                                        }
                                    ]
                                }
                            }
                        ],
                        "closeBraceToken": {
                            "kind": "CloseBraceToken",
                            "fullStart": 629,
                            "fullEnd": 631,
                            "start": 629,
                            "end": 630,
                            "fullWidth": 2,
                            "width": 1,
                            "text": "}",
                            "value": "}",
                            "valueText": "}",
                            "hasTrailingTrivia": true,
                            "hasTrailingNewLine": true,
                            "trailingTrivia": [
                                {
                                    "kind": "NewLineTrivia",
                                    "text": "\n"
                                }
                            ]
                        }
                    }
                }
            },
            {
                "kind": "VariableStatement",
                "fullStart": 631,
                "fullEnd": 762,
                "start": 642,
                "end": 761,
                "fullWidth": 131,
                "width": 119,
                "isIncrementallyUnusable": true,
                "modifiers": [],
                "variableDeclaration": {
                    "kind": "VariableDeclaration",
                    "fullStart": 631,
                    "fullEnd": 762,
                    "start": 642,
                    "end": 761,
                    "fullWidth": 131,
                    "width": 119,
                    "varKeyword": {
                        "kind": "VarKeyword",
                        "fullStart": 631,
                        "fullEnd": 646,
                        "start": 642,
                        "end": 645,
                        "fullWidth": 15,
                        "width": 3,
                        "text": "var",
                        "value": "var",
                        "valueText": "var",
                        "hasLeadingTrivia": true,
                        "hasLeadingComment": true,
                        "hasLeadingNewLine": true,
                        "hasTrailingTrivia": true,
                        "leadingTrivia": [
                            {
                                "kind": "NewLineTrivia",
                                "text": "\n"
                            },
                            {
                                "kind": "SingleLineCommentTrivia",
                                "text": "//CHECK#2"
                            },
                            {
                                "kind": "NewLineTrivia",
                                "text": "\n"
                            }
                        ],
                        "trailingTrivia": [
                            {
                                "kind": "WhitespaceTrivia",
                                "text": " "
                            }
                        ]
                    },
                    "variableDeclarators": [
                        {
                            "kind": "VariableDeclarator",
                            "fullStart": 646,
                            "fullEnd": 762,
                            "start": 646,
                            "end": 761,
                            "fullWidth": 116,
<<<<<<< HEAD
                            "width": 115,
                            "identifier": {
=======
                            "propertyName": {
>>>>>>> 85e84683
                                "kind": "IdentifierName",
                                "fullStart": 646,
                                "fullEnd": 649,
                                "start": 646,
                                "end": 648,
                                "fullWidth": 3,
                                "width": 2,
                                "text": "f2",
                                "value": "f2",
                                "valueText": "f2",
                                "hasTrailingTrivia": true,
                                "trailingTrivia": [
                                    {
                                        "kind": "WhitespaceTrivia",
                                        "text": " "
                                    }
                                ]
                            },
                            "equalsValueClause": {
                                "kind": "EqualsValueClause",
                                "fullStart": 649,
                                "fullEnd": 762,
                                "start": 649,
                                "end": 761,
                                "fullWidth": 113,
                                "width": 112,
                                "equalsToken": {
                                    "kind": "EqualsToken",
                                    "fullStart": 649,
                                    "fullEnd": 651,
                                    "start": 649,
                                    "end": 650,
                                    "fullWidth": 2,
                                    "width": 1,
                                    "text": "=",
                                    "value": "=",
                                    "valueText": "=",
                                    "hasTrailingTrivia": true,
                                    "trailingTrivia": [
                                        {
                                            "kind": "WhitespaceTrivia",
                                            "text": " "
                                        }
                                    ]
                                },
                                "value": {
                                    "kind": "FunctionExpression",
                                    "fullStart": 651,
                                    "fullEnd": 762,
                                    "start": 651,
                                    "end": 761,
                                    "fullWidth": 111,
                                    "width": 110,
                                    "functionKeyword": {
                                        "kind": "FunctionKeyword",
                                        "fullStart": 651,
                                        "fullEnd": 659,
                                        "start": 651,
                                        "end": 659,
                                        "fullWidth": 8,
                                        "width": 8,
                                        "text": "function",
                                        "value": "function",
                                        "valueText": "function"
                                    },
                                    "callSignature": {
                                        "kind": "CallSignature",
                                        "fullStart": 659,
                                        "fullEnd": 661,
                                        "start": 659,
                                        "end": 661,
                                        "fullWidth": 2,
                                        "width": 2,
                                        "parameterList": {
                                            "kind": "ParameterList",
                                            "fullStart": 659,
                                            "fullEnd": 661,
                                            "start": 659,
                                            "end": 661,
                                            "fullWidth": 2,
                                            "width": 2,
                                            "openParenToken": {
                                                "kind": "OpenParenToken",
                                                "fullStart": 659,
                                                "fullEnd": 660,
                                                "start": 659,
                                                "end": 660,
                                                "fullWidth": 1,
                                                "width": 1,
                                                "text": "(",
                                                "value": "(",
                                                "valueText": "("
                                            },
                                            "parameters": [],
                                            "closeParenToken": {
                                                "kind": "CloseParenToken",
                                                "fullStart": 660,
                                                "fullEnd": 661,
                                                "start": 660,
                                                "end": 661,
                                                "fullWidth": 1,
                                                "width": 1,
                                                "text": ")",
                                                "value": ")",
                                                "valueText": ")"
                                            }
                                        }
                                    },
                                    "block": {
                                        "kind": "Block",
                                        "fullStart": 661,
                                        "fullEnd": 762,
                                        "start": 661,
                                        "end": 761,
                                        "fullWidth": 101,
                                        "width": 100,
                                        "openBraceToken": {
                                            "kind": "OpenBraceToken",
                                            "fullStart": 661,
                                            "fullEnd": 663,
                                            "start": 661,
                                            "end": 662,
                                            "fullWidth": 2,
                                            "width": 1,
                                            "text": "{",
                                            "value": "{",
                                            "valueText": "{",
                                            "hasTrailingTrivia": true,
                                            "hasTrailingNewLine": true,
                                            "trailingTrivia": [
                                                {
                                                    "kind": "NewLineTrivia",
                                                    "text": "\n"
                                                }
                                            ]
                                        },
                                        "statements": [
                                            {
                                                "kind": "ForInStatement",
                                                "fullStart": 663,
                                                "fullEnd": 745,
                                                "start": 665,
                                                "end": 744,
                                                "fullWidth": 82,
                                                "width": 79,
                                                "forKeyword": {
                                                    "kind": "ForKeyword",
                                                    "fullStart": 663,
                                                    "fullEnd": 668,
                                                    "start": 665,
                                                    "end": 668,
                                                    "fullWidth": 5,
                                                    "width": 3,
                                                    "text": "for",
                                                    "value": "for",
                                                    "valueText": "for",
                                                    "hasLeadingTrivia": true,
                                                    "leadingTrivia": [
                                                        {
                                                            "kind": "WhitespaceTrivia",
                                                            "text": "  "
                                                        }
                                                    ]
                                                },
                                                "openParenToken": {
                                                    "kind": "OpenParenToken",
                                                    "fullStart": 668,
                                                    "fullEnd": 669,
                                                    "start": 668,
                                                    "end": 669,
                                                    "fullWidth": 1,
                                                    "width": 1,
                                                    "text": "(",
                                                    "value": "(",
                                                    "valueText": "("
                                                },
                                                "variableDeclaration": {
                                                    "kind": "VariableDeclaration",
                                                    "fullStart": 669,
                                                    "fullEnd": 675,
                                                    "start": 669,
                                                    "end": 674,
                                                    "fullWidth": 6,
                                                    "width": 5,
                                                    "varKeyword": {
                                                        "kind": "VarKeyword",
                                                        "fullStart": 669,
                                                        "fullEnd": 673,
                                                        "start": 669,
                                                        "end": 672,
                                                        "fullWidth": 4,
                                                        "width": 3,
                                                        "text": "var",
                                                        "value": "var",
                                                        "valueText": "var",
                                                        "hasTrailingTrivia": true,
                                                        "trailingTrivia": [
                                                            {
                                                                "kind": "WhitespaceTrivia",
                                                                "text": " "
                                                            }
                                                        ]
                                                    },
                                                    "variableDeclarators": [
                                                        {
                                                            "kind": "VariableDeclarator",
                                                            "fullStart": 673,
                                                            "fullEnd": 675,
                                                            "start": 673,
                                                            "end": 674,
                                                            "fullWidth": 2,
<<<<<<< HEAD
                                                            "width": 1,
                                                            "identifier": {
=======
                                                            "propertyName": {
>>>>>>> 85e84683
                                                                "kind": "IdentifierName",
                                                                "fullStart": 673,
                                                                "fullEnd": 675,
                                                                "start": 673,
                                                                "end": 674,
                                                                "fullWidth": 2,
                                                                "width": 1,
                                                                "text": "x",
                                                                "value": "x",
                                                                "valueText": "x",
                                                                "hasTrailingTrivia": true,
                                                                "trailingTrivia": [
                                                                    {
                                                                        "kind": "WhitespaceTrivia",
                                                                        "text": " "
                                                                    }
                                                                ]
                                                            }
                                                        }
                                                    ]
                                                },
                                                "inKeyword": {
                                                    "kind": "InKeyword",
                                                    "fullStart": 675,
                                                    "fullEnd": 678,
                                                    "start": 675,
                                                    "end": 677,
                                                    "fullWidth": 3,
                                                    "width": 2,
                                                    "text": "in",
                                                    "value": "in",
                                                    "valueText": "in",
                                                    "hasTrailingTrivia": true,
                                                    "trailingTrivia": [
                                                        {
                                                            "kind": "WhitespaceTrivia",
                                                            "text": " "
                                                        }
                                                    ]
                                                },
                                                "expression": {
                                                    "kind": "IdentifierName",
                                                    "fullStart": 678,
                                                    "fullEnd": 687,
                                                    "start": 678,
                                                    "end": 687,
                                                    "fullWidth": 9,
                                                    "width": 9,
                                                    "text": "arguments",
                                                    "value": "arguments",
                                                    "valueText": "arguments"
                                                },
                                                "closeParenToken": {
                                                    "kind": "CloseParenToken",
                                                    "fullStart": 687,
                                                    "fullEnd": 688,
                                                    "start": 687,
                                                    "end": 688,
                                                    "fullWidth": 1,
                                                    "width": 1,
                                                    "text": ")",
                                                    "value": ")",
                                                    "valueText": ")"
                                                },
                                                "statement": {
                                                    "kind": "Block",
                                                    "fullStart": 688,
                                                    "fullEnd": 745,
                                                    "start": 688,
                                                    "end": 744,
                                                    "fullWidth": 57,
                                                    "width": 56,
                                                    "openBraceToken": {
                                                        "kind": "OpenBraceToken",
                                                        "fullStart": 688,
                                                        "fullEnd": 690,
                                                        "start": 688,
                                                        "end": 689,
                                                        "fullWidth": 2,
                                                        "width": 1,
                                                        "text": "{",
                                                        "value": "{",
                                                        "valueText": "{",
                                                        "hasTrailingTrivia": true,
                                                        "hasTrailingNewLine": true,
                                                        "trailingTrivia": [
                                                            {
                                                                "kind": "NewLineTrivia",
                                                                "text": "\n"
                                                            }
                                                        ]
                                                    },
                                                    "statements": [
                                                        {
                                                            "kind": "IfStatement",
                                                            "fullStart": 690,
                                                            "fullEnd": 741,
                                                            "start": 694,
                                                            "end": 740,
                                                            "fullWidth": 51,
                                                            "width": 46,
                                                            "ifKeyword": {
                                                                "kind": "IfKeyword",
                                                                "fullStart": 690,
                                                                "fullEnd": 697,
                                                                "start": 694,
                                                                "end": 696,
                                                                "fullWidth": 7,
                                                                "width": 2,
                                                                "text": "if",
                                                                "value": "if",
                                                                "valueText": "if",
                                                                "hasLeadingTrivia": true,
                                                                "hasTrailingTrivia": true,
                                                                "leadingTrivia": [
                                                                    {
                                                                        "kind": "WhitespaceTrivia",
                                                                        "text": "    "
                                                                    }
                                                                ],
                                                                "trailingTrivia": [
                                                                    {
                                                                        "kind": "WhitespaceTrivia",
                                                                        "text": " "
                                                                    }
                                                                ]
                                                            },
                                                            "openParenToken": {
                                                                "kind": "OpenParenToken",
                                                                "fullStart": 697,
                                                                "fullEnd": 698,
                                                                "start": 697,
                                                                "end": 698,
                                                                "fullWidth": 1,
                                                                "width": 1,
                                                                "text": "(",
                                                                "value": "(",
                                                                "valueText": "("
                                                            },
                                                            "condition": {
                                                                "kind": "EqualsExpression",
                                                                "fullStart": 698,
                                                                "fullEnd": 712,
                                                                "start": 698,
                                                                "end": 712,
                                                                "fullWidth": 14,
                                                                "width": 14,
                                                                "left": {
                                                                    "kind": "IdentifierName",
                                                                    "fullStart": 698,
                                                                    "fullEnd": 700,
                                                                    "start": 698,
                                                                    "end": 699,
                                                                    "fullWidth": 2,
                                                                    "width": 1,
                                                                    "text": "x",
                                                                    "value": "x",
                                                                    "valueText": "x",
                                                                    "hasTrailingTrivia": true,
                                                                    "trailingTrivia": [
                                                                        {
                                                                            "kind": "WhitespaceTrivia",
                                                                            "text": " "
                                                                        }
                                                                    ]
                                                                },
                                                                "operatorToken": {
                                                                    "kind": "EqualsEqualsEqualsToken",
                                                                    "fullStart": 700,
                                                                    "fullEnd": 704,
                                                                    "start": 700,
                                                                    "end": 703,
                                                                    "fullWidth": 4,
                                                                    "width": 3,
                                                                    "text": "===",
                                                                    "value": "===",
                                                                    "valueText": "===",
                                                                    "hasTrailingTrivia": true,
                                                                    "trailingTrivia": [
                                                                        {
                                                                            "kind": "WhitespaceTrivia",
                                                                            "text": " "
                                                                        }
                                                                    ]
                                                                },
                                                                "right": {
                                                                    "kind": "StringLiteral",
                                                                    "fullStart": 704,
                                                                    "fullEnd": 712,
                                                                    "start": 704,
                                                                    "end": 712,
                                                                    "fullWidth": 8,
                                                                    "width": 8,
                                                                    "text": "\"callee\"",
                                                                    "value": "callee",
                                                                    "valueText": "callee"
                                                                }
                                                            },
                                                            "closeParenToken": {
                                                                "kind": "CloseParenToken",
                                                                "fullStart": 712,
                                                                "fullEnd": 713,
                                                                "start": 712,
                                                                "end": 713,
                                                                "fullWidth": 1,
                                                                "width": 1,
                                                                "text": ")",
                                                                "value": ")",
                                                                "valueText": ")"
                                                            },
                                                            "statement": {
                                                                "kind": "Block",
                                                                "fullStart": 713,
                                                                "fullEnd": 741,
                                                                "start": 713,
                                                                "end": 740,
                                                                "fullWidth": 28,
                                                                "width": 27,
                                                                "openBraceToken": {
                                                                    "kind": "OpenBraceToken",
                                                                    "fullStart": 713,
                                                                    "fullEnd": 715,
                                                                    "start": 713,
                                                                    "end": 714,
                                                                    "fullWidth": 2,
                                                                    "width": 1,
                                                                    "text": "{",
                                                                    "value": "{",
                                                                    "valueText": "{",
                                                                    "hasTrailingTrivia": true,
                                                                    "hasTrailingNewLine": true,
                                                                    "trailingTrivia": [
                                                                        {
                                                                            "kind": "NewLineTrivia",
                                                                            "text": "\n"
                                                                        }
                                                                    ]
                                                                },
                                                                "statements": [
                                                                    {
                                                                        "kind": "ReturnStatement",
                                                                        "fullStart": 715,
                                                                        "fullEnd": 735,
                                                                        "start": 721,
                                                                        "end": 734,
                                                                        "fullWidth": 20,
                                                                        "width": 13,
                                                                        "returnKeyword": {
                                                                            "kind": "ReturnKeyword",
                                                                            "fullStart": 715,
                                                                            "fullEnd": 728,
                                                                            "start": 721,
                                                                            "end": 727,
                                                                            "fullWidth": 13,
                                                                            "width": 6,
                                                                            "text": "return",
                                                                            "value": "return",
                                                                            "valueText": "return",
                                                                            "hasLeadingTrivia": true,
                                                                            "hasTrailingTrivia": true,
                                                                            "leadingTrivia": [
                                                                                {
                                                                                    "kind": "WhitespaceTrivia",
                                                                                    "text": "      "
                                                                                }
                                                                            ],
                                                                            "trailingTrivia": [
                                                                                {
                                                                                    "kind": "WhitespaceTrivia",
                                                                                    "text": " "
                                                                                }
                                                                            ]
                                                                        },
                                                                        "expression": {
                                                                            "kind": "FalseKeyword",
                                                                            "fullStart": 728,
                                                                            "fullEnd": 733,
                                                                            "start": 728,
                                                                            "end": 733,
                                                                            "fullWidth": 5,
                                                                            "width": 5,
                                                                            "text": "false",
                                                                            "value": false,
                                                                            "valueText": "false"
                                                                        },
                                                                        "semicolonToken": {
                                                                            "kind": "SemicolonToken",
                                                                            "fullStart": 733,
                                                                            "fullEnd": 735,
                                                                            "start": 733,
                                                                            "end": 734,
                                                                            "fullWidth": 2,
                                                                            "width": 1,
                                                                            "text": ";",
                                                                            "value": ";",
                                                                            "valueText": ";",
                                                                            "hasTrailingTrivia": true,
                                                                            "hasTrailingNewLine": true,
                                                                            "trailingTrivia": [
                                                                                {
                                                                                    "kind": "NewLineTrivia",
                                                                                    "text": "\n"
                                                                                }
                                                                            ]
                                                                        }
                                                                    }
                                                                ],
                                                                "closeBraceToken": {
                                                                    "kind": "CloseBraceToken",
                                                                    "fullStart": 735,
                                                                    "fullEnd": 741,
                                                                    "start": 739,
                                                                    "end": 740,
                                                                    "fullWidth": 6,
                                                                    "width": 1,
                                                                    "text": "}",
                                                                    "value": "}",
                                                                    "valueText": "}",
                                                                    "hasLeadingTrivia": true,
                                                                    "hasTrailingTrivia": true,
                                                                    "hasTrailingNewLine": true,
                                                                    "leadingTrivia": [
                                                                        {
                                                                            "kind": "WhitespaceTrivia",
                                                                            "text": "    "
                                                                        }
                                                                    ],
                                                                    "trailingTrivia": [
                                                                        {
                                                                            "kind": "NewLineTrivia",
                                                                            "text": "\n"
                                                                        }
                                                                    ]
                                                                }
                                                            }
                                                        }
                                                    ],
                                                    "closeBraceToken": {
                                                        "kind": "CloseBraceToken",
                                                        "fullStart": 741,
                                                        "fullEnd": 745,
                                                        "start": 743,
                                                        "end": 744,
                                                        "fullWidth": 4,
                                                        "width": 1,
                                                        "text": "}",
                                                        "value": "}",
                                                        "valueText": "}",
                                                        "hasLeadingTrivia": true,
                                                        "hasTrailingTrivia": true,
                                                        "hasTrailingNewLine": true,
                                                        "leadingTrivia": [
                                                            {
                                                                "kind": "WhitespaceTrivia",
                                                                "text": "  "
                                                            }
                                                        ],
                                                        "trailingTrivia": [
                                                            {
                                                                "kind": "NewLineTrivia",
                                                                "text": "\n"
                                                            }
                                                        ]
                                                    }
                                                }
                                            },
                                            {
                                                "kind": "ReturnStatement",
                                                "fullStart": 745,
                                                "fullEnd": 760,
                                                "start": 747,
                                                "end": 759,
                                                "fullWidth": 15,
                                                "width": 12,
                                                "returnKeyword": {
                                                    "kind": "ReturnKeyword",
                                                    "fullStart": 745,
                                                    "fullEnd": 754,
                                                    "start": 747,
                                                    "end": 753,
                                                    "fullWidth": 9,
                                                    "width": 6,
                                                    "text": "return",
                                                    "value": "return",
                                                    "valueText": "return",
                                                    "hasLeadingTrivia": true,
                                                    "hasTrailingTrivia": true,
                                                    "leadingTrivia": [
                                                        {
                                                            "kind": "WhitespaceTrivia",
                                                            "text": "  "
                                                        }
                                                    ],
                                                    "trailingTrivia": [
                                                        {
                                                            "kind": "WhitespaceTrivia",
                                                            "text": " "
                                                        }
                                                    ]
                                                },
                                                "expression": {
                                                    "kind": "TrueKeyword",
                                                    "fullStart": 754,
                                                    "fullEnd": 758,
                                                    "start": 754,
                                                    "end": 758,
                                                    "fullWidth": 4,
                                                    "width": 4,
                                                    "text": "true",
                                                    "value": true,
                                                    "valueText": "true"
                                                },
                                                "semicolonToken": {
                                                    "kind": "SemicolonToken",
                                                    "fullStart": 758,
                                                    "fullEnd": 760,
                                                    "start": 758,
                                                    "end": 759,
                                                    "fullWidth": 2,
                                                    "width": 1,
                                                    "text": ";",
                                                    "value": ";",
                                                    "valueText": ";",
                                                    "hasTrailingTrivia": true,
                                                    "hasTrailingNewLine": true,
                                                    "trailingTrivia": [
                                                        {
                                                            "kind": "NewLineTrivia",
                                                            "text": "\n"
                                                        }
                                                    ]
                                                }
                                            }
                                        ],
                                        "closeBraceToken": {
                                            "kind": "CloseBraceToken",
                                            "fullStart": 760,
                                            "fullEnd": 762,
                                            "start": 760,
                                            "end": 761,
                                            "fullWidth": 2,
                                            "width": 1,
                                            "text": "}",
                                            "value": "}",
                                            "valueText": "}",
                                            "hasTrailingTrivia": true,
                                            "hasTrailingNewLine": true,
                                            "trailingTrivia": [
                                                {
                                                    "kind": "NewLineTrivia",
                                                    "text": "\n"
                                                }
                                            ]
                                        }
                                    }
                                }
                            }
                        }
                    ]
                },
                "semicolonToken": {
                    "kind": "SemicolonToken",
                    "fullStart": -1,
                    "fullEnd": -1,
                    "start": -1,
                    "end": -1,
                    "fullWidth": 0,
                    "width": 0,
                    "text": ""
                }
            },
            {
                "kind": "TryStatement",
                "fullStart": 762,
                "fullEnd": 917,
                "start": 763,
                "end": 916,
                "fullWidth": 155,
                "width": 153,
                "tryKeyword": {
                    "kind": "TryKeyword",
                    "fullStart": 762,
                    "fullEnd": 766,
                    "start": 763,
                    "end": 766,
                    "fullWidth": 4,
                    "width": 3,
                    "text": "try",
                    "value": "try",
                    "valueText": "try",
                    "hasLeadingTrivia": true,
                    "hasLeadingNewLine": true,
                    "leadingTrivia": [
                        {
                            "kind": "NewLineTrivia",
                            "text": "\n"
                        }
                    ]
                },
                "block": {
                    "kind": "Block",
                    "fullStart": 766,
                    "fullEnd": 858,
                    "start": 766,
                    "end": 857,
                    "fullWidth": 92,
                    "width": 91,
                    "openBraceToken": {
                        "kind": "OpenBraceToken",
                        "fullStart": 766,
                        "fullEnd": 768,
                        "start": 766,
                        "end": 767,
                        "fullWidth": 2,
                        "width": 1,
                        "text": "{",
                        "value": "{",
                        "valueText": "{",
                        "hasTrailingTrivia": true,
                        "hasTrailingNewLine": true,
                        "trailingTrivia": [
                            {
                                "kind": "NewLineTrivia",
                                "text": "\n"
                            }
                        ]
                    },
                    "statements": [
                        {
                            "kind": "IfStatement",
                            "fullStart": 768,
                            "fullEnd": 856,
                            "start": 770,
                            "end": 855,
                            "fullWidth": 88,
                            "width": 85,
                            "ifKeyword": {
                                "kind": "IfKeyword",
                                "fullStart": 768,
                                "fullEnd": 772,
                                "start": 770,
                                "end": 772,
                                "fullWidth": 4,
                                "width": 2,
                                "text": "if",
                                "value": "if",
                                "valueText": "if",
                                "hasLeadingTrivia": true,
                                "leadingTrivia": [
                                    {
                                        "kind": "WhitespaceTrivia",
                                        "text": "  "
                                    }
                                ]
                            },
                            "openParenToken": {
                                "kind": "OpenParenToken",
                                "fullStart": 772,
                                "fullEnd": 773,
                                "start": 772,
                                "end": 773,
                                "fullWidth": 1,
                                "width": 1,
                                "text": "(",
                                "value": "(",
                                "valueText": "("
                            },
                            "condition": {
                                "kind": "LogicalNotExpression",
                                "fullStart": 773,
                                "fullEnd": 778,
                                "start": 773,
                                "end": 778,
                                "fullWidth": 5,
                                "width": 5,
                                "operatorToken": {
                                    "kind": "ExclamationToken",
                                    "fullStart": 773,
                                    "fullEnd": 774,
                                    "start": 773,
                                    "end": 774,
                                    "fullWidth": 1,
                                    "width": 1,
                                    "text": "!",
                                    "value": "!",
                                    "valueText": "!"
                                },
                                "operand": {
                                    "kind": "InvocationExpression",
                                    "fullStart": 774,
                                    "fullEnd": 778,
                                    "start": 774,
                                    "end": 778,
                                    "fullWidth": 4,
                                    "width": 4,
                                    "expression": {
                                        "kind": "IdentifierName",
                                        "fullStart": 774,
                                        "fullEnd": 776,
                                        "start": 774,
                                        "end": 776,
                                        "fullWidth": 2,
                                        "width": 2,
                                        "text": "f2",
                                        "value": "f2",
                                        "valueText": "f2"
                                    },
                                    "argumentList": {
                                        "kind": "ArgumentList",
                                        "fullStart": 776,
                                        "fullEnd": 778,
                                        "start": 776,
                                        "end": 778,
                                        "fullWidth": 2,
                                        "width": 2,
                                        "openParenToken": {
                                            "kind": "OpenParenToken",
                                            "fullStart": 776,
                                            "fullEnd": 777,
                                            "start": 776,
                                            "end": 777,
                                            "fullWidth": 1,
                                            "width": 1,
                                            "text": "(",
                                            "value": "(",
                                            "valueText": "("
                                        },
                                        "arguments": [],
                                        "closeParenToken": {
                                            "kind": "CloseParenToken",
                                            "fullStart": 777,
                                            "fullEnd": 778,
                                            "start": 777,
                                            "end": 778,
                                            "fullWidth": 1,
                                            "width": 1,
                                            "text": ")",
                                            "value": ")",
                                            "valueText": ")"
                                        }
                                    }
                                }
                            },
                            "closeParenToken": {
                                "kind": "CloseParenToken",
                                "fullStart": 778,
                                "fullEnd": 779,
                                "start": 778,
                                "end": 779,
                                "fullWidth": 1,
                                "width": 1,
                                "text": ")",
                                "value": ")",
                                "valueText": ")"
                            },
                            "statement": {
                                "kind": "Block",
                                "fullStart": 779,
                                "fullEnd": 856,
                                "start": 779,
                                "end": 855,
                                "fullWidth": 77,
                                "width": 76,
                                "openBraceToken": {
                                    "kind": "OpenBraceToken",
                                    "fullStart": 779,
                                    "fullEnd": 781,
                                    "start": 779,
                                    "end": 780,
                                    "fullWidth": 2,
                                    "width": 1,
                                    "text": "{",
                                    "value": "{",
                                    "valueText": "{",
                                    "hasTrailingTrivia": true,
                                    "hasTrailingNewLine": true,
                                    "trailingTrivia": [
                                        {
                                            "kind": "NewLineTrivia",
                                            "text": "\n"
                                        }
                                    ]
                                },
                                "statements": [
                                    {
                                        "kind": "ExpressionStatement",
                                        "fullStart": 781,
                                        "fullEnd": 852,
                                        "start": 785,
                                        "end": 851,
                                        "fullWidth": 71,
                                        "width": 66,
                                        "expression": {
                                            "kind": "InvocationExpression",
                                            "fullStart": 781,
                                            "fullEnd": 850,
                                            "start": 785,
                                            "end": 850,
                                            "fullWidth": 69,
                                            "width": 65,
                                            "expression": {
                                                "kind": "IdentifierName",
                                                "fullStart": 781,
                                                "fullEnd": 791,
                                                "start": 785,
                                                "end": 791,
                                                "fullWidth": 10,
                                                "width": 6,
                                                "text": "$ERROR",
                                                "value": "$ERROR",
                                                "valueText": "$ERROR",
                                                "hasLeadingTrivia": true,
                                                "leadingTrivia": [
                                                    {
                                                        "kind": "WhitespaceTrivia",
                                                        "text": "    "
                                                    }
                                                ]
                                            },
                                            "argumentList": {
                                                "kind": "ArgumentList",
                                                "fullStart": 791,
                                                "fullEnd": 850,
                                                "start": 791,
                                                "end": 850,
                                                "fullWidth": 59,
                                                "width": 59,
                                                "openParenToken": {
                                                    "kind": "OpenParenToken",
                                                    "fullStart": 791,
                                                    "fullEnd": 792,
                                                    "start": 791,
                                                    "end": 792,
                                                    "fullWidth": 1,
                                                    "width": 1,
                                                    "text": "(",
                                                    "value": "(",
                                                    "valueText": "("
                                                },
                                                "arguments": [
                                                    {
                                                        "kind": "StringLiteral",
                                                        "fullStart": 792,
                                                        "fullEnd": 849,
                                                        "start": 792,
                                                        "end": 849,
                                                        "fullWidth": 57,
                                                        "width": 57,
                                                        "text": "\"#2: A property callee don't have attribute { DontEnum }\"",
                                                        "value": "#2: A property callee don't have attribute { DontEnum }",
                                                        "valueText": "#2: A property callee don't have attribute { DontEnum }"
                                                    }
                                                ],
                                                "closeParenToken": {
                                                    "kind": "CloseParenToken",
                                                    "fullStart": 849,
                                                    "fullEnd": 850,
                                                    "start": 849,
                                                    "end": 850,
                                                    "fullWidth": 1,
                                                    "width": 1,
                                                    "text": ")",
                                                    "value": ")",
                                                    "valueText": ")"
                                                }
                                            }
                                        },
                                        "semicolonToken": {
                                            "kind": "SemicolonToken",
                                            "fullStart": 850,
                                            "fullEnd": 852,
                                            "start": 850,
                                            "end": 851,
                                            "fullWidth": 2,
                                            "width": 1,
                                            "text": ";",
                                            "value": ";",
                                            "valueText": ";",
                                            "hasTrailingTrivia": true,
                                            "hasTrailingNewLine": true,
                                            "trailingTrivia": [
                                                {
                                                    "kind": "NewLineTrivia",
                                                    "text": "\n"
                                                }
                                            ]
                                        }
                                    }
                                ],
                                "closeBraceToken": {
                                    "kind": "CloseBraceToken",
                                    "fullStart": 852,
                                    "fullEnd": 856,
                                    "start": 854,
                                    "end": 855,
                                    "fullWidth": 4,
                                    "width": 1,
                                    "text": "}",
                                    "value": "}",
                                    "valueText": "}",
                                    "hasLeadingTrivia": true,
                                    "hasTrailingTrivia": true,
                                    "hasTrailingNewLine": true,
                                    "leadingTrivia": [
                                        {
                                            "kind": "WhitespaceTrivia",
                                            "text": "  "
                                        }
                                    ],
                                    "trailingTrivia": [
                                        {
                                            "kind": "NewLineTrivia",
                                            "text": "\n"
                                        }
                                    ]
                                }
                            }
                        }
                    ],
                    "closeBraceToken": {
                        "kind": "CloseBraceToken",
                        "fullStart": 856,
                        "fullEnd": 858,
                        "start": 856,
                        "end": 857,
                        "fullWidth": 2,
                        "width": 1,
                        "text": "}",
                        "value": "}",
                        "valueText": "}",
                        "hasTrailingTrivia": true,
                        "hasTrailingNewLine": true,
                        "trailingTrivia": [
                            {
                                "kind": "NewLineTrivia",
                                "text": "\n"
                            }
                        ]
                    }
                },
                "catchClause": {
                    "kind": "CatchClause",
                    "fullStart": 858,
                    "fullEnd": 917,
                    "start": 858,
                    "end": 916,
                    "fullWidth": 59,
                    "width": 58,
                    "catchKeyword": {
                        "kind": "CatchKeyword",
                        "fullStart": 858,
                        "fullEnd": 863,
                        "start": 858,
                        "end": 863,
                        "fullWidth": 5,
                        "width": 5,
                        "text": "catch",
                        "value": "catch",
                        "valueText": "catch"
                    },
                    "openParenToken": {
                        "kind": "OpenParenToken",
                        "fullStart": 863,
                        "fullEnd": 864,
                        "start": 863,
                        "end": 864,
                        "fullWidth": 1,
                        "width": 1,
                        "text": "(",
                        "value": "(",
                        "valueText": "("
                    },
                    "identifier": {
                        "kind": "IdentifierName",
                        "fullStart": 864,
                        "fullEnd": 865,
                        "start": 864,
                        "end": 865,
                        "fullWidth": 1,
                        "width": 1,
                        "text": "e",
                        "value": "e",
                        "valueText": "e"
                    },
                    "closeParenToken": {
                        "kind": "CloseParenToken",
                        "fullStart": 865,
                        "fullEnd": 866,
                        "start": 865,
                        "end": 866,
                        "fullWidth": 1,
                        "width": 1,
                        "text": ")",
                        "value": ")",
                        "valueText": ")"
                    },
                    "block": {
                        "kind": "Block",
                        "fullStart": 866,
                        "fullEnd": 917,
                        "start": 866,
                        "end": 916,
                        "fullWidth": 51,
                        "width": 50,
                        "openBraceToken": {
                            "kind": "OpenBraceToken",
                            "fullStart": 866,
                            "fullEnd": 868,
                            "start": 866,
                            "end": 867,
                            "fullWidth": 2,
                            "width": 1,
                            "text": "{",
                            "value": "{",
                            "valueText": "{",
                            "hasTrailingTrivia": true,
                            "hasTrailingNewLine": true,
                            "trailingTrivia": [
                                {
                                    "kind": "NewLineTrivia",
                                    "text": "\n"
                                }
                            ]
                        },
                        "statements": [
                            {
                                "kind": "ExpressionStatement",
                                "fullStart": 868,
                                "fullEnd": 915,
                                "start": 870,
                                "end": 914,
                                "fullWidth": 47,
                                "width": 44,
                                "expression": {
                                    "kind": "InvocationExpression",
                                    "fullStart": 868,
                                    "fullEnd": 913,
                                    "start": 870,
                                    "end": 913,
                                    "fullWidth": 45,
                                    "width": 43,
                                    "expression": {
                                        "kind": "IdentifierName",
                                        "fullStart": 868,
                                        "fullEnd": 876,
                                        "start": 870,
                                        "end": 876,
                                        "fullWidth": 8,
                                        "width": 6,
                                        "text": "$ERROR",
                                        "value": "$ERROR",
                                        "valueText": "$ERROR",
                                        "hasLeadingTrivia": true,
                                        "leadingTrivia": [
                                            {
                                                "kind": "WhitespaceTrivia",
                                                "text": "  "
                                            }
                                        ]
                                    },
                                    "argumentList": {
                                        "kind": "ArgumentList",
                                        "fullStart": 876,
                                        "fullEnd": 913,
                                        "start": 876,
                                        "end": 913,
                                        "fullWidth": 37,
                                        "width": 37,
                                        "openParenToken": {
                                            "kind": "OpenParenToken",
                                            "fullStart": 876,
                                            "fullEnd": 877,
                                            "start": 876,
                                            "end": 877,
                                            "fullWidth": 1,
                                            "width": 1,
                                            "text": "(",
                                            "value": "(",
                                            "valueText": "("
                                        },
                                        "arguments": [
                                            {
                                                "kind": "StringLiteral",
                                                "fullStart": 877,
                                                "fullEnd": 912,
                                                "start": 877,
                                                "end": 912,
                                                "fullWidth": 35,
                                                "width": 35,
                                                "text": "\"#2: arguments object don't exists\"",
                                                "value": "#2: arguments object don't exists",
                                                "valueText": "#2: arguments object don't exists"
                                            }
                                        ],
                                        "closeParenToken": {
                                            "kind": "CloseParenToken",
                                            "fullStart": 912,
                                            "fullEnd": 913,
                                            "start": 912,
                                            "end": 913,
                                            "fullWidth": 1,
                                            "width": 1,
                                            "text": ")",
                                            "value": ")",
                                            "valueText": ")"
                                        }
                                    }
                                },
                                "semicolonToken": {
                                    "kind": "SemicolonToken",
                                    "fullStart": 913,
                                    "fullEnd": 915,
                                    "start": 913,
                                    "end": 914,
                                    "fullWidth": 2,
                                    "width": 1,
                                    "text": ";",
                                    "value": ";",
                                    "valueText": ";",
                                    "hasTrailingTrivia": true,
                                    "hasTrailingNewLine": true,
                                    "trailingTrivia": [
                                        {
                                            "kind": "NewLineTrivia",
                                            "text": "\n"
                                        }
                                    ]
                                }
                            }
                        ],
                        "closeBraceToken": {
                            "kind": "CloseBraceToken",
                            "fullStart": 915,
                            "fullEnd": 917,
                            "start": 915,
                            "end": 916,
                            "fullWidth": 2,
                            "width": 1,
                            "text": "}",
                            "value": "}",
                            "valueText": "}",
                            "hasTrailingTrivia": true,
                            "hasTrailingNewLine": true,
                            "trailingTrivia": [
                                {
                                    "kind": "NewLineTrivia",
                                    "text": "\n"
                                }
                            ]
                        }
                    }
                }
            }
        ],
        "endOfFileToken": {
            "kind": "EndOfFileToken",
            "fullStart": 917,
            "fullEnd": 918,
            "start": 918,
            "end": 918,
            "fullWidth": 1,
            "width": 0,
            "text": "",
            "hasLeadingTrivia": true,
            "hasLeadingNewLine": true,
            "leadingTrivia": [
                {
                    "kind": "NewLineTrivia",
                    "text": "\n"
                }
            ]
        }
    },
    "lineMap": {
        "lineStarts": [
            0,
            61,
            132,
            133,
            137,
            193,
            234,
            237,
            271,
            347,
            351,
            352,
            362,
            377,
            404,
            429,
            449,
            455,
            459,
            474,
            476,
            477,
            482,
            495,
            566,
            570,
            572,
            582,
            629,
            631,
            632,
            642,
            663,
            690,
            715,
            735,
            741,
            745,
            760,
            762,
            763,
            768,
            781,
            852,
            856,
            858,
            868,
            915,
            917,
            918
        ],
        "length": 918
    }
}<|MERGE_RESOLUTION|>--- conflicted
+++ resolved
@@ -245,12 +245,8 @@
                                         "start": 387,
                                         "end": 388,
                                         "fullWidth": 2,
-<<<<<<< HEAD
                                         "width": 1,
-                                        "identifier": {
-=======
                                         "propertyName": {
->>>>>>> 85e84683
                                             "kind": "IdentifierName",
                                             "fullStart": 387,
                                             "fullEnd": 389,
@@ -1351,12 +1347,8 @@
                             "start": 646,
                             "end": 761,
                             "fullWidth": 116,
-<<<<<<< HEAD
                             "width": 115,
-                            "identifier": {
-=======
                             "propertyName": {
->>>>>>> 85e84683
                                 "kind": "IdentifierName",
                                 "fullStart": 646,
                                 "fullEnd": 649,
@@ -1568,12 +1560,8 @@
                                                             "start": 673,
                                                             "end": 674,
                                                             "fullWidth": 2,
-<<<<<<< HEAD
                                                             "width": 1,
-                                                            "identifier": {
-=======
                                                             "propertyName": {
->>>>>>> 85e84683
                                                                 "kind": "IdentifierName",
                                                                 "fullStart": 673,
                                                                 "fullEnd": 675,
