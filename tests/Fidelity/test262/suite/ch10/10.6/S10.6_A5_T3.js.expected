{
    "isDeclaration": false,
    "languageVersion": "EcmaScript5",
    "parseOptions": {
        "allowAutomaticSemicolonInsertion": true
    },
    "sourceUnit": {
        "kind": "SourceUnit",
        "fullStart": 0,
        "fullEnd": 783,
        "start": 355,
        "end": 783,
        "fullWidth": 783,
        "width": 428,
        "isIncrementallyUnusable": true,
        "moduleElements": [
            {
                "kind": "FunctionDeclaration",
                "fullStart": 0,
                "fullEnd": 409,
                "start": 355,
                "end": 408,
                "fullWidth": 409,
                "width": 53,
                "modifiers": [],
                "functionKeyword": {
                    "kind": "FunctionKeyword",
                    "fullStart": 0,
                    "fullEnd": 364,
                    "start": 355,
                    "end": 363,
                    "fullWidth": 364,
                    "width": 8,
                    "text": "function",
                    "value": "function",
                    "valueText": "function",
                    "hasLeadingTrivia": true,
                    "hasLeadingComment": true,
                    "hasLeadingNewLine": true,
                    "hasTrailingTrivia": true,
                    "leadingTrivia": [
                        {
                            "kind": "SingleLineCommentTrivia",
                            "text": "// Copyright 2009 the Sputnik authors.  All rights reserved."
                        },
                        {
                            "kind": "NewLineTrivia",
                            "text": "\n"
                        },
                        {
                            "kind": "SingleLineCommentTrivia",
                            "text": "// This code is governed by the BSD license found in the LICENSE file."
                        },
                        {
                            "kind": "NewLineTrivia",
                            "text": "\n"
                        },
                        {
                            "kind": "NewLineTrivia",
                            "text": "\n"
                        },
                        {
                            "kind": "MultiLineCommentTrivia",
                            "text": "/**\n * A property is created with name length with property\n * attributes { DontEnum } and no others\n *\n * @path ch10/10.6/S10.6_A5_T3.js\n * @description Checking if deleting arguments.length property fails\n */"
                        },
                        {
                            "kind": "NewLineTrivia",
                            "text": "\n"
                        },
                        {
                            "kind": "NewLineTrivia",
                            "text": "\n"
                        },
                        {
                            "kind": "SingleLineCommentTrivia",
                            "text": "//CHECK#1"
                        },
                        {
                            "kind": "NewLineTrivia",
                            "text": "\n"
                        }
                    ],
                    "trailingTrivia": [
                        {
                            "kind": "WhitespaceTrivia",
                            "text": " "
                        }
                    ]
                },
                "identifier": {
                    "kind": "IdentifierName",
                    "fullStart": 364,
                    "fullEnd": 366,
                    "start": 364,
                    "end": 366,
                    "fullWidth": 2,
                    "width": 2,
                    "text": "f1",
                    "value": "f1",
                    "valueText": "f1"
                },
                "callSignature": {
                    "kind": "CallSignature",
                    "fullStart": 366,
                    "fullEnd": 368,
                    "start": 366,
                    "end": 368,
                    "fullWidth": 2,
                    "width": 2,
                    "parameterList": {
                        "kind": "ParameterList",
                        "fullStart": 366,
                        "fullEnd": 368,
                        "start": 366,
                        "end": 368,
                        "fullWidth": 2,
                        "width": 2,
                        "openParenToken": {
                            "kind": "OpenParenToken",
                            "fullStart": 366,
                            "fullEnd": 367,
                            "start": 366,
                            "end": 367,
                            "fullWidth": 1,
                            "width": 1,
                            "text": "(",
                            "value": "(",
                            "valueText": "("
                        },
                        "parameters": [],
                        "closeParenToken": {
                            "kind": "CloseParenToken",
                            "fullStart": 367,
                            "fullEnd": 368,
                            "start": 367,
                            "end": 368,
                            "fullWidth": 1,
                            "width": 1,
                            "text": ")",
                            "value": ")",
                            "valueText": ")"
                        }
                    }
                },
                "block": {
                    "kind": "Block",
                    "fullStart": 368,
                    "fullEnd": 409,
                    "start": 368,
                    "end": 408,
                    "fullWidth": 41,
                    "width": 40,
                    "openBraceToken": {
                        "kind": "OpenBraceToken",
                        "fullStart": 368,
                        "fullEnd": 370,
                        "start": 368,
                        "end": 369,
                        "fullWidth": 2,
                        "width": 1,
                        "text": "{",
                        "value": "{",
                        "valueText": "{",
                        "hasTrailingTrivia": true,
                        "hasTrailingNewLine": true,
                        "trailingTrivia": [
                            {
                                "kind": "NewLineTrivia",
                                "text": "\n"
                            }
                        ]
                    },
                    "statements": [
                        {
                            "kind": "ReturnStatement",
                            "fullStart": 370,
                            "fullEnd": 407,
                            "start": 372,
                            "end": 405,
                            "fullWidth": 37,
                            "width": 33,
                            "returnKeyword": {
                                "kind": "ReturnKeyword",
                                "fullStart": 370,
                                "fullEnd": 379,
                                "start": 372,
                                "end": 378,
                                "fullWidth": 9,
                                "width": 6,
                                "text": "return",
                                "value": "return",
                                "valueText": "return",
                                "hasLeadingTrivia": true,
                                "hasTrailingTrivia": true,
                                "leadingTrivia": [
                                    {
                                        "kind": "WhitespaceTrivia",
                                        "text": "  "
                                    }
                                ],
                                "trailingTrivia": [
                                    {
                                        "kind": "WhitespaceTrivia",
                                        "text": " "
                                    }
                                ]
                            },
                            "expression": {
                                "kind": "ParenthesizedExpression",
                                "fullStart": 379,
                                "fullEnd": 404,
                                "start": 379,
                                "end": 404,
                                "fullWidth": 25,
                                "width": 25,
                                "openParenToken": {
                                    "kind": "OpenParenToken",
                                    "fullStart": 379,
                                    "fullEnd": 380,
                                    "start": 379,
                                    "end": 380,
                                    "fullWidth": 1,
                                    "width": 1,
                                    "text": "(",
                                    "value": "(",
                                    "valueText": "("
                                },
                                "expression": {
                                    "kind": "DeleteExpression",
                                    "fullStart": 380,
                                    "fullEnd": 403,
                                    "start": 380,
                                    "end": 403,
                                    "fullWidth": 23,
                                    "width": 23,
                                    "deleteKeyword": {
                                        "kind": "DeleteKeyword",
                                        "fullStart": 380,
                                        "fullEnd": 387,
                                        "start": 380,
                                        "end": 386,
                                        "fullWidth": 7,
                                        "width": 6,
                                        "text": "delete",
                                        "value": "delete",
                                        "valueText": "delete",
                                        "hasTrailingTrivia": true,
                                        "trailingTrivia": [
                                            {
                                                "kind": "WhitespaceTrivia",
                                                "text": " "
                                            }
                                        ]
                                    },
                                    "expression": {
                                        "kind": "MemberAccessExpression",
                                        "fullStart": 387,
                                        "fullEnd": 403,
                                        "start": 387,
                                        "end": 403,
                                        "fullWidth": 16,
                                        "width": 16,
                                        "expression": {
                                            "kind": "IdentifierName",
                                            "fullStart": 387,
                                            "fullEnd": 396,
                                            "start": 387,
                                            "end": 396,
                                            "fullWidth": 9,
                                            "width": 9,
                                            "text": "arguments",
                                            "value": "arguments",
                                            "valueText": "arguments"
                                        },
                                        "dotToken": {
                                            "kind": "DotToken",
                                            "fullStart": 396,
                                            "fullEnd": 397,
                                            "start": 396,
                                            "end": 397,
                                            "fullWidth": 1,
                                            "width": 1,
                                            "text": ".",
                                            "value": ".",
                                            "valueText": "."
                                        },
                                        "name": {
                                            "kind": "IdentifierName",
                                            "fullStart": 397,
                                            "fullEnd": 403,
                                            "start": 397,
                                            "end": 403,
                                            "fullWidth": 6,
                                            "width": 6,
                                            "text": "length",
                                            "value": "length",
                                            "valueText": "length"
                                        }
                                    }
                                },
                                "closeParenToken": {
                                    "kind": "CloseParenToken",
                                    "fullStart": 403,
                                    "fullEnd": 404,
                                    "start": 403,
                                    "end": 404,
                                    "fullWidth": 1,
                                    "width": 1,
                                    "text": ")",
                                    "value": ")",
                                    "valueText": ")"
                                }
                            },
                            "semicolonToken": {
                                "kind": "SemicolonToken",
                                "fullStart": 404,
                                "fullEnd": 407,
                                "start": 404,
                                "end": 405,
                                "fullWidth": 3,
                                "width": 1,
                                "text": ";",
                                "value": ";",
                                "valueText": ";",
                                "hasTrailingTrivia": true,
                                "hasTrailingNewLine": true,
                                "trailingTrivia": [
                                    {
                                        "kind": "WhitespaceTrivia",
                                        "text": " "
                                    },
                                    {
                                        "kind": "NewLineTrivia",
                                        "text": "\n"
                                    }
                                ]
                            }
                        }
                    ],
                    "closeBraceToken": {
                        "kind": "CloseBraceToken",
                        "fullStart": 407,
                        "fullEnd": 409,
                        "start": 407,
                        "end": 408,
                        "fullWidth": 2,
                        "width": 1,
                        "text": "}",
                        "value": "}",
                        "valueText": "}",
                        "hasTrailingTrivia": true,
                        "hasTrailingNewLine": true,
                        "trailingTrivia": [
                            {
                                "kind": "NewLineTrivia",
                                "text": "\n"
                            }
                        ]
                    }
                }
            },
            {
                "kind": "TryStatement",
                "fullStart": 409,
                "fullEnd": 560,
                "start": 410,
                "end": 559,
                "fullWidth": 151,
                "width": 149,
                "tryKeyword": {
                    "kind": "TryKeyword",
                    "fullStart": 409,
                    "fullEnd": 413,
                    "start": 410,
                    "end": 413,
                    "fullWidth": 4,
                    "width": 3,
                    "text": "try",
                    "value": "try",
                    "valueText": "try",
                    "hasLeadingTrivia": true,
                    "hasLeadingNewLine": true,
                    "leadingTrivia": [
                        {
                            "kind": "NewLineTrivia",
                            "text": "\n"
                        }
                    ]
                },
                "block": {
                    "kind": "Block",
                    "fullStart": 413,
                    "fullEnd": 501,
                    "start": 413,
                    "end": 500,
                    "fullWidth": 88,
                    "width": 87,
                    "openBraceToken": {
                        "kind": "OpenBraceToken",
                        "fullStart": 413,
                        "fullEnd": 415,
                        "start": 413,
                        "end": 414,
                        "fullWidth": 2,
                        "width": 1,
                        "text": "{",
                        "value": "{",
                        "valueText": "{",
                        "hasTrailingTrivia": true,
                        "hasTrailingNewLine": true,
                        "trailingTrivia": [
                            {
                                "kind": "NewLineTrivia",
                                "text": "\n"
                            }
                        ]
                    },
                    "statements": [
                        {
                            "kind": "IfStatement",
                            "fullStart": 415,
                            "fullEnd": 499,
                            "start": 417,
                            "end": 498,
                            "fullWidth": 84,
                            "width": 81,
                            "ifKeyword": {
                                "kind": "IfKeyword",
                                "fullStart": 415,
                                "fullEnd": 419,
                                "start": 417,
                                "end": 419,
                                "fullWidth": 4,
                                "width": 2,
                                "text": "if",
                                "value": "if",
                                "valueText": "if",
                                "hasLeadingTrivia": true,
                                "leadingTrivia": [
                                    {
                                        "kind": "WhitespaceTrivia",
                                        "text": "  "
                                    }
                                ]
                            },
                            "openParenToken": {
                                "kind": "OpenParenToken",
                                "fullStart": 419,
                                "fullEnd": 420,
                                "start": 419,
                                "end": 420,
                                "fullWidth": 1,
                                "width": 1,
                                "text": "(",
                                "value": "(",
                                "valueText": "("
                            },
                            "condition": {
                                "kind": "LogicalNotExpression",
                                "fullStart": 420,
                                "fullEnd": 425,
                                "start": 420,
                                "end": 425,
                                "fullWidth": 5,
                                "width": 5,
                                "operatorToken": {
                                    "kind": "ExclamationToken",
                                    "fullStart": 420,
                                    "fullEnd": 421,
                                    "start": 420,
                                    "end": 421,
                                    "fullWidth": 1,
                                    "width": 1,
                                    "text": "!",
                                    "value": "!",
                                    "valueText": "!"
                                },
                                "operand": {
                                    "kind": "InvocationExpression",
                                    "fullStart": 421,
                                    "fullEnd": 425,
                                    "start": 421,
                                    "end": 425,
                                    "fullWidth": 4,
                                    "width": 4,
                                    "expression": {
                                        "kind": "IdentifierName",
                                        "fullStart": 421,
                                        "fullEnd": 423,
                                        "start": 421,
                                        "end": 423,
                                        "fullWidth": 2,
                                        "width": 2,
                                        "text": "f1",
                                        "value": "f1",
                                        "valueText": "f1"
                                    },
                                    "argumentList": {
                                        "kind": "ArgumentList",
                                        "fullStart": 423,
                                        "fullEnd": 425,
                                        "start": 423,
                                        "end": 425,
                                        "fullWidth": 2,
                                        "width": 2,
                                        "openParenToken": {
                                            "kind": "OpenParenToken",
                                            "fullStart": 423,
                                            "fullEnd": 424,
                                            "start": 423,
                                            "end": 424,
                                            "fullWidth": 1,
                                            "width": 1,
                                            "text": "(",
                                            "value": "(",
                                            "valueText": "("
                                        },
                                        "arguments": [],
                                        "closeParenToken": {
                                            "kind": "CloseParenToken",
                                            "fullStart": 424,
                                            "fullEnd": 425,
                                            "start": 424,
                                            "end": 425,
                                            "fullWidth": 1,
                                            "width": 1,
                                            "text": ")",
                                            "value": ")",
                                            "valueText": ")"
                                        }
                                    }
                                }
                            },
                            "closeParenToken": {
                                "kind": "CloseParenToken",
                                "fullStart": 425,
                                "fullEnd": 426,
                                "start": 425,
                                "end": 426,
                                "fullWidth": 1,
                                "width": 1,
                                "text": ")",
                                "value": ")",
                                "valueText": ")"
                            },
                            "statement": {
                                "kind": "Block",
                                "fullStart": 426,
                                "fullEnd": 499,
                                "start": 426,
                                "end": 498,
                                "fullWidth": 73,
                                "width": 72,
                                "openBraceToken": {
                                    "kind": "OpenBraceToken",
                                    "fullStart": 426,
                                    "fullEnd": 428,
                                    "start": 426,
                                    "end": 427,
                                    "fullWidth": 2,
                                    "width": 1,
                                    "text": "{",
                                    "value": "{",
                                    "valueText": "{",
                                    "hasTrailingTrivia": true,
                                    "hasTrailingNewLine": true,
                                    "trailingTrivia": [
                                        {
                                            "kind": "NewLineTrivia",
                                            "text": "\n"
                                        }
                                    ]
                                },
                                "statements": [
                                    {
                                        "kind": "ExpressionStatement",
                                        "fullStart": 428,
                                        "fullEnd": 495,
                                        "start": 432,
                                        "end": 494,
                                        "fullWidth": 67,
                                        "width": 62,
                                        "expression": {
                                            "kind": "InvocationExpression",
                                            "fullStart": 428,
                                            "fullEnd": 493,
                                            "start": 432,
                                            "end": 493,
                                            "fullWidth": 65,
                                            "width": 61,
                                            "expression": {
                                                "kind": "IdentifierName",
                                                "fullStart": 428,
                                                "fullEnd": 438,
                                                "start": 432,
                                                "end": 438,
                                                "fullWidth": 10,
                                                "width": 6,
                                                "text": "$ERROR",
                                                "value": "$ERROR",
                                                "valueText": "$ERROR",
                                                "hasLeadingTrivia": true,
                                                "leadingTrivia": [
                                                    {
                                                        "kind": "WhitespaceTrivia",
                                                        "text": "    "
                                                    }
                                                ]
                                            },
                                            "argumentList": {
                                                "kind": "ArgumentList",
                                                "fullStart": 438,
                                                "fullEnd": 493,
                                                "start": 438,
                                                "end": 493,
                                                "fullWidth": 55,
                                                "width": 55,
                                                "openParenToken": {
                                                    "kind": "OpenParenToken",
                                                    "fullStart": 438,
                                                    "fullEnd": 439,
                                                    "start": 438,
                                                    "end": 439,
                                                    "fullWidth": 1,
                                                    "width": 1,
                                                    "text": "(",
                                                    "value": "(",
                                                    "valueText": "("
                                                },
                                                "arguments": [
                                                    {
                                                        "kind": "StringLiteral",
                                                        "fullStart": 439,
                                                        "fullEnd": 492,
                                                        "start": 439,
                                                        "end": 492,
                                                        "fullWidth": 53,
                                                        "width": 53,
                                                        "text": "\"#1: A property length have attribute { DontDelete }\"",
                                                        "value": "#1: A property length have attribute { DontDelete }",
                                                        "valueText": "#1: A property length have attribute { DontDelete }"
                                                    }
                                                ],
                                                "closeParenToken": {
                                                    "kind": "CloseParenToken",
                                                    "fullStart": 492,
                                                    "fullEnd": 493,
                                                    "start": 492,
                                                    "end": 493,
                                                    "fullWidth": 1,
                                                    "width": 1,
                                                    "text": ")",
                                                    "value": ")",
                                                    "valueText": ")"
                                                }
                                            }
                                        },
                                        "semicolonToken": {
                                            "kind": "SemicolonToken",
                                            "fullStart": 493,
                                            "fullEnd": 495,
                                            "start": 493,
                                            "end": 494,
                                            "fullWidth": 2,
                                            "width": 1,
                                            "text": ";",
                                            "value": ";",
                                            "valueText": ";",
                                            "hasTrailingTrivia": true,
                                            "hasTrailingNewLine": true,
                                            "trailingTrivia": [
                                                {
                                                    "kind": "NewLineTrivia",
                                                    "text": "\n"
                                                }
                                            ]
                                        }
                                    }
                                ],
                                "closeBraceToken": {
                                    "kind": "CloseBraceToken",
                                    "fullStart": 495,
                                    "fullEnd": 499,
                                    "start": 497,
                                    "end": 498,
                                    "fullWidth": 4,
                                    "width": 1,
                                    "text": "}",
                                    "value": "}",
                                    "valueText": "}",
                                    "hasLeadingTrivia": true,
                                    "hasTrailingTrivia": true,
                                    "hasTrailingNewLine": true,
                                    "leadingTrivia": [
                                        {
                                            "kind": "WhitespaceTrivia",
                                            "text": "  "
                                        }
                                    ],
                                    "trailingTrivia": [
                                        {
                                            "kind": "NewLineTrivia",
                                            "text": "\n"
                                        }
                                    ]
                                }
                            }
                        }
                    ],
                    "closeBraceToken": {
                        "kind": "CloseBraceToken",
                        "fullStart": 499,
                        "fullEnd": 501,
                        "start": 499,
                        "end": 500,
                        "fullWidth": 2,
                        "width": 1,
                        "text": "}",
                        "value": "}",
                        "valueText": "}",
                        "hasTrailingTrivia": true,
                        "hasTrailingNewLine": true,
                        "trailingTrivia": [
                            {
                                "kind": "NewLineTrivia",
                                "text": "\n"
                            }
                        ]
                    }
                },
                "catchClause": {
                    "kind": "CatchClause",
                    "fullStart": 501,
                    "fullEnd": 560,
                    "start": 501,
                    "end": 559,
                    "fullWidth": 59,
                    "width": 58,
                    "catchKeyword": {
                        "kind": "CatchKeyword",
                        "fullStart": 501,
                        "fullEnd": 506,
                        "start": 501,
                        "end": 506,
                        "fullWidth": 5,
                        "width": 5,
                        "text": "catch",
                        "value": "catch",
                        "valueText": "catch"
                    },
                    "openParenToken": {
                        "kind": "OpenParenToken",
                        "fullStart": 506,
                        "fullEnd": 507,
                        "start": 506,
                        "end": 507,
                        "fullWidth": 1,
                        "width": 1,
                        "text": "(",
                        "value": "(",
                        "valueText": "("
                    },
                    "identifier": {
                        "kind": "IdentifierName",
                        "fullStart": 507,
                        "fullEnd": 508,
                        "start": 507,
                        "end": 508,
                        "fullWidth": 1,
                        "width": 1,
                        "text": "e",
                        "value": "e",
                        "valueText": "e"
                    },
                    "closeParenToken": {
                        "kind": "CloseParenToken",
                        "fullStart": 508,
                        "fullEnd": 509,
                        "start": 508,
                        "end": 509,
                        "fullWidth": 1,
                        "width": 1,
                        "text": ")",
                        "value": ")",
                        "valueText": ")"
                    },
                    "block": {
                        "kind": "Block",
                        "fullStart": 509,
                        "fullEnd": 560,
                        "start": 509,
                        "end": 559,
                        "fullWidth": 51,
                        "width": 50,
                        "openBraceToken": {
                            "kind": "OpenBraceToken",
                            "fullStart": 509,
                            "fullEnd": 511,
                            "start": 509,
                            "end": 510,
                            "fullWidth": 2,
                            "width": 1,
                            "text": "{",
                            "value": "{",
                            "valueText": "{",
                            "hasTrailingTrivia": true,
                            "hasTrailingNewLine": true,
                            "trailingTrivia": [
                                {
                                    "kind": "NewLineTrivia",
                                    "text": "\n"
                                }
                            ]
                        },
                        "statements": [
                            {
                                "kind": "ExpressionStatement",
                                "fullStart": 511,
                                "fullEnd": 558,
                                "start": 513,
                                "end": 557,
                                "fullWidth": 47,
                                "width": 44,
                                "expression": {
                                    "kind": "InvocationExpression",
                                    "fullStart": 511,
                                    "fullEnd": 556,
                                    "start": 513,
                                    "end": 556,
                                    "fullWidth": 45,
                                    "width": 43,
                                    "expression": {
                                        "kind": "IdentifierName",
                                        "fullStart": 511,
                                        "fullEnd": 519,
                                        "start": 513,
                                        "end": 519,
                                        "fullWidth": 8,
                                        "width": 6,
                                        "text": "$ERROR",
                                        "value": "$ERROR",
                                        "valueText": "$ERROR",
                                        "hasLeadingTrivia": true,
                                        "leadingTrivia": [
                                            {
                                                "kind": "WhitespaceTrivia",
                                                "text": "  "
                                            }
                                        ]
                                    },
                                    "argumentList": {
                                        "kind": "ArgumentList",
                                        "fullStart": 519,
                                        "fullEnd": 556,
                                        "start": 519,
                                        "end": 556,
                                        "fullWidth": 37,
                                        "width": 37,
                                        "openParenToken": {
                                            "kind": "OpenParenToken",
                                            "fullStart": 519,
                                            "fullEnd": 520,
                                            "start": 519,
                                            "end": 520,
                                            "fullWidth": 1,
                                            "width": 1,
                                            "text": "(",
                                            "value": "(",
                                            "valueText": "("
                                        },
                                        "arguments": [
                                            {
                                                "kind": "StringLiteral",
                                                "fullStart": 520,
                                                "fullEnd": 555,
                                                "start": 520,
                                                "end": 555,
                                                "fullWidth": 35,
                                                "width": 35,
                                                "text": "\"#1: arguments object don't exists\"",
                                                "value": "#1: arguments object don't exists",
                                                "valueText": "#1: arguments object don't exists"
                                            }
                                        ],
                                        "closeParenToken": {
                                            "kind": "CloseParenToken",
                                            "fullStart": 555,
                                            "fullEnd": 556,
                                            "start": 555,
                                            "end": 556,
                                            "fullWidth": 1,
                                            "width": 1,
                                            "text": ")",
                                            "value": ")",
                                            "valueText": ")"
                                        }
                                    }
                                },
                                "semicolonToken": {
                                    "kind": "SemicolonToken",
                                    "fullStart": 556,
                                    "fullEnd": 558,
                                    "start": 556,
                                    "end": 557,
                                    "fullWidth": 2,
                                    "width": 1,
                                    "text": ";",
                                    "value": ";",
                                    "valueText": ";",
                                    "hasTrailingTrivia": true,
                                    "hasTrailingNewLine": true,
                                    "trailingTrivia": [
                                        {
                                            "kind": "NewLineTrivia",
                                            "text": "\n"
                                        }
                                    ]
                                }
                            }
                        ],
                        "closeBraceToken": {
                            "kind": "CloseBraceToken",
                            "fullStart": 558,
                            "fullEnd": 560,
                            "start": 558,
                            "end": 559,
                            "fullWidth": 2,
                            "width": 1,
                            "text": "}",
                            "value": "}",
                            "valueText": "}",
                            "hasTrailingTrivia": true,
                            "hasTrailingNewLine": true,
                            "trailingTrivia": [
                                {
                                    "kind": "NewLineTrivia",
                                    "text": "\n"
                                }
                            ]
                        }
                    }
                }
            },
            {
                "kind": "VariableStatement",
                "fullStart": 560,
                "fullEnd": 631,
                "start": 571,
                "end": 630,
                "fullWidth": 71,
                "width": 59,
                "isIncrementallyUnusable": true,
                "modifiers": [],
                "variableDeclaration": {
                    "kind": "VariableDeclaration",
                    "fullStart": 560,
                    "fullEnd": 631,
                    "start": 571,
                    "end": 630,
                    "fullWidth": 71,
                    "width": 59,
                    "varKeyword": {
                        "kind": "VarKeyword",
                        "fullStart": 560,
                        "fullEnd": 575,
                        "start": 571,
                        "end": 574,
                        "fullWidth": 15,
                        "width": 3,
                        "text": "var",
                        "value": "var",
                        "valueText": "var",
                        "hasLeadingTrivia": true,
                        "hasLeadingComment": true,
                        "hasLeadingNewLine": true,
                        "hasTrailingTrivia": true,
                        "leadingTrivia": [
                            {
                                "kind": "NewLineTrivia",
                                "text": "\n"
                            },
                            {
                                "kind": "SingleLineCommentTrivia",
                                "text": "//CHECK#2"
                            },
                            {
                                "kind": "NewLineTrivia",
                                "text": "\n"
                            }
                        ],
                        "trailingTrivia": [
                            {
                                "kind": "WhitespaceTrivia",
                                "text": " "
                            }
                        ]
                    },
                    "variableDeclarators": [
                        {
                            "kind": "VariableDeclarator",
                            "fullStart": 575,
                            "fullEnd": 631,
                            "start": 575,
                            "end": 630,
                            "fullWidth": 56,
<<<<<<< HEAD
                            "width": 55,
                            "identifier": {
=======
                            "propertyName": {
>>>>>>> 85e84683
                                "kind": "IdentifierName",
                                "fullStart": 575,
                                "fullEnd": 578,
                                "start": 575,
                                "end": 577,
                                "fullWidth": 3,
                                "width": 2,
                                "text": "f2",
                                "value": "f2",
                                "valueText": "f2",
                                "hasTrailingTrivia": true,
                                "trailingTrivia": [
                                    {
                                        "kind": "WhitespaceTrivia",
                                        "text": " "
                                    }
                                ]
                            },
                            "equalsValueClause": {
                                "kind": "EqualsValueClause",
                                "fullStart": 578,
                                "fullEnd": 631,
                                "start": 578,
                                "end": 630,
                                "fullWidth": 53,
                                "width": 52,
                                "equalsToken": {
                                    "kind": "EqualsToken",
                                    "fullStart": 578,
                                    "fullEnd": 580,
                                    "start": 578,
                                    "end": 579,
                                    "fullWidth": 2,
                                    "width": 1,
                                    "text": "=",
                                    "value": "=",
                                    "valueText": "=",
                                    "hasTrailingTrivia": true,
                                    "trailingTrivia": [
                                        {
                                            "kind": "WhitespaceTrivia",
                                            "text": " "
                                        }
                                    ]
                                },
                                "value": {
                                    "kind": "FunctionExpression",
                                    "fullStart": 580,
                                    "fullEnd": 631,
                                    "start": 580,
                                    "end": 630,
                                    "fullWidth": 51,
                                    "width": 50,
                                    "functionKeyword": {
                                        "kind": "FunctionKeyword",
                                        "fullStart": 580,
                                        "fullEnd": 588,
                                        "start": 580,
                                        "end": 588,
                                        "fullWidth": 8,
                                        "width": 8,
                                        "text": "function",
                                        "value": "function",
                                        "valueText": "function"
                                    },
                                    "callSignature": {
                                        "kind": "CallSignature",
                                        "fullStart": 588,
                                        "fullEnd": 590,
                                        "start": 588,
                                        "end": 590,
                                        "fullWidth": 2,
                                        "width": 2,
                                        "parameterList": {
                                            "kind": "ParameterList",
                                            "fullStart": 588,
                                            "fullEnd": 590,
                                            "start": 588,
                                            "end": 590,
                                            "fullWidth": 2,
                                            "width": 2,
                                            "openParenToken": {
                                                "kind": "OpenParenToken",
                                                "fullStart": 588,
                                                "fullEnd": 589,
                                                "start": 588,
                                                "end": 589,
                                                "fullWidth": 1,
                                                "width": 1,
                                                "text": "(",
                                                "value": "(",
                                                "valueText": "("
                                            },
                                            "parameters": [],
                                            "closeParenToken": {
                                                "kind": "CloseParenToken",
                                                "fullStart": 589,
                                                "fullEnd": 590,
                                                "start": 589,
                                                "end": 590,
                                                "fullWidth": 1,
                                                "width": 1,
                                                "text": ")",
                                                "value": ")",
                                                "valueText": ")"
                                            }
                                        }
                                    },
                                    "block": {
                                        "kind": "Block",
                                        "fullStart": 590,
                                        "fullEnd": 631,
                                        "start": 590,
                                        "end": 630,
                                        "fullWidth": 41,
                                        "width": 40,
                                        "openBraceToken": {
                                            "kind": "OpenBraceToken",
                                            "fullStart": 590,
                                            "fullEnd": 592,
                                            "start": 590,
                                            "end": 591,
                                            "fullWidth": 2,
                                            "width": 1,
                                            "text": "{",
                                            "value": "{",
                                            "valueText": "{",
                                            "hasTrailingTrivia": true,
                                            "hasTrailingNewLine": true,
                                            "trailingTrivia": [
                                                {
                                                    "kind": "NewLineTrivia",
                                                    "text": "\n"
                                                }
                                            ]
                                        },
                                        "statements": [
                                            {
                                                "kind": "ReturnStatement",
                                                "fullStart": 592,
                                                "fullEnd": 629,
                                                "start": 594,
                                                "end": 627,
                                                "fullWidth": 37,
                                                "width": 33,
                                                "returnKeyword": {
                                                    "kind": "ReturnKeyword",
                                                    "fullStart": 592,
                                                    "fullEnd": 601,
                                                    "start": 594,
                                                    "end": 600,
                                                    "fullWidth": 9,
                                                    "width": 6,
                                                    "text": "return",
                                                    "value": "return",
                                                    "valueText": "return",
                                                    "hasLeadingTrivia": true,
                                                    "hasTrailingTrivia": true,
                                                    "leadingTrivia": [
                                                        {
                                                            "kind": "WhitespaceTrivia",
                                                            "text": "  "
                                                        }
                                                    ],
                                                    "trailingTrivia": [
                                                        {
                                                            "kind": "WhitespaceTrivia",
                                                            "text": " "
                                                        }
                                                    ]
                                                },
                                                "expression": {
                                                    "kind": "ParenthesizedExpression",
                                                    "fullStart": 601,
                                                    "fullEnd": 626,
                                                    "start": 601,
                                                    "end": 626,
                                                    "fullWidth": 25,
                                                    "width": 25,
                                                    "openParenToken": {
                                                        "kind": "OpenParenToken",
                                                        "fullStart": 601,
                                                        "fullEnd": 602,
                                                        "start": 601,
                                                        "end": 602,
                                                        "fullWidth": 1,
                                                        "width": 1,
                                                        "text": "(",
                                                        "value": "(",
                                                        "valueText": "("
                                                    },
                                                    "expression": {
                                                        "kind": "DeleteExpression",
                                                        "fullStart": 602,
                                                        "fullEnd": 625,
                                                        "start": 602,
                                                        "end": 625,
                                                        "fullWidth": 23,
                                                        "width": 23,
                                                        "deleteKeyword": {
                                                            "kind": "DeleteKeyword",
                                                            "fullStart": 602,
                                                            "fullEnd": 609,
                                                            "start": 602,
                                                            "end": 608,
                                                            "fullWidth": 7,
                                                            "width": 6,
                                                            "text": "delete",
                                                            "value": "delete",
                                                            "valueText": "delete",
                                                            "hasTrailingTrivia": true,
                                                            "trailingTrivia": [
                                                                {
                                                                    "kind": "WhitespaceTrivia",
                                                                    "text": " "
                                                                }
                                                            ]
                                                        },
                                                        "expression": {
                                                            "kind": "MemberAccessExpression",
                                                            "fullStart": 609,
                                                            "fullEnd": 625,
                                                            "start": 609,
                                                            "end": 625,
                                                            "fullWidth": 16,
                                                            "width": 16,
                                                            "expression": {
                                                                "kind": "IdentifierName",
                                                                "fullStart": 609,
                                                                "fullEnd": 618,
                                                                "start": 609,
                                                                "end": 618,
                                                                "fullWidth": 9,
                                                                "width": 9,
                                                                "text": "arguments",
                                                                "value": "arguments",
                                                                "valueText": "arguments"
                                                            },
                                                            "dotToken": {
                                                                "kind": "DotToken",
                                                                "fullStart": 618,
                                                                "fullEnd": 619,
                                                                "start": 618,
                                                                "end": 619,
                                                                "fullWidth": 1,
                                                                "width": 1,
                                                                "text": ".",
                                                                "value": ".",
                                                                "valueText": "."
                                                            },
                                                            "name": {
                                                                "kind": "IdentifierName",
                                                                "fullStart": 619,
                                                                "fullEnd": 625,
                                                                "start": 619,
                                                                "end": 625,
                                                                "fullWidth": 6,
                                                                "width": 6,
                                                                "text": "length",
                                                                "value": "length",
                                                                "valueText": "length"
                                                            }
                                                        }
                                                    },
                                                    "closeParenToken": {
                                                        "kind": "CloseParenToken",
                                                        "fullStart": 625,
                                                        "fullEnd": 626,
                                                        "start": 625,
                                                        "end": 626,
                                                        "fullWidth": 1,
                                                        "width": 1,
                                                        "text": ")",
                                                        "value": ")",
                                                        "valueText": ")"
                                                    }
                                                },
                                                "semicolonToken": {
                                                    "kind": "SemicolonToken",
                                                    "fullStart": 626,
                                                    "fullEnd": 629,
                                                    "start": 626,
                                                    "end": 627,
                                                    "fullWidth": 3,
                                                    "width": 1,
                                                    "text": ";",
                                                    "value": ";",
                                                    "valueText": ";",
                                                    "hasTrailingTrivia": true,
                                                    "hasTrailingNewLine": true,
                                                    "trailingTrivia": [
                                                        {
                                                            "kind": "WhitespaceTrivia",
                                                            "text": " "
                                                        },
                                                        {
                                                            "kind": "NewLineTrivia",
                                                            "text": "\n"
                                                        }
                                                    ]
                                                }
                                            }
                                        ],
                                        "closeBraceToken": {
                                            "kind": "CloseBraceToken",
                                            "fullStart": 629,
                                            "fullEnd": 631,
                                            "start": 629,
                                            "end": 630,
                                            "fullWidth": 2,
                                            "width": 1,
                                            "text": "}",
                                            "value": "}",
                                            "valueText": "}",
                                            "hasTrailingTrivia": true,
                                            "hasTrailingNewLine": true,
                                            "trailingTrivia": [
                                                {
                                                    "kind": "NewLineTrivia",
                                                    "text": "\n"
                                                }
                                            ]
                                        }
                                    }
                                }
                            }
                        }
                    ]
                },
                "semicolonToken": {
                    "kind": "SemicolonToken",
                    "fullStart": -1,
                    "fullEnd": -1,
                    "start": -1,
                    "end": -1,
                    "fullWidth": 0,
                    "width": 0,
                    "text": ""
                }
            },
            {
                "kind": "TryStatement",
                "fullStart": 631,
                "fullEnd": 782,
                "start": 632,
                "end": 781,
                "fullWidth": 151,
                "width": 149,
                "tryKeyword": {
                    "kind": "TryKeyword",
                    "fullStart": 631,
                    "fullEnd": 635,
                    "start": 632,
                    "end": 635,
                    "fullWidth": 4,
                    "width": 3,
                    "text": "try",
                    "value": "try",
                    "valueText": "try",
                    "hasLeadingTrivia": true,
                    "hasLeadingNewLine": true,
                    "leadingTrivia": [
                        {
                            "kind": "NewLineTrivia",
                            "text": "\n"
                        }
                    ]
                },
                "block": {
                    "kind": "Block",
                    "fullStart": 635,
                    "fullEnd": 723,
                    "start": 635,
                    "end": 722,
                    "fullWidth": 88,
                    "width": 87,
                    "openBraceToken": {
                        "kind": "OpenBraceToken",
                        "fullStart": 635,
                        "fullEnd": 637,
                        "start": 635,
                        "end": 636,
                        "fullWidth": 2,
                        "width": 1,
                        "text": "{",
                        "value": "{",
                        "valueText": "{",
                        "hasTrailingTrivia": true,
                        "hasTrailingNewLine": true,
                        "trailingTrivia": [
                            {
                                "kind": "NewLineTrivia",
                                "text": "\n"
                            }
                        ]
                    },
                    "statements": [
                        {
                            "kind": "IfStatement",
                            "fullStart": 637,
                            "fullEnd": 721,
                            "start": 639,
                            "end": 720,
                            "fullWidth": 84,
                            "width": 81,
                            "ifKeyword": {
                                "kind": "IfKeyword",
                                "fullStart": 637,
                                "fullEnd": 641,
                                "start": 639,
                                "end": 641,
                                "fullWidth": 4,
                                "width": 2,
                                "text": "if",
                                "value": "if",
                                "valueText": "if",
                                "hasLeadingTrivia": true,
                                "leadingTrivia": [
                                    {
                                        "kind": "WhitespaceTrivia",
                                        "text": "  "
                                    }
                                ]
                            },
                            "openParenToken": {
                                "kind": "OpenParenToken",
                                "fullStart": 641,
                                "fullEnd": 642,
                                "start": 641,
                                "end": 642,
                                "fullWidth": 1,
                                "width": 1,
                                "text": "(",
                                "value": "(",
                                "valueText": "("
                            },
                            "condition": {
                                "kind": "LogicalNotExpression",
                                "fullStart": 642,
                                "fullEnd": 647,
                                "start": 642,
                                "end": 647,
                                "fullWidth": 5,
                                "width": 5,
                                "operatorToken": {
                                    "kind": "ExclamationToken",
                                    "fullStart": 642,
                                    "fullEnd": 643,
                                    "start": 642,
                                    "end": 643,
                                    "fullWidth": 1,
                                    "width": 1,
                                    "text": "!",
                                    "value": "!",
                                    "valueText": "!"
                                },
                                "operand": {
                                    "kind": "InvocationExpression",
                                    "fullStart": 643,
                                    "fullEnd": 647,
                                    "start": 643,
                                    "end": 647,
                                    "fullWidth": 4,
                                    "width": 4,
                                    "expression": {
                                        "kind": "IdentifierName",
                                        "fullStart": 643,
                                        "fullEnd": 645,
                                        "start": 643,
                                        "end": 645,
                                        "fullWidth": 2,
                                        "width": 2,
                                        "text": "f2",
                                        "value": "f2",
                                        "valueText": "f2"
                                    },
                                    "argumentList": {
                                        "kind": "ArgumentList",
                                        "fullStart": 645,
                                        "fullEnd": 647,
                                        "start": 645,
                                        "end": 647,
                                        "fullWidth": 2,
                                        "width": 2,
                                        "openParenToken": {
                                            "kind": "OpenParenToken",
                                            "fullStart": 645,
                                            "fullEnd": 646,
                                            "start": 645,
                                            "end": 646,
                                            "fullWidth": 1,
                                            "width": 1,
                                            "text": "(",
                                            "value": "(",
                                            "valueText": "("
                                        },
                                        "arguments": [],
                                        "closeParenToken": {
                                            "kind": "CloseParenToken",
                                            "fullStart": 646,
                                            "fullEnd": 647,
                                            "start": 646,
                                            "end": 647,
                                            "fullWidth": 1,
                                            "width": 1,
                                            "text": ")",
                                            "value": ")",
                                            "valueText": ")"
                                        }
                                    }
                                }
                            },
                            "closeParenToken": {
                                "kind": "CloseParenToken",
                                "fullStart": 647,
                                "fullEnd": 648,
                                "start": 647,
                                "end": 648,
                                "fullWidth": 1,
                                "width": 1,
                                "text": ")",
                                "value": ")",
                                "valueText": ")"
                            },
                            "statement": {
                                "kind": "Block",
                                "fullStart": 648,
                                "fullEnd": 721,
                                "start": 648,
                                "end": 720,
                                "fullWidth": 73,
                                "width": 72,
                                "openBraceToken": {
                                    "kind": "OpenBraceToken",
                                    "fullStart": 648,
                                    "fullEnd": 650,
                                    "start": 648,
                                    "end": 649,
                                    "fullWidth": 2,
                                    "width": 1,
                                    "text": "{",
                                    "value": "{",
                                    "valueText": "{",
                                    "hasTrailingTrivia": true,
                                    "hasTrailingNewLine": true,
                                    "trailingTrivia": [
                                        {
                                            "kind": "NewLineTrivia",
                                            "text": "\n"
                                        }
                                    ]
                                },
                                "statements": [
                                    {
                                        "kind": "ExpressionStatement",
                                        "fullStart": 650,
                                        "fullEnd": 717,
                                        "start": 654,
                                        "end": 716,
                                        "fullWidth": 67,
                                        "width": 62,
                                        "expression": {
                                            "kind": "InvocationExpression",
                                            "fullStart": 650,
                                            "fullEnd": 715,
                                            "start": 654,
                                            "end": 715,
                                            "fullWidth": 65,
                                            "width": 61,
                                            "expression": {
                                                "kind": "IdentifierName",
                                                "fullStart": 650,
                                                "fullEnd": 660,
                                                "start": 654,
                                                "end": 660,
                                                "fullWidth": 10,
                                                "width": 6,
                                                "text": "$ERROR",
                                                "value": "$ERROR",
                                                "valueText": "$ERROR",
                                                "hasLeadingTrivia": true,
                                                "leadingTrivia": [
                                                    {
                                                        "kind": "WhitespaceTrivia",
                                                        "text": "    "
                                                    }
                                                ]
                                            },
                                            "argumentList": {
                                                "kind": "ArgumentList",
                                                "fullStart": 660,
                                                "fullEnd": 715,
                                                "start": 660,
                                                "end": 715,
                                                "fullWidth": 55,
                                                "width": 55,
                                                "openParenToken": {
                                                    "kind": "OpenParenToken",
                                                    "fullStart": 660,
                                                    "fullEnd": 661,
                                                    "start": 660,
                                                    "end": 661,
                                                    "fullWidth": 1,
                                                    "width": 1,
                                                    "text": "(",
                                                    "value": "(",
                                                    "valueText": "("
                                                },
                                                "arguments": [
                                                    {
                                                        "kind": "StringLiteral",
                                                        "fullStart": 661,
                                                        "fullEnd": 714,
                                                        "start": 661,
                                                        "end": 714,
                                                        "fullWidth": 53,
                                                        "width": 53,
                                                        "text": "\"#2: A property length have attribute { DontDelete }\"",
                                                        "value": "#2: A property length have attribute { DontDelete }",
                                                        "valueText": "#2: A property length have attribute { DontDelete }"
                                                    }
                                                ],
                                                "closeParenToken": {
                                                    "kind": "CloseParenToken",
                                                    "fullStart": 714,
                                                    "fullEnd": 715,
                                                    "start": 714,
                                                    "end": 715,
                                                    "fullWidth": 1,
                                                    "width": 1,
                                                    "text": ")",
                                                    "value": ")",
                                                    "valueText": ")"
                                                }
                                            }
                                        },
                                        "semicolonToken": {
                                            "kind": "SemicolonToken",
                                            "fullStart": 715,
                                            "fullEnd": 717,
                                            "start": 715,
                                            "end": 716,
                                            "fullWidth": 2,
                                            "width": 1,
                                            "text": ";",
                                            "value": ";",
                                            "valueText": ";",
                                            "hasTrailingTrivia": true,
                                            "hasTrailingNewLine": true,
                                            "trailingTrivia": [
                                                {
                                                    "kind": "NewLineTrivia",
                                                    "text": "\n"
                                                }
                                            ]
                                        }
                                    }
                                ],
                                "closeBraceToken": {
                                    "kind": "CloseBraceToken",
                                    "fullStart": 717,
                                    "fullEnd": 721,
                                    "start": 719,
                                    "end": 720,
                                    "fullWidth": 4,
                                    "width": 1,
                                    "text": "}",
                                    "value": "}",
                                    "valueText": "}",
                                    "hasLeadingTrivia": true,
                                    "hasTrailingTrivia": true,
                                    "hasTrailingNewLine": true,
                                    "leadingTrivia": [
                                        {
                                            "kind": "WhitespaceTrivia",
                                            "text": "  "
                                        }
                                    ],
                                    "trailingTrivia": [
                                        {
                                            "kind": "NewLineTrivia",
                                            "text": "\n"
                                        }
                                    ]
                                }
                            }
                        }
                    ],
                    "closeBraceToken": {
                        "kind": "CloseBraceToken",
                        "fullStart": 721,
                        "fullEnd": 723,
                        "start": 721,
                        "end": 722,
                        "fullWidth": 2,
                        "width": 1,
                        "text": "}",
                        "value": "}",
                        "valueText": "}",
                        "hasTrailingTrivia": true,
                        "hasTrailingNewLine": true,
                        "trailingTrivia": [
                            {
                                "kind": "NewLineTrivia",
                                "text": "\n"
                            }
                        ]
                    }
                },
                "catchClause": {
                    "kind": "CatchClause",
                    "fullStart": 723,
                    "fullEnd": 782,
                    "start": 723,
                    "end": 781,
                    "fullWidth": 59,
                    "width": 58,
                    "catchKeyword": {
                        "kind": "CatchKeyword",
                        "fullStart": 723,
                        "fullEnd": 728,
                        "start": 723,
                        "end": 728,
                        "fullWidth": 5,
                        "width": 5,
                        "text": "catch",
                        "value": "catch",
                        "valueText": "catch"
                    },
                    "openParenToken": {
                        "kind": "OpenParenToken",
                        "fullStart": 728,
                        "fullEnd": 729,
                        "start": 728,
                        "end": 729,
                        "fullWidth": 1,
                        "width": 1,
                        "text": "(",
                        "value": "(",
                        "valueText": "("
                    },
                    "identifier": {
                        "kind": "IdentifierName",
                        "fullStart": 729,
                        "fullEnd": 730,
                        "start": 729,
                        "end": 730,
                        "fullWidth": 1,
                        "width": 1,
                        "text": "e",
                        "value": "e",
                        "valueText": "e"
                    },
                    "closeParenToken": {
                        "kind": "CloseParenToken",
                        "fullStart": 730,
                        "fullEnd": 731,
                        "start": 730,
                        "end": 731,
                        "fullWidth": 1,
                        "width": 1,
                        "text": ")",
                        "value": ")",
                        "valueText": ")"
                    },
                    "block": {
                        "kind": "Block",
                        "fullStart": 731,
                        "fullEnd": 782,
                        "start": 731,
                        "end": 781,
                        "fullWidth": 51,
                        "width": 50,
                        "openBraceToken": {
                            "kind": "OpenBraceToken",
                            "fullStart": 731,
                            "fullEnd": 733,
                            "start": 731,
                            "end": 732,
                            "fullWidth": 2,
                            "width": 1,
                            "text": "{",
                            "value": "{",
                            "valueText": "{",
                            "hasTrailingTrivia": true,
                            "hasTrailingNewLine": true,
                            "trailingTrivia": [
                                {
                                    "kind": "NewLineTrivia",
                                    "text": "\n"
                                }
                            ]
                        },
                        "statements": [
                            {
                                "kind": "ExpressionStatement",
                                "fullStart": 733,
                                "fullEnd": 780,
                                "start": 735,
                                "end": 779,
                                "fullWidth": 47,
                                "width": 44,
                                "expression": {
                                    "kind": "InvocationExpression",
                                    "fullStart": 733,
                                    "fullEnd": 778,
                                    "start": 735,
                                    "end": 778,
                                    "fullWidth": 45,
                                    "width": 43,
                                    "expression": {
                                        "kind": "IdentifierName",
                                        "fullStart": 733,
                                        "fullEnd": 741,
                                        "start": 735,
                                        "end": 741,
                                        "fullWidth": 8,
                                        "width": 6,
                                        "text": "$ERROR",
                                        "value": "$ERROR",
                                        "valueText": "$ERROR",
                                        "hasLeadingTrivia": true,
                                        "leadingTrivia": [
                                            {
                                                "kind": "WhitespaceTrivia",
                                                "text": "  "
                                            }
                                        ]
                                    },
                                    "argumentList": {
                                        "kind": "ArgumentList",
                                        "fullStart": 741,
                                        "fullEnd": 778,
                                        "start": 741,
                                        "end": 778,
                                        "fullWidth": 37,
                                        "width": 37,
                                        "openParenToken": {
                                            "kind": "OpenParenToken",
                                            "fullStart": 741,
                                            "fullEnd": 742,
                                            "start": 741,
                                            "end": 742,
                                            "fullWidth": 1,
                                            "width": 1,
                                            "text": "(",
                                            "value": "(",
                                            "valueText": "("
                                        },
                                        "arguments": [
                                            {
                                                "kind": "StringLiteral",
                                                "fullStart": 742,
                                                "fullEnd": 777,
                                                "start": 742,
                                                "end": 777,
                                                "fullWidth": 35,
                                                "width": 35,
                                                "text": "\"#2: arguments object don't exists\"",
                                                "value": "#2: arguments object don't exists",
                                                "valueText": "#2: arguments object don't exists"
                                            }
                                        ],
                                        "closeParenToken": {
                                            "kind": "CloseParenToken",
                                            "fullStart": 777,
                                            "fullEnd": 778,
                                            "start": 777,
                                            "end": 778,
                                            "fullWidth": 1,
                                            "width": 1,
                                            "text": ")",
                                            "value": ")",
                                            "valueText": ")"
                                        }
                                    }
                                },
                                "semicolonToken": {
                                    "kind": "SemicolonToken",
                                    "fullStart": 778,
                                    "fullEnd": 780,
                                    "start": 778,
                                    "end": 779,
                                    "fullWidth": 2,
                                    "width": 1,
                                    "text": ";",
                                    "value": ";",
                                    "valueText": ";",
                                    "hasTrailingTrivia": true,
                                    "hasTrailingNewLine": true,
                                    "trailingTrivia": [
                                        {
                                            "kind": "NewLineTrivia",
                                            "text": "\n"
                                        }
                                    ]
                                }
                            }
                        ],
                        "closeBraceToken": {
                            "kind": "CloseBraceToken",
                            "fullStart": 780,
                            "fullEnd": 782,
                            "start": 780,
                            "end": 781,
                            "fullWidth": 2,
                            "width": 1,
                            "text": "}",
                            "value": "}",
                            "valueText": "}",
                            "hasTrailingTrivia": true,
                            "hasTrailingNewLine": true,
                            "trailingTrivia": [
                                {
                                    "kind": "NewLineTrivia",
                                    "text": "\n"
                                }
                            ]
                        }
                    }
                }
            }
        ],
        "endOfFileToken": {
            "kind": "EndOfFileToken",
            "fullStart": 782,
            "fullEnd": 783,
            "start": 783,
            "end": 783,
            "fullWidth": 1,
            "width": 0,
            "text": "",
            "hasLeadingTrivia": true,
            "hasLeadingNewLine": true,
            "leadingTrivia": [
                {
                    "kind": "NewLineTrivia",
                    "text": "\n"
                }
            ]
        }
    },
    "lineMap": {
        "lineStarts": [
            0,
            61,
            132,
            133,
            137,
            193,
            234,
            237,
            271,
            340,
            344,
            345,
            355,
            370,
            407,
            409,
            410,
            415,
            428,
            495,
            499,
            501,
            511,
            558,
            560,
            561,
            571,
            592,
            629,
            631,
            632,
            637,
            650,
            717,
            721,
            723,
            733,
            780,
            782,
            783
        ],
        "length": 783
    }
}<|MERGE_RESOLUTION|>--- conflicted
+++ resolved
@@ -1003,12 +1003,8 @@
                             "start": 575,
                             "end": 630,
                             "fullWidth": 56,
-<<<<<<< HEAD
                             "width": 55,
-                            "identifier": {
-=======
                             "propertyName": {
->>>>>>> 85e84683
                                 "kind": "IdentifierName",
                                 "fullStart": 575,
                                 "fullEnd": 578,
