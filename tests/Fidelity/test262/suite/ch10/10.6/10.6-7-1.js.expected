{
    "isDeclaration": false,
    "languageVersion": "EcmaScript5",
    "parseOptions": {
        "allowAutomaticSemicolonInsertion": true
    },
    "sourceUnit": {
        "kind": "SourceUnit",
        "fullStart": 0,
        "fullEnd": 1860,
        "start": 566,
        "end": 1860,
        "fullWidth": 1860,
        "width": 1294,
        "isIncrementallyUnusable": true,
        "moduleElements": [
            {
                "kind": "FunctionDeclaration",
                "fullStart": 0,
                "fullEnd": 1836,
                "start": 566,
                "end": 1834,
                "fullWidth": 1836,
                "width": 1268,
                "isIncrementallyUnusable": true,
                "modifiers": [],
                "functionKeyword": {
                    "kind": "FunctionKeyword",
                    "fullStart": 0,
                    "fullEnd": 575,
                    "start": 566,
                    "end": 574,
                    "fullWidth": 575,
                    "width": 8,
                    "text": "function",
                    "value": "function",
                    "valueText": "function",
                    "hasLeadingTrivia": true,
                    "hasLeadingComment": true,
                    "hasLeadingNewLine": true,
                    "hasTrailingTrivia": true,
                    "leadingTrivia": [
                        {
                            "kind": "SingleLineCommentTrivia",
                            "text": "/// Copyright (c) 2012 Ecma International.  All rights reserved. "
                        },
                        {
                            "kind": "NewLineTrivia",
                            "text": "\r\n"
                        },
                        {
                            "kind": "SingleLineCommentTrivia",
                            "text": "/// Ecma International makes this code available under the terms and conditions set"
                        },
                        {
                            "kind": "NewLineTrivia",
                            "text": "\r\n"
                        },
                        {
                            "kind": "SingleLineCommentTrivia",
                            "text": "/// forth on http://hg.ecmascript.org/tests/test262/raw-file/tip/LICENSE (the "
                        },
                        {
                            "kind": "NewLineTrivia",
                            "text": "\r\n"
                        },
                        {
                            "kind": "SingleLineCommentTrivia",
                            "text": "/// \"Use Terms\").   Any redistribution of this code must retain the above "
                        },
                        {
                            "kind": "NewLineTrivia",
                            "text": "\r\n"
                        },
                        {
                            "kind": "SingleLineCommentTrivia",
                            "text": "/// copyright and this notice and otherwise comply with the Use Terms."
                        },
                        {
                            "kind": "NewLineTrivia",
                            "text": "\r\n"
                        },
                        {
                            "kind": "MultiLineCommentTrivia",
                            "text": "/**\r\n * @path ch10/10.6/10.6-7-1.js\r\n * @description Arguments Object has length as its own property and does not invoke the setter defined on Object.prototype.length (Step 7)\r\n */"
                        },
                        {
                            "kind": "NewLineTrivia",
                            "text": "\r\n"
                        },
                        {
                            "kind": "NewLineTrivia",
                            "text": "\r\n"
                        },
                        {
                            "kind": "NewLineTrivia",
                            "text": "\r\n"
                        }
                    ],
                    "trailingTrivia": [
                        {
                            "kind": "WhitespaceTrivia",
                            "text": " "
                        }
                    ]
                },
                "identifier": {
                    "kind": "IdentifierName",
                    "fullStart": 575,
                    "fullEnd": 583,
                    "start": 575,
                    "end": 583,
                    "fullWidth": 8,
                    "width": 8,
                    "text": "testcase",
                    "value": "testcase",
                    "valueText": "testcase"
                },
                "callSignature": {
                    "kind": "CallSignature",
                    "fullStart": 583,
                    "fullEnd": 586,
                    "start": 583,
                    "end": 585,
                    "fullWidth": 3,
                    "width": 2,
                    "parameterList": {
                        "kind": "ParameterList",
                        "fullStart": 583,
                        "fullEnd": 586,
                        "start": 583,
                        "end": 585,
                        "fullWidth": 3,
                        "width": 2,
                        "openParenToken": {
                            "kind": "OpenParenToken",
                            "fullStart": 583,
                            "fullEnd": 584,
                            "start": 583,
                            "end": 584,
                            "fullWidth": 1,
                            "width": 1,
                            "text": "(",
                            "value": "(",
                            "valueText": "("
                        },
                        "parameters": [],
                        "closeParenToken": {
                            "kind": "CloseParenToken",
                            "fullStart": 584,
                            "fullEnd": 586,
                            "start": 584,
                            "end": 585,
                            "fullWidth": 2,
                            "width": 1,
                            "text": ")",
                            "value": ")",
                            "valueText": ")",
                            "hasTrailingTrivia": true,
                            "trailingTrivia": [
                                {
                                    "kind": "WhitespaceTrivia",
                                    "text": " "
                                }
                            ]
                        }
                    }
                },
                "block": {
                    "kind": "Block",
                    "fullStart": 586,
                    "fullEnd": 1836,
                    "start": 586,
                    "end": 1834,
                    "fullWidth": 1250,
                    "width": 1248,
                    "isIncrementallyUnusable": true,
                    "openBraceToken": {
                        "kind": "OpenBraceToken",
                        "fullStart": 586,
                        "fullEnd": 589,
                        "start": 586,
                        "end": 587,
                        "fullWidth": 3,
                        "width": 1,
                        "text": "{",
                        "value": "{",
                        "valueText": "{",
                        "hasTrailingTrivia": true,
                        "hasTrailingNewLine": true,
                        "trailingTrivia": [
                            {
                                "kind": "NewLineTrivia",
                                "text": "\r\n"
                            }
                        ]
                    },
                    "statements": [
                        {
                            "kind": "TryStatement",
                            "fullStart": 589,
                            "fullEnd": 1829,
                            "start": 597,
                            "end": 1827,
                            "fullWidth": 1240,
                            "width": 1230,
                            "isIncrementallyUnusable": true,
                            "tryKeyword": {
                                "kind": "TryKeyword",
                                "fullStart": 589,
                                "fullEnd": 601,
                                "start": 597,
                                "end": 600,
                                "fullWidth": 12,
                                "width": 3,
                                "text": "try",
                                "value": "try",
                                "valueText": "try",
                                "hasLeadingTrivia": true,
                                "hasTrailingTrivia": true,
                                "leadingTrivia": [
                                    {
                                        "kind": "WhitespaceTrivia",
                                        "text": "        "
                                    }
                                ],
                                "trailingTrivia": [
                                    {
                                        "kind": "WhitespaceTrivia",
                                        "text": " "
                                    }
                                ]
                            },
                            "block": {
                                "kind": "Block",
                                "fullStart": 601,
                                "fullEnd": 1762,
                                "start": 601,
                                "end": 1761,
                                "fullWidth": 1161,
                                "width": 1160,
                                "isIncrementallyUnusable": true,
                                "openBraceToken": {
                                    "kind": "OpenBraceToken",
                                    "fullStart": 601,
                                    "fullEnd": 604,
                                    "start": 601,
                                    "end": 602,
                                    "fullWidth": 3,
                                    "width": 1,
                                    "text": "{",
                                    "value": "{",
                                    "valueText": "{",
                                    "hasTrailingTrivia": true,
                                    "hasTrailingNewLine": true,
                                    "trailingTrivia": [
                                        {
                                            "kind": "NewLineTrivia",
                                            "text": "\r\n"
                                        }
                                    ]
                                },
                                "statements": [
                                    {
                                        "kind": "VariableStatement",
                                        "fullStart": 604,
                                        "fullEnd": 636,
                                        "start": 616,
                                        "end": 634,
                                        "fullWidth": 32,
                                        "width": 18,
                                        "modifiers": [],
                                        "variableDeclaration": {
                                            "kind": "VariableDeclaration",
                                            "fullStart": 604,
                                            "fullEnd": 633,
                                            "start": 616,
                                            "end": 633,
                                            "fullWidth": 29,
                                            "width": 17,
                                            "varKeyword": {
                                                "kind": "VarKeyword",
                                                "fullStart": 604,
                                                "fullEnd": 620,
                                                "start": 616,
                                                "end": 619,
                                                "fullWidth": 16,
                                                "width": 3,
                                                "text": "var",
                                                "value": "var",
                                                "valueText": "var",
                                                "hasLeadingTrivia": true,
                                                "hasTrailingTrivia": true,
                                                "leadingTrivia": [
                                                    {
                                                        "kind": "WhitespaceTrivia",
                                                        "text": "            "
                                                    }
                                                ],
                                                "trailingTrivia": [
                                                    {
                                                        "kind": "WhitespaceTrivia",
                                                        "text": " "
                                                    }
                                                ]
                                            },
                                            "variableDeclarators": [
                                                {
                                                    "kind": "VariableDeclarator",
                                                    "fullStart": 620,
                                                    "fullEnd": 633,
                                                    "start": 620,
                                                    "end": 633,
                                                    "fullWidth": 13,
<<<<<<< HEAD
                                                    "width": 13,
                                                    "identifier": {
=======
                                                    "propertyName": {
>>>>>>> 85e84683
                                                        "kind": "IdentifierName",
                                                        "fullStart": 620,
                                                        "fullEnd": 625,
                                                        "start": 620,
                                                        "end": 624,
                                                        "fullWidth": 5,
                                                        "width": 4,
                                                        "text": "data",
                                                        "value": "data",
                                                        "valueText": "data",
                                                        "hasTrailingTrivia": true,
                                                        "trailingTrivia": [
                                                            {
                                                                "kind": "WhitespaceTrivia",
                                                                "text": " "
                                                            }
                                                        ]
                                                    },
                                                    "equalsValueClause": {
                                                        "kind": "EqualsValueClause",
                                                        "fullStart": 625,
                                                        "fullEnd": 633,
                                                        "start": 625,
                                                        "end": 633,
                                                        "fullWidth": 8,
                                                        "width": 8,
                                                        "equalsToken": {
                                                            "kind": "EqualsToken",
                                                            "fullStart": 625,
                                                            "fullEnd": 627,
                                                            "start": 625,
                                                            "end": 626,
                                                            "fullWidth": 2,
                                                            "width": 1,
                                                            "text": "=",
                                                            "value": "=",
                                                            "valueText": "=",
                                                            "hasTrailingTrivia": true,
                                                            "trailingTrivia": [
                                                                {
                                                                    "kind": "WhitespaceTrivia",
                                                                    "text": " "
                                                                }
                                                            ]
                                                        },
                                                        "value": {
                                                            "kind": "StringLiteral",
                                                            "fullStart": 627,
                                                            "fullEnd": 633,
                                                            "start": 627,
                                                            "end": 633,
                                                            "fullWidth": 6,
                                                            "width": 6,
                                                            "text": "\"data\"",
                                                            "value": "data",
                                                            "valueText": "data"
                                                        }
                                                    }
                                                }
                                            ]
                                        },
                                        "semicolonToken": {
                                            "kind": "SemicolonToken",
                                            "fullStart": 633,
                                            "fullEnd": 636,
                                            "start": 633,
                                            "end": 634,
                                            "fullWidth": 3,
                                            "width": 1,
                                            "text": ";",
                                            "value": ";",
                                            "valueText": ";",
                                            "hasTrailingTrivia": true,
                                            "hasTrailingNewLine": true,
                                            "trailingTrivia": [
                                                {
                                                    "kind": "NewLineTrivia",
                                                    "text": "\r\n"
                                                }
                                            ]
                                        }
                                    },
                                    {
                                        "kind": "VariableStatement",
                                        "fullStart": 636,
                                        "fullEnd": 721,
                                        "start": 648,
                                        "end": 719,
                                        "fullWidth": 85,
                                        "width": 71,
                                        "modifiers": [],
                                        "variableDeclaration": {
                                            "kind": "VariableDeclaration",
                                            "fullStart": 636,
                                            "fullEnd": 718,
                                            "start": 648,
                                            "end": 718,
                                            "fullWidth": 82,
                                            "width": 70,
                                            "varKeyword": {
                                                "kind": "VarKeyword",
                                                "fullStart": 636,
                                                "fullEnd": 652,
                                                "start": 648,
                                                "end": 651,
                                                "fullWidth": 16,
                                                "width": 3,
                                                "text": "var",
                                                "value": "var",
                                                "valueText": "var",
                                                "hasLeadingTrivia": true,
                                                "hasTrailingTrivia": true,
                                                "leadingTrivia": [
                                                    {
                                                        "kind": "WhitespaceTrivia",
                                                        "text": "            "
                                                    }
                                                ],
                                                "trailingTrivia": [
                                                    {
                                                        "kind": "WhitespaceTrivia",
                                                        "text": " "
                                                    }
                                                ]
                                            },
                                            "variableDeclarators": [
                                                {
                                                    "kind": "VariableDeclarator",
                                                    "fullStart": 652,
                                                    "fullEnd": 718,
                                                    "start": 652,
                                                    "end": 718,
                                                    "fullWidth": 66,
<<<<<<< HEAD
                                                    "width": 66,
                                                    "identifier": {
=======
                                                    "propertyName": {
>>>>>>> 85e84683
                                                        "kind": "IdentifierName",
                                                        "fullStart": 652,
                                                        "fullEnd": 660,
                                                        "start": 652,
                                                        "end": 659,
                                                        "fullWidth": 8,
                                                        "width": 7,
                                                        "text": "getFunc",
                                                        "value": "getFunc",
                                                        "valueText": "getFunc",
                                                        "hasTrailingTrivia": true,
                                                        "trailingTrivia": [
                                                            {
                                                                "kind": "WhitespaceTrivia",
                                                                "text": " "
                                                            }
                                                        ]
                                                    },
                                                    "equalsValueClause": {
                                                        "kind": "EqualsValueClause",
                                                        "fullStart": 660,
                                                        "fullEnd": 718,
                                                        "start": 660,
                                                        "end": 718,
                                                        "fullWidth": 58,
                                                        "width": 58,
                                                        "equalsToken": {
                                                            "kind": "EqualsToken",
                                                            "fullStart": 660,
                                                            "fullEnd": 662,
                                                            "start": 660,
                                                            "end": 661,
                                                            "fullWidth": 2,
                                                            "width": 1,
                                                            "text": "=",
                                                            "value": "=",
                                                            "valueText": "=",
                                                            "hasTrailingTrivia": true,
                                                            "trailingTrivia": [
                                                                {
                                                                    "kind": "WhitespaceTrivia",
                                                                    "text": " "
                                                                }
                                                            ]
                                                        },
                                                        "value": {
                                                            "kind": "FunctionExpression",
                                                            "fullStart": 662,
                                                            "fullEnd": 718,
                                                            "start": 662,
                                                            "end": 718,
                                                            "fullWidth": 56,
                                                            "width": 56,
                                                            "functionKeyword": {
                                                                "kind": "FunctionKeyword",
                                                                "fullStart": 662,
                                                                "fullEnd": 671,
                                                                "start": 662,
                                                                "end": 670,
                                                                "fullWidth": 9,
                                                                "width": 8,
                                                                "text": "function",
                                                                "value": "function",
                                                                "valueText": "function",
                                                                "hasTrailingTrivia": true,
                                                                "trailingTrivia": [
                                                                    {
                                                                        "kind": "WhitespaceTrivia",
                                                                        "text": " "
                                                                    }
                                                                ]
                                                            },
                                                            "callSignature": {
                                                                "kind": "CallSignature",
                                                                "fullStart": 671,
                                                                "fullEnd": 674,
                                                                "start": 671,
                                                                "end": 673,
                                                                "fullWidth": 3,
                                                                "width": 2,
                                                                "parameterList": {
                                                                    "kind": "ParameterList",
                                                                    "fullStart": 671,
                                                                    "fullEnd": 674,
                                                                    "start": 671,
                                                                    "end": 673,
                                                                    "fullWidth": 3,
                                                                    "width": 2,
                                                                    "openParenToken": {
                                                                        "kind": "OpenParenToken",
                                                                        "fullStart": 671,
                                                                        "fullEnd": 672,
                                                                        "start": 671,
                                                                        "end": 672,
                                                                        "fullWidth": 1,
                                                                        "width": 1,
                                                                        "text": "(",
                                                                        "value": "(",
                                                                        "valueText": "("
                                                                    },
                                                                    "parameters": [],
                                                                    "closeParenToken": {
                                                                        "kind": "CloseParenToken",
                                                                        "fullStart": 672,
                                                                        "fullEnd": 674,
                                                                        "start": 672,
                                                                        "end": 673,
                                                                        "fullWidth": 2,
                                                                        "width": 1,
                                                                        "text": ")",
                                                                        "value": ")",
                                                                        "valueText": ")",
                                                                        "hasTrailingTrivia": true,
                                                                        "trailingTrivia": [
                                                                            {
                                                                                "kind": "WhitespaceTrivia",
                                                                                "text": " "
                                                                            }
                                                                        ]
                                                                    }
                                                                }
                                                            },
                                                            "block": {
                                                                "kind": "Block",
                                                                "fullStart": 674,
                                                                "fullEnd": 718,
                                                                "start": 674,
                                                                "end": 718,
                                                                "fullWidth": 44,
                                                                "width": 44,
                                                                "openBraceToken": {
                                                                    "kind": "OpenBraceToken",
                                                                    "fullStart": 674,
                                                                    "fullEnd": 677,
                                                                    "start": 674,
                                                                    "end": 675,
                                                                    "fullWidth": 3,
                                                                    "width": 1,
                                                                    "text": "{",
                                                                    "value": "{",
                                                                    "valueText": "{",
                                                                    "hasTrailingTrivia": true,
                                                                    "hasTrailingNewLine": true,
                                                                    "trailingTrivia": [
                                                                        {
                                                                            "kind": "NewLineTrivia",
                                                                            "text": "\r\n"
                                                                        }
                                                                    ]
                                                                },
                                                                "statements": [
                                                                    {
                                                                        "kind": "ReturnStatement",
                                                                        "fullStart": 677,
                                                                        "fullEnd": 705,
                                                                        "start": 693,
                                                                        "end": 703,
                                                                        "fullWidth": 28,
                                                                        "width": 10,
                                                                        "returnKeyword": {
                                                                            "kind": "ReturnKeyword",
                                                                            "fullStart": 677,
                                                                            "fullEnd": 700,
                                                                            "start": 693,
                                                                            "end": 699,
                                                                            "fullWidth": 23,
                                                                            "width": 6,
                                                                            "text": "return",
                                                                            "value": "return",
                                                                            "valueText": "return",
                                                                            "hasLeadingTrivia": true,
                                                                            "hasTrailingTrivia": true,
                                                                            "leadingTrivia": [
                                                                                {
                                                                                    "kind": "WhitespaceTrivia",
                                                                                    "text": "                "
                                                                                }
                                                                            ],
                                                                            "trailingTrivia": [
                                                                                {
                                                                                    "kind": "WhitespaceTrivia",
                                                                                    "text": " "
                                                                                }
                                                                            ]
                                                                        },
                                                                        "expression": {
                                                                            "kind": "NumericLiteral",
                                                                            "fullStart": 700,
                                                                            "fullEnd": 702,
                                                                            "start": 700,
                                                                            "end": 702,
                                                                            "fullWidth": 2,
                                                                            "width": 2,
                                                                            "text": "12",
                                                                            "value": 12,
                                                                            "valueText": "12"
                                                                        },
                                                                        "semicolonToken": {
                                                                            "kind": "SemicolonToken",
                                                                            "fullStart": 702,
                                                                            "fullEnd": 705,
                                                                            "start": 702,
                                                                            "end": 703,
                                                                            "fullWidth": 3,
                                                                            "width": 1,
                                                                            "text": ";",
                                                                            "value": ";",
                                                                            "valueText": ";",
                                                                            "hasTrailingTrivia": true,
                                                                            "hasTrailingNewLine": true,
                                                                            "trailingTrivia": [
                                                                                {
                                                                                    "kind": "NewLineTrivia",
                                                                                    "text": "\r\n"
                                                                                }
                                                                            ]
                                                                        }
                                                                    }
                                                                ],
                                                                "closeBraceToken": {
                                                                    "kind": "CloseBraceToken",
                                                                    "fullStart": 705,
                                                                    "fullEnd": 718,
                                                                    "start": 717,
                                                                    "end": 718,
                                                                    "fullWidth": 13,
                                                                    "width": 1,
                                                                    "text": "}",
                                                                    "value": "}",
                                                                    "valueText": "}",
                                                                    "hasLeadingTrivia": true,
                                                                    "leadingTrivia": [
                                                                        {
                                                                            "kind": "WhitespaceTrivia",
                                                                            "text": "            "
                                                                        }
                                                                    ]
                                                                }
                                                            }
                                                        }
                                                    }
                                                }
                                            ]
                                        },
                                        "semicolonToken": {
                                            "kind": "SemicolonToken",
                                            "fullStart": 718,
                                            "fullEnd": 721,
                                            "start": 718,
                                            "end": 719,
                                            "fullWidth": 3,
                                            "width": 1,
                                            "text": ";",
                                            "value": ";",
                                            "valueText": ";",
                                            "hasTrailingTrivia": true,
                                            "hasTrailingNewLine": true,
                                            "trailingTrivia": [
                                                {
                                                    "kind": "NewLineTrivia",
                                                    "text": "\r\n"
                                                }
                                            ]
                                        }
                                    },
                                    {
                                        "kind": "VariableStatement",
                                        "fullStart": 721,
                                        "fullEnd": 816,
                                        "start": 735,
                                        "end": 814,
                                        "fullWidth": 95,
                                        "width": 79,
                                        "modifiers": [],
                                        "variableDeclaration": {
                                            "kind": "VariableDeclaration",
                                            "fullStart": 721,
                                            "fullEnd": 813,
                                            "start": 735,
                                            "end": 813,
                                            "fullWidth": 92,
                                            "width": 78,
                                            "varKeyword": {
                                                "kind": "VarKeyword",
                                                "fullStart": 721,
                                                "fullEnd": 739,
                                                "start": 735,
                                                "end": 738,
                                                "fullWidth": 18,
                                                "width": 3,
                                                "text": "var",
                                                "value": "var",
                                                "valueText": "var",
                                                "hasLeadingTrivia": true,
                                                "hasLeadingNewLine": true,
                                                "hasTrailingTrivia": true,
                                                "leadingTrivia": [
                                                    {
                                                        "kind": "NewLineTrivia",
                                                        "text": "\r\n"
                                                    },
                                                    {
                                                        "kind": "WhitespaceTrivia",
                                                        "text": "            "
                                                    }
                                                ],
                                                "trailingTrivia": [
                                                    {
                                                        "kind": "WhitespaceTrivia",
                                                        "text": " "
                                                    }
                                                ]
                                            },
                                            "variableDeclarators": [
                                                {
                                                    "kind": "VariableDeclarator",
                                                    "fullStart": 739,
                                                    "fullEnd": 813,
                                                    "start": 739,
                                                    "end": 813,
                                                    "fullWidth": 74,
<<<<<<< HEAD
                                                    "width": 74,
                                                    "identifier": {
=======
                                                    "propertyName": {
>>>>>>> 85e84683
                                                        "kind": "IdentifierName",
                                                        "fullStart": 739,
                                                        "fullEnd": 747,
                                                        "start": 739,
                                                        "end": 746,
                                                        "fullWidth": 8,
                                                        "width": 7,
                                                        "text": "setFunc",
                                                        "value": "setFunc",
                                                        "valueText": "setFunc",
                                                        "hasTrailingTrivia": true,
                                                        "trailingTrivia": [
                                                            {
                                                                "kind": "WhitespaceTrivia",
                                                                "text": " "
                                                            }
                                                        ]
                                                    },
                                                    "equalsValueClause": {
                                                        "kind": "EqualsValueClause",
                                                        "fullStart": 747,
                                                        "fullEnd": 813,
                                                        "start": 747,
                                                        "end": 813,
                                                        "fullWidth": 66,
                                                        "width": 66,
                                                        "equalsToken": {
                                                            "kind": "EqualsToken",
                                                            "fullStart": 747,
                                                            "fullEnd": 749,
                                                            "start": 747,
                                                            "end": 748,
                                                            "fullWidth": 2,
                                                            "width": 1,
                                                            "text": "=",
                                                            "value": "=",
                                                            "valueText": "=",
                                                            "hasTrailingTrivia": true,
                                                            "trailingTrivia": [
                                                                {
                                                                    "kind": "WhitespaceTrivia",
                                                                    "text": " "
                                                                }
                                                            ]
                                                        },
                                                        "value": {
                                                            "kind": "FunctionExpression",
                                                            "fullStart": 749,
                                                            "fullEnd": 813,
                                                            "start": 749,
                                                            "end": 813,
                                                            "fullWidth": 64,
                                                            "width": 64,
                                                            "functionKeyword": {
                                                                "kind": "FunctionKeyword",
                                                                "fullStart": 749,
                                                                "fullEnd": 758,
                                                                "start": 749,
                                                                "end": 757,
                                                                "fullWidth": 9,
                                                                "width": 8,
                                                                "text": "function",
                                                                "value": "function",
                                                                "valueText": "function",
                                                                "hasTrailingTrivia": true,
                                                                "trailingTrivia": [
                                                                    {
                                                                        "kind": "WhitespaceTrivia",
                                                                        "text": " "
                                                                    }
                                                                ]
                                                            },
                                                            "callSignature": {
                                                                "kind": "CallSignature",
                                                                "fullStart": 758,
                                                                "fullEnd": 766,
                                                                "start": 758,
                                                                "end": 765,
                                                                "fullWidth": 8,
                                                                "width": 7,
                                                                "parameterList": {
                                                                    "kind": "ParameterList",
                                                                    "fullStart": 758,
                                                                    "fullEnd": 766,
                                                                    "start": 758,
                                                                    "end": 765,
                                                                    "fullWidth": 8,
                                                                    "width": 7,
                                                                    "openParenToken": {
                                                                        "kind": "OpenParenToken",
                                                                        "fullStart": 758,
                                                                        "fullEnd": 759,
                                                                        "start": 758,
                                                                        "end": 759,
                                                                        "fullWidth": 1,
                                                                        "width": 1,
                                                                        "text": "(",
                                                                        "value": "(",
                                                                        "valueText": "("
                                                                    },
                                                                    "parameters": [
                                                                        {
                                                                            "kind": "Parameter",
                                                                            "fullStart": 759,
                                                                            "fullEnd": 764,
                                                                            "start": 759,
                                                                            "end": 764,
                                                                            "fullWidth": 5,
                                                                            "width": 5,
                                                                            "modifiers": [],
                                                                            "identifier": {
                                                                                "kind": "IdentifierName",
                                                                                "fullStart": 759,
                                                                                "fullEnd": 764,
                                                                                "start": 759,
                                                                                "end": 764,
                                                                                "fullWidth": 5,
                                                                                "width": 5,
                                                                                "text": "value",
                                                                                "value": "value",
                                                                                "valueText": "value"
                                                                            }
                                                                        }
                                                                    ],
                                                                    "closeParenToken": {
                                                                        "kind": "CloseParenToken",
                                                                        "fullStart": 764,
                                                                        "fullEnd": 766,
                                                                        "start": 764,
                                                                        "end": 765,
                                                                        "fullWidth": 2,
                                                                        "width": 1,
                                                                        "text": ")",
                                                                        "value": ")",
                                                                        "valueText": ")",
                                                                        "hasTrailingTrivia": true,
                                                                        "trailingTrivia": [
                                                                            {
                                                                                "kind": "WhitespaceTrivia",
                                                                                "text": " "
                                                                            }
                                                                        ]
                                                                    }
                                                                }
                                                            },
                                                            "block": {
                                                                "kind": "Block",
                                                                "fullStart": 766,
                                                                "fullEnd": 813,
                                                                "start": 766,
                                                                "end": 813,
                                                                "fullWidth": 47,
                                                                "width": 47,
                                                                "openBraceToken": {
                                                                    "kind": "OpenBraceToken",
                                                                    "fullStart": 766,
                                                                    "fullEnd": 769,
                                                                    "start": 766,
                                                                    "end": 767,
                                                                    "fullWidth": 3,
                                                                    "width": 1,
                                                                    "text": "{",
                                                                    "value": "{",
                                                                    "valueText": "{",
                                                                    "hasTrailingTrivia": true,
                                                                    "hasTrailingNewLine": true,
                                                                    "trailingTrivia": [
                                                                        {
                                                                            "kind": "NewLineTrivia",
                                                                            "text": "\r\n"
                                                                        }
                                                                    ]
                                                                },
                                                                "statements": [
                                                                    {
                                                                        "kind": "ExpressionStatement",
                                                                        "fullStart": 769,
                                                                        "fullEnd": 800,
                                                                        "start": 785,
                                                                        "end": 798,
                                                                        "fullWidth": 31,
                                                                        "width": 13,
                                                                        "expression": {
                                                                            "kind": "AssignmentExpression",
                                                                            "fullStart": 769,
                                                                            "fullEnd": 797,
                                                                            "start": 785,
                                                                            "end": 797,
                                                                            "fullWidth": 28,
                                                                            "width": 12,
                                                                            "left": {
                                                                                "kind": "IdentifierName",
                                                                                "fullStart": 769,
                                                                                "fullEnd": 790,
                                                                                "start": 785,
                                                                                "end": 789,
                                                                                "fullWidth": 21,
                                                                                "width": 4,
                                                                                "text": "data",
                                                                                "value": "data",
                                                                                "valueText": "data",
                                                                                "hasLeadingTrivia": true,
                                                                                "hasTrailingTrivia": true,
                                                                                "leadingTrivia": [
                                                                                    {
                                                                                        "kind": "WhitespaceTrivia",
                                                                                        "text": "                "
                                                                                    }
                                                                                ],
                                                                                "trailingTrivia": [
                                                                                    {
                                                                                        "kind": "WhitespaceTrivia",
                                                                                        "text": " "
                                                                                    }
                                                                                ]
                                                                            },
                                                                            "operatorToken": {
                                                                                "kind": "EqualsToken",
                                                                                "fullStart": 790,
                                                                                "fullEnd": 792,
                                                                                "start": 790,
                                                                                "end": 791,
                                                                                "fullWidth": 2,
                                                                                "width": 1,
                                                                                "text": "=",
                                                                                "value": "=",
                                                                                "valueText": "=",
                                                                                "hasTrailingTrivia": true,
                                                                                "trailingTrivia": [
                                                                                    {
                                                                                        "kind": "WhitespaceTrivia",
                                                                                        "text": " "
                                                                                    }
                                                                                ]
                                                                            },
                                                                            "right": {
                                                                                "kind": "IdentifierName",
                                                                                "fullStart": 792,
                                                                                "fullEnd": 797,
                                                                                "start": 792,
                                                                                "end": 797,
                                                                                "fullWidth": 5,
                                                                                "width": 5,
                                                                                "text": "value",
                                                                                "value": "value",
                                                                                "valueText": "value"
                                                                            }
                                                                        },
                                                                        "semicolonToken": {
                                                                            "kind": "SemicolonToken",
                                                                            "fullStart": 797,
                                                                            "fullEnd": 800,
                                                                            "start": 797,
                                                                            "end": 798,
                                                                            "fullWidth": 3,
                                                                            "width": 1,
                                                                            "text": ";",
                                                                            "value": ";",
                                                                            "valueText": ";",
                                                                            "hasTrailingTrivia": true,
                                                                            "hasTrailingNewLine": true,
                                                                            "trailingTrivia": [
                                                                                {
                                                                                    "kind": "NewLineTrivia",
                                                                                    "text": "\r\n"
                                                                                }
                                                                            ]
                                                                        }
                                                                    }
                                                                ],
                                                                "closeBraceToken": {
                                                                    "kind": "CloseBraceToken",
                                                                    "fullStart": 800,
                                                                    "fullEnd": 813,
                                                                    "start": 812,
                                                                    "end": 813,
                                                                    "fullWidth": 13,
                                                                    "width": 1,
                                                                    "text": "}",
                                                                    "value": "}",
                                                                    "valueText": "}",
                                                                    "hasLeadingTrivia": true,
                                                                    "leadingTrivia": [
                                                                        {
                                                                            "kind": "WhitespaceTrivia",
                                                                            "text": "            "
                                                                        }
                                                                    ]
                                                                }
                                                            }
                                                        }
                                                    }
                                                }
                                            ]
                                        },
                                        "semicolonToken": {
                                            "kind": "SemicolonToken",
                                            "fullStart": 813,
                                            "fullEnd": 816,
                                            "start": 813,
                                            "end": 814,
                                            "fullWidth": 3,
                                            "width": 1,
                                            "text": ";",
                                            "value": ";",
                                            "valueText": ";",
                                            "hasTrailingTrivia": true,
                                            "hasTrailingNewLine": true,
                                            "trailingTrivia": [
                                                {
                                                    "kind": "NewLineTrivia",
                                                    "text": "\r\n"
                                                }
                                            ]
                                        }
                                    },
                                    {
                                        "kind": "ExpressionStatement",
                                        "fullStart": 816,
                                        "fullEnd": 998,
                                        "start": 830,
                                        "end": 996,
                                        "fullWidth": 182,
                                        "width": 166,
                                        "isIncrementallyUnusable": true,
                                        "expression": {
                                            "kind": "InvocationExpression",
                                            "fullStart": 816,
                                            "fullEnd": 995,
                                            "start": 830,
                                            "end": 995,
                                            "fullWidth": 179,
                                            "width": 165,
                                            "isIncrementallyUnusable": true,
                                            "expression": {
                                                "kind": "MemberAccessExpression",
                                                "fullStart": 816,
                                                "fullEnd": 851,
                                                "start": 830,
                                                "end": 851,
                                                "fullWidth": 35,
                                                "width": 21,
                                                "expression": {
                                                    "kind": "IdentifierName",
                                                    "fullStart": 816,
                                                    "fullEnd": 836,
                                                    "start": 830,
                                                    "end": 836,
                                                    "fullWidth": 20,
                                                    "width": 6,
                                                    "text": "Object",
                                                    "value": "Object",
                                                    "valueText": "Object",
                                                    "hasLeadingTrivia": true,
                                                    "hasLeadingNewLine": true,
                                                    "leadingTrivia": [
                                                        {
                                                            "kind": "NewLineTrivia",
                                                            "text": "\r\n"
                                                        },
                                                        {
                                                            "kind": "WhitespaceTrivia",
                                                            "text": "            "
                                                        }
                                                    ]
                                                },
                                                "dotToken": {
                                                    "kind": "DotToken",
                                                    "fullStart": 836,
                                                    "fullEnd": 837,
                                                    "start": 836,
                                                    "end": 837,
                                                    "fullWidth": 1,
                                                    "width": 1,
                                                    "text": ".",
                                                    "value": ".",
                                                    "valueText": "."
                                                },
                                                "name": {
                                                    "kind": "IdentifierName",
                                                    "fullStart": 837,
                                                    "fullEnd": 851,
                                                    "start": 837,
                                                    "end": 851,
                                                    "fullWidth": 14,
                                                    "width": 14,
                                                    "text": "defineProperty",
                                                    "value": "defineProperty",
                                                    "valueText": "defineProperty"
                                                }
                                            },
                                            "argumentList": {
                                                "kind": "ArgumentList",
                                                "fullStart": 851,
                                                "fullEnd": 995,
                                                "start": 851,
                                                "end": 995,
                                                "fullWidth": 144,
                                                "width": 144,
                                                "isIncrementallyUnusable": true,
                                                "openParenToken": {
                                                    "kind": "OpenParenToken",
                                                    "fullStart": 851,
                                                    "fullEnd": 852,
                                                    "start": 851,
                                                    "end": 852,
                                                    "fullWidth": 1,
                                                    "width": 1,
                                                    "text": "(",
                                                    "value": "(",
                                                    "valueText": "("
                                                },
                                                "arguments": [
                                                    {
                                                        "kind": "MemberAccessExpression",
                                                        "fullStart": 852,
                                                        "fullEnd": 868,
                                                        "start": 852,
                                                        "end": 868,
                                                        "fullWidth": 16,
                                                        "width": 16,
                                                        "expression": {
                                                            "kind": "IdentifierName",
                                                            "fullStart": 852,
                                                            "fullEnd": 858,
                                                            "start": 852,
                                                            "end": 858,
                                                            "fullWidth": 6,
                                                            "width": 6,
                                                            "text": "Object",
                                                            "value": "Object",
                                                            "valueText": "Object"
                                                        },
                                                        "dotToken": {
                                                            "kind": "DotToken",
                                                            "fullStart": 858,
                                                            "fullEnd": 859,
                                                            "start": 858,
                                                            "end": 859,
                                                            "fullWidth": 1,
                                                            "width": 1,
                                                            "text": ".",
                                                            "value": ".",
                                                            "valueText": "."
                                                        },
                                                        "name": {
                                                            "kind": "IdentifierName",
                                                            "fullStart": 859,
                                                            "fullEnd": 868,
                                                            "start": 859,
                                                            "end": 868,
                                                            "fullWidth": 9,
                                                            "width": 9,
                                                            "text": "prototype",
                                                            "value": "prototype",
                                                            "valueText": "prototype"
                                                        }
                                                    },
                                                    {
                                                        "kind": "CommaToken",
                                                        "fullStart": 868,
                                                        "fullEnd": 870,
                                                        "start": 868,
                                                        "end": 869,
                                                        "fullWidth": 2,
                                                        "width": 1,
                                                        "text": ",",
                                                        "value": ",",
                                                        "valueText": ",",
                                                        "hasTrailingTrivia": true,
                                                        "trailingTrivia": [
                                                            {
                                                                "kind": "WhitespaceTrivia",
                                                                "text": " "
                                                            }
                                                        ]
                                                    },
                                                    {
                                                        "kind": "StringLiteral",
                                                        "fullStart": 870,
                                                        "fullEnd": 878,
                                                        "start": 870,
                                                        "end": 878,
                                                        "fullWidth": 8,
                                                        "width": 8,
                                                        "text": "\"length\"",
                                                        "value": "length",
                                                        "valueText": "length"
                                                    },
                                                    {
                                                        "kind": "CommaToken",
                                                        "fullStart": 878,
                                                        "fullEnd": 880,
                                                        "start": 878,
                                                        "end": 879,
                                                        "fullWidth": 2,
                                                        "width": 1,
                                                        "text": ",",
                                                        "value": ",",
                                                        "valueText": ",",
                                                        "hasTrailingTrivia": true,
                                                        "trailingTrivia": [
                                                            {
                                                                "kind": "WhitespaceTrivia",
                                                                "text": " "
                                                            }
                                                        ]
                                                    },
                                                    {
                                                        "kind": "ObjectLiteralExpression",
                                                        "fullStart": 880,
                                                        "fullEnd": 994,
                                                        "start": 880,
                                                        "end": 994,
                                                        "fullWidth": 114,
                                                        "width": 114,
                                                        "isIncrementallyUnusable": true,
                                                        "openBraceToken": {
                                                            "kind": "OpenBraceToken",
                                                            "fullStart": 880,
                                                            "fullEnd": 883,
                                                            "start": 880,
                                                            "end": 881,
                                                            "fullWidth": 3,
                                                            "width": 1,
                                                            "text": "{",
                                                            "value": "{",
                                                            "valueText": "{",
                                                            "hasTrailingTrivia": true,
                                                            "hasTrailingNewLine": true,
                                                            "trailingTrivia": [
                                                                {
                                                                    "kind": "NewLineTrivia",
                                                                    "text": "\r\n"
                                                                }
                                                            ]
                                                        },
                                                        "propertyAssignments": [
                                                            {
                                                                "kind": "SimplePropertyAssignment",
                                                                "fullStart": 883,
                                                                "fullEnd": 911,
                                                                "start": 899,
                                                                "end": 911,
                                                                "fullWidth": 28,
                                                                "width": 12,
                                                                "isIncrementallyUnusable": true,
                                                                "propertyName": {
                                                                    "kind": "IdentifierName",
                                                                    "fullStart": 883,
                                                                    "fullEnd": 902,
                                                                    "start": 899,
                                                                    "end": 902,
                                                                    "fullWidth": 19,
                                                                    "width": 3,
                                                                    "text": "get",
                                                                    "value": "get",
                                                                    "valueText": "get",
                                                                    "hasLeadingTrivia": true,
                                                                    "leadingTrivia": [
                                                                        {
                                                                            "kind": "WhitespaceTrivia",
                                                                            "text": "                "
                                                                        }
                                                                    ]
                                                                },
                                                                "colonToken": {
                                                                    "kind": "ColonToken",
                                                                    "fullStart": 902,
                                                                    "fullEnd": 904,
                                                                    "start": 902,
                                                                    "end": 903,
                                                                    "fullWidth": 2,
                                                                    "width": 1,
                                                                    "text": ":",
                                                                    "value": ":",
                                                                    "valueText": ":",
                                                                    "hasTrailingTrivia": true,
                                                                    "trailingTrivia": [
                                                                        {
                                                                            "kind": "WhitespaceTrivia",
                                                                            "text": " "
                                                                        }
                                                                    ]
                                                                },
                                                                "expression": {
                                                                    "kind": "IdentifierName",
                                                                    "fullStart": 904,
                                                                    "fullEnd": 911,
                                                                    "start": 904,
                                                                    "end": 911,
                                                                    "fullWidth": 7,
                                                                    "width": 7,
                                                                    "text": "getFunc",
                                                                    "value": "getFunc",
                                                                    "valueText": "getFunc"
                                                                }
                                                            },
                                                            {
                                                                "kind": "CommaToken",
                                                                "fullStart": 911,
                                                                "fullEnd": 914,
                                                                "start": 911,
                                                                "end": 912,
                                                                "fullWidth": 3,
                                                                "width": 1,
                                                                "text": ",",
                                                                "value": ",",
                                                                "valueText": ",",
                                                                "hasTrailingTrivia": true,
                                                                "hasTrailingNewLine": true,
                                                                "trailingTrivia": [
                                                                    {
                                                                        "kind": "NewLineTrivia",
                                                                        "text": "\r\n"
                                                                    }
                                                                ]
                                                            },
                                                            {
                                                                "kind": "SimplePropertyAssignment",
                                                                "fullStart": 914,
                                                                "fullEnd": 942,
                                                                "start": 930,
                                                                "end": 942,
                                                                "fullWidth": 28,
                                                                "width": 12,
                                                                "isIncrementallyUnusable": true,
                                                                "propertyName": {
                                                                    "kind": "IdentifierName",
                                                                    "fullStart": 914,
                                                                    "fullEnd": 933,
                                                                    "start": 930,
                                                                    "end": 933,
                                                                    "fullWidth": 19,
                                                                    "width": 3,
                                                                    "text": "set",
                                                                    "value": "set",
                                                                    "valueText": "set",
                                                                    "hasLeadingTrivia": true,
                                                                    "leadingTrivia": [
                                                                        {
                                                                            "kind": "WhitespaceTrivia",
                                                                            "text": "                "
                                                                        }
                                                                    ]
                                                                },
                                                                "colonToken": {
                                                                    "kind": "ColonToken",
                                                                    "fullStart": 933,
                                                                    "fullEnd": 935,
                                                                    "start": 933,
                                                                    "end": 934,
                                                                    "fullWidth": 2,
                                                                    "width": 1,
                                                                    "text": ":",
                                                                    "value": ":",
                                                                    "valueText": ":",
                                                                    "hasTrailingTrivia": true,
                                                                    "trailingTrivia": [
                                                                        {
                                                                            "kind": "WhitespaceTrivia",
                                                                            "text": " "
                                                                        }
                                                                    ]
                                                                },
                                                                "expression": {
                                                                    "kind": "IdentifierName",
                                                                    "fullStart": 935,
                                                                    "fullEnd": 942,
                                                                    "start": 935,
                                                                    "end": 942,
                                                                    "fullWidth": 7,
                                                                    "width": 7,
                                                                    "text": "setFunc",
                                                                    "value": "setFunc",
                                                                    "valueText": "setFunc"
                                                                }
                                                            },
                                                            {
                                                                "kind": "CommaToken",
                                                                "fullStart": 942,
                                                                "fullEnd": 945,
                                                                "start": 942,
                                                                "end": 943,
                                                                "fullWidth": 3,
                                                                "width": 1,
                                                                "text": ",",
                                                                "value": ",",
                                                                "valueText": ",",
                                                                "hasTrailingTrivia": true,
                                                                "hasTrailingNewLine": true,
                                                                "trailingTrivia": [
                                                                    {
                                                                        "kind": "NewLineTrivia",
                                                                        "text": "\r\n"
                                                                    }
                                                                ]
                                                            },
                                                            {
                                                                "kind": "SimplePropertyAssignment",
                                                                "fullStart": 945,
                                                                "fullEnd": 981,
                                                                "start": 961,
                                                                "end": 979,
                                                                "fullWidth": 36,
                                                                "width": 18,
                                                                "propertyName": {
                                                                    "kind": "IdentifierName",
                                                                    "fullStart": 945,
                                                                    "fullEnd": 973,
                                                                    "start": 961,
                                                                    "end": 973,
                                                                    "fullWidth": 28,
                                                                    "width": 12,
                                                                    "text": "configurable",
                                                                    "value": "configurable",
                                                                    "valueText": "configurable",
                                                                    "hasLeadingTrivia": true,
                                                                    "leadingTrivia": [
                                                                        {
                                                                            "kind": "WhitespaceTrivia",
                                                                            "text": "                "
                                                                        }
                                                                    ]
                                                                },
                                                                "colonToken": {
                                                                    "kind": "ColonToken",
                                                                    "fullStart": 973,
                                                                    "fullEnd": 975,
                                                                    "start": 973,
                                                                    "end": 974,
                                                                    "fullWidth": 2,
                                                                    "width": 1,
                                                                    "text": ":",
                                                                    "value": ":",
                                                                    "valueText": ":",
                                                                    "hasTrailingTrivia": true,
                                                                    "trailingTrivia": [
                                                                        {
                                                                            "kind": "WhitespaceTrivia",
                                                                            "text": " "
                                                                        }
                                                                    ]
                                                                },
                                                                "expression": {
                                                                    "kind": "TrueKeyword",
                                                                    "fullStart": 975,
                                                                    "fullEnd": 981,
                                                                    "start": 975,
                                                                    "end": 979,
                                                                    "fullWidth": 6,
                                                                    "width": 4,
                                                                    "text": "true",
                                                                    "value": true,
                                                                    "valueText": "true",
                                                                    "hasTrailingTrivia": true,
                                                                    "hasTrailingNewLine": true,
                                                                    "trailingTrivia": [
                                                                        {
                                                                            "kind": "NewLineTrivia",
                                                                            "text": "\r\n"
                                                                        }
                                                                    ]
                                                                }
                                                            }
                                                        ],
                                                        "closeBraceToken": {
                                                            "kind": "CloseBraceToken",
                                                            "fullStart": 981,
                                                            "fullEnd": 994,
                                                            "start": 993,
                                                            "end": 994,
                                                            "fullWidth": 13,
                                                            "width": 1,
                                                            "text": "}",
                                                            "value": "}",
                                                            "valueText": "}",
                                                            "hasLeadingTrivia": true,
                                                            "leadingTrivia": [
                                                                {
                                                                    "kind": "WhitespaceTrivia",
                                                                    "text": "            "
                                                                }
                                                            ]
                                                        }
                                                    }
                                                ],
                                                "closeParenToken": {
                                                    "kind": "CloseParenToken",
                                                    "fullStart": 994,
                                                    "fullEnd": 995,
                                                    "start": 994,
                                                    "end": 995,
                                                    "fullWidth": 1,
                                                    "width": 1,
                                                    "text": ")",
                                                    "value": ")",
                                                    "valueText": ")"
                                                }
                                            }
                                        },
                                        "semicolonToken": {
                                            "kind": "SemicolonToken",
                                            "fullStart": 995,
                                            "fullEnd": 998,
                                            "start": 995,
                                            "end": 996,
                                            "fullWidth": 3,
                                            "width": 1,
                                            "text": ";",
                                            "value": ";",
                                            "valueText": ";",
                                            "hasTrailingTrivia": true,
                                            "hasTrailingNewLine": true,
                                            "trailingTrivia": [
                                                {
                                                    "kind": "NewLineTrivia",
                                                    "text": "\r\n"
                                                }
                                            ]
                                        }
                                    },
                                    {
                                        "kind": "VariableStatement",
                                        "fullStart": 998,
                                        "fullEnd": 1038,
                                        "start": 1012,
                                        "end": 1036,
                                        "fullWidth": 40,
                                        "width": 24,
                                        "modifiers": [],
                                        "variableDeclaration": {
                                            "kind": "VariableDeclaration",
                                            "fullStart": 998,
                                            "fullEnd": 1035,
                                            "start": 1012,
                                            "end": 1035,
                                            "fullWidth": 37,
                                            "width": 23,
                                            "varKeyword": {
                                                "kind": "VarKeyword",
                                                "fullStart": 998,
                                                "fullEnd": 1016,
                                                "start": 1012,
                                                "end": 1015,
                                                "fullWidth": 18,
                                                "width": 3,
                                                "text": "var",
                                                "value": "var",
                                                "valueText": "var",
                                                "hasLeadingTrivia": true,
                                                "hasLeadingNewLine": true,
                                                "hasTrailingTrivia": true,
                                                "leadingTrivia": [
                                                    {
                                                        "kind": "NewLineTrivia",
                                                        "text": "\r\n"
                                                    },
                                                    {
                                                        "kind": "WhitespaceTrivia",
                                                        "text": "            "
                                                    }
                                                ],
                                                "trailingTrivia": [
                                                    {
                                                        "kind": "WhitespaceTrivia",
                                                        "text": " "
                                                    }
                                                ]
                                            },
                                            "variableDeclarators": [
                                                {
                                                    "kind": "VariableDeclarator",
                                                    "fullStart": 1016,
                                                    "fullEnd": 1035,
                                                    "start": 1016,
                                                    "end": 1035,
                                                    "fullWidth": 19,
<<<<<<< HEAD
                                                    "width": 19,
                                                    "identifier": {
=======
                                                    "propertyName": {
>>>>>>> 85e84683
                                                        "kind": "IdentifierName",
                                                        "fullStart": 1016,
                                                        "fullEnd": 1028,
                                                        "start": 1016,
                                                        "end": 1027,
                                                        "fullWidth": 12,
                                                        "width": 11,
                                                        "text": "verifyValue",
                                                        "value": "verifyValue",
                                                        "valueText": "verifyValue",
                                                        "hasTrailingTrivia": true,
                                                        "trailingTrivia": [
                                                            {
                                                                "kind": "WhitespaceTrivia",
                                                                "text": " "
                                                            }
                                                        ]
                                                    },
                                                    "equalsValueClause": {
                                                        "kind": "EqualsValueClause",
                                                        "fullStart": 1028,
                                                        "fullEnd": 1035,
                                                        "start": 1028,
                                                        "end": 1035,
                                                        "fullWidth": 7,
                                                        "width": 7,
                                                        "equalsToken": {
                                                            "kind": "EqualsToken",
                                                            "fullStart": 1028,
                                                            "fullEnd": 1030,
                                                            "start": 1028,
                                                            "end": 1029,
                                                            "fullWidth": 2,
                                                            "width": 1,
                                                            "text": "=",
                                                            "value": "=",
                                                            "valueText": "=",
                                                            "hasTrailingTrivia": true,
                                                            "trailingTrivia": [
                                                                {
                                                                    "kind": "WhitespaceTrivia",
                                                                    "text": " "
                                                                }
                                                            ]
                                                        },
                                                        "value": {
                                                            "kind": "FalseKeyword",
                                                            "fullStart": 1030,
                                                            "fullEnd": 1035,
                                                            "start": 1030,
                                                            "end": 1035,
                                                            "fullWidth": 5,
                                                            "width": 5,
                                                            "text": "false",
                                                            "value": false,
                                                            "valueText": "false"
                                                        }
                                                    }
                                                }
                                            ]
                                        },
                                        "semicolonToken": {
                                            "kind": "SemicolonToken",
                                            "fullStart": 1035,
                                            "fullEnd": 1038,
                                            "start": 1035,
                                            "end": 1036,
                                            "fullWidth": 3,
                                            "width": 1,
                                            "text": ";",
                                            "value": ";",
                                            "valueText": ";",
                                            "hasTrailingTrivia": true,
                                            "hasTrailingNewLine": true,
                                            "trailingTrivia": [
                                                {
                                                    "kind": "NewLineTrivia",
                                                    "text": "\r\n"
                                                }
                                            ]
                                        }
                                    },
                                    {
                                        "kind": "VariableStatement",
                                        "fullStart": 1038,
                                        "fullEnd": 1102,
                                        "start": 1050,
                                        "end": 1100,
                                        "fullWidth": 64,
                                        "width": 50,
                                        "isIncrementallyUnusable": true,
                                        "modifiers": [],
                                        "variableDeclaration": {
                                            "kind": "VariableDeclaration",
                                            "fullStart": 1038,
                                            "fullEnd": 1099,
                                            "start": 1050,
                                            "end": 1099,
                                            "fullWidth": 61,
                                            "width": 49,
                                            "isIncrementallyUnusable": true,
                                            "varKeyword": {
                                                "kind": "VarKeyword",
                                                "fullStart": 1038,
                                                "fullEnd": 1054,
                                                "start": 1050,
                                                "end": 1053,
                                                "fullWidth": 16,
                                                "width": 3,
                                                "text": "var",
                                                "value": "var",
                                                "valueText": "var",
                                                "hasLeadingTrivia": true,
                                                "hasTrailingTrivia": true,
                                                "leadingTrivia": [
                                                    {
                                                        "kind": "WhitespaceTrivia",
                                                        "text": "            "
                                                    }
                                                ],
                                                "trailingTrivia": [
                                                    {
                                                        "kind": "WhitespaceTrivia",
                                                        "text": " "
                                                    }
                                                ]
                                            },
                                            "variableDeclarators": [
                                                {
                                                    "kind": "VariableDeclarator",
                                                    "fullStart": 1054,
                                                    "fullEnd": 1099,
                                                    "start": 1054,
                                                    "end": 1099,
                                                    "fullWidth": 45,
                                                    "width": 45,
                                                    "isIncrementallyUnusable": true,
                                                    "propertyName": {
                                                        "kind": "IdentifierName",
                                                        "fullStart": 1054,
                                                        "fullEnd": 1061,
                                                        "start": 1054,
                                                        "end": 1060,
                                                        "fullWidth": 7,
                                                        "width": 6,
                                                        "text": "argObj",
                                                        "value": "argObj",
                                                        "valueText": "argObj",
                                                        "hasTrailingTrivia": true,
                                                        "trailingTrivia": [
                                                            {
                                                                "kind": "WhitespaceTrivia",
                                                                "text": " "
                                                            }
                                                        ]
                                                    },
                                                    "equalsValueClause": {
                                                        "kind": "EqualsValueClause",
                                                        "fullStart": 1061,
                                                        "fullEnd": 1099,
                                                        "start": 1061,
                                                        "end": 1099,
                                                        "fullWidth": 38,
                                                        "width": 38,
                                                        "isIncrementallyUnusable": true,
                                                        "equalsToken": {
                                                            "kind": "EqualsToken",
                                                            "fullStart": 1061,
                                                            "fullEnd": 1063,
                                                            "start": 1061,
                                                            "end": 1062,
                                                            "fullWidth": 2,
                                                            "width": 1,
                                                            "text": "=",
                                                            "value": "=",
                                                            "valueText": "=",
                                                            "hasTrailingTrivia": true,
                                                            "trailingTrivia": [
                                                                {
                                                                    "kind": "WhitespaceTrivia",
                                                                    "text": " "
                                                                }
                                                            ]
                                                        },
                                                        "value": {
                                                            "kind": "InvocationExpression",
                                                            "fullStart": 1063,
                                                            "fullEnd": 1099,
                                                            "start": 1063,
                                                            "end": 1099,
                                                            "fullWidth": 36,
                                                            "width": 36,
                                                            "isIncrementallyUnusable": true,
                                                            "expression": {
                                                                "kind": "ParenthesizedExpression",
                                                                "fullStart": 1063,
                                                                "fullEnd": 1097,
                                                                "start": 1063,
                                                                "end": 1097,
                                                                "fullWidth": 34,
                                                                "width": 34,
                                                                "isIncrementallyUnusable": true,
                                                                "openParenToken": {
                                                                    "kind": "OpenParenToken",
                                                                    "fullStart": 1063,
                                                                    "fullEnd": 1064,
                                                                    "start": 1063,
                                                                    "end": 1064,
                                                                    "fullWidth": 1,
                                                                    "width": 1,
                                                                    "text": "(",
                                                                    "value": "(",
                                                                    "valueText": "("
                                                                },
                                                                "expression": {
                                                                    "kind": "FunctionExpression",
                                                                    "fullStart": 1064,
                                                                    "fullEnd": 1096,
                                                                    "start": 1064,
                                                                    "end": 1096,
                                                                    "fullWidth": 32,
                                                                    "width": 32,
                                                                    "isIncrementallyUnusable": true,
                                                                    "functionKeyword": {
                                                                        "kind": "FunctionKeyword",
                                                                        "fullStart": 1064,
                                                                        "fullEnd": 1073,
                                                                        "start": 1064,
                                                                        "end": 1072,
                                                                        "fullWidth": 9,
                                                                        "width": 8,
                                                                        "text": "function",
                                                                        "value": "function",
                                                                        "valueText": "function",
                                                                        "hasTrailingTrivia": true,
                                                                        "trailingTrivia": [
                                                                            {
                                                                                "kind": "WhitespaceTrivia",
                                                                                "text": " "
                                                                            }
                                                                        ]
                                                                    },
                                                                    "callSignature": {
                                                                        "kind": "CallSignature",
                                                                        "fullStart": 1073,
                                                                        "fullEnd": 1076,
                                                                        "start": 1073,
                                                                        "end": 1075,
                                                                        "fullWidth": 3,
                                                                        "width": 2,
                                                                        "parameterList": {
                                                                            "kind": "ParameterList",
                                                                            "fullStart": 1073,
                                                                            "fullEnd": 1076,
                                                                            "start": 1073,
                                                                            "end": 1075,
                                                                            "fullWidth": 3,
                                                                            "width": 2,
                                                                            "openParenToken": {
                                                                                "kind": "OpenParenToken",
                                                                                "fullStart": 1073,
                                                                                "fullEnd": 1074,
                                                                                "start": 1073,
                                                                                "end": 1074,
                                                                                "fullWidth": 1,
                                                                                "width": 1,
                                                                                "text": "(",
                                                                                "value": "(",
                                                                                "valueText": "("
                                                                            },
                                                                            "parameters": [],
                                                                            "closeParenToken": {
                                                                                "kind": "CloseParenToken",
                                                                                "fullStart": 1074,
                                                                                "fullEnd": 1076,
                                                                                "start": 1074,
                                                                                "end": 1075,
                                                                                "fullWidth": 2,
                                                                                "width": 1,
                                                                                "text": ")",
                                                                                "value": ")",
                                                                                "valueText": ")",
                                                                                "hasTrailingTrivia": true,
                                                                                "trailingTrivia": [
                                                                                    {
                                                                                        "kind": "WhitespaceTrivia",
                                                                                        "text": " "
                                                                                    }
                                                                                ]
                                                                            }
                                                                        }
                                                                    },
                                                                    "block": {
                                                                        "kind": "Block",
                                                                        "fullStart": 1076,
                                                                        "fullEnd": 1096,
                                                                        "start": 1076,
                                                                        "end": 1096,
                                                                        "fullWidth": 20,
                                                                        "width": 20,
                                                                        "isIncrementallyUnusable": true,
                                                                        "openBraceToken": {
                                                                            "kind": "OpenBraceToken",
                                                                            "fullStart": 1076,
                                                                            "fullEnd": 1078,
                                                                            "start": 1076,
                                                                            "end": 1077,
                                                                            "fullWidth": 2,
                                                                            "width": 1,
                                                                            "text": "{",
                                                                            "value": "{",
                                                                            "valueText": "{",
                                                                            "hasTrailingTrivia": true,
                                                                            "trailingTrivia": [
                                                                                {
                                                                                    "kind": "WhitespaceTrivia",
                                                                                    "text": " "
                                                                                }
                                                                            ]
                                                                        },
                                                                        "statements": [
                                                                            {
                                                                                "kind": "ReturnStatement",
                                                                                "fullStart": 1078,
                                                                                "fullEnd": 1095,
                                                                                "start": 1078,
                                                                                "end": 1094,
                                                                                "fullWidth": 17,
                                                                                "width": 16,
                                                                                "isIncrementallyUnusable": true,
                                                                                "returnKeyword": {
                                                                                    "kind": "ReturnKeyword",
                                                                                    "fullStart": 1078,
                                                                                    "fullEnd": 1085,
                                                                                    "start": 1078,
                                                                                    "end": 1084,
                                                                                    "fullWidth": 7,
                                                                                    "width": 6,
                                                                                    "text": "return",
                                                                                    "value": "return",
                                                                                    "valueText": "return",
                                                                                    "hasTrailingTrivia": true,
                                                                                    "trailingTrivia": [
                                                                                        {
                                                                                            "kind": "WhitespaceTrivia",
                                                                                            "text": " "
                                                                                        }
                                                                                    ]
                                                                                },
                                                                                "expression": {
                                                                                    "kind": "IdentifierName",
                                                                                    "fullStart": 1085,
                                                                                    "fullEnd": 1095,
                                                                                    "start": 1085,
                                                                                    "end": 1094,
                                                                                    "fullWidth": 10,
                                                                                    "width": 9,
                                                                                    "text": "arguments",
                                                                                    "value": "arguments",
                                                                                    "valueText": "arguments",
                                                                                    "hasTrailingTrivia": true,
                                                                                    "trailingTrivia": [
                                                                                        {
                                                                                            "kind": "WhitespaceTrivia",
                                                                                            "text": " "
                                                                                        }
                                                                                    ]
                                                                                },
                                                                                "semicolonToken": {
                                                                                    "kind": "SemicolonToken",
                                                                                    "fullStart": -1,
                                                                                    "fullEnd": -1,
                                                                                    "start": -1,
                                                                                    "end": -1,
                                                                                    "fullWidth": 0,
                                                                                    "width": 0,
                                                                                    "text": ""
                                                                                }
                                                                            }
                                                                        ],
                                                                        "closeBraceToken": {
                                                                            "kind": "CloseBraceToken",
                                                                            "fullStart": 1095,
                                                                            "fullEnd": 1096,
                                                                            "start": 1095,
                                                                            "end": 1096,
                                                                            "fullWidth": 1,
                                                                            "width": 1,
                                                                            "text": "}",
                                                                            "value": "}",
                                                                            "valueText": "}"
                                                                        }
                                                                    }
                                                                },
                                                                "closeParenToken": {
                                                                    "kind": "CloseParenToken",
                                                                    "fullStart": 1096,
                                                                    "fullEnd": 1097,
                                                                    "start": 1096,
                                                                    "end": 1097,
                                                                    "fullWidth": 1,
                                                                    "width": 1,
                                                                    "text": ")",
                                                                    "value": ")",
                                                                    "valueText": ")"
                                                                }
                                                            },
                                                            "argumentList": {
                                                                "kind": "ArgumentList",
                                                                "fullStart": 1097,
                                                                "fullEnd": 1099,
                                                                "start": 1097,
                                                                "end": 1099,
                                                                "fullWidth": 2,
                                                                "width": 2,
                                                                "openParenToken": {
                                                                    "kind": "OpenParenToken",
                                                                    "fullStart": 1097,
                                                                    "fullEnd": 1098,
                                                                    "start": 1097,
                                                                    "end": 1098,
                                                                    "fullWidth": 1,
                                                                    "width": 1,
                                                                    "text": "(",
                                                                    "value": "(",
                                                                    "valueText": "("
                                                                },
                                                                "arguments": [],
                                                                "closeParenToken": {
                                                                    "kind": "CloseParenToken",
                                                                    "fullStart": 1098,
                                                                    "fullEnd": 1099,
                                                                    "start": 1098,
                                                                    "end": 1099,
                                                                    "fullWidth": 1,
                                                                    "width": 1,
                                                                    "text": ")",
                                                                    "value": ")",
                                                                    "valueText": ")"
                                                                }
                                                            }
                                                        }
                                                    }
                                                }
                                            ]
                                        },
                                        "semicolonToken": {
                                            "kind": "SemicolonToken",
                                            "fullStart": 1099,
                                            "fullEnd": 1102,
                                            "start": 1099,
                                            "end": 1100,
                                            "fullWidth": 3,
                                            "width": 1,
                                            "text": ";",
                                            "value": ";",
                                            "valueText": ";",
                                            "hasTrailingTrivia": true,
                                            "hasTrailingNewLine": true,
                                            "trailingTrivia": [
                                                {
                                                    "kind": "NewLineTrivia",
                                                    "text": "\r\n"
                                                }
                                            ]
                                        }
                                    },
                                    {
                                        "kind": "ExpressionStatement",
                                        "fullStart": 1102,
                                        "fullEnd": 1152,
                                        "start": 1114,
                                        "end": 1150,
                                        "fullWidth": 50,
                                        "width": 36,
                                        "expression": {
                                            "kind": "AssignmentExpression",
                                            "fullStart": 1102,
                                            "fullEnd": 1149,
                                            "start": 1114,
                                            "end": 1149,
                                            "fullWidth": 47,
                                            "width": 35,
                                            "left": {
                                                "kind": "IdentifierName",
                                                "fullStart": 1102,
                                                "fullEnd": 1126,
                                                "start": 1114,
                                                "end": 1125,
                                                "fullWidth": 24,
                                                "width": 11,
                                                "text": "verifyValue",
                                                "value": "verifyValue",
                                                "valueText": "verifyValue",
                                                "hasLeadingTrivia": true,
                                                "hasTrailingTrivia": true,
                                                "leadingTrivia": [
                                                    {
                                                        "kind": "WhitespaceTrivia",
                                                        "text": "            "
                                                    }
                                                ],
                                                "trailingTrivia": [
                                                    {
                                                        "kind": "WhitespaceTrivia",
                                                        "text": " "
                                                    }
                                                ]
                                            },
                                            "operatorToken": {
                                                "kind": "EqualsToken",
                                                "fullStart": 1126,
                                                "fullEnd": 1128,
                                                "start": 1126,
                                                "end": 1127,
                                                "fullWidth": 2,
                                                "width": 1,
                                                "text": "=",
                                                "value": "=",
                                                "valueText": "=",
                                                "hasTrailingTrivia": true,
                                                "trailingTrivia": [
                                                    {
                                                        "kind": "WhitespaceTrivia",
                                                        "text": " "
                                                    }
                                                ]
                                            },
                                            "right": {
                                                "kind": "ParenthesizedExpression",
                                                "fullStart": 1128,
                                                "fullEnd": 1149,
                                                "start": 1128,
                                                "end": 1149,
                                                "fullWidth": 21,
                                                "width": 21,
                                                "openParenToken": {
                                                    "kind": "OpenParenToken",
                                                    "fullStart": 1128,
                                                    "fullEnd": 1129,
                                                    "start": 1128,
                                                    "end": 1129,
                                                    "fullWidth": 1,
                                                    "width": 1,
                                                    "text": "(",
                                                    "value": "(",
                                                    "valueText": "("
                                                },
                                                "expression": {
                                                    "kind": "EqualsExpression",
                                                    "fullStart": 1129,
                                                    "fullEnd": 1148,
                                                    "start": 1129,
                                                    "end": 1148,
                                                    "fullWidth": 19,
                                                    "width": 19,
                                                    "left": {
                                                        "kind": "MemberAccessExpression",
                                                        "fullStart": 1129,
                                                        "fullEnd": 1143,
                                                        "start": 1129,
                                                        "end": 1142,
                                                        "fullWidth": 14,
                                                        "width": 13,
                                                        "expression": {
                                                            "kind": "IdentifierName",
                                                            "fullStart": 1129,
                                                            "fullEnd": 1135,
                                                            "start": 1129,
                                                            "end": 1135,
                                                            "fullWidth": 6,
                                                            "width": 6,
                                                            "text": "argObj",
                                                            "value": "argObj",
                                                            "valueText": "argObj"
                                                        },
                                                        "dotToken": {
                                                            "kind": "DotToken",
                                                            "fullStart": 1135,
                                                            "fullEnd": 1136,
                                                            "start": 1135,
                                                            "end": 1136,
                                                            "fullWidth": 1,
                                                            "width": 1,
                                                            "text": ".",
                                                            "value": ".",
                                                            "valueText": "."
                                                        },
                                                        "name": {
                                                            "kind": "IdentifierName",
                                                            "fullStart": 1136,
                                                            "fullEnd": 1143,
                                                            "start": 1136,
                                                            "end": 1142,
                                                            "fullWidth": 7,
                                                            "width": 6,
                                                            "text": "length",
                                                            "value": "length",
                                                            "valueText": "length",
                                                            "hasTrailingTrivia": true,
                                                            "trailingTrivia": [
                                                                {
                                                                    "kind": "WhitespaceTrivia",
                                                                    "text": " "
                                                                }
                                                            ]
                                                        }
                                                    },
                                                    "operatorToken": {
                                                        "kind": "EqualsEqualsEqualsToken",
                                                        "fullStart": 1143,
                                                        "fullEnd": 1147,
                                                        "start": 1143,
                                                        "end": 1146,
                                                        "fullWidth": 4,
                                                        "width": 3,
                                                        "text": "===",
                                                        "value": "===",
                                                        "valueText": "===",
                                                        "hasTrailingTrivia": true,
                                                        "trailingTrivia": [
                                                            {
                                                                "kind": "WhitespaceTrivia",
                                                                "text": " "
                                                            }
                                                        ]
                                                    },
                                                    "right": {
                                                        "kind": "NumericLiteral",
                                                        "fullStart": 1147,
                                                        "fullEnd": 1148,
                                                        "start": 1147,
                                                        "end": 1148,
                                                        "fullWidth": 1,
                                                        "width": 1,
                                                        "text": "0",
                                                        "value": 0,
                                                        "valueText": "0"
                                                    }
                                                },
                                                "closeParenToken": {
                                                    "kind": "CloseParenToken",
                                                    "fullStart": 1148,
                                                    "fullEnd": 1149,
                                                    "start": 1148,
                                                    "end": 1149,
                                                    "fullWidth": 1,
                                                    "width": 1,
                                                    "text": ")",
                                                    "value": ")",
                                                    "valueText": ")"
                                                }
                                            }
                                        },
                                        "semicolonToken": {
                                            "kind": "SemicolonToken",
                                            "fullStart": 1149,
                                            "fullEnd": 1152,
                                            "start": 1149,
                                            "end": 1150,
                                            "fullWidth": 3,
                                            "width": 1,
                                            "text": ";",
                                            "value": ";",
                                            "valueText": ";",
                                            "hasTrailingTrivia": true,
                                            "hasTrailingNewLine": true,
                                            "trailingTrivia": [
                                                {
                                                    "kind": "NewLineTrivia",
                                                    "text": "\r\n"
                                                }
                                            ]
                                        }
                                    },
                                    {
                                        "kind": "VariableStatement",
                                        "fullStart": 1152,
                                        "fullEnd": 1195,
                                        "start": 1166,
                                        "end": 1193,
                                        "fullWidth": 43,
                                        "width": 27,
                                        "modifiers": [],
                                        "variableDeclaration": {
                                            "kind": "VariableDeclaration",
                                            "fullStart": 1152,
                                            "fullEnd": 1192,
                                            "start": 1166,
                                            "end": 1192,
                                            "fullWidth": 40,
                                            "width": 26,
                                            "varKeyword": {
                                                "kind": "VarKeyword",
                                                "fullStart": 1152,
                                                "fullEnd": 1170,
                                                "start": 1166,
                                                "end": 1169,
                                                "fullWidth": 18,
                                                "width": 3,
                                                "text": "var",
                                                "value": "var",
                                                "valueText": "var",
                                                "hasLeadingTrivia": true,
                                                "hasLeadingNewLine": true,
                                                "hasTrailingTrivia": true,
                                                "leadingTrivia": [
                                                    {
                                                        "kind": "NewLineTrivia",
                                                        "text": "\r\n"
                                                    },
                                                    {
                                                        "kind": "WhitespaceTrivia",
                                                        "text": "            "
                                                    }
                                                ],
                                                "trailingTrivia": [
                                                    {
                                                        "kind": "WhitespaceTrivia",
                                                        "text": " "
                                                    }
                                                ]
                                            },
                                            "variableDeclarators": [
                                                {
                                                    "kind": "VariableDeclarator",
                                                    "fullStart": 1170,
                                                    "fullEnd": 1192,
                                                    "start": 1170,
                                                    "end": 1192,
                                                    "fullWidth": 22,
<<<<<<< HEAD
                                                    "width": 22,
                                                    "identifier": {
=======
                                                    "propertyName": {
>>>>>>> 85e84683
                                                        "kind": "IdentifierName",
                                                        "fullStart": 1170,
                                                        "fullEnd": 1185,
                                                        "start": 1170,
                                                        "end": 1184,
                                                        "fullWidth": 15,
                                                        "width": 14,
                                                        "text": "verifyWritable",
                                                        "value": "verifyWritable",
                                                        "valueText": "verifyWritable",
                                                        "hasTrailingTrivia": true,
                                                        "trailingTrivia": [
                                                            {
                                                                "kind": "WhitespaceTrivia",
                                                                "text": " "
                                                            }
                                                        ]
                                                    },
                                                    "equalsValueClause": {
                                                        "kind": "EqualsValueClause",
                                                        "fullStart": 1185,
                                                        "fullEnd": 1192,
                                                        "start": 1185,
                                                        "end": 1192,
                                                        "fullWidth": 7,
                                                        "width": 7,
                                                        "equalsToken": {
                                                            "kind": "EqualsToken",
                                                            "fullStart": 1185,
                                                            "fullEnd": 1187,
                                                            "start": 1185,
                                                            "end": 1186,
                                                            "fullWidth": 2,
                                                            "width": 1,
                                                            "text": "=",
                                                            "value": "=",
                                                            "valueText": "=",
                                                            "hasTrailingTrivia": true,
                                                            "trailingTrivia": [
                                                                {
                                                                    "kind": "WhitespaceTrivia",
                                                                    "text": " "
                                                                }
                                                            ]
                                                        },
                                                        "value": {
                                                            "kind": "FalseKeyword",
                                                            "fullStart": 1187,
                                                            "fullEnd": 1192,
                                                            "start": 1187,
                                                            "end": 1192,
                                                            "fullWidth": 5,
                                                            "width": 5,
                                                            "text": "false",
                                                            "value": false,
                                                            "valueText": "false"
                                                        }
                                                    }
                                                }
                                            ]
                                        },
                                        "semicolonToken": {
                                            "kind": "SemicolonToken",
                                            "fullStart": 1192,
                                            "fullEnd": 1195,
                                            "start": 1192,
                                            "end": 1193,
                                            "fullWidth": 3,
                                            "width": 1,
                                            "text": ";",
                                            "value": ";",
                                            "valueText": ";",
                                            "hasTrailingTrivia": true,
                                            "hasTrailingNewLine": true,
                                            "trailingTrivia": [
                                                {
                                                    "kind": "NewLineTrivia",
                                                    "text": "\r\n"
                                                }
                                            ]
                                        }
                                    },
                                    {
                                        "kind": "ExpressionStatement",
                                        "fullStart": 1195,
                                        "fullEnd": 1230,
                                        "start": 1207,
                                        "end": 1228,
                                        "fullWidth": 35,
                                        "width": 21,
                                        "expression": {
                                            "kind": "AssignmentExpression",
                                            "fullStart": 1195,
                                            "fullEnd": 1227,
                                            "start": 1207,
                                            "end": 1227,
                                            "fullWidth": 32,
                                            "width": 20,
                                            "left": {
                                                "kind": "MemberAccessExpression",
                                                "fullStart": 1195,
                                                "fullEnd": 1221,
                                                "start": 1207,
                                                "end": 1220,
                                                "fullWidth": 26,
                                                "width": 13,
                                                "expression": {
                                                    "kind": "IdentifierName",
                                                    "fullStart": 1195,
                                                    "fullEnd": 1213,
                                                    "start": 1207,
                                                    "end": 1213,
                                                    "fullWidth": 18,
                                                    "width": 6,
                                                    "text": "argObj",
                                                    "value": "argObj",
                                                    "valueText": "argObj",
                                                    "hasLeadingTrivia": true,
                                                    "leadingTrivia": [
                                                        {
                                                            "kind": "WhitespaceTrivia",
                                                            "text": "            "
                                                        }
                                                    ]
                                                },
                                                "dotToken": {
                                                    "kind": "DotToken",
                                                    "fullStart": 1213,
                                                    "fullEnd": 1214,
                                                    "start": 1213,
                                                    "end": 1214,
                                                    "fullWidth": 1,
                                                    "width": 1,
                                                    "text": ".",
                                                    "value": ".",
                                                    "valueText": "."
                                                },
                                                "name": {
                                                    "kind": "IdentifierName",
                                                    "fullStart": 1214,
                                                    "fullEnd": 1221,
                                                    "start": 1214,
                                                    "end": 1220,
                                                    "fullWidth": 7,
                                                    "width": 6,
                                                    "text": "length",
                                                    "value": "length",
                                                    "valueText": "length",
                                                    "hasTrailingTrivia": true,
                                                    "trailingTrivia": [
                                                        {
                                                            "kind": "WhitespaceTrivia",
                                                            "text": " "
                                                        }
                                                    ]
                                                }
                                            },
                                            "operatorToken": {
                                                "kind": "EqualsToken",
                                                "fullStart": 1221,
                                                "fullEnd": 1223,
                                                "start": 1221,
                                                "end": 1222,
                                                "fullWidth": 2,
                                                "width": 1,
                                                "text": "=",
                                                "value": "=",
                                                "valueText": "=",
                                                "hasTrailingTrivia": true,
                                                "trailingTrivia": [
                                                    {
                                                        "kind": "WhitespaceTrivia",
                                                        "text": " "
                                                    }
                                                ]
                                            },
                                            "right": {
                                                "kind": "NumericLiteral",
                                                "fullStart": 1223,
                                                "fullEnd": 1227,
                                                "start": 1223,
                                                "end": 1227,
                                                "fullWidth": 4,
                                                "width": 4,
                                                "text": "1001",
                                                "value": 1001,
                                                "valueText": "1001"
                                            }
                                        },
                                        "semicolonToken": {
                                            "kind": "SemicolonToken",
                                            "fullStart": 1227,
                                            "fullEnd": 1230,
                                            "start": 1227,
                                            "end": 1228,
                                            "fullWidth": 3,
                                            "width": 1,
                                            "text": ";",
                                            "value": ";",
                                            "valueText": ";",
                                            "hasTrailingTrivia": true,
                                            "hasTrailingNewLine": true,
                                            "trailingTrivia": [
                                                {
                                                    "kind": "NewLineTrivia",
                                                    "text": "\r\n"
                                                }
                                            ]
                                        }
                                    },
                                    {
                                        "kind": "ExpressionStatement",
                                        "fullStart": 1230,
                                        "fullEnd": 1286,
                                        "start": 1242,
                                        "end": 1284,
                                        "fullWidth": 56,
                                        "width": 42,
                                        "expression": {
                                            "kind": "AssignmentExpression",
                                            "fullStart": 1230,
                                            "fullEnd": 1283,
                                            "start": 1242,
                                            "end": 1283,
                                            "fullWidth": 53,
                                            "width": 41,
                                            "left": {
                                                "kind": "IdentifierName",
                                                "fullStart": 1230,
                                                "fullEnd": 1257,
                                                "start": 1242,
                                                "end": 1256,
                                                "fullWidth": 27,
                                                "width": 14,
                                                "text": "verifyWritable",
                                                "value": "verifyWritable",
                                                "valueText": "verifyWritable",
                                                "hasLeadingTrivia": true,
                                                "hasTrailingTrivia": true,
                                                "leadingTrivia": [
                                                    {
                                                        "kind": "WhitespaceTrivia",
                                                        "text": "            "
                                                    }
                                                ],
                                                "trailingTrivia": [
                                                    {
                                                        "kind": "WhitespaceTrivia",
                                                        "text": " "
                                                    }
                                                ]
                                            },
                                            "operatorToken": {
                                                "kind": "EqualsToken",
                                                "fullStart": 1257,
                                                "fullEnd": 1259,
                                                "start": 1257,
                                                "end": 1258,
                                                "fullWidth": 2,
                                                "width": 1,
                                                "text": "=",
                                                "value": "=",
                                                "valueText": "=",
                                                "hasTrailingTrivia": true,
                                                "trailingTrivia": [
                                                    {
                                                        "kind": "WhitespaceTrivia",
                                                        "text": " "
                                                    }
                                                ]
                                            },
                                            "right": {
                                                "kind": "ParenthesizedExpression",
                                                "fullStart": 1259,
                                                "fullEnd": 1283,
                                                "start": 1259,
                                                "end": 1283,
                                                "fullWidth": 24,
                                                "width": 24,
                                                "openParenToken": {
                                                    "kind": "OpenParenToken",
                                                    "fullStart": 1259,
                                                    "fullEnd": 1260,
                                                    "start": 1259,
                                                    "end": 1260,
                                                    "fullWidth": 1,
                                                    "width": 1,
                                                    "text": "(",
                                                    "value": "(",
                                                    "valueText": "("
                                                },
                                                "expression": {
                                                    "kind": "EqualsExpression",
                                                    "fullStart": 1260,
                                                    "fullEnd": 1282,
                                                    "start": 1260,
                                                    "end": 1282,
                                                    "fullWidth": 22,
                                                    "width": 22,
                                                    "left": {
                                                        "kind": "MemberAccessExpression",
                                                        "fullStart": 1260,
                                                        "fullEnd": 1274,
                                                        "start": 1260,
                                                        "end": 1273,
                                                        "fullWidth": 14,
                                                        "width": 13,
                                                        "expression": {
                                                            "kind": "IdentifierName",
                                                            "fullStart": 1260,
                                                            "fullEnd": 1266,
                                                            "start": 1260,
                                                            "end": 1266,
                                                            "fullWidth": 6,
                                                            "width": 6,
                                                            "text": "argObj",
                                                            "value": "argObj",
                                                            "valueText": "argObj"
                                                        },
                                                        "dotToken": {
                                                            "kind": "DotToken",
                                                            "fullStart": 1266,
                                                            "fullEnd": 1267,
                                                            "start": 1266,
                                                            "end": 1267,
                                                            "fullWidth": 1,
                                                            "width": 1,
                                                            "text": ".",
                                                            "value": ".",
                                                            "valueText": "."
                                                        },
                                                        "name": {
                                                            "kind": "IdentifierName",
                                                            "fullStart": 1267,
                                                            "fullEnd": 1274,
                                                            "start": 1267,
                                                            "end": 1273,
                                                            "fullWidth": 7,
                                                            "width": 6,
                                                            "text": "length",
                                                            "value": "length",
                                                            "valueText": "length",
                                                            "hasTrailingTrivia": true,
                                                            "trailingTrivia": [
                                                                {
                                                                    "kind": "WhitespaceTrivia",
                                                                    "text": " "
                                                                }
                                                            ]
                                                        }
                                                    },
                                                    "operatorToken": {
                                                        "kind": "EqualsEqualsEqualsToken",
                                                        "fullStart": 1274,
                                                        "fullEnd": 1278,
                                                        "start": 1274,
                                                        "end": 1277,
                                                        "fullWidth": 4,
                                                        "width": 3,
                                                        "text": "===",
                                                        "value": "===",
                                                        "valueText": "===",
                                                        "hasTrailingTrivia": true,
                                                        "trailingTrivia": [
                                                            {
                                                                "kind": "WhitespaceTrivia",
                                                                "text": " "
                                                            }
                                                        ]
                                                    },
                                                    "right": {
                                                        "kind": "NumericLiteral",
                                                        "fullStart": 1278,
                                                        "fullEnd": 1282,
                                                        "start": 1278,
                                                        "end": 1282,
                                                        "fullWidth": 4,
                                                        "width": 4,
                                                        "text": "1001",
                                                        "value": 1001,
                                                        "valueText": "1001"
                                                    }
                                                },
                                                "closeParenToken": {
                                                    "kind": "CloseParenToken",
                                                    "fullStart": 1282,
                                                    "fullEnd": 1283,
                                                    "start": 1282,
                                                    "end": 1283,
                                                    "fullWidth": 1,
                                                    "width": 1,
                                                    "text": ")",
                                                    "value": ")",
                                                    "valueText": ")"
                                                }
                                            }
                                        },
                                        "semicolonToken": {
                                            "kind": "SemicolonToken",
                                            "fullStart": 1283,
                                            "fullEnd": 1286,
                                            "start": 1283,
                                            "end": 1284,
                                            "fullWidth": 3,
                                            "width": 1,
                                            "text": ";",
                                            "value": ";",
                                            "valueText": ";",
                                            "hasTrailingTrivia": true,
                                            "hasTrailingNewLine": true,
                                            "trailingTrivia": [
                                                {
                                                    "kind": "NewLineTrivia",
                                                    "text": "\r\n"
                                                }
                                            ]
                                        }
                                    },
                                    {
                                        "kind": "VariableStatement",
                                        "fullStart": 1286,
                                        "fullEnd": 1331,
                                        "start": 1300,
                                        "end": 1329,
                                        "fullWidth": 45,
                                        "width": 29,
                                        "modifiers": [],
                                        "variableDeclaration": {
                                            "kind": "VariableDeclaration",
                                            "fullStart": 1286,
                                            "fullEnd": 1328,
                                            "start": 1300,
                                            "end": 1328,
                                            "fullWidth": 42,
                                            "width": 28,
                                            "varKeyword": {
                                                "kind": "VarKeyword",
                                                "fullStart": 1286,
                                                "fullEnd": 1304,
                                                "start": 1300,
                                                "end": 1303,
                                                "fullWidth": 18,
                                                "width": 3,
                                                "text": "var",
                                                "value": "var",
                                                "valueText": "var",
                                                "hasLeadingTrivia": true,
                                                "hasLeadingNewLine": true,
                                                "hasTrailingTrivia": true,
                                                "leadingTrivia": [
                                                    {
                                                        "kind": "NewLineTrivia",
                                                        "text": "\r\n"
                                                    },
                                                    {
                                                        "kind": "WhitespaceTrivia",
                                                        "text": "            "
                                                    }
                                                ],
                                                "trailingTrivia": [
                                                    {
                                                        "kind": "WhitespaceTrivia",
                                                        "text": " "
                                                    }
                                                ]
                                            },
                                            "variableDeclarators": [
                                                {
                                                    "kind": "VariableDeclarator",
                                                    "fullStart": 1304,
                                                    "fullEnd": 1328,
                                                    "start": 1304,
                                                    "end": 1328,
                                                    "fullWidth": 24,
<<<<<<< HEAD
                                                    "width": 24,
                                                    "identifier": {
=======
                                                    "propertyName": {
>>>>>>> 85e84683
                                                        "kind": "IdentifierName",
                                                        "fullStart": 1304,
                                                        "fullEnd": 1321,
                                                        "start": 1304,
                                                        "end": 1320,
                                                        "fullWidth": 17,
                                                        "width": 16,
                                                        "text": "verifyEnumerable",
                                                        "value": "verifyEnumerable",
                                                        "valueText": "verifyEnumerable",
                                                        "hasTrailingTrivia": true,
                                                        "trailingTrivia": [
                                                            {
                                                                "kind": "WhitespaceTrivia",
                                                                "text": " "
                                                            }
                                                        ]
                                                    },
                                                    "equalsValueClause": {
                                                        "kind": "EqualsValueClause",
                                                        "fullStart": 1321,
                                                        "fullEnd": 1328,
                                                        "start": 1321,
                                                        "end": 1328,
                                                        "fullWidth": 7,
                                                        "width": 7,
                                                        "equalsToken": {
                                                            "kind": "EqualsToken",
                                                            "fullStart": 1321,
                                                            "fullEnd": 1323,
                                                            "start": 1321,
                                                            "end": 1322,
                                                            "fullWidth": 2,
                                                            "width": 1,
                                                            "text": "=",
                                                            "value": "=",
                                                            "valueText": "=",
                                                            "hasTrailingTrivia": true,
                                                            "trailingTrivia": [
                                                                {
                                                                    "kind": "WhitespaceTrivia",
                                                                    "text": " "
                                                                }
                                                            ]
                                                        },
                                                        "value": {
                                                            "kind": "FalseKeyword",
                                                            "fullStart": 1323,
                                                            "fullEnd": 1328,
                                                            "start": 1323,
                                                            "end": 1328,
                                                            "fullWidth": 5,
                                                            "width": 5,
                                                            "text": "false",
                                                            "value": false,
                                                            "valueText": "false"
                                                        }
                                                    }
                                                }
                                            ]
                                        },
                                        "semicolonToken": {
                                            "kind": "SemicolonToken",
                                            "fullStart": 1328,
                                            "fullEnd": 1331,
                                            "start": 1328,
                                            "end": 1329,
                                            "fullWidth": 3,
                                            "width": 1,
                                            "text": ";",
                                            "value": ";",
                                            "valueText": ";",
                                            "hasTrailingTrivia": true,
                                            "hasTrailingNewLine": true,
                                            "trailingTrivia": [
                                                {
                                                    "kind": "NewLineTrivia",
                                                    "text": "\r\n"
                                                }
                                            ]
                                        }
                                    },
                                    {
                                        "kind": "ForInStatement",
                                        "fullStart": 1331,
                                        "fullEnd": 1487,
                                        "start": 1343,
                                        "end": 1485,
                                        "fullWidth": 156,
                                        "width": 142,
                                        "forKeyword": {
                                            "kind": "ForKeyword",
                                            "fullStart": 1331,
                                            "fullEnd": 1347,
                                            "start": 1343,
                                            "end": 1346,
                                            "fullWidth": 16,
                                            "width": 3,
                                            "text": "for",
                                            "value": "for",
                                            "valueText": "for",
                                            "hasLeadingTrivia": true,
                                            "hasTrailingTrivia": true,
                                            "leadingTrivia": [
                                                {
                                                    "kind": "WhitespaceTrivia",
                                                    "text": "            "
                                                }
                                            ],
                                            "trailingTrivia": [
                                                {
                                                    "kind": "WhitespaceTrivia",
                                                    "text": " "
                                                }
                                            ]
                                        },
                                        "openParenToken": {
                                            "kind": "OpenParenToken",
                                            "fullStart": 1347,
                                            "fullEnd": 1348,
                                            "start": 1347,
                                            "end": 1348,
                                            "fullWidth": 1,
                                            "width": 1,
                                            "text": "(",
                                            "value": "(",
                                            "valueText": "("
                                        },
                                        "variableDeclaration": {
                                            "kind": "VariableDeclaration",
                                            "fullStart": 1348,
                                            "fullEnd": 1354,
                                            "start": 1348,
                                            "end": 1353,
                                            "fullWidth": 6,
                                            "width": 5,
                                            "varKeyword": {
                                                "kind": "VarKeyword",
                                                "fullStart": 1348,
                                                "fullEnd": 1352,
                                                "start": 1348,
                                                "end": 1351,
                                                "fullWidth": 4,
                                                "width": 3,
                                                "text": "var",
                                                "value": "var",
                                                "valueText": "var",
                                                "hasTrailingTrivia": true,
                                                "trailingTrivia": [
                                                    {
                                                        "kind": "WhitespaceTrivia",
                                                        "text": " "
                                                    }
                                                ]
                                            },
                                            "variableDeclarators": [
                                                {
                                                    "kind": "VariableDeclarator",
                                                    "fullStart": 1352,
                                                    "fullEnd": 1354,
                                                    "start": 1352,
                                                    "end": 1353,
                                                    "fullWidth": 2,
<<<<<<< HEAD
                                                    "width": 1,
                                                    "identifier": {
=======
                                                    "propertyName": {
>>>>>>> 85e84683
                                                        "kind": "IdentifierName",
                                                        "fullStart": 1352,
                                                        "fullEnd": 1354,
                                                        "start": 1352,
                                                        "end": 1353,
                                                        "fullWidth": 2,
                                                        "width": 1,
                                                        "text": "p",
                                                        "value": "p",
                                                        "valueText": "p",
                                                        "hasTrailingTrivia": true,
                                                        "trailingTrivia": [
                                                            {
                                                                "kind": "WhitespaceTrivia",
                                                                "text": " "
                                                            }
                                                        ]
                                                    }
                                                }
                                            ]
                                        },
                                        "inKeyword": {
                                            "kind": "InKeyword",
                                            "fullStart": 1354,
                                            "fullEnd": 1357,
                                            "start": 1354,
                                            "end": 1356,
                                            "fullWidth": 3,
                                            "width": 2,
                                            "text": "in",
                                            "value": "in",
                                            "valueText": "in",
                                            "hasTrailingTrivia": true,
                                            "trailingTrivia": [
                                                {
                                                    "kind": "WhitespaceTrivia",
                                                    "text": " "
                                                }
                                            ]
                                        },
                                        "expression": {
                                            "kind": "IdentifierName",
                                            "fullStart": 1357,
                                            "fullEnd": 1363,
                                            "start": 1357,
                                            "end": 1363,
                                            "fullWidth": 6,
                                            "width": 6,
                                            "text": "argObj",
                                            "value": "argObj",
                                            "valueText": "argObj"
                                        },
                                        "closeParenToken": {
                                            "kind": "CloseParenToken",
                                            "fullStart": 1363,
                                            "fullEnd": 1365,
                                            "start": 1363,
                                            "end": 1364,
                                            "fullWidth": 2,
                                            "width": 1,
                                            "text": ")",
                                            "value": ")",
                                            "valueText": ")",
                                            "hasTrailingTrivia": true,
                                            "trailingTrivia": [
                                                {
                                                    "kind": "WhitespaceTrivia",
                                                    "text": " "
                                                }
                                            ]
                                        },
                                        "statement": {
                                            "kind": "Block",
                                            "fullStart": 1365,
                                            "fullEnd": 1487,
                                            "start": 1365,
                                            "end": 1485,
                                            "fullWidth": 122,
                                            "width": 120,
                                            "openBraceToken": {
                                                "kind": "OpenBraceToken",
                                                "fullStart": 1365,
                                                "fullEnd": 1368,
                                                "start": 1365,
                                                "end": 1366,
                                                "fullWidth": 3,
                                                "width": 1,
                                                "text": "{",
                                                "value": "{",
                                                "valueText": "{",
                                                "hasTrailingTrivia": true,
                                                "hasTrailingNewLine": true,
                                                "trailingTrivia": [
                                                    {
                                                        "kind": "NewLineTrivia",
                                                        "text": "\r\n"
                                                    }
                                                ]
                                            },
                                            "statements": [
                                                {
                                                    "kind": "IfStatement",
                                                    "fullStart": 1368,
                                                    "fullEnd": 1472,
                                                    "start": 1384,
                                                    "end": 1470,
                                                    "fullWidth": 104,
                                                    "width": 86,
                                                    "ifKeyword": {
                                                        "kind": "IfKeyword",
                                                        "fullStart": 1368,
                                                        "fullEnd": 1387,
                                                        "start": 1384,
                                                        "end": 1386,
                                                        "fullWidth": 19,
                                                        "width": 2,
                                                        "text": "if",
                                                        "value": "if",
                                                        "valueText": "if",
                                                        "hasLeadingTrivia": true,
                                                        "hasTrailingTrivia": true,
                                                        "leadingTrivia": [
                                                            {
                                                                "kind": "WhitespaceTrivia",
                                                                "text": "                "
                                                            }
                                                        ],
                                                        "trailingTrivia": [
                                                            {
                                                                "kind": "WhitespaceTrivia",
                                                                "text": " "
                                                            }
                                                        ]
                                                    },
                                                    "openParenToken": {
                                                        "kind": "OpenParenToken",
                                                        "fullStart": 1387,
                                                        "fullEnd": 1388,
                                                        "start": 1387,
                                                        "end": 1388,
                                                        "fullWidth": 1,
                                                        "width": 1,
                                                        "text": "(",
                                                        "value": "(",
                                                        "valueText": "("
                                                    },
                                                    "condition": {
                                                        "kind": "EqualsExpression",
                                                        "fullStart": 1388,
                                                        "fullEnd": 1402,
                                                        "start": 1388,
                                                        "end": 1402,
                                                        "fullWidth": 14,
                                                        "width": 14,
                                                        "left": {
                                                            "kind": "IdentifierName",
                                                            "fullStart": 1388,
                                                            "fullEnd": 1390,
                                                            "start": 1388,
                                                            "end": 1389,
                                                            "fullWidth": 2,
                                                            "width": 1,
                                                            "text": "p",
                                                            "value": "p",
                                                            "valueText": "p",
                                                            "hasTrailingTrivia": true,
                                                            "trailingTrivia": [
                                                                {
                                                                    "kind": "WhitespaceTrivia",
                                                                    "text": " "
                                                                }
                                                            ]
                                                        },
                                                        "operatorToken": {
                                                            "kind": "EqualsEqualsEqualsToken",
                                                            "fullStart": 1390,
                                                            "fullEnd": 1394,
                                                            "start": 1390,
                                                            "end": 1393,
                                                            "fullWidth": 4,
                                                            "width": 3,
                                                            "text": "===",
                                                            "value": "===",
                                                            "valueText": "===",
                                                            "hasTrailingTrivia": true,
                                                            "trailingTrivia": [
                                                                {
                                                                    "kind": "WhitespaceTrivia",
                                                                    "text": " "
                                                                }
                                                            ]
                                                        },
                                                        "right": {
                                                            "kind": "StringLiteral",
                                                            "fullStart": 1394,
                                                            "fullEnd": 1402,
                                                            "start": 1394,
                                                            "end": 1402,
                                                            "fullWidth": 8,
                                                            "width": 8,
                                                            "text": "\"length\"",
                                                            "value": "length",
                                                            "valueText": "length"
                                                        }
                                                    },
                                                    "closeParenToken": {
                                                        "kind": "CloseParenToken",
                                                        "fullStart": 1402,
                                                        "fullEnd": 1404,
                                                        "start": 1402,
                                                        "end": 1403,
                                                        "fullWidth": 2,
                                                        "width": 1,
                                                        "text": ")",
                                                        "value": ")",
                                                        "valueText": ")",
                                                        "hasTrailingTrivia": true,
                                                        "trailingTrivia": [
                                                            {
                                                                "kind": "WhitespaceTrivia",
                                                                "text": " "
                                                            }
                                                        ]
                                                    },
                                                    "statement": {
                                                        "kind": "Block",
                                                        "fullStart": 1404,
                                                        "fullEnd": 1472,
                                                        "start": 1404,
                                                        "end": 1470,
                                                        "fullWidth": 68,
                                                        "width": 66,
                                                        "openBraceToken": {
                                                            "kind": "OpenBraceToken",
                                                            "fullStart": 1404,
                                                            "fullEnd": 1407,
                                                            "start": 1404,
                                                            "end": 1405,
                                                            "fullWidth": 3,
                                                            "width": 1,
                                                            "text": "{",
                                                            "value": "{",
                                                            "valueText": "{",
                                                            "hasTrailingTrivia": true,
                                                            "hasTrailingNewLine": true,
                                                            "trailingTrivia": [
                                                                {
                                                                    "kind": "NewLineTrivia",
                                                                    "text": "\r\n"
                                                                }
                                                            ]
                                                        },
                                                        "statements": [
                                                            {
                                                                "kind": "ExpressionStatement",
                                                                "fullStart": 1407,
                                                                "fullEnd": 1453,
                                                                "start": 1427,
                                                                "end": 1451,
                                                                "fullWidth": 46,
                                                                "width": 24,
                                                                "expression": {
                                                                    "kind": "AssignmentExpression",
                                                                    "fullStart": 1407,
                                                                    "fullEnd": 1450,
                                                                    "start": 1427,
                                                                    "end": 1450,
                                                                    "fullWidth": 43,
                                                                    "width": 23,
                                                                    "left": {
                                                                        "kind": "IdentifierName",
                                                                        "fullStart": 1407,
                                                                        "fullEnd": 1444,
                                                                        "start": 1427,
                                                                        "end": 1443,
                                                                        "fullWidth": 37,
                                                                        "width": 16,
                                                                        "text": "verifyEnumerable",
                                                                        "value": "verifyEnumerable",
                                                                        "valueText": "verifyEnumerable",
                                                                        "hasLeadingTrivia": true,
                                                                        "hasTrailingTrivia": true,
                                                                        "leadingTrivia": [
                                                                            {
                                                                                "kind": "WhitespaceTrivia",
                                                                                "text": "                    "
                                                                            }
                                                                        ],
                                                                        "trailingTrivia": [
                                                                            {
                                                                                "kind": "WhitespaceTrivia",
                                                                                "text": " "
                                                                            }
                                                                        ]
                                                                    },
                                                                    "operatorToken": {
                                                                        "kind": "EqualsToken",
                                                                        "fullStart": 1444,
                                                                        "fullEnd": 1446,
                                                                        "start": 1444,
                                                                        "end": 1445,
                                                                        "fullWidth": 2,
                                                                        "width": 1,
                                                                        "text": "=",
                                                                        "value": "=",
                                                                        "valueText": "=",
                                                                        "hasTrailingTrivia": true,
                                                                        "trailingTrivia": [
                                                                            {
                                                                                "kind": "WhitespaceTrivia",
                                                                                "text": " "
                                                                            }
                                                                        ]
                                                                    },
                                                                    "right": {
                                                                        "kind": "TrueKeyword",
                                                                        "fullStart": 1446,
                                                                        "fullEnd": 1450,
                                                                        "start": 1446,
                                                                        "end": 1450,
                                                                        "fullWidth": 4,
                                                                        "width": 4,
                                                                        "text": "true",
                                                                        "value": true,
                                                                        "valueText": "true"
                                                                    }
                                                                },
                                                                "semicolonToken": {
                                                                    "kind": "SemicolonToken",
                                                                    "fullStart": 1450,
                                                                    "fullEnd": 1453,
                                                                    "start": 1450,
                                                                    "end": 1451,
                                                                    "fullWidth": 3,
                                                                    "width": 1,
                                                                    "text": ";",
                                                                    "value": ";",
                                                                    "valueText": ";",
                                                                    "hasTrailingTrivia": true,
                                                                    "hasTrailingNewLine": true,
                                                                    "trailingTrivia": [
                                                                        {
                                                                            "kind": "NewLineTrivia",
                                                                            "text": "\r\n"
                                                                        }
                                                                    ]
                                                                }
                                                            }
                                                        ],
                                                        "closeBraceToken": {
                                                            "kind": "CloseBraceToken",
                                                            "fullStart": 1453,
                                                            "fullEnd": 1472,
                                                            "start": 1469,
                                                            "end": 1470,
                                                            "fullWidth": 19,
                                                            "width": 1,
                                                            "text": "}",
                                                            "value": "}",
                                                            "valueText": "}",
                                                            "hasLeadingTrivia": true,
                                                            "hasTrailingTrivia": true,
                                                            "hasTrailingNewLine": true,
                                                            "leadingTrivia": [
                                                                {
                                                                    "kind": "WhitespaceTrivia",
                                                                    "text": "                "
                                                                }
                                                            ],
                                                            "trailingTrivia": [
                                                                {
                                                                    "kind": "NewLineTrivia",
                                                                    "text": "\r\n"
                                                                }
                                                            ]
                                                        }
                                                    }
                                                }
                                            ],
                                            "closeBraceToken": {
                                                "kind": "CloseBraceToken",
                                                "fullStart": 1472,
                                                "fullEnd": 1487,
                                                "start": 1484,
                                                "end": 1485,
                                                "fullWidth": 15,
                                                "width": 1,
                                                "text": "}",
                                                "value": "}",
                                                "valueText": "}",
                                                "hasLeadingTrivia": true,
                                                "hasTrailingTrivia": true,
                                                "hasTrailingNewLine": true,
                                                "leadingTrivia": [
                                                    {
                                                        "kind": "WhitespaceTrivia",
                                                        "text": "            "
                                                    }
                                                ],
                                                "trailingTrivia": [
                                                    {
                                                        "kind": "NewLineTrivia",
                                                        "text": "\r\n"
                                                    }
                                                ]
                                            }
                                        }
                                    },
                                    {
                                        "kind": "VariableStatement",
                                        "fullStart": 1487,
                                        "fullEnd": 1534,
                                        "start": 1501,
                                        "end": 1532,
                                        "fullWidth": 47,
                                        "width": 31,
                                        "modifiers": [],
                                        "variableDeclaration": {
                                            "kind": "VariableDeclaration",
                                            "fullStart": 1487,
                                            "fullEnd": 1531,
                                            "start": 1501,
                                            "end": 1531,
                                            "fullWidth": 44,
                                            "width": 30,
                                            "varKeyword": {
                                                "kind": "VarKeyword",
                                                "fullStart": 1487,
                                                "fullEnd": 1505,
                                                "start": 1501,
                                                "end": 1504,
                                                "fullWidth": 18,
                                                "width": 3,
                                                "text": "var",
                                                "value": "var",
                                                "valueText": "var",
                                                "hasLeadingTrivia": true,
                                                "hasLeadingNewLine": true,
                                                "hasTrailingTrivia": true,
                                                "leadingTrivia": [
                                                    {
                                                        "kind": "NewLineTrivia",
                                                        "text": "\r\n"
                                                    },
                                                    {
                                                        "kind": "WhitespaceTrivia",
                                                        "text": "            "
                                                    }
                                                ],
                                                "trailingTrivia": [
                                                    {
                                                        "kind": "WhitespaceTrivia",
                                                        "text": " "
                                                    }
                                                ]
                                            },
                                            "variableDeclarators": [
                                                {
                                                    "kind": "VariableDeclarator",
                                                    "fullStart": 1505,
                                                    "fullEnd": 1531,
                                                    "start": 1505,
                                                    "end": 1531,
                                                    "fullWidth": 26,
<<<<<<< HEAD
                                                    "width": 26,
                                                    "identifier": {
=======
                                                    "propertyName": {
>>>>>>> 85e84683
                                                        "kind": "IdentifierName",
                                                        "fullStart": 1505,
                                                        "fullEnd": 1524,
                                                        "start": 1505,
                                                        "end": 1523,
                                                        "fullWidth": 19,
                                                        "width": 18,
                                                        "text": "verifyConfigurable",
                                                        "value": "verifyConfigurable",
                                                        "valueText": "verifyConfigurable",
                                                        "hasTrailingTrivia": true,
                                                        "trailingTrivia": [
                                                            {
                                                                "kind": "WhitespaceTrivia",
                                                                "text": " "
                                                            }
                                                        ]
                                                    },
                                                    "equalsValueClause": {
                                                        "kind": "EqualsValueClause",
                                                        "fullStart": 1524,
                                                        "fullEnd": 1531,
                                                        "start": 1524,
                                                        "end": 1531,
                                                        "fullWidth": 7,
                                                        "width": 7,
                                                        "equalsToken": {
                                                            "kind": "EqualsToken",
                                                            "fullStart": 1524,
                                                            "fullEnd": 1526,
                                                            "start": 1524,
                                                            "end": 1525,
                                                            "fullWidth": 2,
                                                            "width": 1,
                                                            "text": "=",
                                                            "value": "=",
                                                            "valueText": "=",
                                                            "hasTrailingTrivia": true,
                                                            "trailingTrivia": [
                                                                {
                                                                    "kind": "WhitespaceTrivia",
                                                                    "text": " "
                                                                }
                                                            ]
                                                        },
                                                        "value": {
                                                            "kind": "FalseKeyword",
                                                            "fullStart": 1526,
                                                            "fullEnd": 1531,
                                                            "start": 1526,
                                                            "end": 1531,
                                                            "fullWidth": 5,
                                                            "width": 5,
                                                            "text": "false",
                                                            "value": false,
                                                            "valueText": "false"
                                                        }
                                                    }
                                                }
                                            ]
                                        },
                                        "semicolonToken": {
                                            "kind": "SemicolonToken",
                                            "fullStart": 1531,
                                            "fullEnd": 1534,
                                            "start": 1531,
                                            "end": 1532,
                                            "fullWidth": 3,
                                            "width": 1,
                                            "text": ";",
                                            "value": ";",
                                            "valueText": ";",
                                            "hasTrailingTrivia": true,
                                            "hasTrailingNewLine": true,
                                            "trailingTrivia": [
                                                {
                                                    "kind": "NewLineTrivia",
                                                    "text": "\r\n"
                                                }
                                            ]
                                        }
                                    },
                                    {
                                        "kind": "ExpressionStatement",
                                        "fullStart": 1534,
                                        "fullEnd": 1569,
                                        "start": 1546,
                                        "end": 1567,
                                        "fullWidth": 35,
                                        "width": 21,
                                        "expression": {
                                            "kind": "DeleteExpression",
                                            "fullStart": 1534,
                                            "fullEnd": 1566,
                                            "start": 1546,
                                            "end": 1566,
                                            "fullWidth": 32,
                                            "width": 20,
                                            "deleteKeyword": {
                                                "kind": "DeleteKeyword",
                                                "fullStart": 1534,
                                                "fullEnd": 1553,
                                                "start": 1546,
                                                "end": 1552,
                                                "fullWidth": 19,
                                                "width": 6,
                                                "text": "delete",
                                                "value": "delete",
                                                "valueText": "delete",
                                                "hasLeadingTrivia": true,
                                                "hasTrailingTrivia": true,
                                                "leadingTrivia": [
                                                    {
                                                        "kind": "WhitespaceTrivia",
                                                        "text": "            "
                                                    }
                                                ],
                                                "trailingTrivia": [
                                                    {
                                                        "kind": "WhitespaceTrivia",
                                                        "text": " "
                                                    }
                                                ]
                                            },
                                            "expression": {
                                                "kind": "MemberAccessExpression",
                                                "fullStart": 1553,
                                                "fullEnd": 1566,
                                                "start": 1553,
                                                "end": 1566,
                                                "fullWidth": 13,
                                                "width": 13,
                                                "expression": {
                                                    "kind": "IdentifierName",
                                                    "fullStart": 1553,
                                                    "fullEnd": 1559,
                                                    "start": 1553,
                                                    "end": 1559,
                                                    "fullWidth": 6,
                                                    "width": 6,
                                                    "text": "argObj",
                                                    "value": "argObj",
                                                    "valueText": "argObj"
                                                },
                                                "dotToken": {
                                                    "kind": "DotToken",
                                                    "fullStart": 1559,
                                                    "fullEnd": 1560,
                                                    "start": 1559,
                                                    "end": 1560,
                                                    "fullWidth": 1,
                                                    "width": 1,
                                                    "text": ".",
                                                    "value": ".",
                                                    "valueText": "."
                                                },
                                                "name": {
                                                    "kind": "IdentifierName",
                                                    "fullStart": 1560,
                                                    "fullEnd": 1566,
                                                    "start": 1560,
                                                    "end": 1566,
                                                    "fullWidth": 6,
                                                    "width": 6,
                                                    "text": "length",
                                                    "value": "length",
                                                    "valueText": "length"
                                                }
                                            }
                                        },
                                        "semicolonToken": {
                                            "kind": "SemicolonToken",
                                            "fullStart": 1566,
                                            "fullEnd": 1569,
                                            "start": 1566,
                                            "end": 1567,
                                            "fullWidth": 3,
                                            "width": 1,
                                            "text": ";",
                                            "value": ";",
                                            "valueText": ";",
                                            "hasTrailingTrivia": true,
                                            "hasTrailingNewLine": true,
                                            "trailingTrivia": [
                                                {
                                                    "kind": "NewLineTrivia",
                                                    "text": "\r\n"
                                                }
                                            ]
                                        }
                                    },
                                    {
                                        "kind": "ExpressionStatement",
                                        "fullStart": 1569,
                                        "fullEnd": 1636,
                                        "start": 1581,
                                        "end": 1634,
                                        "fullWidth": 67,
                                        "width": 53,
                                        "expression": {
                                            "kind": "AssignmentExpression",
                                            "fullStart": 1569,
                                            "fullEnd": 1633,
                                            "start": 1581,
                                            "end": 1633,
                                            "fullWidth": 64,
                                            "width": 52,
                                            "left": {
                                                "kind": "IdentifierName",
                                                "fullStart": 1569,
                                                "fullEnd": 1600,
                                                "start": 1581,
                                                "end": 1599,
                                                "fullWidth": 31,
                                                "width": 18,
                                                "text": "verifyConfigurable",
                                                "value": "verifyConfigurable",
                                                "valueText": "verifyConfigurable",
                                                "hasLeadingTrivia": true,
                                                "hasTrailingTrivia": true,
                                                "leadingTrivia": [
                                                    {
                                                        "kind": "WhitespaceTrivia",
                                                        "text": "            "
                                                    }
                                                ],
                                                "trailingTrivia": [
                                                    {
                                                        "kind": "WhitespaceTrivia",
                                                        "text": " "
                                                    }
                                                ]
                                            },
                                            "operatorToken": {
                                                "kind": "EqualsToken",
                                                "fullStart": 1600,
                                                "fullEnd": 1602,
                                                "start": 1600,
                                                "end": 1601,
                                                "fullWidth": 2,
                                                "width": 1,
                                                "text": "=",
                                                "value": "=",
                                                "valueText": "=",
                                                "hasTrailingTrivia": true,
                                                "trailingTrivia": [
                                                    {
                                                        "kind": "WhitespaceTrivia",
                                                        "text": " "
                                                    }
                                                ]
                                            },
                                            "right": {
                                                "kind": "InvocationExpression",
                                                "fullStart": 1602,
                                                "fullEnd": 1633,
                                                "start": 1602,
                                                "end": 1633,
                                                "fullWidth": 31,
                                                "width": 31,
                                                "expression": {
                                                    "kind": "MemberAccessExpression",
                                                    "fullStart": 1602,
                                                    "fullEnd": 1623,
                                                    "start": 1602,
                                                    "end": 1623,
                                                    "fullWidth": 21,
                                                    "width": 21,
                                                    "expression": {
                                                        "kind": "IdentifierName",
                                                        "fullStart": 1602,
                                                        "fullEnd": 1608,
                                                        "start": 1602,
                                                        "end": 1608,
                                                        "fullWidth": 6,
                                                        "width": 6,
                                                        "text": "argObj",
                                                        "value": "argObj",
                                                        "valueText": "argObj"
                                                    },
                                                    "dotToken": {
                                                        "kind": "DotToken",
                                                        "fullStart": 1608,
                                                        "fullEnd": 1609,
                                                        "start": 1608,
                                                        "end": 1609,
                                                        "fullWidth": 1,
                                                        "width": 1,
                                                        "text": ".",
                                                        "value": ".",
                                                        "valueText": "."
                                                    },
                                                    "name": {
                                                        "kind": "IdentifierName",
                                                        "fullStart": 1609,
                                                        "fullEnd": 1623,
                                                        "start": 1609,
                                                        "end": 1623,
                                                        "fullWidth": 14,
                                                        "width": 14,
                                                        "text": "hasOwnProperty",
                                                        "value": "hasOwnProperty",
                                                        "valueText": "hasOwnProperty"
                                                    }
                                                },
                                                "argumentList": {
                                                    "kind": "ArgumentList",
                                                    "fullStart": 1623,
                                                    "fullEnd": 1633,
                                                    "start": 1623,
                                                    "end": 1633,
                                                    "fullWidth": 10,
                                                    "width": 10,
                                                    "openParenToken": {
                                                        "kind": "OpenParenToken",
                                                        "fullStart": 1623,
                                                        "fullEnd": 1624,
                                                        "start": 1623,
                                                        "end": 1624,
                                                        "fullWidth": 1,
                                                        "width": 1,
                                                        "text": "(",
                                                        "value": "(",
                                                        "valueText": "("
                                                    },
                                                    "arguments": [
                                                        {
                                                            "kind": "StringLiteral",
                                                            "fullStart": 1624,
                                                            "fullEnd": 1632,
                                                            "start": 1624,
                                                            "end": 1632,
                                                            "fullWidth": 8,
                                                            "width": 8,
                                                            "text": "\"length\"",
                                                            "value": "length",
                                                            "valueText": "length"
                                                        }
                                                    ],
                                                    "closeParenToken": {
                                                        "kind": "CloseParenToken",
                                                        "fullStart": 1632,
                                                        "fullEnd": 1633,
                                                        "start": 1632,
                                                        "end": 1633,
                                                        "fullWidth": 1,
                                                        "width": 1,
                                                        "text": ")",
                                                        "value": ")",
                                                        "valueText": ")"
                                                    }
                                                }
                                            }
                                        },
                                        "semicolonToken": {
                                            "kind": "SemicolonToken",
                                            "fullStart": 1633,
                                            "fullEnd": 1636,
                                            "start": 1633,
                                            "end": 1634,
                                            "fullWidth": 3,
                                            "width": 1,
                                            "text": ";",
                                            "value": ";",
                                            "valueText": ";",
                                            "hasTrailingTrivia": true,
                                            "hasTrailingNewLine": true,
                                            "trailingTrivia": [
                                                {
                                                    "kind": "NewLineTrivia",
                                                    "text": "\r\n"
                                                }
                                            ]
                                        }
                                    },
                                    {
                                        "kind": "ReturnStatement",
                                        "fullStart": 1636,
                                        "fullEnd": 1752,
                                        "start": 1650,
                                        "end": 1750,
                                        "fullWidth": 116,
                                        "width": 100,
                                        "returnKeyword": {
                                            "kind": "ReturnKeyword",
                                            "fullStart": 1636,
                                            "fullEnd": 1657,
                                            "start": 1650,
                                            "end": 1656,
                                            "fullWidth": 21,
                                            "width": 6,
                                            "text": "return",
                                            "value": "return",
                                            "valueText": "return",
                                            "hasLeadingTrivia": true,
                                            "hasLeadingNewLine": true,
                                            "hasTrailingTrivia": true,
                                            "leadingTrivia": [
                                                {
                                                    "kind": "NewLineTrivia",
                                                    "text": "\r\n"
                                                },
                                                {
                                                    "kind": "WhitespaceTrivia",
                                                    "text": "            "
                                                }
                                            ],
                                            "trailingTrivia": [
                                                {
                                                    "kind": "WhitespaceTrivia",
                                                    "text": " "
                                                }
                                            ]
                                        },
                                        "expression": {
                                            "kind": "LogicalAndExpression",
                                            "fullStart": 1657,
                                            "fullEnd": 1749,
                                            "start": 1657,
                                            "end": 1749,
                                            "fullWidth": 92,
                                            "width": 92,
                                            "left": {
                                                "kind": "LogicalAndExpression",
                                                "fullStart": 1657,
                                                "fullEnd": 1731,
                                                "start": 1657,
                                                "end": 1730,
                                                "fullWidth": 74,
                                                "width": 73,
                                                "left": {
                                                    "kind": "LogicalAndExpression",
                                                    "fullStart": 1657,
                                                    "fullEnd": 1708,
                                                    "start": 1657,
                                                    "end": 1707,
                                                    "fullWidth": 51,
                                                    "width": 50,
                                                    "left": {
                                                        "kind": "LogicalAndExpression",
                                                        "fullStart": 1657,
                                                        "fullEnd": 1687,
                                                        "start": 1657,
                                                        "end": 1686,
                                                        "fullWidth": 30,
                                                        "width": 29,
                                                        "left": {
                                                            "kind": "IdentifierName",
                                                            "fullStart": 1657,
                                                            "fullEnd": 1669,
                                                            "start": 1657,
                                                            "end": 1668,
                                                            "fullWidth": 12,
                                                            "width": 11,
                                                            "text": "verifyValue",
                                                            "value": "verifyValue",
                                                            "valueText": "verifyValue",
                                                            "hasTrailingTrivia": true,
                                                            "trailingTrivia": [
                                                                {
                                                                    "kind": "WhitespaceTrivia",
                                                                    "text": " "
                                                                }
                                                            ]
                                                        },
                                                        "operatorToken": {
                                                            "kind": "AmpersandAmpersandToken",
                                                            "fullStart": 1669,
                                                            "fullEnd": 1672,
                                                            "start": 1669,
                                                            "end": 1671,
                                                            "fullWidth": 3,
                                                            "width": 2,
                                                            "text": "&&",
                                                            "value": "&&",
                                                            "valueText": "&&",
                                                            "hasTrailingTrivia": true,
                                                            "trailingTrivia": [
                                                                {
                                                                    "kind": "WhitespaceTrivia",
                                                                    "text": " "
                                                                }
                                                            ]
                                                        },
                                                        "right": {
                                                            "kind": "IdentifierName",
                                                            "fullStart": 1672,
                                                            "fullEnd": 1687,
                                                            "start": 1672,
                                                            "end": 1686,
                                                            "fullWidth": 15,
                                                            "width": 14,
                                                            "text": "verifyWritable",
                                                            "value": "verifyWritable",
                                                            "valueText": "verifyWritable",
                                                            "hasTrailingTrivia": true,
                                                            "trailingTrivia": [
                                                                {
                                                                    "kind": "WhitespaceTrivia",
                                                                    "text": " "
                                                                }
                                                            ]
                                                        }
                                                    },
                                                    "operatorToken": {
                                                        "kind": "AmpersandAmpersandToken",
                                                        "fullStart": 1687,
                                                        "fullEnd": 1690,
                                                        "start": 1687,
                                                        "end": 1689,
                                                        "fullWidth": 3,
                                                        "width": 2,
                                                        "text": "&&",
                                                        "value": "&&",
                                                        "valueText": "&&",
                                                        "hasTrailingTrivia": true,
                                                        "trailingTrivia": [
                                                            {
                                                                "kind": "WhitespaceTrivia",
                                                                "text": " "
                                                            }
                                                        ]
                                                    },
                                                    "right": {
                                                        "kind": "LogicalNotExpression",
                                                        "fullStart": 1690,
                                                        "fullEnd": 1708,
                                                        "start": 1690,
                                                        "end": 1707,
                                                        "fullWidth": 18,
                                                        "width": 17,
                                                        "operatorToken": {
                                                            "kind": "ExclamationToken",
                                                            "fullStart": 1690,
                                                            "fullEnd": 1691,
                                                            "start": 1690,
                                                            "end": 1691,
                                                            "fullWidth": 1,
                                                            "width": 1,
                                                            "text": "!",
                                                            "value": "!",
                                                            "valueText": "!"
                                                        },
                                                        "operand": {
                                                            "kind": "IdentifierName",
                                                            "fullStart": 1691,
                                                            "fullEnd": 1708,
                                                            "start": 1691,
                                                            "end": 1707,
                                                            "fullWidth": 17,
                                                            "width": 16,
                                                            "text": "verifyEnumerable",
                                                            "value": "verifyEnumerable",
                                                            "valueText": "verifyEnumerable",
                                                            "hasTrailingTrivia": true,
                                                            "trailingTrivia": [
                                                                {
                                                                    "kind": "WhitespaceTrivia",
                                                                    "text": " "
                                                                }
                                                            ]
                                                        }
                                                    }
                                                },
                                                "operatorToken": {
                                                    "kind": "AmpersandAmpersandToken",
                                                    "fullStart": 1708,
                                                    "fullEnd": 1711,
                                                    "start": 1708,
                                                    "end": 1710,
                                                    "fullWidth": 3,
                                                    "width": 2,
                                                    "text": "&&",
                                                    "value": "&&",
                                                    "valueText": "&&",
                                                    "hasTrailingTrivia": true,
                                                    "trailingTrivia": [
                                                        {
                                                            "kind": "WhitespaceTrivia",
                                                            "text": " "
                                                        }
                                                    ]
                                                },
                                                "right": {
                                                    "kind": "LogicalNotExpression",
                                                    "fullStart": 1711,
                                                    "fullEnd": 1731,
                                                    "start": 1711,
                                                    "end": 1730,
                                                    "fullWidth": 20,
                                                    "width": 19,
                                                    "operatorToken": {
                                                        "kind": "ExclamationToken",
                                                        "fullStart": 1711,
                                                        "fullEnd": 1712,
                                                        "start": 1711,
                                                        "end": 1712,
                                                        "fullWidth": 1,
                                                        "width": 1,
                                                        "text": "!",
                                                        "value": "!",
                                                        "valueText": "!"
                                                    },
                                                    "operand": {
                                                        "kind": "IdentifierName",
                                                        "fullStart": 1712,
                                                        "fullEnd": 1731,
                                                        "start": 1712,
                                                        "end": 1730,
                                                        "fullWidth": 19,
                                                        "width": 18,
                                                        "text": "verifyConfigurable",
                                                        "value": "verifyConfigurable",
                                                        "valueText": "verifyConfigurable",
                                                        "hasTrailingTrivia": true,
                                                        "trailingTrivia": [
                                                            {
                                                                "kind": "WhitespaceTrivia",
                                                                "text": " "
                                                            }
                                                        ]
                                                    }
                                                }
                                            },
                                            "operatorToken": {
                                                "kind": "AmpersandAmpersandToken",
                                                "fullStart": 1731,
                                                "fullEnd": 1734,
                                                "start": 1731,
                                                "end": 1733,
                                                "fullWidth": 3,
                                                "width": 2,
                                                "text": "&&",
                                                "value": "&&",
                                                "valueText": "&&",
                                                "hasTrailingTrivia": true,
                                                "trailingTrivia": [
                                                    {
                                                        "kind": "WhitespaceTrivia",
                                                        "text": " "
                                                    }
                                                ]
                                            },
                                            "right": {
                                                "kind": "EqualsExpression",
                                                "fullStart": 1734,
                                                "fullEnd": 1749,
                                                "start": 1734,
                                                "end": 1749,
                                                "fullWidth": 15,
                                                "width": 15,
                                                "left": {
                                                    "kind": "IdentifierName",
                                                    "fullStart": 1734,
                                                    "fullEnd": 1739,
                                                    "start": 1734,
                                                    "end": 1738,
                                                    "fullWidth": 5,
                                                    "width": 4,
                                                    "text": "data",
                                                    "value": "data",
                                                    "valueText": "data",
                                                    "hasTrailingTrivia": true,
                                                    "trailingTrivia": [
                                                        {
                                                            "kind": "WhitespaceTrivia",
                                                            "text": " "
                                                        }
                                                    ]
                                                },
                                                "operatorToken": {
                                                    "kind": "EqualsEqualsEqualsToken",
                                                    "fullStart": 1739,
                                                    "fullEnd": 1743,
                                                    "start": 1739,
                                                    "end": 1742,
                                                    "fullWidth": 4,
                                                    "width": 3,
                                                    "text": "===",
                                                    "value": "===",
                                                    "valueText": "===",
                                                    "hasTrailingTrivia": true,
                                                    "trailingTrivia": [
                                                        {
                                                            "kind": "WhitespaceTrivia",
                                                            "text": " "
                                                        }
                                                    ]
                                                },
                                                "right": {
                                                    "kind": "StringLiteral",
                                                    "fullStart": 1743,
                                                    "fullEnd": 1749,
                                                    "start": 1743,
                                                    "end": 1749,
                                                    "fullWidth": 6,
                                                    "width": 6,
                                                    "text": "\"data\"",
                                                    "value": "data",
                                                    "valueText": "data"
                                                }
                                            }
                                        },
                                        "semicolonToken": {
                                            "kind": "SemicolonToken",
                                            "fullStart": 1749,
                                            "fullEnd": 1752,
                                            "start": 1749,
                                            "end": 1750,
                                            "fullWidth": 3,
                                            "width": 1,
                                            "text": ";",
                                            "value": ";",
                                            "valueText": ";",
                                            "hasTrailingTrivia": true,
                                            "hasTrailingNewLine": true,
                                            "trailingTrivia": [
                                                {
                                                    "kind": "NewLineTrivia",
                                                    "text": "\r\n"
                                                }
                                            ]
                                        }
                                    }
                                ],
                                "closeBraceToken": {
                                    "kind": "CloseBraceToken",
                                    "fullStart": 1752,
                                    "fullEnd": 1762,
                                    "start": 1760,
                                    "end": 1761,
                                    "fullWidth": 10,
                                    "width": 1,
                                    "text": "}",
                                    "value": "}",
                                    "valueText": "}",
                                    "hasLeadingTrivia": true,
                                    "hasTrailingTrivia": true,
                                    "leadingTrivia": [
                                        {
                                            "kind": "WhitespaceTrivia",
                                            "text": "        "
                                        }
                                    ],
                                    "trailingTrivia": [
                                        {
                                            "kind": "WhitespaceTrivia",
                                            "text": " "
                                        }
                                    ]
                                }
                            },
                            "finallyClause": {
                                "kind": "FinallyClause",
                                "fullStart": 1762,
                                "fullEnd": 1829,
                                "start": 1762,
                                "end": 1827,
                                "fullWidth": 67,
                                "width": 65,
                                "finallyKeyword": {
                                    "kind": "FinallyKeyword",
                                    "fullStart": 1762,
                                    "fullEnd": 1770,
                                    "start": 1762,
                                    "end": 1769,
                                    "fullWidth": 8,
                                    "width": 7,
                                    "text": "finally",
                                    "value": "finally",
                                    "valueText": "finally",
                                    "hasTrailingTrivia": true,
                                    "trailingTrivia": [
                                        {
                                            "kind": "WhitespaceTrivia",
                                            "text": " "
                                        }
                                    ]
                                },
                                "block": {
                                    "kind": "Block",
                                    "fullStart": 1770,
                                    "fullEnd": 1829,
                                    "start": 1770,
                                    "end": 1827,
                                    "fullWidth": 59,
                                    "width": 57,
                                    "openBraceToken": {
                                        "kind": "OpenBraceToken",
                                        "fullStart": 1770,
                                        "fullEnd": 1773,
                                        "start": 1770,
                                        "end": 1771,
                                        "fullWidth": 3,
                                        "width": 1,
                                        "text": "{",
                                        "value": "{",
                                        "valueText": "{",
                                        "hasTrailingTrivia": true,
                                        "hasTrailingNewLine": true,
                                        "trailingTrivia": [
                                            {
                                                "kind": "NewLineTrivia",
                                                "text": "\r\n"
                                            }
                                        ]
                                    },
                                    "statements": [
                                        {
                                            "kind": "ExpressionStatement",
                                            "fullStart": 1773,
                                            "fullEnd": 1818,
                                            "start": 1785,
                                            "end": 1816,
                                            "fullWidth": 45,
                                            "width": 31,
                                            "expression": {
                                                "kind": "DeleteExpression",
                                                "fullStart": 1773,
                                                "fullEnd": 1815,
                                                "start": 1785,
                                                "end": 1815,
                                                "fullWidth": 42,
                                                "width": 30,
                                                "deleteKeyword": {
                                                    "kind": "DeleteKeyword",
                                                    "fullStart": 1773,
                                                    "fullEnd": 1792,
                                                    "start": 1785,
                                                    "end": 1791,
                                                    "fullWidth": 19,
                                                    "width": 6,
                                                    "text": "delete",
                                                    "value": "delete",
                                                    "valueText": "delete",
                                                    "hasLeadingTrivia": true,
                                                    "hasTrailingTrivia": true,
                                                    "leadingTrivia": [
                                                        {
                                                            "kind": "WhitespaceTrivia",
                                                            "text": "            "
                                                        }
                                                    ],
                                                    "trailingTrivia": [
                                                        {
                                                            "kind": "WhitespaceTrivia",
                                                            "text": " "
                                                        }
                                                    ]
                                                },
                                                "expression": {
                                                    "kind": "MemberAccessExpression",
                                                    "fullStart": 1792,
                                                    "fullEnd": 1815,
                                                    "start": 1792,
                                                    "end": 1815,
                                                    "fullWidth": 23,
                                                    "width": 23,
                                                    "expression": {
                                                        "kind": "MemberAccessExpression",
                                                        "fullStart": 1792,
                                                        "fullEnd": 1808,
                                                        "start": 1792,
                                                        "end": 1808,
                                                        "fullWidth": 16,
                                                        "width": 16,
                                                        "expression": {
                                                            "kind": "IdentifierName",
                                                            "fullStart": 1792,
                                                            "fullEnd": 1798,
                                                            "start": 1792,
                                                            "end": 1798,
                                                            "fullWidth": 6,
                                                            "width": 6,
                                                            "text": "Object",
                                                            "value": "Object",
                                                            "valueText": "Object"
                                                        },
                                                        "dotToken": {
                                                            "kind": "DotToken",
                                                            "fullStart": 1798,
                                                            "fullEnd": 1799,
                                                            "start": 1798,
                                                            "end": 1799,
                                                            "fullWidth": 1,
                                                            "width": 1,
                                                            "text": ".",
                                                            "value": ".",
                                                            "valueText": "."
                                                        },
                                                        "name": {
                                                            "kind": "IdentifierName",
                                                            "fullStart": 1799,
                                                            "fullEnd": 1808,
                                                            "start": 1799,
                                                            "end": 1808,
                                                            "fullWidth": 9,
                                                            "width": 9,
                                                            "text": "prototype",
                                                            "value": "prototype",
                                                            "valueText": "prototype"
                                                        }
                                                    },
                                                    "dotToken": {
                                                        "kind": "DotToken",
                                                        "fullStart": 1808,
                                                        "fullEnd": 1809,
                                                        "start": 1808,
                                                        "end": 1809,
                                                        "fullWidth": 1,
                                                        "width": 1,
                                                        "text": ".",
                                                        "value": ".",
                                                        "valueText": "."
                                                    },
                                                    "name": {
                                                        "kind": "IdentifierName",
                                                        "fullStart": 1809,
                                                        "fullEnd": 1815,
                                                        "start": 1809,
                                                        "end": 1815,
                                                        "fullWidth": 6,
                                                        "width": 6,
                                                        "text": "length",
                                                        "value": "length",
                                                        "valueText": "length"
                                                    }
                                                }
                                            },
                                            "semicolonToken": {
                                                "kind": "SemicolonToken",
                                                "fullStart": 1815,
                                                "fullEnd": 1818,
                                                "start": 1815,
                                                "end": 1816,
                                                "fullWidth": 3,
                                                "width": 1,
                                                "text": ";",
                                                "value": ";",
                                                "valueText": ";",
                                                "hasTrailingTrivia": true,
                                                "hasTrailingNewLine": true,
                                                "trailingTrivia": [
                                                    {
                                                        "kind": "NewLineTrivia",
                                                        "text": "\r\n"
                                                    }
                                                ]
                                            }
                                        }
                                    ],
                                    "closeBraceToken": {
                                        "kind": "CloseBraceToken",
                                        "fullStart": 1818,
                                        "fullEnd": 1829,
                                        "start": 1826,
                                        "end": 1827,
                                        "fullWidth": 11,
                                        "width": 1,
                                        "text": "}",
                                        "value": "}",
                                        "valueText": "}",
                                        "hasLeadingTrivia": true,
                                        "hasTrailingTrivia": true,
                                        "hasTrailingNewLine": true,
                                        "leadingTrivia": [
                                            {
                                                "kind": "WhitespaceTrivia",
                                                "text": "        "
                                            }
                                        ],
                                        "trailingTrivia": [
                                            {
                                                "kind": "NewLineTrivia",
                                                "text": "\r\n"
                                            }
                                        ]
                                    }
                                }
                            }
                        }
                    ],
                    "closeBraceToken": {
                        "kind": "CloseBraceToken",
                        "fullStart": 1829,
                        "fullEnd": 1836,
                        "start": 1833,
                        "end": 1834,
                        "fullWidth": 7,
                        "width": 1,
                        "text": "}",
                        "value": "}",
                        "valueText": "}",
                        "hasLeadingTrivia": true,
                        "hasTrailingTrivia": true,
                        "hasTrailingNewLine": true,
                        "leadingTrivia": [
                            {
                                "kind": "WhitespaceTrivia",
                                "text": "    "
                            }
                        ],
                        "trailingTrivia": [
                            {
                                "kind": "NewLineTrivia",
                                "text": "\r\n"
                            }
                        ]
                    }
                }
            },
            {
                "kind": "ExpressionStatement",
                "fullStart": 1836,
                "fullEnd": 1860,
                "start": 1836,
                "end": 1858,
                "fullWidth": 24,
                "width": 22,
                "expression": {
                    "kind": "InvocationExpression",
                    "fullStart": 1836,
                    "fullEnd": 1857,
                    "start": 1836,
                    "end": 1857,
                    "fullWidth": 21,
                    "width": 21,
                    "expression": {
                        "kind": "IdentifierName",
                        "fullStart": 1836,
                        "fullEnd": 1847,
                        "start": 1836,
                        "end": 1847,
                        "fullWidth": 11,
                        "width": 11,
                        "text": "runTestCase",
                        "value": "runTestCase",
                        "valueText": "runTestCase"
                    },
                    "argumentList": {
                        "kind": "ArgumentList",
                        "fullStart": 1847,
                        "fullEnd": 1857,
                        "start": 1847,
                        "end": 1857,
                        "fullWidth": 10,
                        "width": 10,
                        "openParenToken": {
                            "kind": "OpenParenToken",
                            "fullStart": 1847,
                            "fullEnd": 1848,
                            "start": 1847,
                            "end": 1848,
                            "fullWidth": 1,
                            "width": 1,
                            "text": "(",
                            "value": "(",
                            "valueText": "("
                        },
                        "arguments": [
                            {
                                "kind": "IdentifierName",
                                "fullStart": 1848,
                                "fullEnd": 1856,
                                "start": 1848,
                                "end": 1856,
                                "fullWidth": 8,
                                "width": 8,
                                "text": "testcase",
                                "value": "testcase",
                                "valueText": "testcase"
                            }
                        ],
                        "closeParenToken": {
                            "kind": "CloseParenToken",
                            "fullStart": 1856,
                            "fullEnd": 1857,
                            "start": 1856,
                            "end": 1857,
                            "fullWidth": 1,
                            "width": 1,
                            "text": ")",
                            "value": ")",
                            "valueText": ")"
                        }
                    }
                },
                "semicolonToken": {
                    "kind": "SemicolonToken",
                    "fullStart": 1857,
                    "fullEnd": 1860,
                    "start": 1857,
                    "end": 1858,
                    "fullWidth": 3,
                    "width": 1,
                    "text": ";",
                    "value": ";",
                    "valueText": ";",
                    "hasTrailingTrivia": true,
                    "hasTrailingNewLine": true,
                    "trailingTrivia": [
                        {
                            "kind": "NewLineTrivia",
                            "text": "\r\n"
                        }
                    ]
                }
            }
        ],
        "endOfFileToken": {
            "kind": "EndOfFileToken",
            "fullStart": 1860,
            "fullEnd": 1860,
            "start": 1860,
            "end": 1860,
            "fullWidth": 0,
            "width": 0,
            "text": ""
        }
    },
    "lineMap": {
        "lineStarts": [
            0,
            67,
            152,
            232,
            308,
            380,
            385,
            417,
            557,
            562,
            564,
            566,
            589,
            604,
            636,
            677,
            705,
            721,
            723,
            769,
            800,
            816,
            818,
            883,
            914,
            945,
            981,
            998,
            1000,
            1038,
            1102,
            1152,
            1154,
            1195,
            1230,
            1286,
            1288,
            1331,
            1368,
            1407,
            1453,
            1472,
            1487,
            1489,
            1534,
            1569,
            1636,
            1638,
            1752,
            1773,
            1818,
            1829,
            1836,
            1860
        ],
        "length": 1860
    }
}<|MERGE_RESOLUTION|>--- conflicted
+++ resolved
@@ -312,12 +312,8 @@
                                                     "start": 620,
                                                     "end": 633,
                                                     "fullWidth": 13,
-<<<<<<< HEAD
                                                     "width": 13,
-                                                    "identifier": {
-=======
                                                     "propertyName": {
->>>>>>> 85e84683
                                                         "kind": "IdentifierName",
                                                         "fullStart": 620,
                                                         "fullEnd": 625,
@@ -451,12 +447,8 @@
                                                     "start": 652,
                                                     "end": 718,
                                                     "fullWidth": 66,
-<<<<<<< HEAD
                                                     "width": 66,
-                                                    "identifier": {
-=======
                                                     "propertyName": {
->>>>>>> 85e84683
                                                         "kind": "IdentifierName",
                                                         "fullStart": 652,
                                                         "fullEnd": 660,
@@ -778,12 +770,8 @@
                                                     "start": 739,
                                                     "end": 813,
                                                     "fullWidth": 74,
-<<<<<<< HEAD
                                                     "width": 74,
-                                                    "identifier": {
-=======
                                                     "propertyName": {
->>>>>>> 85e84683
                                                         "kind": "IdentifierName",
                                                         "fullStart": 739,
                                                         "fullEnd": 747,
@@ -1662,12 +1650,8 @@
                                                     "start": 1016,
                                                     "end": 1035,
                                                     "fullWidth": 19,
-<<<<<<< HEAD
                                                     "width": 19,
-                                                    "identifier": {
-=======
                                                     "propertyName": {
->>>>>>> 85e84683
                                                         "kind": "IdentifierName",
                                                         "fullStart": 1016,
                                                         "fullEnd": 1028,
@@ -2399,12 +2383,8 @@
                                                     "start": 1170,
                                                     "end": 1192,
                                                     "fullWidth": 22,
-<<<<<<< HEAD
                                                     "width": 22,
-                                                    "identifier": {
-=======
                                                     "propertyName": {
->>>>>>> 85e84683
                                                         "kind": "IdentifierName",
                                                         "fullStart": 1170,
                                                         "fullEnd": 1185,
@@ -2879,12 +2859,8 @@
                                                     "start": 1304,
                                                     "end": 1328,
                                                     "fullWidth": 24,
-<<<<<<< HEAD
                                                     "width": 24,
-                                                    "identifier": {
-=======
                                                     "propertyName": {
->>>>>>> 85e84683
                                                         "kind": "IdentifierName",
                                                         "fullStart": 1304,
                                                         "fullEnd": 1321,
@@ -3048,12 +3024,8 @@
                                                     "start": 1352,
                                                     "end": 1353,
                                                     "fullWidth": 2,
-<<<<<<< HEAD
                                                     "width": 1,
-                                                    "identifier": {
-=======
                                                     "propertyName": {
->>>>>>> 85e84683
                                                         "kind": "IdentifierName",
                                                         "fullStart": 1352,
                                                         "fullEnd": 1354,
@@ -3518,12 +3490,8 @@
                                                     "start": 1505,
                                                     "end": 1531,
                                                     "fullWidth": 26,
-<<<<<<< HEAD
                                                     "width": 26,
-                                                    "identifier": {
-=======
                                                     "propertyName": {
->>>>>>> 85e84683
                                                         "kind": "IdentifierName",
                                                         "fullStart": 1505,
                                                         "fullEnd": 1524,
