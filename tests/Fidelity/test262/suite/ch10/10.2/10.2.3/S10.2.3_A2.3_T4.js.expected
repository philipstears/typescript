{
    "isDeclaration": false,
    "languageVersion": "EcmaScript5",
    "parseOptions": {
        "allowAutomaticSemicolonInsertion": true
    },
    "sourceUnit": {
        "kind": "SourceUnit",
        "fullStart": 0,
        "fullEnd": 485,
        "start": 307,
        "end": 485,
        "fullWidth": 485,
        "width": 178,
        "moduleElements": [
            {
                "kind": "VariableStatement",
                "fullStart": 0,
                "fullEnd": 468,
                "start": 307,
                "end": 467,
                "fullWidth": 468,
                "width": 160,
                "modifiers": [],
                "variableDeclaration": {
                    "kind": "VariableDeclaration",
                    "fullStart": 0,
                    "fullEnd": 466,
                    "start": 307,
                    "end": 466,
                    "fullWidth": 466,
                    "width": 159,
                    "varKeyword": {
                        "kind": "VarKeyword",
                        "fullStart": 0,
                        "fullEnd": 311,
                        "start": 307,
                        "end": 310,
                        "fullWidth": 311,
                        "width": 3,
                        "text": "var",
                        "value": "var",
                        "valueText": "var",
                        "hasLeadingTrivia": true,
                        "hasLeadingComment": true,
                        "hasLeadingNewLine": true,
                        "hasTrailingTrivia": true,
                        "leadingTrivia": [
                            {
                                "kind": "SingleLineCommentTrivia",
                                "text": "// Copyright 2009 the Sputnik authors.  All rights reserved."
                            },
                            {
                                "kind": "NewLineTrivia",
                                "text": "\n"
                            },
                            {
                                "kind": "SingleLineCommentTrivia",
                                "text": "// This code is governed by the BSD license found in the LICENSE file."
                            },
                            {
                                "kind": "NewLineTrivia",
                                "text": "\n"
                            },
                            {
                                "kind": "NewLineTrivia",
                                "text": "\n"
                            },
                            {
                                "kind": "MultiLineCommentTrivia",
                                "text": "/**\n * Global object properties have attributes { DontEnum }\n *\n * @path ch10/10.2/10.2.3/S10.2.3_A2.3_T4.js\n * @description Global execution context - Other Properties\n */"
                            },
                            {
                                "kind": "NewLineTrivia",
                                "text": "\n"
                            },
                            {
                                "kind": "NewLineTrivia",
                                "text": "\n"
                            }
                        ],
                        "trailingTrivia": [
                            {
                                "kind": "WhitespaceTrivia",
                                "text": " "
                            }
                        ]
                    },
                    "variableDeclarators": [
                        {
                            "kind": "VariableDeclarator",
                            "fullStart": 311,
                            "fullEnd": 466,
                            "start": 311,
                            "end": 466,
                            "fullWidth": 155,
<<<<<<< HEAD
                            "width": 155,
                            "identifier": {
=======
                            "propertyName": {
>>>>>>> 85e84683
                                "kind": "IdentifierName",
                                "fullStart": 311,
                                "fullEnd": 319,
                                "start": 311,
                                "end": 318,
                                "fullWidth": 8,
                                "width": 7,
                                "text": "evalStr",
                                "value": "evalStr",
                                "valueText": "evalStr",
                                "hasTrailingTrivia": true,
                                "trailingTrivia": [
                                    {
                                        "kind": "WhitespaceTrivia",
                                        "text": " "
                                    }
                                ]
                            },
                            "equalsValueClause": {
                                "kind": "EqualsValueClause",
                                "fullStart": 319,
                                "fullEnd": 466,
                                "start": 319,
                                "end": 466,
                                "fullWidth": 147,
                                "width": 147,
                                "equalsToken": {
                                    "kind": "EqualsToken",
                                    "fullStart": 319,
                                    "fullEnd": 322,
                                    "start": 319,
                                    "end": 320,
                                    "fullWidth": 3,
                                    "width": 1,
                                    "text": "=",
                                    "value": "=",
                                    "valueText": "=",
                                    "hasTrailingTrivia": true,
                                    "hasTrailingNewLine": true,
                                    "trailingTrivia": [
                                        {
                                            "kind": "WhitespaceTrivia",
                                            "text": " "
                                        },
                                        {
                                            "kind": "NewLineTrivia",
                                            "text": "\n"
                                        }
                                    ]
                                },
                                "value": {
                                    "kind": "AddExpression",
                                    "fullStart": 322,
                                    "fullEnd": 466,
                                    "start": 322,
                                    "end": 466,
                                    "fullWidth": 144,
                                    "width": 144,
                                    "left": {
                                        "kind": "AddExpression",
                                        "fullStart": 322,
                                        "fullEnd": 459,
                                        "start": 322,
                                        "end": 459,
                                        "fullWidth": 137,
                                        "width": 137,
                                        "left": {
                                            "kind": "AddExpression",
                                            "fullStart": 322,
                                            "fullEnd": 450,
                                            "start": 322,
                                            "end": 450,
                                            "fullWidth": 128,
                                            "width": 128,
                                            "left": {
                                                "kind": "AddExpression",
                                                "fullStart": 322,
                                                "fullEnd": 393,
                                                "start": 322,
                                                "end": 393,
                                                "fullWidth": 71,
                                                "width": 71,
                                                "left": {
                                                    "kind": "AddExpression",
                                                    "fullStart": 322,
                                                    "fullEnd": 362,
                                                    "start": 322,
                                                    "end": 362,
                                                    "fullWidth": 40,
                                                    "width": 40,
                                                    "left": {
                                                        "kind": "StringLiteral",
                                                        "fullStart": 322,
                                                        "fullEnd": 335,
                                                        "start": 322,
                                                        "end": 335,
                                                        "fullWidth": 13,
                                                        "width": 13,
                                                        "text": "'//CHECK#1\\n'",
                                                        "value": "//CHECK#1\n",
                                                        "valueText": "//CHECK#1\n"
                                                    },
                                                    "operatorToken": {
                                                        "kind": "PlusToken",
                                                        "fullStart": 335,
                                                        "fullEnd": 337,
                                                        "start": 335,
                                                        "end": 336,
                                                        "fullWidth": 2,
                                                        "width": 1,
                                                        "text": "+",
                                                        "value": "+",
                                                        "valueText": "+",
                                                        "hasTrailingTrivia": true,
                                                        "hasTrailingNewLine": true,
                                                        "trailingTrivia": [
                                                            {
                                                                "kind": "NewLineTrivia",
                                                                "text": "\n"
                                                            }
                                                        ]
                                                    },
                                                    "right": {
                                                        "kind": "StringLiteral",
                                                        "fullStart": 337,
                                                        "fullEnd": 362,
                                                        "start": 337,
                                                        "end": 362,
                                                        "fullWidth": 25,
                                                        "width": 25,
                                                        "text": "'for (var x in this) {\\n'",
                                                        "value": "for (var x in this) {\n",
                                                        "valueText": "for (var x in this) {\n"
                                                    }
                                                },
                                                "operatorToken": {
                                                    "kind": "PlusToken",
                                                    "fullStart": 362,
                                                    "fullEnd": 364,
                                                    "start": 362,
                                                    "end": 363,
                                                    "fullWidth": 2,
                                                    "width": 1,
                                                    "text": "+",
                                                    "value": "+",
                                                    "valueText": "+",
                                                    "hasTrailingTrivia": true,
                                                    "hasTrailingNewLine": true,
                                                    "trailingTrivia": [
                                                        {
                                                            "kind": "NewLineTrivia",
                                                            "text": "\n"
                                                        }
                                                    ]
                                                },
                                                "right": {
                                                    "kind": "StringLiteral",
                                                    "fullStart": 364,
                                                    "fullEnd": 393,
                                                    "start": 364,
                                                    "end": 393,
                                                    "fullWidth": 29,
                                                    "width": 29,
                                                    "text": "'  if ( x === \\'Math\\' ) {\\n'",
                                                    "value": "  if ( x === 'Math' ) {\n",
                                                    "valueText": "  if ( x === 'Math' ) {\n"
                                                }
                                            },
                                            "operatorToken": {
                                                "kind": "PlusToken",
                                                "fullStart": 393,
                                                "fullEnd": 395,
                                                "start": 393,
                                                "end": 394,
                                                "fullWidth": 2,
                                                "width": 1,
                                                "text": "+",
                                                "value": "+",
                                                "valueText": "+",
                                                "hasTrailingTrivia": true,
                                                "hasTrailingNewLine": true,
                                                "trailingTrivia": [
                                                    {
                                                        "kind": "NewLineTrivia",
                                                        "text": "\n"
                                                    }
                                                ]
                                            },
                                            "right": {
                                                "kind": "StringLiteral",
                                                "fullStart": 395,
                                                "fullEnd": 450,
                                                "start": 395,
                                                "end": 450,
                                                "fullWidth": 55,
                                                "width": 55,
                                                "text": "'    $ERROR(\"#1: \\'Math\\' have attribute DontEnum\");\\n'",
                                                "value": "    $ERROR(\"#1: 'Math' have attribute DontEnum\");\n",
                                                "valueText": "    $ERROR(\"#1: 'Math' have attribute DontEnum\");\n"
                                            }
                                        },
                                        "operatorToken": {
                                            "kind": "PlusToken",
                                            "fullStart": 450,
                                            "fullEnd": 452,
                                            "start": 450,
                                            "end": 451,
                                            "fullWidth": 2,
                                            "width": 1,
                                            "text": "+",
                                            "value": "+",
                                            "valueText": "+",
                                            "hasTrailingTrivia": true,
                                            "hasTrailingNewLine": true,
                                            "trailingTrivia": [
                                                {
                                                    "kind": "NewLineTrivia",
                                                    "text": "\n"
                                                }
                                            ]
                                        },
                                        "right": {
                                            "kind": "StringLiteral",
                                            "fullStart": 452,
                                            "fullEnd": 459,
                                            "start": 452,
                                            "end": 459,
                                            "fullWidth": 7,
                                            "width": 7,
                                            "text": "'  }\\n'",
                                            "value": "  }\n",
                                            "valueText": "  }\n"
                                        }
                                    },
                                    "operatorToken": {
                                        "kind": "PlusToken",
                                        "fullStart": 459,
                                        "fullEnd": 461,
                                        "start": 459,
                                        "end": 460,
                                        "fullWidth": 2,
                                        "width": 1,
                                        "text": "+",
                                        "value": "+",
                                        "valueText": "+",
                                        "hasTrailingTrivia": true,
                                        "hasTrailingNewLine": true,
                                        "trailingTrivia": [
                                            {
                                                "kind": "NewLineTrivia",
                                                "text": "\n"
                                            }
                                        ]
                                    },
                                    "right": {
                                        "kind": "StringLiteral",
                                        "fullStart": 461,
                                        "fullEnd": 466,
                                        "start": 461,
                                        "end": 466,
                                        "fullWidth": 5,
                                        "width": 5,
                                        "text": "'}\\n'",
                                        "value": "}\n",
                                        "valueText": "}\n"
                                    }
                                }
                            }
                        }
                    ]
                },
                "semicolonToken": {
                    "kind": "SemicolonToken",
                    "fullStart": 466,
                    "fullEnd": 468,
                    "start": 466,
                    "end": 467,
                    "fullWidth": 2,
                    "width": 1,
                    "text": ";",
                    "value": ";",
                    "valueText": ";",
                    "hasTrailingTrivia": true,
                    "hasTrailingNewLine": true,
                    "trailingTrivia": [
                        {
                            "kind": "NewLineTrivia",
                            "text": "\n"
                        }
                    ]
                }
            },
            {
                "kind": "ExpressionStatement",
                "fullStart": 468,
                "fullEnd": 484,
                "start": 469,
                "end": 483,
                "fullWidth": 16,
                "width": 14,
                "expression": {
                    "kind": "InvocationExpression",
                    "fullStart": 468,
                    "fullEnd": 482,
                    "start": 469,
                    "end": 482,
                    "fullWidth": 14,
                    "width": 13,
                    "expression": {
                        "kind": "IdentifierName",
                        "fullStart": 468,
                        "fullEnd": 473,
                        "start": 469,
                        "end": 473,
                        "fullWidth": 5,
                        "width": 4,
                        "text": "eval",
                        "value": "eval",
                        "valueText": "eval",
                        "hasLeadingTrivia": true,
                        "hasLeadingNewLine": true,
                        "leadingTrivia": [
                            {
                                "kind": "NewLineTrivia",
                                "text": "\n"
                            }
                        ]
                    },
                    "argumentList": {
                        "kind": "ArgumentList",
                        "fullStart": 473,
                        "fullEnd": 482,
                        "start": 473,
                        "end": 482,
                        "fullWidth": 9,
                        "width": 9,
                        "openParenToken": {
                            "kind": "OpenParenToken",
                            "fullStart": 473,
                            "fullEnd": 474,
                            "start": 473,
                            "end": 474,
                            "fullWidth": 1,
                            "width": 1,
                            "text": "(",
                            "value": "(",
                            "valueText": "("
                        },
                        "arguments": [
                            {
                                "kind": "IdentifierName",
                                "fullStart": 474,
                                "fullEnd": 481,
                                "start": 474,
                                "end": 481,
                                "fullWidth": 7,
                                "width": 7,
                                "text": "evalStr",
                                "value": "evalStr",
                                "valueText": "evalStr"
                            }
                        ],
                        "closeParenToken": {
                            "kind": "CloseParenToken",
                            "fullStart": 481,
                            "fullEnd": 482,
                            "start": 481,
                            "end": 482,
                            "fullWidth": 1,
                            "width": 1,
                            "text": ")",
                            "value": ")",
                            "valueText": ")"
                        }
                    }
                },
                "semicolonToken": {
                    "kind": "SemicolonToken",
                    "fullStart": 482,
                    "fullEnd": 484,
                    "start": 482,
                    "end": 483,
                    "fullWidth": 2,
                    "width": 1,
                    "text": ";",
                    "value": ";",
                    "valueText": ";",
                    "hasTrailingTrivia": true,
                    "hasTrailingNewLine": true,
                    "trailingTrivia": [
                        {
                            "kind": "NewLineTrivia",
                            "text": "\n"
                        }
                    ]
                }
            }
        ],
        "endOfFileToken": {
            "kind": "EndOfFileToken",
            "fullStart": 484,
            "fullEnd": 485,
            "start": 485,
            "end": 485,
            "fullWidth": 1,
            "width": 0,
            "text": "",
            "hasLeadingTrivia": true,
            "hasLeadingNewLine": true,
            "leadingTrivia": [
                {
                    "kind": "NewLineTrivia",
                    "text": "\n"
                }
            ]
        }
    },
    "lineMap": {
        "lineStarts": [
            0,
            61,
            132,
            133,
            137,
            194,
            197,
            242,
            302,
            306,
            307,
            322,
            337,
            364,
            395,
            452,
            461,
            468,
            469,
            484,
            485
        ],
        "length": 485
    }
}<|MERGE_RESOLUTION|>--- conflicted
+++ resolved
@@ -94,12 +94,8 @@
                             "start": 311,
                             "end": 466,
                             "fullWidth": 155,
-<<<<<<< HEAD
                             "width": 155,
-                            "identifier": {
-=======
                             "propertyName": {
->>>>>>> 85e84683
                                 "kind": "IdentifierName",
                                 "fullStart": 311,
                                 "fullEnd": 319,
