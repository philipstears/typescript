{
    "isDeclaration": false,
    "languageVersion": "EcmaScript5",
    "parseOptions": {
        "allowAutomaticSemicolonInsertion": true
    },
    "sourceUnit": {
        "kind": "SourceUnit",
        "fullStart": 0,
        "fullEnd": 599,
        "start": 317,
        "end": 599,
        "fullWidth": 599,
        "width": 282,
        "moduleElements": [
            {
                "kind": "ForInStatement",
                "fullStart": 0,
                "fullEnd": 598,
                "start": 317,
                "end": 597,
                "fullWidth": 598,
                "width": 280,
                "forKeyword": {
                    "kind": "ForKeyword",
                    "fullStart": 0,
                    "fullEnd": 321,
                    "start": 317,
                    "end": 320,
                    "fullWidth": 321,
                    "width": 3,
                    "text": "for",
                    "value": "for",
                    "valueText": "for",
                    "hasLeadingTrivia": true,
                    "hasLeadingComment": true,
                    "hasLeadingNewLine": true,
                    "hasTrailingTrivia": true,
                    "leadingTrivia": [
                        {
                            "kind": "SingleLineCommentTrivia",
                            "text": "// Copyright 2009 the Sputnik authors.  All rights reserved."
                        },
                        {
                            "kind": "NewLineTrivia",
                            "text": "\n"
                        },
                        {
                            "kind": "SingleLineCommentTrivia",
                            "text": "// This code is governed by the BSD license found in the LICENSE file."
                        },
                        {
                            "kind": "NewLineTrivia",
                            "text": "\n"
                        },
                        {
                            "kind": "NewLineTrivia",
                            "text": "\n"
                        },
                        {
                            "kind": "MultiLineCommentTrivia",
                            "text": "/**\n * Global object properties have attributes { DontEnum }\n *\n * @path ch10/10.2/10.2.3/S10.2.3_A2.1_T1.js\n * @description Global execution context - Value Properties\n */"
                        },
                        {
                            "kind": "NewLineTrivia",
                            "text": "\n"
                        },
                        {
                            "kind": "NewLineTrivia",
                            "text": "\n"
                        },
                        {
                            "kind": "SingleLineCommentTrivia",
                            "text": "//CHECK#1"
                        },
                        {
                            "kind": "NewLineTrivia",
                            "text": "\n"
                        }
                    ],
                    "trailingTrivia": [
                        {
                            "kind": "WhitespaceTrivia",
                            "text": " "
                        }
                    ]
                },
                "openParenToken": {
                    "kind": "OpenParenToken",
                    "fullStart": 321,
                    "fullEnd": 322,
                    "start": 321,
                    "end": 322,
                    "fullWidth": 1,
                    "width": 1,
                    "text": "(",
                    "value": "(",
                    "valueText": "("
                },
                "variableDeclaration": {
                    "kind": "VariableDeclaration",
                    "fullStart": 322,
                    "fullEnd": 328,
                    "start": 322,
                    "end": 327,
                    "fullWidth": 6,
                    "width": 5,
                    "varKeyword": {
                        "kind": "VarKeyword",
                        "fullStart": 322,
                        "fullEnd": 326,
                        "start": 322,
                        "end": 325,
                        "fullWidth": 4,
                        "width": 3,
                        "text": "var",
                        "value": "var",
                        "valueText": "var",
                        "hasTrailingTrivia": true,
                        "trailingTrivia": [
                            {
                                "kind": "WhitespaceTrivia",
                                "text": " "
                            }
                        ]
                    },
                    "variableDeclarators": [
                        {
                            "kind": "VariableDeclarator",
                            "fullStart": 326,
                            "fullEnd": 328,
                            "start": 326,
                            "end": 327,
                            "fullWidth": 2,
<<<<<<< HEAD
                            "width": 1,
                            "identifier": {
=======
                            "propertyName": {
>>>>>>> 85e84683
                                "kind": "IdentifierName",
                                "fullStart": 326,
                                "fullEnd": 328,
                                "start": 326,
                                "end": 327,
                                "fullWidth": 2,
                                "width": 1,
                                "text": "x",
                                "value": "x",
                                "valueText": "x",
                                "hasTrailingTrivia": true,
                                "trailingTrivia": [
                                    {
                                        "kind": "WhitespaceTrivia",
                                        "text": " "
                                    }
                                ]
                            }
                        }
                    ]
                },
                "inKeyword": {
                    "kind": "InKeyword",
                    "fullStart": 328,
                    "fullEnd": 331,
                    "start": 328,
                    "end": 330,
                    "fullWidth": 3,
                    "width": 2,
                    "text": "in",
                    "value": "in",
                    "valueText": "in",
                    "hasTrailingTrivia": true,
                    "trailingTrivia": [
                        {
                            "kind": "WhitespaceTrivia",
                            "text": " "
                        }
                    ]
                },
                "expression": {
                    "kind": "ThisKeyword",
                    "fullStart": 331,
                    "fullEnd": 335,
                    "start": 331,
                    "end": 335,
                    "fullWidth": 4,
                    "width": 4,
                    "text": "this",
                    "value": "this",
                    "valueText": "this"
                },
                "closeParenToken": {
                    "kind": "CloseParenToken",
                    "fullStart": 335,
                    "fullEnd": 337,
                    "start": 335,
                    "end": 336,
                    "fullWidth": 2,
                    "width": 1,
                    "text": ")",
                    "value": ")",
                    "valueText": ")",
                    "hasTrailingTrivia": true,
                    "trailingTrivia": [
                        {
                            "kind": "WhitespaceTrivia",
                            "text": " "
                        }
                    ]
                },
                "statement": {
                    "kind": "Block",
                    "fullStart": 337,
                    "fullEnd": 598,
                    "start": 337,
                    "end": 597,
                    "fullWidth": 261,
                    "width": 260,
                    "openBraceToken": {
                        "kind": "OpenBraceToken",
                        "fullStart": 337,
                        "fullEnd": 339,
                        "start": 337,
                        "end": 338,
                        "fullWidth": 2,
                        "width": 1,
                        "text": "{",
                        "value": "{",
                        "valueText": "{",
                        "hasTrailingTrivia": true,
                        "hasTrailingNewLine": true,
                        "trailingTrivia": [
                            {
                                "kind": "NewLineTrivia",
                                "text": "\n"
                            }
                        ]
                    },
                    "statements": [
                        {
                            "kind": "IfStatement",
                            "fullStart": 339,
                            "fullEnd": 596,
                            "start": 341,
                            "end": 594,
                            "fullWidth": 257,
                            "width": 253,
                            "ifKeyword": {
                                "kind": "IfKeyword",
                                "fullStart": 339,
                                "fullEnd": 344,
                                "start": 341,
                                "end": 343,
                                "fullWidth": 5,
                                "width": 2,
                                "text": "if",
                                "value": "if",
                                "valueText": "if",
                                "hasLeadingTrivia": true,
                                "hasTrailingTrivia": true,
                                "leadingTrivia": [
                                    {
                                        "kind": "WhitespaceTrivia",
                                        "text": "  "
                                    }
                                ],
                                "trailingTrivia": [
                                    {
                                        "kind": "WhitespaceTrivia",
                                        "text": " "
                                    }
                                ]
                            },
                            "openParenToken": {
                                "kind": "OpenParenToken",
                                "fullStart": 344,
                                "fullEnd": 346,
                                "start": 344,
                                "end": 345,
                                "fullWidth": 2,
                                "width": 1,
                                "text": "(",
                                "value": "(",
                                "valueText": "(",
                                "hasTrailingTrivia": true,
                                "trailingTrivia": [
                                    {
                                        "kind": "WhitespaceTrivia",
                                        "text": " "
                                    }
                                ]
                            },
                            "condition": {
                                "kind": "EqualsExpression",
                                "fullStart": 346,
                                "fullEnd": 358,
                                "start": 346,
                                "end": 357,
                                "fullWidth": 12,
                                "width": 11,
                                "left": {
                                    "kind": "IdentifierName",
                                    "fullStart": 346,
                                    "fullEnd": 348,
                                    "start": 346,
                                    "end": 347,
                                    "fullWidth": 2,
                                    "width": 1,
                                    "text": "x",
                                    "value": "x",
                                    "valueText": "x",
                                    "hasTrailingTrivia": true,
                                    "trailingTrivia": [
                                        {
                                            "kind": "WhitespaceTrivia",
                                            "text": " "
                                        }
                                    ]
                                },
                                "operatorToken": {
                                    "kind": "EqualsEqualsEqualsToken",
                                    "fullStart": 348,
                                    "fullEnd": 352,
                                    "start": 348,
                                    "end": 351,
                                    "fullWidth": 4,
                                    "width": 3,
                                    "text": "===",
                                    "value": "===",
                                    "valueText": "===",
                                    "hasTrailingTrivia": true,
                                    "trailingTrivia": [
                                        {
                                            "kind": "WhitespaceTrivia",
                                            "text": " "
                                        }
                                    ]
                                },
                                "right": {
                                    "kind": "StringLiteral",
                                    "fullStart": 352,
                                    "fullEnd": 358,
                                    "start": 352,
                                    "end": 357,
                                    "fullWidth": 6,
                                    "width": 5,
                                    "text": "'NaN'",
                                    "value": "NaN",
                                    "valueText": "NaN",
                                    "hasTrailingTrivia": true,
                                    "trailingTrivia": [
                                        {
                                            "kind": "WhitespaceTrivia",
                                            "text": " "
                                        }
                                    ]
                                }
                            },
                            "closeParenToken": {
                                "kind": "CloseParenToken",
                                "fullStart": 358,
                                "fullEnd": 360,
                                "start": 358,
                                "end": 359,
                                "fullWidth": 2,
                                "width": 1,
                                "text": ")",
                                "value": ")",
                                "valueText": ")",
                                "hasTrailingTrivia": true,
                                "trailingTrivia": [
                                    {
                                        "kind": "WhitespaceTrivia",
                                        "text": " "
                                    }
                                ]
                            },
                            "statement": {
                                "kind": "Block",
                                "fullStart": 360,
                                "fullEnd": 415,
                                "start": 360,
                                "end": 414,
                                "fullWidth": 55,
                                "width": 54,
                                "openBraceToken": {
                                    "kind": "OpenBraceToken",
                                    "fullStart": 360,
                                    "fullEnd": 362,
                                    "start": 360,
                                    "end": 361,
                                    "fullWidth": 2,
                                    "width": 1,
                                    "text": "{",
                                    "value": "{",
                                    "valueText": "{",
                                    "hasTrailingTrivia": true,
                                    "hasTrailingNewLine": true,
                                    "trailingTrivia": [
                                        {
                                            "kind": "NewLineTrivia",
                                            "text": "\n"
                                        }
                                    ]
                                },
                                "statements": [
                                    {
                                        "kind": "ExpressionStatement",
                                        "fullStart": 362,
                                        "fullEnd": 411,
                                        "start": 366,
                                        "end": 410,
                                        "fullWidth": 49,
                                        "width": 44,
                                        "expression": {
                                            "kind": "InvocationExpression",
                                            "fullStart": 362,
                                            "fullEnd": 409,
                                            "start": 366,
                                            "end": 409,
                                            "fullWidth": 47,
                                            "width": 43,
                                            "expression": {
                                                "kind": "IdentifierName",
                                                "fullStart": 362,
                                                "fullEnd": 372,
                                                "start": 366,
                                                "end": 372,
                                                "fullWidth": 10,
                                                "width": 6,
                                                "text": "$ERROR",
                                                "value": "$ERROR",
                                                "valueText": "$ERROR",
                                                "hasLeadingTrivia": true,
                                                "leadingTrivia": [
                                                    {
                                                        "kind": "WhitespaceTrivia",
                                                        "text": "    "
                                                    }
                                                ]
                                            },
                                            "argumentList": {
                                                "kind": "ArgumentList",
                                                "fullStart": 372,
                                                "fullEnd": 409,
                                                "start": 372,
                                                "end": 409,
                                                "fullWidth": 37,
                                                "width": 37,
                                                "openParenToken": {
                                                    "kind": "OpenParenToken",
                                                    "fullStart": 372,
                                                    "fullEnd": 373,
                                                    "start": 372,
                                                    "end": 373,
                                                    "fullWidth": 1,
                                                    "width": 1,
                                                    "text": "(",
                                                    "value": "(",
                                                    "valueText": "("
                                                },
                                                "arguments": [
                                                    {
                                                        "kind": "StringLiteral",
                                                        "fullStart": 373,
                                                        "fullEnd": 408,
                                                        "start": 373,
                                                        "end": 408,
                                                        "fullWidth": 35,
                                                        "width": 35,
                                                        "text": "\"#1: 'NaN' have attribute DontEnum\"",
                                                        "value": "#1: 'NaN' have attribute DontEnum",
                                                        "valueText": "#1: 'NaN' have attribute DontEnum"
                                                    }
                                                ],
                                                "closeParenToken": {
                                                    "kind": "CloseParenToken",
                                                    "fullStart": 408,
                                                    "fullEnd": 409,
                                                    "start": 408,
                                                    "end": 409,
                                                    "fullWidth": 1,
                                                    "width": 1,
                                                    "text": ")",
                                                    "value": ")",
                                                    "valueText": ")"
                                                }
                                            }
                                        },
                                        "semicolonToken": {
                                            "kind": "SemicolonToken",
                                            "fullStart": 409,
                                            "fullEnd": 411,
                                            "start": 409,
                                            "end": 410,
                                            "fullWidth": 2,
                                            "width": 1,
                                            "text": ";",
                                            "value": ";",
                                            "valueText": ";",
                                            "hasTrailingTrivia": true,
                                            "hasTrailingNewLine": true,
                                            "trailingTrivia": [
                                                {
                                                    "kind": "NewLineTrivia",
                                                    "text": "\n"
                                                }
                                            ]
                                        }
                                    }
                                ],
                                "closeBraceToken": {
                                    "kind": "CloseBraceToken",
                                    "fullStart": 411,
                                    "fullEnd": 415,
                                    "start": 413,
                                    "end": 414,
                                    "fullWidth": 4,
                                    "width": 1,
                                    "text": "}",
                                    "value": "}",
                                    "valueText": "}",
                                    "hasLeadingTrivia": true,
                                    "hasTrailingTrivia": true,
                                    "leadingTrivia": [
                                        {
                                            "kind": "WhitespaceTrivia",
                                            "text": "  "
                                        }
                                    ],
                                    "trailingTrivia": [
                                        {
                                            "kind": "WhitespaceTrivia",
                                            "text": " "
                                        }
                                    ]
                                }
                            },
                            "elseClause": {
                                "kind": "ElseClause",
                                "fullStart": 415,
                                "fullEnd": 596,
                                "start": 415,
                                "end": 594,
                                "fullWidth": 181,
                                "width": 179,
                                "elseKeyword": {
                                    "kind": "ElseKeyword",
                                    "fullStart": 415,
                                    "fullEnd": 420,
                                    "start": 415,
                                    "end": 419,
                                    "fullWidth": 5,
                                    "width": 4,
                                    "text": "else",
                                    "value": "else",
                                    "valueText": "else",
                                    "hasTrailingTrivia": true,
                                    "trailingTrivia": [
                                        {
                                            "kind": "WhitespaceTrivia",
                                            "text": " "
                                        }
                                    ]
                                },
                                "statement": {
                                    "kind": "IfStatement",
                                    "fullStart": 420,
                                    "fullEnd": 596,
                                    "start": 420,
                                    "end": 594,
                                    "fullWidth": 176,
                                    "width": 174,
                                    "ifKeyword": {
                                        "kind": "IfKeyword",
                                        "fullStart": 420,
                                        "fullEnd": 423,
                                        "start": 420,
                                        "end": 422,
                                        "fullWidth": 3,
                                        "width": 2,
                                        "text": "if",
                                        "value": "if",
                                        "valueText": "if",
                                        "hasTrailingTrivia": true,
                                        "trailingTrivia": [
                                            {
                                                "kind": "WhitespaceTrivia",
                                                "text": " "
                                            }
                                        ]
                                    },
                                    "openParenToken": {
                                        "kind": "OpenParenToken",
                                        "fullStart": 423,
                                        "fullEnd": 425,
                                        "start": 423,
                                        "end": 424,
                                        "fullWidth": 2,
                                        "width": 1,
                                        "text": "(",
                                        "value": "(",
                                        "valueText": "(",
                                        "hasTrailingTrivia": true,
                                        "trailingTrivia": [
                                            {
                                                "kind": "WhitespaceTrivia",
                                                "text": " "
                                            }
                                        ]
                                    },
                                    "condition": {
                                        "kind": "EqualsExpression",
                                        "fullStart": 425,
                                        "fullEnd": 442,
                                        "start": 425,
                                        "end": 441,
                                        "fullWidth": 17,
                                        "width": 16,
                                        "left": {
                                            "kind": "IdentifierName",
                                            "fullStart": 425,
                                            "fullEnd": 427,
                                            "start": 425,
                                            "end": 426,
                                            "fullWidth": 2,
                                            "width": 1,
                                            "text": "x",
                                            "value": "x",
                                            "valueText": "x",
                                            "hasTrailingTrivia": true,
                                            "trailingTrivia": [
                                                {
                                                    "kind": "WhitespaceTrivia",
                                                    "text": " "
                                                }
                                            ]
                                        },
                                        "operatorToken": {
                                            "kind": "EqualsEqualsEqualsToken",
                                            "fullStart": 427,
                                            "fullEnd": 431,
                                            "start": 427,
                                            "end": 430,
                                            "fullWidth": 4,
                                            "width": 3,
                                            "text": "===",
                                            "value": "===",
                                            "valueText": "===",
                                            "hasTrailingTrivia": true,
                                            "trailingTrivia": [
                                                {
                                                    "kind": "WhitespaceTrivia",
                                                    "text": " "
                                                }
                                            ]
                                        },
                                        "right": {
                                            "kind": "StringLiteral",
                                            "fullStart": 431,
                                            "fullEnd": 442,
                                            "start": 431,
                                            "end": 441,
                                            "fullWidth": 11,
                                            "width": 10,
                                            "text": "'Infinity'",
                                            "value": "Infinity",
                                            "valueText": "Infinity",
                                            "hasTrailingTrivia": true,
                                            "trailingTrivia": [
                                                {
                                                    "kind": "WhitespaceTrivia",
                                                    "text": " "
                                                }
                                            ]
                                        }
                                    },
                                    "closeParenToken": {
                                        "kind": "CloseParenToken",
                                        "fullStart": 442,
                                        "fullEnd": 444,
                                        "start": 442,
                                        "end": 443,
                                        "fullWidth": 2,
                                        "width": 1,
                                        "text": ")",
                                        "value": ")",
                                        "valueText": ")",
                                        "hasTrailingTrivia": true,
                                        "trailingTrivia": [
                                            {
                                                "kind": "WhitespaceTrivia",
                                                "text": " "
                                            }
                                        ]
                                    },
                                    "statement": {
                                        "kind": "Block",
                                        "fullStart": 444,
                                        "fullEnd": 504,
                                        "start": 444,
                                        "end": 503,
                                        "fullWidth": 60,
                                        "width": 59,
                                        "openBraceToken": {
                                            "kind": "OpenBraceToken",
                                            "fullStart": 444,
                                            "fullEnd": 446,
                                            "start": 444,
                                            "end": 445,
                                            "fullWidth": 2,
                                            "width": 1,
                                            "text": "{",
                                            "value": "{",
                                            "valueText": "{",
                                            "hasTrailingTrivia": true,
                                            "hasTrailingNewLine": true,
                                            "trailingTrivia": [
                                                {
                                                    "kind": "NewLineTrivia",
                                                    "text": "\n"
                                                }
                                            ]
                                        },
                                        "statements": [
                                            {
                                                "kind": "ExpressionStatement",
                                                "fullStart": 446,
                                                "fullEnd": 500,
                                                "start": 450,
                                                "end": 499,
                                                "fullWidth": 54,
                                                "width": 49,
                                                "expression": {
                                                    "kind": "InvocationExpression",
                                                    "fullStart": 446,
                                                    "fullEnd": 498,
                                                    "start": 450,
                                                    "end": 498,
                                                    "fullWidth": 52,
                                                    "width": 48,
                                                    "expression": {
                                                        "kind": "IdentifierName",
                                                        "fullStart": 446,
                                                        "fullEnd": 456,
                                                        "start": 450,
                                                        "end": 456,
                                                        "fullWidth": 10,
                                                        "width": 6,
                                                        "text": "$ERROR",
                                                        "value": "$ERROR",
                                                        "valueText": "$ERROR",
                                                        "hasLeadingTrivia": true,
                                                        "leadingTrivia": [
                                                            {
                                                                "kind": "WhitespaceTrivia",
                                                                "text": "    "
                                                            }
                                                        ]
                                                    },
                                                    "argumentList": {
                                                        "kind": "ArgumentList",
                                                        "fullStart": 456,
                                                        "fullEnd": 498,
                                                        "start": 456,
                                                        "end": 498,
                                                        "fullWidth": 42,
                                                        "width": 42,
                                                        "openParenToken": {
                                                            "kind": "OpenParenToken",
                                                            "fullStart": 456,
                                                            "fullEnd": 457,
                                                            "start": 456,
                                                            "end": 457,
                                                            "fullWidth": 1,
                                                            "width": 1,
                                                            "text": "(",
                                                            "value": "(",
                                                            "valueText": "("
                                                        },
                                                        "arguments": [
                                                            {
                                                                "kind": "StringLiteral",
                                                                "fullStart": 457,
                                                                "fullEnd": 497,
                                                                "start": 457,
                                                                "end": 497,
                                                                "fullWidth": 40,
                                                                "width": 40,
                                                                "text": "\"#1: 'Infinity' have attribute DontEnum\"",
                                                                "value": "#1: 'Infinity' have attribute DontEnum",
                                                                "valueText": "#1: 'Infinity' have attribute DontEnum"
                                                            }
                                                        ],
                                                        "closeParenToken": {
                                                            "kind": "CloseParenToken",
                                                            "fullStart": 497,
                                                            "fullEnd": 498,
                                                            "start": 497,
                                                            "end": 498,
                                                            "fullWidth": 1,
                                                            "width": 1,
                                                            "text": ")",
                                                            "value": ")",
                                                            "valueText": ")"
                                                        }
                                                    }
                                                },
                                                "semicolonToken": {
                                                    "kind": "SemicolonToken",
                                                    "fullStart": 498,
                                                    "fullEnd": 500,
                                                    "start": 498,
                                                    "end": 499,
                                                    "fullWidth": 2,
                                                    "width": 1,
                                                    "text": ";",
                                                    "value": ";",
                                                    "valueText": ";",
                                                    "hasTrailingTrivia": true,
                                                    "hasTrailingNewLine": true,
                                                    "trailingTrivia": [
                                                        {
                                                            "kind": "NewLineTrivia",
                                                            "text": "\n"
                                                        }
                                                    ]
                                                }
                                            }
                                        ],
                                        "closeBraceToken": {
                                            "kind": "CloseBraceToken",
                                            "fullStart": 500,
                                            "fullEnd": 504,
                                            "start": 502,
                                            "end": 503,
                                            "fullWidth": 4,
                                            "width": 1,
                                            "text": "}",
                                            "value": "}",
                                            "valueText": "}",
                                            "hasLeadingTrivia": true,
                                            "hasTrailingTrivia": true,
                                            "leadingTrivia": [
                                                {
                                                    "kind": "WhitespaceTrivia",
                                                    "text": "  "
                                                }
                                            ],
                                            "trailingTrivia": [
                                                {
                                                    "kind": "WhitespaceTrivia",
                                                    "text": " "
                                                }
                                            ]
                                        }
                                    },
                                    "elseClause": {
                                        "kind": "ElseClause",
                                        "fullStart": 504,
                                        "fullEnd": 596,
                                        "start": 504,
                                        "end": 594,
                                        "fullWidth": 92,
                                        "width": 90,
                                        "elseKeyword": {
                                            "kind": "ElseKeyword",
                                            "fullStart": 504,
                                            "fullEnd": 509,
                                            "start": 504,
                                            "end": 508,
                                            "fullWidth": 5,
                                            "width": 4,
                                            "text": "else",
                                            "value": "else",
                                            "valueText": "else",
                                            "hasTrailingTrivia": true,
                                            "trailingTrivia": [
                                                {
                                                    "kind": "WhitespaceTrivia",
                                                    "text": " "
                                                }
                                            ]
                                        },
                                        "statement": {
                                            "kind": "IfStatement",
                                            "fullStart": 509,
                                            "fullEnd": 596,
                                            "start": 509,
                                            "end": 594,
                                            "fullWidth": 87,
                                            "width": 85,
                                            "ifKeyword": {
                                                "kind": "IfKeyword",
                                                "fullStart": 509,
                                                "fullEnd": 512,
                                                "start": 509,
                                                "end": 511,
                                                "fullWidth": 3,
                                                "width": 2,
                                                "text": "if",
                                                "value": "if",
                                                "valueText": "if",
                                                "hasTrailingTrivia": true,
                                                "trailingTrivia": [
                                                    {
                                                        "kind": "WhitespaceTrivia",
                                                        "text": " "
                                                    }
                                                ]
                                            },
                                            "openParenToken": {
                                                "kind": "OpenParenToken",
                                                "fullStart": 512,
                                                "fullEnd": 514,
                                                "start": 512,
                                                "end": 513,
                                                "fullWidth": 2,
                                                "width": 1,
                                                "text": "(",
                                                "value": "(",
                                                "valueText": "(",
                                                "hasTrailingTrivia": true,
                                                "trailingTrivia": [
                                                    {
                                                        "kind": "WhitespaceTrivia",
                                                        "text": " "
                                                    }
                                                ]
                                            },
                                            "condition": {
                                                "kind": "EqualsExpression",
                                                "fullStart": 514,
                                                "fullEnd": 532,
                                                "start": 514,
                                                "end": 531,
                                                "fullWidth": 18,
                                                "width": 17,
                                                "left": {
                                                    "kind": "IdentifierName",
                                                    "fullStart": 514,
                                                    "fullEnd": 516,
                                                    "start": 514,
                                                    "end": 515,
                                                    "fullWidth": 2,
                                                    "width": 1,
                                                    "text": "x",
                                                    "value": "x",
                                                    "valueText": "x",
                                                    "hasTrailingTrivia": true,
                                                    "trailingTrivia": [
                                                        {
                                                            "kind": "WhitespaceTrivia",
                                                            "text": " "
                                                        }
                                                    ]
                                                },
                                                "operatorToken": {
                                                    "kind": "EqualsEqualsEqualsToken",
                                                    "fullStart": 516,
                                                    "fullEnd": 520,
                                                    "start": 516,
                                                    "end": 519,
                                                    "fullWidth": 4,
                                                    "width": 3,
                                                    "text": "===",
                                                    "value": "===",
                                                    "valueText": "===",
                                                    "hasTrailingTrivia": true,
                                                    "trailingTrivia": [
                                                        {
                                                            "kind": "WhitespaceTrivia",
                                                            "text": " "
                                                        }
                                                    ]
                                                },
                                                "right": {
                                                    "kind": "StringLiteral",
                                                    "fullStart": 520,
                                                    "fullEnd": 532,
                                                    "start": 520,
                                                    "end": 531,
                                                    "fullWidth": 12,
                                                    "width": 11,
                                                    "text": "'undefined'",
                                                    "value": "undefined",
                                                    "valueText": "undefined",
                                                    "hasTrailingTrivia": true,
                                                    "trailingTrivia": [
                                                        {
                                                            "kind": "WhitespaceTrivia",
                                                            "text": " "
                                                        }
                                                    ]
                                                }
                                            },
                                            "closeParenToken": {
                                                "kind": "CloseParenToken",
                                                "fullStart": 532,
                                                "fullEnd": 534,
                                                "start": 532,
                                                "end": 533,
                                                "fullWidth": 2,
                                                "width": 1,
                                                "text": ")",
                                                "value": ")",
                                                "valueText": ")",
                                                "hasTrailingTrivia": true,
                                                "trailingTrivia": [
                                                    {
                                                        "kind": "WhitespaceTrivia",
                                                        "text": " "
                                                    }
                                                ]
                                            },
                                            "statement": {
                                                "kind": "Block",
                                                "fullStart": 534,
                                                "fullEnd": 596,
                                                "start": 534,
                                                "end": 594,
                                                "fullWidth": 62,
                                                "width": 60,
                                                "openBraceToken": {
                                                    "kind": "OpenBraceToken",
                                                    "fullStart": 534,
                                                    "fullEnd": 536,
                                                    "start": 534,
                                                    "end": 535,
                                                    "fullWidth": 2,
                                                    "width": 1,
                                                    "text": "{",
                                                    "value": "{",
                                                    "valueText": "{",
                                                    "hasTrailingTrivia": true,
                                                    "hasTrailingNewLine": true,
                                                    "trailingTrivia": [
                                                        {
                                                            "kind": "NewLineTrivia",
                                                            "text": "\n"
                                                        }
                                                    ]
                                                },
                                                "statements": [
                                                    {
                                                        "kind": "ExpressionStatement",
                                                        "fullStart": 536,
                                                        "fullEnd": 591,
                                                        "start": 540,
                                                        "end": 590,
                                                        "fullWidth": 55,
                                                        "width": 50,
                                                        "expression": {
                                                            "kind": "InvocationExpression",
                                                            "fullStart": 536,
                                                            "fullEnd": 589,
                                                            "start": 540,
                                                            "end": 589,
                                                            "fullWidth": 53,
                                                            "width": 49,
                                                            "expression": {
                                                                "kind": "IdentifierName",
                                                                "fullStart": 536,
                                                                "fullEnd": 546,
                                                                "start": 540,
                                                                "end": 546,
                                                                "fullWidth": 10,
                                                                "width": 6,
                                                                "text": "$ERROR",
                                                                "value": "$ERROR",
                                                                "valueText": "$ERROR",
                                                                "hasLeadingTrivia": true,
                                                                "leadingTrivia": [
                                                                    {
                                                                        "kind": "WhitespaceTrivia",
                                                                        "text": "    "
                                                                    }
                                                                ]
                                                            },
                                                            "argumentList": {
                                                                "kind": "ArgumentList",
                                                                "fullStart": 546,
                                                                "fullEnd": 589,
                                                                "start": 546,
                                                                "end": 589,
                                                                "fullWidth": 43,
                                                                "width": 43,
                                                                "openParenToken": {
                                                                    "kind": "OpenParenToken",
                                                                    "fullStart": 546,
                                                                    "fullEnd": 547,
                                                                    "start": 546,
                                                                    "end": 547,
                                                                    "fullWidth": 1,
                                                                    "width": 1,
                                                                    "text": "(",
                                                                    "value": "(",
                                                                    "valueText": "("
                                                                },
                                                                "arguments": [
                                                                    {
                                                                        "kind": "StringLiteral",
                                                                        "fullStart": 547,
                                                                        "fullEnd": 588,
                                                                        "start": 547,
                                                                        "end": 588,
                                                                        "fullWidth": 41,
                                                                        "width": 41,
                                                                        "text": "\"#1: 'undefined' have attribute DontEnum\"",
                                                                        "value": "#1: 'undefined' have attribute DontEnum",
                                                                        "valueText": "#1: 'undefined' have attribute DontEnum"
                                                                    }
                                                                ],
                                                                "closeParenToken": {
                                                                    "kind": "CloseParenToken",
                                                                    "fullStart": 588,
                                                                    "fullEnd": 589,
                                                                    "start": 588,
                                                                    "end": 589,
                                                                    "fullWidth": 1,
                                                                    "width": 1,
                                                                    "text": ")",
                                                                    "value": ")",
                                                                    "valueText": ")"
                                                                }
                                                            }
                                                        },
                                                        "semicolonToken": {
                                                            "kind": "SemicolonToken",
                                                            "fullStart": 589,
                                                            "fullEnd": 591,
                                                            "start": 589,
                                                            "end": 590,
                                                            "fullWidth": 2,
                                                            "width": 1,
                                                            "text": ";",
                                                            "value": ";",
                                                            "valueText": ";",
                                                            "hasTrailingTrivia": true,
                                                            "hasTrailingNewLine": true,
                                                            "trailingTrivia": [
                                                                {
                                                                    "kind": "NewLineTrivia",
                                                                    "text": "\n"
                                                                }
                                                            ]
                                                        }
                                                    }
                                                ],
                                                "closeBraceToken": {
                                                    "kind": "CloseBraceToken",
                                                    "fullStart": 591,
                                                    "fullEnd": 596,
                                                    "start": 593,
                                                    "end": 594,
                                                    "fullWidth": 5,
                                                    "width": 1,
                                                    "text": "}",
                                                    "value": "}",
                                                    "valueText": "}",
                                                    "hasLeadingTrivia": true,
                                                    "hasTrailingTrivia": true,
                                                    "hasTrailingNewLine": true,
                                                    "leadingTrivia": [
                                                        {
                                                            "kind": "WhitespaceTrivia",
                                                            "text": "  "
                                                        }
                                                    ],
                                                    "trailingTrivia": [
                                                        {
                                                            "kind": "WhitespaceTrivia",
                                                            "text": " "
                                                        },
                                                        {
                                                            "kind": "NewLineTrivia",
                                                            "text": "\n"
                                                        }
                                                    ]
                                                }
                                            }
                                        }
                                    }
                                }
                            }
                        }
                    ],
                    "closeBraceToken": {
                        "kind": "CloseBraceToken",
                        "fullStart": 596,
                        "fullEnd": 598,
                        "start": 596,
                        "end": 597,
                        "fullWidth": 2,
                        "width": 1,
                        "text": "}",
                        "value": "}",
                        "valueText": "}",
                        "hasTrailingTrivia": true,
                        "hasTrailingNewLine": true,
                        "trailingTrivia": [
                            {
                                "kind": "NewLineTrivia",
                                "text": "\n"
                            }
                        ]
                    }
                }
            }
        ],
        "endOfFileToken": {
            "kind": "EndOfFileToken",
            "fullStart": 598,
            "fullEnd": 599,
            "start": 599,
            "end": 599,
            "fullWidth": 1,
            "width": 0,
            "text": "",
            "hasLeadingTrivia": true,
            "hasLeadingNewLine": true,
            "leadingTrivia": [
                {
                    "kind": "NewLineTrivia",
                    "text": "\n"
                }
            ]
        }
    },
    "lineMap": {
        "lineStarts": [
            0,
            61,
            132,
            133,
            137,
            194,
            197,
            242,
            302,
            306,
            307,
            317,
            339,
            362,
            411,
            446,
            500,
            536,
            591,
            596,
            598,
            599
        ],
        "length": 599
    }
}<|MERGE_RESOLUTION|>--- conflicted
+++ resolved
@@ -132,12 +132,8 @@
                             "start": 326,
                             "end": 327,
                             "fullWidth": 2,
-<<<<<<< HEAD
                             "width": 1,
-                            "identifier": {
-=======
                             "propertyName": {
->>>>>>> 85e84683
                                 "kind": "IdentifierName",
                                 "fullStart": 326,
                                 "fullEnd": 328,
