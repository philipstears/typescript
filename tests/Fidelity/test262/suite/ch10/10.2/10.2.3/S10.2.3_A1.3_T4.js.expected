{
    "isDeclaration": false,
    "languageVersion": "EcmaScript5",
    "parseOptions": {
        "allowAutomaticSemicolonInsertion": true
    },
    "sourceUnit": {
        "kind": "SourceUnit",
        "fullStart": 0,
        "fullEnd": 477,
        "start": 350,
        "end": 477,
        "fullWidth": 477,
        "width": 127,
        "moduleElements": [
            {
                "kind": "VariableStatement",
                "fullStart": 0,
                "fullEnd": 460,
                "start": 350,
                "end": 459,
                "fullWidth": 460,
                "width": 109,
                "modifiers": [],
                "variableDeclaration": {
                    "kind": "VariableDeclaration",
                    "fullStart": 0,
                    "fullEnd": 458,
                    "start": 350,
                    "end": 458,
                    "fullWidth": 458,
                    "width": 108,
                    "varKeyword": {
                        "kind": "VarKeyword",
                        "fullStart": 0,
                        "fullEnd": 354,
                        "start": 350,
                        "end": 353,
                        "fullWidth": 354,
                        "width": 3,
                        "text": "var",
                        "value": "var",
                        "valueText": "var",
                        "hasLeadingTrivia": true,
                        "hasLeadingComment": true,
                        "hasLeadingNewLine": true,
                        "hasTrailingTrivia": true,
                        "leadingTrivia": [
                            {
                                "kind": "SingleLineCommentTrivia",
                                "text": "// Copyright 2009 the Sputnik authors.  All rights reserved."
                            },
                            {
                                "kind": "NewLineTrivia",
                                "text": "\n"
                            },
                            {
                                "kind": "SingleLineCommentTrivia",
                                "text": "// This code is governed by the BSD license found in the LICENSE file."
                            },
                            {
                                "kind": "NewLineTrivia",
                                "text": "\n"
                            },
                            {
                                "kind": "NewLineTrivia",
                                "text": "\n"
                            },
                            {
                                "kind": "MultiLineCommentTrivia",
                                "text": "/**\n * Global object has properties such as built-in objects such as\n * Math, String, Date, parseInt, etc\n *\n * @path ch10/10.2/10.2.3/S10.2.3_A1.3_T4.js\n * @description Eval execution context - Other Properties\n */"
                            },
                            {
                                "kind": "NewLineTrivia",
                                "text": "\n"
                            },
                            {
                                "kind": "NewLineTrivia",
                                "text": "\n"
                            }
                        ],
                        "trailingTrivia": [
                            {
                                "kind": "WhitespaceTrivia",
                                "text": " "
                            }
                        ]
                    },
                    "variableDeclarators": [
                        {
                            "kind": "VariableDeclarator",
                            "fullStart": 354,
                            "fullEnd": 458,
                            "start": 354,
                            "end": 458,
                            "fullWidth": 104,
<<<<<<< HEAD
                            "width": 104,
                            "identifier": {
=======
                            "propertyName": {
>>>>>>> 85e84683
                                "kind": "IdentifierName",
                                "fullStart": 354,
                                "fullEnd": 362,
                                "start": 354,
                                "end": 361,
                                "fullWidth": 8,
                                "width": 7,
                                "text": "evalStr",
                                "value": "evalStr",
                                "valueText": "evalStr",
                                "hasTrailingTrivia": true,
                                "trailingTrivia": [
                                    {
                                        "kind": "WhitespaceTrivia",
                                        "text": " "
                                    }
                                ]
                            },
                            "equalsValueClause": {
                                "kind": "EqualsValueClause",
                                "fullStart": 362,
                                "fullEnd": 458,
                                "start": 362,
                                "end": 458,
                                "fullWidth": 96,
                                "width": 96,
                                "equalsToken": {
                                    "kind": "EqualsToken",
                                    "fullStart": 362,
                                    "fullEnd": 365,
                                    "start": 362,
                                    "end": 363,
                                    "fullWidth": 3,
                                    "width": 1,
                                    "text": "=",
                                    "value": "=",
                                    "valueText": "=",
                                    "hasTrailingTrivia": true,
                                    "hasTrailingNewLine": true,
                                    "trailingTrivia": [
                                        {
                                            "kind": "WhitespaceTrivia",
                                            "text": " "
                                        },
                                        {
                                            "kind": "NewLineTrivia",
                                            "text": "\n"
                                        }
                                    ]
                                },
                                "value": {
                                    "kind": "AddExpression",
                                    "fullStart": 365,
                                    "fullEnd": 458,
                                    "start": 365,
                                    "end": 458,
                                    "fullWidth": 93,
                                    "width": 93,
                                    "left": {
                                        "kind": "AddExpression",
                                        "fullStart": 365,
                                        "fullEnd": 451,
                                        "start": 365,
                                        "end": 451,
                                        "fullWidth": 86,
                                        "width": 86,
                                        "left": {
                                            "kind": "AddExpression",
                                            "fullStart": 365,
                                            "fullEnd": 444,
                                            "start": 365,
                                            "end": 444,
                                            "fullWidth": 79,
                                            "width": 79,
                                            "left": {
                                                "kind": "AddExpression",
                                                "fullStart": 365,
                                                "fullEnd": 407,
                                                "start": 365,
                                                "end": 407,
                                                "fullWidth": 42,
                                                "width": 42,
                                                "left": {
                                                    "kind": "StringLiteral",
                                                    "fullStart": 365,
                                                    "fullEnd": 379,
                                                    "start": 365,
                                                    "end": 379,
                                                    "fullWidth": 14,
                                                    "width": 14,
                                                    "text": "'//CHECK#27\\n'",
                                                    "value": "//CHECK#27\n",
                                                    "valueText": "//CHECK#27\n"
                                                },
                                                "operatorToken": {
                                                    "kind": "PlusToken",
                                                    "fullStart": 379,
                                                    "fullEnd": 381,
                                                    "start": 379,
                                                    "end": 380,
                                                    "fullWidth": 2,
                                                    "width": 1,
                                                    "text": "+",
                                                    "value": "+",
                                                    "valueText": "+",
                                                    "hasTrailingTrivia": true,
                                                    "hasTrailingNewLine": true,
                                                    "trailingTrivia": [
                                                        {
                                                            "kind": "NewLineTrivia",
                                                            "text": "\n"
                                                        }
                                                    ]
                                                },
                                                "right": {
                                                    "kind": "StringLiteral",
                                                    "fullStart": 381,
                                                    "fullEnd": 407,
                                                    "start": 381,
                                                    "end": 407,
                                                    "fullWidth": 26,
                                                    "width": 26,
                                                    "text": "'if ( Math === null ) {\\n'",
                                                    "value": "if ( Math === null ) {\n",
                                                    "valueText": "if ( Math === null ) {\n"
                                                }
                                            },
                                            "operatorToken": {
                                                "kind": "PlusToken",
                                                "fullStart": 407,
                                                "fullEnd": 409,
                                                "start": 407,
                                                "end": 408,
                                                "fullWidth": 2,
                                                "width": 1,
                                                "text": "+",
                                                "value": "+",
                                                "valueText": "+",
                                                "hasTrailingTrivia": true,
                                                "hasTrailingNewLine": true,
                                                "trailingTrivia": [
                                                    {
                                                        "kind": "NewLineTrivia",
                                                        "text": "\n"
                                                    }
                                                ]
                                            },
                                            "right": {
                                                "kind": "StringLiteral",
                                                "fullStart": 409,
                                                "fullEnd": 444,
                                                "start": 409,
                                                "end": 444,
                                                "fullWidth": 35,
                                                "width": 35,
                                                "text": "'  $ERROR(\"#27: Math === null\");\\n'",
                                                "value": "  $ERROR(\"#27: Math === null\");\n",
                                                "valueText": "  $ERROR(\"#27: Math === null\");\n"
                                            }
                                        },
                                        "operatorToken": {
                                            "kind": "PlusToken",
                                            "fullStart": 444,
                                            "fullEnd": 446,
                                            "start": 444,
                                            "end": 445,
                                            "fullWidth": 2,
                                            "width": 1,
                                            "text": "+",
                                            "value": "+",
                                            "valueText": "+",
                                            "hasTrailingTrivia": true,
                                            "hasTrailingNewLine": true,
                                            "trailingTrivia": [
                                                {
                                                    "kind": "NewLineTrivia",
                                                    "text": "\n"
                                                }
                                            ]
                                        },
                                        "right": {
                                            "kind": "StringLiteral",
                                            "fullStart": 446,
                                            "fullEnd": 451,
                                            "start": 446,
                                            "end": 451,
                                            "fullWidth": 5,
                                            "width": 5,
                                            "text": "'}\\n'",
                                            "value": "}\n",
                                            "valueText": "}\n"
                                        }
                                    },
                                    "operatorToken": {
                                        "kind": "PlusToken",
                                        "fullStart": 451,
                                        "fullEnd": 453,
                                        "start": 451,
                                        "end": 452,
                                        "fullWidth": 2,
                                        "width": 1,
                                        "text": "+",
                                        "value": "+",
                                        "valueText": "+",
                                        "hasTrailingTrivia": true,
                                        "hasTrailingNewLine": true,
                                        "trailingTrivia": [
                                            {
                                                "kind": "NewLineTrivia",
                                                "text": "\n"
                                            }
                                        ]
                                    },
                                    "right": {
                                        "kind": "StringLiteral",
                                        "fullStart": 453,
                                        "fullEnd": 458,
                                        "start": 453,
                                        "end": 458,
                                        "fullWidth": 5,
                                        "width": 5,
                                        "text": "';\\n'",
                                        "value": ";\n",
                                        "valueText": ";\n"
                                    }
                                }
                            }
                        }
                    ]
                },
                "semicolonToken": {
                    "kind": "SemicolonToken",
                    "fullStart": 458,
                    "fullEnd": 460,
                    "start": 458,
                    "end": 459,
                    "fullWidth": 2,
                    "width": 1,
                    "text": ";",
                    "value": ";",
                    "valueText": ";",
                    "hasTrailingTrivia": true,
                    "hasTrailingNewLine": true,
                    "trailingTrivia": [
                        {
                            "kind": "NewLineTrivia",
                            "text": "\n"
                        }
                    ]
                }
            },
            {
                "kind": "ExpressionStatement",
                "fullStart": 460,
                "fullEnd": 476,
                "start": 461,
                "end": 475,
                "fullWidth": 16,
                "width": 14,
                "expression": {
                    "kind": "InvocationExpression",
                    "fullStart": 460,
                    "fullEnd": 474,
                    "start": 461,
                    "end": 474,
                    "fullWidth": 14,
                    "width": 13,
                    "expression": {
                        "kind": "IdentifierName",
                        "fullStart": 460,
                        "fullEnd": 465,
                        "start": 461,
                        "end": 465,
                        "fullWidth": 5,
                        "width": 4,
                        "text": "eval",
                        "value": "eval",
                        "valueText": "eval",
                        "hasLeadingTrivia": true,
                        "hasLeadingNewLine": true,
                        "leadingTrivia": [
                            {
                                "kind": "NewLineTrivia",
                                "text": "\n"
                            }
                        ]
                    },
                    "argumentList": {
                        "kind": "ArgumentList",
                        "fullStart": 465,
                        "fullEnd": 474,
                        "start": 465,
                        "end": 474,
                        "fullWidth": 9,
                        "width": 9,
                        "openParenToken": {
                            "kind": "OpenParenToken",
                            "fullStart": 465,
                            "fullEnd": 466,
                            "start": 465,
                            "end": 466,
                            "fullWidth": 1,
                            "width": 1,
                            "text": "(",
                            "value": "(",
                            "valueText": "("
                        },
                        "arguments": [
                            {
                                "kind": "IdentifierName",
                                "fullStart": 466,
                                "fullEnd": 473,
                                "start": 466,
                                "end": 473,
                                "fullWidth": 7,
                                "width": 7,
                                "text": "evalStr",
                                "value": "evalStr",
                                "valueText": "evalStr"
                            }
                        ],
                        "closeParenToken": {
                            "kind": "CloseParenToken",
                            "fullStart": 473,
                            "fullEnd": 474,
                            "start": 473,
                            "end": 474,
                            "fullWidth": 1,
                            "width": 1,
                            "text": ")",
                            "value": ")",
                            "valueText": ")"
                        }
                    }
                },
                "semicolonToken": {
                    "kind": "SemicolonToken",
                    "fullStart": 474,
                    "fullEnd": 476,
                    "start": 474,
                    "end": 475,
                    "fullWidth": 2,
                    "width": 1,
                    "text": ";",
                    "value": ";",
                    "valueText": ";",
                    "hasTrailingTrivia": true,
                    "hasTrailingNewLine": true,
                    "trailingTrivia": [
                        {
                            "kind": "NewLineTrivia",
                            "text": "\n"
                        }
                    ]
                }
            }
        ],
        "endOfFileToken": {
            "kind": "EndOfFileToken",
            "fullStart": 476,
            "fullEnd": 477,
            "start": 477,
            "end": 477,
            "fullWidth": 1,
            "width": 0,
            "text": "",
            "hasLeadingTrivia": true,
            "hasLeadingNewLine": true,
            "leadingTrivia": [
                {
                    "kind": "NewLineTrivia",
                    "text": "\n"
                }
            ]
        }
    },
    "lineMap": {
        "lineStarts": [
            0,
            61,
            132,
            133,
            137,
            202,
            239,
            242,
            287,
            345,
            349,
            350,
            365,
            381,
            409,
            446,
            453,
            460,
            461,
            476,
            477
        ],
        "length": 477
    }
}<|MERGE_RESOLUTION|>--- conflicted
+++ resolved
@@ -94,12 +94,8 @@
                             "start": 354,
                             "end": 458,
                             "fullWidth": 104,
-<<<<<<< HEAD
                             "width": 104,
-                            "identifier": {
-=======
                             "propertyName": {
->>>>>>> 85e84683
                                 "kind": "IdentifierName",
                                 "fullStart": 354,
                                 "fullEnd": 362,
