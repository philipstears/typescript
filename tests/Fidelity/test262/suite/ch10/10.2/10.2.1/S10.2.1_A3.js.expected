{
    "isDeclaration": false,
    "languageVersion": "EcmaScript5",
    "parseOptions": {
        "allowAutomaticSemicolonInsertion": true
    },
    "sourceUnit": {
        "kind": "SourceUnit",
        "fullStart": 0,
        "fullEnd": 648,
        "start": 535,
        "end": 648,
        "fullWidth": 648,
        "width": 113,
        "moduleElements": [
            {
                "kind": "FunctionDeclaration",
                "fullStart": 0,
                "fullEnd": 574,
                "start": 535,
                "end": 573,
                "fullWidth": 574,
                "width": 38,
                "modifiers": [],
                "functionKeyword": {
                    "kind": "FunctionKeyword",
                    "fullStart": 0,
                    "fullEnd": 544,
                    "start": 535,
                    "end": 543,
                    "fullWidth": 544,
                    "width": 8,
                    "text": "function",
                    "value": "function",
                    "valueText": "function",
                    "hasLeadingTrivia": true,
                    "hasLeadingComment": true,
                    "hasLeadingNewLine": true,
                    "hasTrailingTrivia": true,
                    "leadingTrivia": [
                        {
                            "kind": "SingleLineCommentTrivia",
                            "text": "// Copyright 2009 the Sputnik authors.  All rights reserved."
                        },
                        {
                            "kind": "NewLineTrivia",
                            "text": "\n"
                        },
                        {
                            "kind": "SingleLineCommentTrivia",
                            "text": "// This code is governed by the BSD license found in the LICENSE file."
                        },
                        {
                            "kind": "NewLineTrivia",
                            "text": "\n"
                        },
                        {
                            "kind": "NewLineTrivia",
                            "text": "\n"
                        },
                        {
                            "kind": "MultiLineCommentTrivia",
                            "text": "/**\n * If the value of this last parameter (which has the same\n * name as some previous parameters do) was not supplied by the\n * caller, the value of the corresponding property is undefined\n *\n * @path ch10/10.2/10.2.1/S10.2.1_A3.js\n * @description Creating functions with two or more formal parameters,\n * that have the same name. Calling this function excluding a few last parameters\n */"
                        },
                        {
                            "kind": "NewLineTrivia",
                            "text": "\n"
                        },
                        {
                            "kind": "NewLineTrivia",
                            "text": "\n"
                        },
                        {
                            "kind": "SingleLineCommentTrivia",
                            "text": "//CHECK#1"
                        },
                        {
                            "kind": "NewLineTrivia",
                            "text": "\n"
                        }
                    ],
                    "trailingTrivia": [
                        {
                            "kind": "WhitespaceTrivia",
                            "text": " "
                        }
                    ]
                },
                "identifier": {
                    "kind": "IdentifierName",
                    "fullStart": 544,
                    "fullEnd": 546,
                    "start": 544,
                    "end": 546,
                    "fullWidth": 2,
                    "width": 2,
                    "text": "f1",
                    "value": "f1",
                    "valueText": "f1"
                },
                "callSignature": {
                    "kind": "CallSignature",
                    "fullStart": 546,
                    "fullEnd": 558,
                    "start": 546,
                    "end": 558,
                    "fullWidth": 12,
                    "width": 12,
                    "parameterList": {
                        "kind": "ParameterList",
                        "fullStart": 546,
                        "fullEnd": 558,
                        "start": 546,
                        "end": 558,
                        "fullWidth": 12,
                        "width": 12,
                        "openParenToken": {
                            "kind": "OpenParenToken",
                            "fullStart": 546,
                            "fullEnd": 547,
                            "start": 546,
                            "end": 547,
                            "fullWidth": 1,
                            "width": 1,
                            "text": "(",
                            "value": "(",
                            "valueText": "("
                        },
                        "parameters": [
                            {
                                "kind": "Parameter",
                                "fullStart": 547,
                                "fullEnd": 548,
                                "start": 547,
                                "end": 548,
                                "fullWidth": 1,
<<<<<<< HEAD
                                "width": 1,
=======
                                "modifiers": [],
>>>>>>> e3c38734
                                "identifier": {
                                    "kind": "IdentifierName",
                                    "fullStart": 547,
                                    "fullEnd": 548,
                                    "start": 547,
                                    "end": 548,
                                    "fullWidth": 1,
                                    "width": 1,
                                    "text": "x",
                                    "value": "x",
                                    "valueText": "x"
                                }
                            },
                            {
                                "kind": "CommaToken",
                                "fullStart": 548,
                                "fullEnd": 550,
                                "start": 548,
                                "end": 549,
                                "fullWidth": 2,
                                "width": 1,
                                "text": ",",
                                "value": ",",
                                "valueText": ",",
                                "hasTrailingTrivia": true,
                                "trailingTrivia": [
                                    {
                                        "kind": "WhitespaceTrivia",
                                        "text": " "
                                    }
                                ]
                            },
                            {
                                "kind": "Parameter",
                                "fullStart": 550,
                                "fullEnd": 551,
                                "start": 550,
                                "end": 551,
                                "fullWidth": 1,
<<<<<<< HEAD
                                "width": 1,
=======
                                "modifiers": [],
>>>>>>> e3c38734
                                "identifier": {
                                    "kind": "IdentifierName",
                                    "fullStart": 550,
                                    "fullEnd": 551,
                                    "start": 550,
                                    "end": 551,
                                    "fullWidth": 1,
                                    "width": 1,
                                    "text": "a",
                                    "value": "a",
                                    "valueText": "a"
                                }
                            },
                            {
                                "kind": "CommaToken",
                                "fullStart": 551,
                                "fullEnd": 553,
                                "start": 551,
                                "end": 552,
                                "fullWidth": 2,
                                "width": 1,
                                "text": ",",
                                "value": ",",
                                "valueText": ",",
                                "hasTrailingTrivia": true,
                                "trailingTrivia": [
                                    {
                                        "kind": "WhitespaceTrivia",
                                        "text": " "
                                    }
                                ]
                            },
                            {
                                "kind": "Parameter",
                                "fullStart": 553,
                                "fullEnd": 554,
                                "start": 553,
                                "end": 554,
                                "fullWidth": 1,
<<<<<<< HEAD
                                "width": 1,
=======
                                "modifiers": [],
>>>>>>> e3c38734
                                "identifier": {
                                    "kind": "IdentifierName",
                                    "fullStart": 553,
                                    "fullEnd": 554,
                                    "start": 553,
                                    "end": 554,
                                    "fullWidth": 1,
                                    "width": 1,
                                    "text": "b",
                                    "value": "b",
                                    "valueText": "b"
                                }
                            },
                            {
                                "kind": "CommaToken",
                                "fullStart": 554,
                                "fullEnd": 556,
                                "start": 554,
                                "end": 555,
                                "fullWidth": 2,
                                "width": 1,
                                "text": ",",
                                "value": ",",
                                "valueText": ",",
                                "hasTrailingTrivia": true,
                                "trailingTrivia": [
                                    {
                                        "kind": "WhitespaceTrivia",
                                        "text": " "
                                    }
                                ]
                            },
                            {
                                "kind": "Parameter",
                                "fullStart": 556,
                                "fullEnd": 557,
                                "start": 556,
                                "end": 557,
                                "fullWidth": 1,
<<<<<<< HEAD
                                "width": 1,
=======
                                "modifiers": [],
>>>>>>> e3c38734
                                "identifier": {
                                    "kind": "IdentifierName",
                                    "fullStart": 556,
                                    "fullEnd": 557,
                                    "start": 556,
                                    "end": 557,
                                    "fullWidth": 1,
                                    "width": 1,
                                    "text": "x",
                                    "value": "x",
                                    "valueText": "x"
                                }
                            }
                        ],
                        "closeParenToken": {
                            "kind": "CloseParenToken",
                            "fullStart": 557,
                            "fullEnd": 558,
                            "start": 557,
                            "end": 558,
                            "fullWidth": 1,
                            "width": 1,
                            "text": ")",
                            "value": ")",
                            "valueText": ")"
                        }
                    }
                },
                "block": {
                    "kind": "Block",
                    "fullStart": 558,
                    "fullEnd": 574,
                    "start": 558,
                    "end": 573,
                    "fullWidth": 16,
                    "width": 15,
                    "openBraceToken": {
                        "kind": "OpenBraceToken",
                        "fullStart": 558,
                        "fullEnd": 560,
                        "start": 558,
                        "end": 559,
                        "fullWidth": 2,
                        "width": 1,
                        "text": "{",
                        "value": "{",
                        "valueText": "{",
                        "hasTrailingTrivia": true,
                        "hasTrailingNewLine": true,
                        "trailingTrivia": [
                            {
                                "kind": "NewLineTrivia",
                                "text": "\n"
                            }
                        ]
                    },
                    "statements": [
                        {
                            "kind": "ReturnStatement",
                            "fullStart": 560,
                            "fullEnd": 572,
                            "start": 562,
                            "end": 571,
                            "fullWidth": 12,
                            "width": 9,
                            "returnKeyword": {
                                "kind": "ReturnKeyword",
                                "fullStart": 560,
                                "fullEnd": 569,
                                "start": 562,
                                "end": 568,
                                "fullWidth": 9,
                                "width": 6,
                                "text": "return",
                                "value": "return",
                                "valueText": "return",
                                "hasLeadingTrivia": true,
                                "hasTrailingTrivia": true,
                                "leadingTrivia": [
                                    {
                                        "kind": "WhitespaceTrivia",
                                        "text": "  "
                                    }
                                ],
                                "trailingTrivia": [
                                    {
                                        "kind": "WhitespaceTrivia",
                                        "text": " "
                                    }
                                ]
                            },
                            "expression": {
                                "kind": "IdentifierName",
                                "fullStart": 569,
                                "fullEnd": 570,
                                "start": 569,
                                "end": 570,
                                "fullWidth": 1,
                                "width": 1,
                                "text": "x",
                                "value": "x",
                                "valueText": "x"
                            },
                            "semicolonToken": {
                                "kind": "SemicolonToken",
                                "fullStart": 570,
                                "fullEnd": 572,
                                "start": 570,
                                "end": 571,
                                "fullWidth": 2,
                                "width": 1,
                                "text": ";",
                                "value": ";",
                                "valueText": ";",
                                "hasTrailingTrivia": true,
                                "hasTrailingNewLine": true,
                                "trailingTrivia": [
                                    {
                                        "kind": "NewLineTrivia",
                                        "text": "\n"
                                    }
                                ]
                            }
                        }
                    ],
                    "closeBraceToken": {
                        "kind": "CloseBraceToken",
                        "fullStart": 572,
                        "fullEnd": 574,
                        "start": 572,
                        "end": 573,
                        "fullWidth": 2,
                        "width": 1,
                        "text": "}",
                        "value": "}",
                        "valueText": "}",
                        "hasTrailingTrivia": true,
                        "hasTrailingNewLine": true,
                        "trailingTrivia": [
                            {
                                "kind": "NewLineTrivia",
                                "text": "\n"
                            }
                        ]
                    }
                }
            },
            {
                "kind": "IfStatement",
                "fullStart": 574,
                "fullEnd": 647,
                "start": 574,
                "end": 646,
                "fullWidth": 73,
                "width": 72,
                "ifKeyword": {
                    "kind": "IfKeyword",
                    "fullStart": 574,
                    "fullEnd": 576,
                    "start": 574,
                    "end": 576,
                    "fullWidth": 2,
                    "width": 2,
                    "text": "if",
                    "value": "if",
                    "valueText": "if"
                },
                "openParenToken": {
                    "kind": "OpenParenToken",
                    "fullStart": 576,
                    "fullEnd": 577,
                    "start": 576,
                    "end": 577,
                    "fullWidth": 1,
                    "width": 1,
                    "text": "(",
                    "value": "(",
                    "valueText": "("
                },
                "condition": {
                    "kind": "LogicalNotExpression",
                    "fullStart": 577,
                    "fullEnd": 602,
                    "start": 577,
                    "end": 602,
                    "fullWidth": 25,
                    "width": 25,
                    "operatorToken": {
                        "kind": "ExclamationToken",
                        "fullStart": 577,
                        "fullEnd": 578,
                        "start": 577,
                        "end": 578,
                        "fullWidth": 1,
                        "width": 1,
                        "text": "!",
                        "value": "!",
                        "valueText": "!"
                    },
                    "operand": {
                        "kind": "ParenthesizedExpression",
                        "fullStart": 578,
                        "fullEnd": 602,
                        "start": 578,
                        "end": 602,
                        "fullWidth": 24,
                        "width": 24,
                        "openParenToken": {
                            "kind": "OpenParenToken",
                            "fullStart": 578,
                            "fullEnd": 579,
                            "start": 578,
                            "end": 579,
                            "fullWidth": 1,
                            "width": 1,
                            "text": "(",
                            "value": "(",
                            "valueText": "("
                        },
                        "expression": {
                            "kind": "EqualsExpression",
                            "fullStart": 579,
                            "fullEnd": 601,
                            "start": 579,
                            "end": 601,
                            "fullWidth": 22,
                            "width": 22,
                            "left": {
                                "kind": "InvocationExpression",
                                "fullStart": 579,
                                "fullEnd": 588,
                                "start": 579,
                                "end": 587,
                                "fullWidth": 9,
                                "width": 8,
                                "expression": {
                                    "kind": "IdentifierName",
                                    "fullStart": 579,
                                    "fullEnd": 581,
                                    "start": 579,
                                    "end": 581,
                                    "fullWidth": 2,
                                    "width": 2,
                                    "text": "f1",
                                    "value": "f1",
                                    "valueText": "f1"
                                },
                                "argumentList": {
                                    "kind": "ArgumentList",
                                    "fullStart": 581,
                                    "fullEnd": 588,
                                    "start": 581,
                                    "end": 587,
                                    "fullWidth": 7,
                                    "width": 6,
                                    "openParenToken": {
                                        "kind": "OpenParenToken",
                                        "fullStart": 581,
                                        "fullEnd": 582,
                                        "start": 581,
                                        "end": 582,
                                        "fullWidth": 1,
                                        "width": 1,
                                        "text": "(",
                                        "value": "(",
                                        "valueText": "("
                                    },
                                    "arguments": [
                                        {
                                            "kind": "NumericLiteral",
                                            "fullStart": 582,
                                            "fullEnd": 583,
                                            "start": 582,
                                            "end": 583,
                                            "fullWidth": 1,
                                            "width": 1,
                                            "text": "1",
                                            "value": 1,
                                            "valueText": "1"
                                        },
                                        {
                                            "kind": "CommaToken",
                                            "fullStart": 583,
                                            "fullEnd": 585,
                                            "start": 583,
                                            "end": 584,
                                            "fullWidth": 2,
                                            "width": 1,
                                            "text": ",",
                                            "value": ",",
                                            "valueText": ",",
                                            "hasTrailingTrivia": true,
                                            "trailingTrivia": [
                                                {
                                                    "kind": "WhitespaceTrivia",
                                                    "text": " "
                                                }
                                            ]
                                        },
                                        {
                                            "kind": "NumericLiteral",
                                            "fullStart": 585,
                                            "fullEnd": 586,
                                            "start": 585,
                                            "end": 586,
                                            "fullWidth": 1,
                                            "width": 1,
                                            "text": "2",
                                            "value": 2,
                                            "valueText": "2"
                                        }
                                    ],
                                    "closeParenToken": {
                                        "kind": "CloseParenToken",
                                        "fullStart": 586,
                                        "fullEnd": 588,
                                        "start": 586,
                                        "end": 587,
                                        "fullWidth": 2,
                                        "width": 1,
                                        "text": ")",
                                        "value": ")",
                                        "valueText": ")",
                                        "hasTrailingTrivia": true,
                                        "trailingTrivia": [
                                            {
                                                "kind": "WhitespaceTrivia",
                                                "text": " "
                                            }
                                        ]
                                    }
                                }
                            },
                            "operatorToken": {
                                "kind": "EqualsEqualsEqualsToken",
                                "fullStart": 588,
                                "fullEnd": 592,
                                "start": 588,
                                "end": 591,
                                "fullWidth": 4,
                                "width": 3,
                                "text": "===",
                                "value": "===",
                                "valueText": "===",
                                "hasTrailingTrivia": true,
                                "trailingTrivia": [
                                    {
                                        "kind": "WhitespaceTrivia",
                                        "text": " "
                                    }
                                ]
                            },
                            "right": {
                                "kind": "IdentifierName",
                                "fullStart": 592,
                                "fullEnd": 601,
                                "start": 592,
                                "end": 601,
                                "fullWidth": 9,
                                "width": 9,
                                "text": "undefined",
                                "value": "undefined",
                                "valueText": "undefined"
                            }
                        },
                        "closeParenToken": {
                            "kind": "CloseParenToken",
                            "fullStart": 601,
                            "fullEnd": 602,
                            "start": 601,
                            "end": 602,
                            "fullWidth": 1,
                            "width": 1,
                            "text": ")",
                            "value": ")",
                            "valueText": ")"
                        }
                    }
                },
                "closeParenToken": {
                    "kind": "CloseParenToken",
                    "fullStart": 602,
                    "fullEnd": 603,
                    "start": 602,
                    "end": 603,
                    "fullWidth": 1,
                    "width": 1,
                    "text": ")",
                    "value": ")",
                    "valueText": ")"
                },
                "statement": {
                    "kind": "Block",
                    "fullStart": 603,
                    "fullEnd": 647,
                    "start": 603,
                    "end": 646,
                    "fullWidth": 44,
                    "width": 43,
                    "openBraceToken": {
                        "kind": "OpenBraceToken",
                        "fullStart": 603,
                        "fullEnd": 605,
                        "start": 603,
                        "end": 604,
                        "fullWidth": 2,
                        "width": 1,
                        "text": "{",
                        "value": "{",
                        "valueText": "{",
                        "hasTrailingTrivia": true,
                        "hasTrailingNewLine": true,
                        "trailingTrivia": [
                            {
                                "kind": "NewLineTrivia",
                                "text": "\n"
                            }
                        ]
                    },
                    "statements": [
                        {
                            "kind": "ExpressionStatement",
                            "fullStart": 605,
                            "fullEnd": 645,
                            "start": 607,
                            "end": 644,
                            "fullWidth": 40,
                            "width": 37,
                            "expression": {
                                "kind": "InvocationExpression",
                                "fullStart": 605,
                                "fullEnd": 643,
                                "start": 607,
                                "end": 643,
                                "fullWidth": 38,
                                "width": 36,
                                "expression": {
                                    "kind": "IdentifierName",
                                    "fullStart": 605,
                                    "fullEnd": 613,
                                    "start": 607,
                                    "end": 613,
                                    "fullWidth": 8,
                                    "width": 6,
                                    "text": "$ERROR",
                                    "value": "$ERROR",
                                    "valueText": "$ERROR",
                                    "hasLeadingTrivia": true,
                                    "leadingTrivia": [
                                        {
                                            "kind": "WhitespaceTrivia",
                                            "text": "  "
                                        }
                                    ]
                                },
                                "argumentList": {
                                    "kind": "ArgumentList",
                                    "fullStart": 613,
                                    "fullEnd": 643,
                                    "start": 613,
                                    "end": 643,
                                    "fullWidth": 30,
                                    "width": 30,
                                    "openParenToken": {
                                        "kind": "OpenParenToken",
                                        "fullStart": 613,
                                        "fullEnd": 614,
                                        "start": 613,
                                        "end": 614,
                                        "fullWidth": 1,
                                        "width": 1,
                                        "text": "(",
                                        "value": "(",
                                        "valueText": "("
                                    },
                                    "arguments": [
                                        {
                                            "kind": "StringLiteral",
                                            "fullStart": 614,
                                            "fullEnd": 642,
                                            "start": 614,
                                            "end": 642,
                                            "fullWidth": 28,
                                            "width": 28,
                                            "text": "'#1: f1(1, 2) === undefined'",
                                            "value": "#1: f1(1, 2) === undefined",
                                            "valueText": "#1: f1(1, 2) === undefined"
                                        }
                                    ],
                                    "closeParenToken": {
                                        "kind": "CloseParenToken",
                                        "fullStart": 642,
                                        "fullEnd": 643,
                                        "start": 642,
                                        "end": 643,
                                        "fullWidth": 1,
                                        "width": 1,
                                        "text": ")",
                                        "value": ")",
                                        "valueText": ")"
                                    }
                                }
                            },
                            "semicolonToken": {
                                "kind": "SemicolonToken",
                                "fullStart": 643,
                                "fullEnd": 645,
                                "start": 643,
                                "end": 644,
                                "fullWidth": 2,
                                "width": 1,
                                "text": ";",
                                "value": ";",
                                "valueText": ";",
                                "hasTrailingTrivia": true,
                                "hasTrailingNewLine": true,
                                "trailingTrivia": [
                                    {
                                        "kind": "NewLineTrivia",
                                        "text": "\n"
                                    }
                                ]
                            }
                        }
                    ],
                    "closeBraceToken": {
                        "kind": "CloseBraceToken",
                        "fullStart": 645,
                        "fullEnd": 647,
                        "start": 645,
                        "end": 646,
                        "fullWidth": 2,
                        "width": 1,
                        "text": "}",
                        "value": "}",
                        "valueText": "}",
                        "hasTrailingTrivia": true,
                        "hasTrailingNewLine": true,
                        "trailingTrivia": [
                            {
                                "kind": "NewLineTrivia",
                                "text": "\n"
                            }
                        ]
                    }
                }
            }
        ],
        "endOfFileToken": {
            "kind": "EndOfFileToken",
            "fullStart": 647,
            "fullEnd": 648,
            "start": 648,
            "end": 648,
            "fullWidth": 1,
            "width": 0,
            "text": "",
            "hasLeadingTrivia": true,
            "hasLeadingNewLine": true,
            "leadingTrivia": [
                {
                    "kind": "NewLineTrivia",
                    "text": "\n"
                }
            ]
        }
    },
    "lineMap": {
        "lineStarts": [
            0,
            61,
            132,
            133,
            137,
            196,
            260,
            324,
            327,
            367,
            438,
            520,
            524,
            525,
            535,
            560,
            572,
            574,
            605,
            645,
            647,
            648
        ],
        "length": 648
    }
}<|MERGE_RESOLUTION|>--- conflicted
+++ resolved
@@ -134,11 +134,8 @@
                                 "start": 547,
                                 "end": 548,
                                 "fullWidth": 1,
-<<<<<<< HEAD
-                                "width": 1,
-=======
+                                "width": 1,
                                 "modifiers": [],
->>>>>>> e3c38734
                                 "identifier": {
                                     "kind": "IdentifierName",
                                     "fullStart": 547,
@@ -178,11 +175,8 @@
                                 "start": 550,
                                 "end": 551,
                                 "fullWidth": 1,
-<<<<<<< HEAD
-                                "width": 1,
-=======
+                                "width": 1,
                                 "modifiers": [],
->>>>>>> e3c38734
                                 "identifier": {
                                     "kind": "IdentifierName",
                                     "fullStart": 550,
@@ -222,11 +216,8 @@
                                 "start": 553,
                                 "end": 554,
                                 "fullWidth": 1,
-<<<<<<< HEAD
-                                "width": 1,
-=======
+                                "width": 1,
                                 "modifiers": [],
->>>>>>> e3c38734
                                 "identifier": {
                                     "kind": "IdentifierName",
                                     "fullStart": 553,
@@ -266,11 +257,8 @@
                                 "start": 556,
                                 "end": 557,
                                 "fullWidth": 1,
-<<<<<<< HEAD
-                                "width": 1,
-=======
+                                "width": 1,
                                 "modifiers": [],
->>>>>>> e3c38734
                                 "identifier": {
                                     "kind": "IdentifierName",
                                     "fullStart": 556,
