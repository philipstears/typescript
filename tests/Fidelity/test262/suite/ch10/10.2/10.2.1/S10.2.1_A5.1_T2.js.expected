--- conflicted
+++ resolved
@@ -134,11 +134,8 @@
                                 "start": 588,
                                 "end": 589,
                                 "fullWidth": 1,
-<<<<<<< HEAD
                                 "width": 1,
-=======
                                 "modifiers": [],
->>>>>>> e3c38734
                                 "identifier": {
                                     "kind": "IdentifierName",
                                     "fullStart": 588,
@@ -868,11 +865,8 @@
                                 "start": 719,
                                 "end": 720,
                                 "fullWidth": 1,
-<<<<<<< HEAD
                                 "width": 1,
-=======
                                 "modifiers": [],
->>>>>>> e3c38734
                                 "identifier": {
                                     "kind": "IdentifierName",
                                     "fullStart": 719,
