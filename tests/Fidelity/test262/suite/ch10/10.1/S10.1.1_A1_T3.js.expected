{
    "isDeclaration": false,
    "languageVersion": "EcmaScript5",
    "parseOptions": {
        "allowAutomaticSemicolonInsertion": true
    },
    "sourceUnit": {
        "kind": "SourceUnit",
        "fullStart": 0,
        "fullEnd": 614,
        "start": 486,
        "end": 614,
        "fullWidth": 614,
        "width": 128,
        "isIncrementallyUnusable": true,
        "moduleElements": [
            {
                "kind": "VariableStatement",
                "fullStart": 0,
                "fullEnd": 522,
                "start": 486,
                "end": 521,
                "fullWidth": 522,
                "width": 35,
                "modifiers": [],
                "variableDeclaration": {
                    "kind": "VariableDeclaration",
                    "fullStart": 0,
                    "fullEnd": 520,
                    "start": 486,
                    "end": 520,
                    "fullWidth": 520,
                    "width": 34,
                    "varKeyword": {
                        "kind": "VarKeyword",
                        "fullStart": 0,
                        "fullEnd": 490,
                        "start": 486,
                        "end": 489,
                        "fullWidth": 490,
                        "width": 3,
                        "text": "var",
                        "value": "var",
                        "valueText": "var",
                        "hasLeadingTrivia": true,
                        "hasLeadingComment": true,
                        "hasLeadingNewLine": true,
                        "hasTrailingTrivia": true,
                        "leadingTrivia": [
                            {
                                "kind": "SingleLineCommentTrivia",
                                "text": "// Copyright 2009 the Sputnik authors.  All rights reserved."
                            },
                            {
                                "kind": "NewLineTrivia",
                                "text": "\n"
                            },
                            {
                                "kind": "SingleLineCommentTrivia",
                                "text": "// This code is governed by the BSD license found in the LICENSE file."
                            },
                            {
                                "kind": "NewLineTrivia",
                                "text": "\n"
                            },
                            {
                                "kind": "NewLineTrivia",
                                "text": "\n"
                            },
                            {
                                "kind": "MultiLineCommentTrivia",
                                "text": "/**\n * Program functions are defined in source text by a FunctionDeclaration or created dynamically either\n * by using a FunctionExpression or by using the built-in Function object as a constructor\n *\n * @path ch10/10.1/S10.1.1_A1_T3.js\n * @description Creating function dynamically by using the built-in Function object as a constructor\n */"
                            },
                            {
                                "kind": "NewLineTrivia",
                                "text": "\n"
                            },
                            {
                                "kind": "NewLineTrivia",
                                "text": "\n"
                            },
                            {
                                "kind": "SingleLineCommentTrivia",
                                "text": "//CHECK#1"
                            },
                            {
                                "kind": "NewLineTrivia",
                                "text": "\n"
                            }
                        ],
                        "trailingTrivia": [
                            {
                                "kind": "WhitespaceTrivia",
                                "text": " "
                            }
                        ]
                    },
                    "variableDeclarators": [
                        {
                            "kind": "VariableDeclarator",
                            "fullStart": 490,
                            "fullEnd": 520,
                            "start": 490,
                            "end": 520,
                            "fullWidth": 30,
<<<<<<< HEAD
                            "width": 30,
                            "identifier": {
=======
                            "propertyName": {
>>>>>>> 85e84683
                                "kind": "IdentifierName",
                                "fullStart": 490,
                                "fullEnd": 491,
                                "start": 490,
                                "end": 491,
                                "fullWidth": 1,
                                "width": 1,
                                "text": "x",
                                "value": "x",
                                "valueText": "x"
                            },
                            "equalsValueClause": {
                                "kind": "EqualsValueClause",
                                "fullStart": 491,
                                "fullEnd": 520,
                                "start": 491,
                                "end": 520,
                                "fullWidth": 29,
                                "width": 29,
                                "equalsToken": {
                                    "kind": "EqualsToken",
                                    "fullStart": 491,
                                    "fullEnd": 492,
                                    "start": 491,
                                    "end": 492,
                                    "fullWidth": 1,
                                    "width": 1,
                                    "text": "=",
                                    "value": "=",
                                    "valueText": "="
                                },
                                "value": {
                                    "kind": "ObjectCreationExpression",
                                    "fullStart": 492,
                                    "fullEnd": 520,
                                    "start": 492,
                                    "end": 520,
                                    "fullWidth": 28,
                                    "width": 28,
                                    "newKeyword": {
                                        "kind": "NewKeyword",
                                        "fullStart": 492,
                                        "fullEnd": 496,
                                        "start": 492,
                                        "end": 495,
                                        "fullWidth": 4,
                                        "width": 3,
                                        "text": "new",
                                        "value": "new",
                                        "valueText": "new",
                                        "hasTrailingTrivia": true,
                                        "trailingTrivia": [
                                            {
                                                "kind": "WhitespaceTrivia",
                                                "text": " "
                                            }
                                        ]
                                    },
                                    "expression": {
                                        "kind": "FunctionExpression",
                                        "fullStart": 496,
                                        "fullEnd": 520,
                                        "start": 496,
                                        "end": 520,
                                        "fullWidth": 24,
                                        "width": 24,
                                        "functionKeyword": {
                                            "kind": "FunctionKeyword",
                                            "fullStart": 496,
                                            "fullEnd": 505,
                                            "start": 496,
                                            "end": 504,
                                            "fullWidth": 9,
                                            "width": 8,
                                            "text": "function",
                                            "value": "function",
                                            "valueText": "function",
                                            "hasTrailingTrivia": true,
                                            "trailingTrivia": [
                                                {
                                                    "kind": "WhitespaceTrivia",
                                                    "text": " "
                                                }
                                            ]
                                        },
                                        "identifier": {
                                            "kind": "IdentifierName",
                                            "fullStart": 505,
                                            "fullEnd": 507,
                                            "start": 505,
                                            "end": 507,
                                            "fullWidth": 2,
                                            "width": 2,
                                            "text": "f1",
                                            "value": "f1",
                                            "valueText": "f1"
                                        },
                                        "callSignature": {
                                            "kind": "CallSignature",
                                            "fullStart": 507,
                                            "fullEnd": 509,
                                            "start": 507,
                                            "end": 509,
                                            "fullWidth": 2,
                                            "width": 2,
                                            "parameterList": {
                                                "kind": "ParameterList",
                                                "fullStart": 507,
                                                "fullEnd": 509,
                                                "start": 507,
                                                "end": 509,
                                                "fullWidth": 2,
                                                "width": 2,
                                                "openParenToken": {
                                                    "kind": "OpenParenToken",
                                                    "fullStart": 507,
                                                    "fullEnd": 508,
                                                    "start": 507,
                                                    "end": 508,
                                                    "fullWidth": 1,
                                                    "width": 1,
                                                    "text": "(",
                                                    "value": "(",
                                                    "valueText": "("
                                                },
                                                "parameters": [],
                                                "closeParenToken": {
                                                    "kind": "CloseParenToken",
                                                    "fullStart": 508,
                                                    "fullEnd": 509,
                                                    "start": 508,
                                                    "end": 509,
                                                    "fullWidth": 1,
                                                    "width": 1,
                                                    "text": ")",
                                                    "value": ")",
                                                    "valueText": ")"
                                                }
                                            }
                                        },
                                        "block": {
                                            "kind": "Block",
                                            "fullStart": 509,
                                            "fullEnd": 520,
                                            "start": 509,
                                            "end": 520,
                                            "fullWidth": 11,
                                            "width": 11,
                                            "openBraceToken": {
                                                "kind": "OpenBraceToken",
                                                "fullStart": 509,
                                                "fullEnd": 510,
                                                "start": 509,
                                                "end": 510,
                                                "fullWidth": 1,
                                                "width": 1,
                                                "text": "{",
                                                "value": "{",
                                                "valueText": "{"
                                            },
                                            "statements": [
                                                {
                                                    "kind": "ReturnStatement",
                                                    "fullStart": 510,
                                                    "fullEnd": 519,
                                                    "start": 510,
                                                    "end": 519,
                                                    "fullWidth": 9,
                                                    "width": 9,
                                                    "returnKeyword": {
                                                        "kind": "ReturnKeyword",
                                                        "fullStart": 510,
                                                        "fullEnd": 517,
                                                        "start": 510,
                                                        "end": 516,
                                                        "fullWidth": 7,
                                                        "width": 6,
                                                        "text": "return",
                                                        "value": "return",
                                                        "valueText": "return",
                                                        "hasTrailingTrivia": true,
                                                        "trailingTrivia": [
                                                            {
                                                                "kind": "WhitespaceTrivia",
                                                                "text": " "
                                                            }
                                                        ]
                                                    },
                                                    "expression": {
                                                        "kind": "NumericLiteral",
                                                        "fullStart": 517,
                                                        "fullEnd": 518,
                                                        "start": 517,
                                                        "end": 518,
                                                        "fullWidth": 1,
                                                        "width": 1,
                                                        "text": "1",
                                                        "value": 1,
                                                        "valueText": "1"
                                                    },
                                                    "semicolonToken": {
                                                        "kind": "SemicolonToken",
                                                        "fullStart": 518,
                                                        "fullEnd": 519,
                                                        "start": 518,
                                                        "end": 519,
                                                        "fullWidth": 1,
                                                        "width": 1,
                                                        "text": ";",
                                                        "value": ";",
                                                        "valueText": ";"
                                                    }
                                                }
                                            ],
                                            "closeBraceToken": {
                                                "kind": "CloseBraceToken",
                                                "fullStart": 519,
                                                "fullEnd": 520,
                                                "start": 519,
                                                "end": 520,
                                                "fullWidth": 1,
                                                "width": 1,
                                                "text": "}",
                                                "value": "}",
                                                "valueText": "}"
                                            }
                                        }
                                    }
                                }
                            }
                        }
                    ]
                },
                "semicolonToken": {
                    "kind": "SemicolonToken",
                    "fullStart": 520,
                    "fullEnd": 522,
                    "start": 520,
                    "end": 521,
                    "fullWidth": 2,
                    "width": 1,
                    "text": ";",
                    "value": ";",
                    "valueText": ";",
                    "hasTrailingTrivia": true,
                    "hasTrailingNewLine": true,
                    "trailingTrivia": [
                        {
                            "kind": "NewLineTrivia",
                            "text": "\n"
                        }
                    ]
                }
            },
            {
                "kind": "IfStatement",
                "fullStart": 522,
                "fullEnd": 613,
                "start": 522,
                "end": 612,
                "fullWidth": 91,
                "width": 90,
                "isIncrementallyUnusable": true,
                "ifKeyword": {
                    "kind": "IfKeyword",
                    "fullStart": 522,
                    "fullEnd": 524,
                    "start": 522,
                    "end": 524,
                    "fullWidth": 2,
                    "width": 2,
                    "text": "if",
                    "value": "if",
                    "valueText": "if"
                },
                "openParenToken": {
                    "kind": "OpenParenToken",
                    "fullStart": 524,
                    "fullEnd": 525,
                    "start": 524,
                    "end": 525,
                    "fullWidth": 1,
                    "width": 1,
                    "text": "(",
                    "value": "(",
                    "valueText": "("
                },
                "condition": {
                    "kind": "NotEqualsExpression",
                    "fullStart": 525,
                    "fullEnd": 559,
                    "start": 525,
                    "end": 559,
                    "fullWidth": 34,
                    "width": 34,
                    "isIncrementallyUnusable": true,
                    "left": {
                        "kind": "TypeOfExpression",
                        "fullStart": 525,
                        "fullEnd": 546,
                        "start": 525,
                        "end": 546,
                        "fullWidth": 21,
                        "width": 21,
                        "isIncrementallyUnusable": true,
                        "typeOfKeyword": {
                            "kind": "TypeOfKeyword",
                            "fullStart": 525,
                            "fullEnd": 531,
                            "start": 525,
                            "end": 531,
                            "fullWidth": 6,
                            "width": 6,
                            "text": "typeof",
                            "value": "typeof",
                            "valueText": "typeof"
                        },
                        "expression": {
                            "kind": "ParenthesizedExpression",
                            "fullStart": 531,
                            "fullEnd": 546,
                            "start": 531,
                            "end": 546,
                            "fullWidth": 15,
                            "width": 15,
                            "isIncrementallyUnusable": true,
                            "openParenToken": {
                                "kind": "OpenParenToken",
                                "fullStart": 531,
                                "fullEnd": 532,
                                "start": 531,
                                "end": 532,
                                "fullWidth": 1,
                                "width": 1,
                                "text": "(",
                                "value": "(",
                                "valueText": "("
                            },
                            "expression": {
                                "kind": "MemberAccessExpression",
                                "fullStart": 532,
                                "fullEnd": 545,
                                "start": 532,
                                "end": 545,
                                "fullWidth": 13,
                                "width": 13,
                                "isIncrementallyUnusable": true,
                                "expression": {
                                    "kind": "IdentifierName",
                                    "fullStart": 532,
                                    "fullEnd": 533,
                                    "start": 532,
                                    "end": 533,
                                    "fullWidth": 1,
                                    "width": 1,
                                    "text": "x",
                                    "value": "x",
                                    "valueText": "x"
                                },
                                "dotToken": {
                                    "kind": "DotToken",
                                    "fullStart": 533,
                                    "fullEnd": 534,
                                    "start": 533,
                                    "end": 534,
                                    "fullWidth": 1,
                                    "width": 1,
                                    "text": ".",
                                    "value": ".",
                                    "valueText": "."
                                },
                                "name": {
                                    "kind": "IdentifierName",
                                    "fullStart": 534,
                                    "fullEnd": 545,
                                    "start": 534,
                                    "end": 545,
                                    "fullWidth": 11,
                                    "width": 11,
                                    "text": "constructor",
                                    "value": "constructor",
                                    "valueText": "constructor"
                                }
                            },
                            "closeParenToken": {
                                "kind": "CloseParenToken",
                                "fullStart": 545,
                                "fullEnd": 546,
                                "start": 545,
                                "end": 546,
                                "fullWidth": 1,
                                "width": 1,
                                "text": ")",
                                "value": ")",
                                "valueText": ")"
                            }
                        }
                    },
                    "operatorToken": {
                        "kind": "ExclamationEqualsEqualsToken",
                        "fullStart": 546,
                        "fullEnd": 549,
                        "start": 546,
                        "end": 549,
                        "fullWidth": 3,
                        "width": 3,
                        "text": "!==",
                        "value": "!==",
                        "valueText": "!=="
                    },
                    "right": {
                        "kind": "StringLiteral",
                        "fullStart": 549,
                        "fullEnd": 559,
                        "start": 549,
                        "end": 559,
                        "fullWidth": 10,
                        "width": 10,
                        "text": "\"function\"",
                        "value": "function",
                        "valueText": "function"
                    }
                },
                "closeParenToken": {
                    "kind": "CloseParenToken",
                    "fullStart": 559,
                    "fullEnd": 561,
                    "start": 559,
                    "end": 560,
                    "fullWidth": 2,
                    "width": 1,
                    "text": ")",
                    "value": ")",
                    "valueText": ")",
                    "hasTrailingTrivia": true,
                    "hasTrailingNewLine": true,
                    "trailingTrivia": [
                        {
                            "kind": "NewLineTrivia",
                            "text": "\n"
                        }
                    ]
                },
                "statement": {
                    "kind": "ExpressionStatement",
                    "fullStart": 561,
                    "fullEnd": 613,
                    "start": 563,
                    "end": 612,
                    "fullWidth": 52,
                    "width": 49,
                    "expression": {
                        "kind": "InvocationExpression",
                        "fullStart": 561,
                        "fullEnd": 611,
                        "start": 563,
                        "end": 611,
                        "fullWidth": 50,
                        "width": 48,
                        "expression": {
                            "kind": "IdentifierName",
                            "fullStart": 561,
                            "fullEnd": 569,
                            "start": 563,
                            "end": 569,
                            "fullWidth": 8,
                            "width": 6,
                            "text": "$ERROR",
                            "value": "$ERROR",
                            "valueText": "$ERROR",
                            "hasLeadingTrivia": true,
                            "leadingTrivia": [
                                {
                                    "kind": "WhitespaceTrivia",
                                    "text": "  "
                                }
                            ]
                        },
                        "argumentList": {
                            "kind": "ArgumentList",
                            "fullStart": 569,
                            "fullEnd": 611,
                            "start": 569,
                            "end": 611,
                            "fullWidth": 42,
                            "width": 42,
                            "openParenToken": {
                                "kind": "OpenParenToken",
                                "fullStart": 569,
                                "fullEnd": 570,
                                "start": 569,
                                "end": 570,
                                "fullWidth": 1,
                                "width": 1,
                                "text": "(",
                                "value": "(",
                                "valueText": "("
                            },
                            "arguments": [
                                {
                                    "kind": "StringLiteral",
                                    "fullStart": 570,
                                    "fullEnd": 610,
                                    "start": 570,
                                    "end": 610,
                                    "fullWidth": 40,
                                    "width": 40,
                                    "text": "'#1: typeof(x.constructor)!==\"function\"'",
                                    "value": "#1: typeof(x.constructor)!==\"function\"",
                                    "valueText": "#1: typeof(x.constructor)!==\"function\""
                                }
                            ],
                            "closeParenToken": {
                                "kind": "CloseParenToken",
                                "fullStart": 610,
                                "fullEnd": 611,
                                "start": 610,
                                "end": 611,
                                "fullWidth": 1,
                                "width": 1,
                                "text": ")",
                                "value": ")",
                                "valueText": ")"
                            }
                        }
                    },
                    "semicolonToken": {
                        "kind": "SemicolonToken",
                        "fullStart": 611,
                        "fullEnd": 613,
                        "start": 611,
                        "end": 612,
                        "fullWidth": 2,
                        "width": 1,
                        "text": ";",
                        "value": ";",
                        "valueText": ";",
                        "hasTrailingTrivia": true,
                        "hasTrailingNewLine": true,
                        "trailingTrivia": [
                            {
                                "kind": "NewLineTrivia",
                                "text": "\n"
                            }
                        ]
                    }
                }
            }
        ],
        "endOfFileToken": {
            "kind": "EndOfFileToken",
            "fullStart": 613,
            "fullEnd": 614,
            "start": 614,
            "end": 614,
            "fullWidth": 1,
            "width": 0,
            "text": "",
            "hasLeadingTrivia": true,
            "hasLeadingNewLine": true,
            "leadingTrivia": [
                {
                    "kind": "NewLineTrivia",
                    "text": "\n"
                }
            ]
        }
    },
    "lineMap": {
        "lineStarts": [
            0,
            61,
            132,
            133,
            137,
            240,
            331,
            334,
            370,
            471,
            475,
            476,
            486,
            522,
            561,
            613,
            614
        ],
        "length": 614
    }
}<|MERGE_RESOLUTION|>--- conflicted
+++ resolved
@@ -103,12 +103,8 @@
                             "start": 490,
                             "end": 520,
                             "fullWidth": 30,
-<<<<<<< HEAD
                             "width": 30,
-                            "identifier": {
-=======
                             "propertyName": {
->>>>>>> 85e84683
                                 "kind": "IdentifierName",
                                 "fullStart": 490,
                                 "fullEnd": 491,
