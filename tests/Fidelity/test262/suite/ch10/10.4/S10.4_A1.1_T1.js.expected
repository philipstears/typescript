--- conflicted
+++ resolved
@@ -94,12 +94,8 @@
                             "start": 282,
                             "end": 283,
                             "fullWidth": 1,
-<<<<<<< HEAD
                             "width": 1,
-                            "identifier": {
-=======
                             "propertyName": {
->>>>>>> 85e84683
                                 "kind": "IdentifierName",
                                 "fullStart": 282,
                                 "fullEnd": 283,
@@ -306,12 +302,8 @@
                                         "start": 306,
                                         "end": 307,
                                         "fullWidth": 1,
-<<<<<<< HEAD
                                         "width": 1,
-                                        "identifier": {
-=======
                                         "propertyName": {
->>>>>>> 85e84683
                                             "kind": "IdentifierName",
                                             "fullStart": 306,
                                             "fullEnd": 307,
