--- conflicted
+++ resolved
@@ -94,12 +94,8 @@
                             "start": 370,
                             "end": 371,
                             "fullWidth": 1,
-<<<<<<< HEAD
                             "width": 1,
-                            "identifier": {
-=======
                             "propertyName": {
->>>>>>> 85e84683
                                 "kind": "IdentifierName",
                                 "fullStart": 370,
                                 "fullEnd": 371,
@@ -179,12 +175,8 @@
                             "start": 377,
                             "end": 378,
                             "fullWidth": 1,
-<<<<<<< HEAD
                             "width": 1,
-                            "identifier": {
-=======
                             "propertyName": {
->>>>>>> 85e84683
                                 "kind": "IdentifierName",
                                 "fullStart": 377,
                                 "fullEnd": 378,
@@ -440,12 +432,8 @@
                             "start": 406,
                             "end": 411,
                             "fullWidth": 5,
-<<<<<<< HEAD
                             "width": 5,
-                            "identifier": {
-=======
                             "propertyName": {
->>>>>>> 85e84683
                                 "kind": "IdentifierName",
                                 "fullStart": 406,
                                 "fullEnd": 408,
@@ -572,12 +560,8 @@
                             "start": 417,
                             "end": 422,
                             "fullWidth": 5,
-<<<<<<< HEAD
                             "width": 5,
-                            "identifier": {
-=======
                             "propertyName": {
->>>>>>> 85e84683
                                 "kind": "IdentifierName",
                                 "fullStart": 417,
                                 "fullEnd": 419,
