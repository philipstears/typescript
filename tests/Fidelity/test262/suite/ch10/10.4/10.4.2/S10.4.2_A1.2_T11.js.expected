--- conflicted
+++ resolved
@@ -213,12 +213,8 @@
                                         "start": 399,
                                         "end": 400,
                                         "fullWidth": 1,
-<<<<<<< HEAD
                                         "width": 1,
-                                        "identifier": {
-=======
                                         "propertyName": {
->>>>>>> 85e84683
                                             "kind": "IdentifierName",
                                             "fullStart": 399,
                                             "fullEnd": 400,
@@ -305,12 +301,8 @@
                                         "start": 408,
                                         "end": 409,
                                         "fullWidth": 1,
-<<<<<<< HEAD
                                         "width": 1,
-                                        "identifier": {
-=======
                                         "propertyName": {
->>>>>>> 85e84683
                                             "kind": "IdentifierName",
                                             "fullStart": 408,
                                             "fullEnd": 409,
