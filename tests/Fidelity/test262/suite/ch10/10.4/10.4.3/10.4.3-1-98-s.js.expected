{
    "isDeclaration": false,
    "languageVersion": "EcmaScript5",
    "parseOptions": {
        "allowAutomaticSemicolonInsertion": true
    },
    "sourceUnit": {
        "kind": "SourceUnit",
        "fullStart": 0,
        "fullEnd": 749,
        "start": 592,
        "end": 749,
        "fullWidth": 749,
        "width": 157,
        "isIncrementallyUnusable": true,
        "moduleElements": [
            {
                "kind": "FunctionDeclaration",
                "fullStart": 0,
                "fullEnd": 727,
                "start": 592,
                "end": 725,
                "fullWidth": 727,
                "width": 133,
                "modifiers": [],
                "functionKeyword": {
                    "kind": "FunctionKeyword",
                    "fullStart": 0,
                    "fullEnd": 601,
                    "start": 592,
                    "end": 600,
                    "fullWidth": 601,
                    "width": 8,
                    "text": "function",
                    "value": "function",
                    "valueText": "function",
                    "hasLeadingTrivia": true,
                    "hasLeadingComment": true,
                    "hasLeadingNewLine": true,
                    "hasTrailingTrivia": true,
                    "leadingTrivia": [
                        {
                            "kind": "SingleLineCommentTrivia",
                            "text": "/// Copyright (c) 2012 Ecma International.  All rights reserved. "
                        },
                        {
                            "kind": "NewLineTrivia",
                            "text": "\r\n"
                        },
                        {
                            "kind": "SingleLineCommentTrivia",
                            "text": "/// Ecma International makes this code available under the terms and conditions set"
                        },
                        {
                            "kind": "NewLineTrivia",
                            "text": "\r\n"
                        },
                        {
                            "kind": "SingleLineCommentTrivia",
                            "text": "/// forth on http://hg.ecmascript.org/tests/test262/raw-file/tip/LICENSE (the "
                        },
                        {
                            "kind": "NewLineTrivia",
                            "text": "\r\n"
                        },
                        {
                            "kind": "SingleLineCommentTrivia",
                            "text": "/// \"Use Terms\").   Any redistribution of this code must retain the above "
                        },
                        {
                            "kind": "NewLineTrivia",
                            "text": "\r\n"
                        },
                        {
                            "kind": "SingleLineCommentTrivia",
                            "text": "/// copyright and this notice and otherwise comply with the Use Terms."
                        },
                        {
                            "kind": "NewLineTrivia",
                            "text": "\r\n"
                        },
                        {
                            "kind": "MultiLineCommentTrivia",
                            "text": "/**\r\n * @path ch10/10.4/10.4.3/10.4.3-1-98-s.js\r\n * @description Strict Mode - checking 'this' (non-strict function declaration called by strict Function.prototype.bind(someObject)())\r\n * @onlyStrict\r\n */"
                        },
                        {
                            "kind": "NewLineTrivia",
                            "text": "\r\n"
                        },
                        {
                            "kind": "WhitespaceTrivia",
                            "text": "    "
                        },
                        {
                            "kind": "NewLineTrivia",
                            "text": "\r\n"
                        }
                    ],
                    "trailingTrivia": [
                        {
                            "kind": "WhitespaceTrivia",
                            "text": " "
                        }
                    ]
                },
                "identifier": {
                    "kind": "IdentifierName",
                    "fullStart": 601,
                    "fullEnd": 609,
                    "start": 601,
                    "end": 609,
                    "fullWidth": 8,
                    "width": 8,
                    "text": "testcase",
                    "value": "testcase",
                    "valueText": "testcase"
                },
                "callSignature": {
                    "kind": "CallSignature",
                    "fullStart": 609,
                    "fullEnd": 612,
                    "start": 609,
                    "end": 611,
                    "fullWidth": 3,
                    "width": 2,
                    "parameterList": {
                        "kind": "ParameterList",
                        "fullStart": 609,
                        "fullEnd": 612,
                        "start": 609,
                        "end": 611,
                        "fullWidth": 3,
                        "width": 2,
                        "openParenToken": {
                            "kind": "OpenParenToken",
                            "fullStart": 609,
                            "fullEnd": 610,
                            "start": 609,
                            "end": 610,
                            "fullWidth": 1,
                            "width": 1,
                            "text": "(",
                            "value": "(",
                            "valueText": "("
                        },
                        "parameters": [],
                        "closeParenToken": {
                            "kind": "CloseParenToken",
                            "fullStart": 610,
                            "fullEnd": 612,
                            "start": 610,
                            "end": 611,
                            "fullWidth": 2,
                            "width": 1,
                            "text": ")",
                            "value": ")",
                            "valueText": ")",
                            "hasTrailingTrivia": true,
                            "trailingTrivia": [
                                {
                                    "kind": "WhitespaceTrivia",
                                    "text": " "
                                }
                            ]
                        }
                    }
                },
                "block": {
                    "kind": "Block",
                    "fullStart": 612,
                    "fullEnd": 727,
                    "start": 612,
                    "end": 725,
                    "fullWidth": 115,
                    "width": 113,
                    "openBraceToken": {
                        "kind": "OpenBraceToken",
                        "fullStart": 612,
                        "fullEnd": 615,
                        "start": 612,
                        "end": 613,
                        "fullWidth": 3,
                        "width": 1,
                        "text": "{",
                        "value": "{",
                        "valueText": "{",
                        "hasTrailingTrivia": true,
                        "hasTrailingNewLine": true,
                        "trailingTrivia": [
                            {
                                "kind": "NewLineTrivia",
                                "text": "\r\n"
                            }
                        ]
                    },
                    "statements": [
                        {
                            "kind": "VariableStatement",
                            "fullStart": 615,
                            "fullEnd": 628,
                            "start": 615,
                            "end": 626,
                            "fullWidth": 13,
                            "width": 11,
                            "modifiers": [],
                            "variableDeclaration": {
                                "kind": "VariableDeclaration",
                                "fullStart": 615,
                                "fullEnd": 625,
                                "start": 615,
                                "end": 625,
                                "fullWidth": 10,
                                "width": 10,
                                "varKeyword": {
                                    "kind": "VarKeyword",
                                    "fullStart": 615,
                                    "fullEnd": 619,
                                    "start": 615,
                                    "end": 618,
                                    "fullWidth": 4,
                                    "width": 3,
                                    "text": "var",
                                    "value": "var",
                                    "valueText": "var",
                                    "hasTrailingTrivia": true,
                                    "trailingTrivia": [
                                        {
                                            "kind": "WhitespaceTrivia",
                                            "text": " "
                                        }
                                    ]
                                },
                                "variableDeclarators": [
                                    {
                                        "kind": "VariableDeclarator",
                                        "fullStart": 619,
                                        "fullEnd": 625,
                                        "start": 619,
                                        "end": 625,
                                        "fullWidth": 6,
<<<<<<< HEAD
                                        "width": 6,
                                        "identifier": {
=======
                                        "propertyName": {
>>>>>>> 85e84683
                                            "kind": "IdentifierName",
                                            "fullStart": 619,
                                            "fullEnd": 621,
                                            "start": 619,
                                            "end": 620,
                                            "fullWidth": 2,
                                            "width": 1,
                                            "text": "o",
                                            "value": "o",
                                            "valueText": "o",
                                            "hasTrailingTrivia": true,
                                            "trailingTrivia": [
                                                {
                                                    "kind": "WhitespaceTrivia",
                                                    "text": " "
                                                }
                                            ]
                                        },
                                        "equalsValueClause": {
                                            "kind": "EqualsValueClause",
                                            "fullStart": 621,
                                            "fullEnd": 625,
                                            "start": 621,
                                            "end": 625,
                                            "fullWidth": 4,
                                            "width": 4,
                                            "equalsToken": {
                                                "kind": "EqualsToken",
                                                "fullStart": 621,
                                                "fullEnd": 623,
                                                "start": 621,
                                                "end": 622,
                                                "fullWidth": 2,
                                                "width": 1,
                                                "text": "=",
                                                "value": "=",
                                                "valueText": "=",
                                                "hasTrailingTrivia": true,
                                                "trailingTrivia": [
                                                    {
                                                        "kind": "WhitespaceTrivia",
                                                        "text": " "
                                                    }
                                                ]
                                            },
                                            "value": {
                                                "kind": "ObjectLiteralExpression",
                                                "fullStart": 623,
                                                "fullEnd": 625,
                                                "start": 623,
                                                "end": 625,
                                                "fullWidth": 2,
                                                "width": 2,
                                                "openBraceToken": {
                                                    "kind": "OpenBraceToken",
                                                    "fullStart": 623,
                                                    "fullEnd": 624,
                                                    "start": 623,
                                                    "end": 624,
                                                    "fullWidth": 1,
                                                    "width": 1,
                                                    "text": "{",
                                                    "value": "{",
                                                    "valueText": "{"
                                                },
                                                "propertyAssignments": [],
                                                "closeBraceToken": {
                                                    "kind": "CloseBraceToken",
                                                    "fullStart": 624,
                                                    "fullEnd": 625,
                                                    "start": 624,
                                                    "end": 625,
                                                    "fullWidth": 1,
                                                    "width": 1,
                                                    "text": "}",
                                                    "value": "}",
                                                    "valueText": "}"
                                                }
                                            }
                                        }
                                    }
                                ]
                            },
                            "semicolonToken": {
                                "kind": "SemicolonToken",
                                "fullStart": 625,
                                "fullEnd": 628,
                                "start": 625,
                                "end": 626,
                                "fullWidth": 3,
                                "width": 1,
                                "text": ";",
                                "value": ";",
                                "valueText": ";",
                                "hasTrailingTrivia": true,
                                "hasTrailingNewLine": true,
                                "trailingTrivia": [
                                    {
                                        "kind": "NewLineTrivia",
                                        "text": "\r\n"
                                    }
                                ]
                            }
                        },
                        {
                            "kind": "FunctionDeclaration",
                            "fullStart": 628,
                            "fullEnd": 660,
                            "start": 628,
                            "end": 660,
                            "fullWidth": 32,
                            "width": 32,
                            "modifiers": [],
                            "functionKeyword": {
                                "kind": "FunctionKeyword",
                                "fullStart": 628,
                                "fullEnd": 637,
                                "start": 628,
                                "end": 636,
                                "fullWidth": 9,
                                "width": 8,
                                "text": "function",
                                "value": "function",
                                "valueText": "function",
                                "hasTrailingTrivia": true,
                                "trailingTrivia": [
                                    {
                                        "kind": "WhitespaceTrivia",
                                        "text": " "
                                    }
                                ]
                            },
                            "identifier": {
                                "kind": "IdentifierName",
                                "fullStart": 637,
                                "fullEnd": 638,
                                "start": 637,
                                "end": 638,
                                "fullWidth": 1,
                                "width": 1,
                                "text": "f",
                                "value": "f",
                                "valueText": "f"
                            },
                            "callSignature": {
                                "kind": "CallSignature",
                                "fullStart": 638,
                                "fullEnd": 641,
                                "start": 638,
                                "end": 640,
                                "fullWidth": 3,
                                "width": 2,
                                "parameterList": {
                                    "kind": "ParameterList",
                                    "fullStart": 638,
                                    "fullEnd": 641,
                                    "start": 638,
                                    "end": 640,
                                    "fullWidth": 3,
                                    "width": 2,
                                    "openParenToken": {
                                        "kind": "OpenParenToken",
                                        "fullStart": 638,
                                        "fullEnd": 639,
                                        "start": 638,
                                        "end": 639,
                                        "fullWidth": 1,
                                        "width": 1,
                                        "text": "(",
                                        "value": "(",
                                        "valueText": "("
                                    },
                                    "parameters": [],
                                    "closeParenToken": {
                                        "kind": "CloseParenToken",
                                        "fullStart": 639,
                                        "fullEnd": 641,
                                        "start": 639,
                                        "end": 640,
                                        "fullWidth": 2,
                                        "width": 1,
                                        "text": ")",
                                        "value": ")",
                                        "valueText": ")",
                                        "hasTrailingTrivia": true,
                                        "trailingTrivia": [
                                            {
                                                "kind": "WhitespaceTrivia",
                                                "text": " "
                                            }
                                        ]
                                    }
                                }
                            },
                            "block": {
                                "kind": "Block",
                                "fullStart": 641,
                                "fullEnd": 660,
                                "start": 641,
                                "end": 660,
                                "fullWidth": 19,
                                "width": 19,
                                "openBraceToken": {
                                    "kind": "OpenBraceToken",
                                    "fullStart": 641,
                                    "fullEnd": 643,
                                    "start": 641,
                                    "end": 642,
                                    "fullWidth": 2,
                                    "width": 1,
                                    "text": "{",
                                    "value": "{",
                                    "valueText": "{",
                                    "hasTrailingTrivia": true,
                                    "trailingTrivia": [
                                        {
                                            "kind": "WhitespaceTrivia",
                                            "text": " "
                                        }
                                    ]
                                },
                                "statements": [
                                    {
                                        "kind": "ReturnStatement",
                                        "fullStart": 643,
                                        "fullEnd": 659,
                                        "start": 643,
                                        "end": 659,
                                        "fullWidth": 16,
                                        "width": 16,
                                        "returnKeyword": {
                                            "kind": "ReturnKeyword",
                                            "fullStart": 643,
                                            "fullEnd": 650,
                                            "start": 643,
                                            "end": 649,
                                            "fullWidth": 7,
                                            "width": 6,
                                            "text": "return",
                                            "value": "return",
                                            "valueText": "return",
                                            "hasTrailingTrivia": true,
                                            "trailingTrivia": [
                                                {
                                                    "kind": "WhitespaceTrivia",
                                                    "text": " "
                                                }
                                            ]
                                        },
                                        "expression": {
                                            "kind": "EqualsExpression",
                                            "fullStart": 650,
                                            "fullEnd": 658,
                                            "start": 650,
                                            "end": 658,
                                            "fullWidth": 8,
                                            "width": 8,
                                            "left": {
                                                "kind": "ThisKeyword",
                                                "fullStart": 650,
                                                "fullEnd": 654,
                                                "start": 650,
                                                "end": 654,
                                                "fullWidth": 4,
                                                "width": 4,
                                                "text": "this",
                                                "value": "this",
                                                "valueText": "this"
                                            },
                                            "operatorToken": {
                                                "kind": "EqualsEqualsEqualsToken",
                                                "fullStart": 654,
                                                "fullEnd": 657,
                                                "start": 654,
                                                "end": 657,
                                                "fullWidth": 3,
                                                "width": 3,
                                                "text": "===",
                                                "value": "===",
                                                "valueText": "==="
                                            },
                                            "right": {
                                                "kind": "IdentifierName",
                                                "fullStart": 657,
                                                "fullEnd": 658,
                                                "start": 657,
                                                "end": 658,
                                                "fullWidth": 1,
                                                "width": 1,
                                                "text": "o",
                                                "value": "o",
                                                "valueText": "o"
                                            }
                                        },
                                        "semicolonToken": {
                                            "kind": "SemicolonToken",
                                            "fullStart": 658,
                                            "fullEnd": 659,
                                            "start": 658,
                                            "end": 659,
                                            "fullWidth": 1,
                                            "width": 1,
                                            "text": ";",
                                            "value": ";",
                                            "valueText": ";"
                                        }
                                    }
                                ],
                                "closeBraceToken": {
                                    "kind": "CloseBraceToken",
                                    "fullStart": 659,
                                    "fullEnd": 660,
                                    "start": 659,
                                    "end": 660,
                                    "fullWidth": 1,
                                    "width": 1,
                                    "text": "}",
                                    "value": "}",
                                    "valueText": "}"
                                }
                            }
                        },
                        {
                            "kind": "EmptyStatement",
                            "fullStart": 660,
                            "fullEnd": 663,
                            "start": 660,
                            "end": 661,
                            "fullWidth": 3,
                            "width": 1,
                            "semicolonToken": {
                                "kind": "SemicolonToken",
                                "fullStart": 660,
                                "fullEnd": 663,
                                "start": 660,
                                "end": 661,
                                "fullWidth": 3,
                                "width": 1,
                                "text": ";",
                                "value": ";",
                                "valueText": ";",
                                "hasTrailingTrivia": true,
                                "hasTrailingNewLine": true,
                                "trailingTrivia": [
                                    {
                                        "kind": "NewLineTrivia",
                                        "text": "\r\n"
                                    }
                                ]
                            }
                        },
                        {
                            "kind": "ReturnStatement",
                            "fullStart": 663,
                            "fullEnd": 724,
                            "start": 663,
                            "end": 722,
                            "fullWidth": 61,
                            "width": 59,
                            "returnKeyword": {
                                "kind": "ReturnKeyword",
                                "fullStart": 663,
                                "fullEnd": 670,
                                "start": 663,
                                "end": 669,
                                "fullWidth": 7,
                                "width": 6,
                                "text": "return",
                                "value": "return",
                                "valueText": "return",
                                "hasTrailingTrivia": true,
                                "trailingTrivia": [
                                    {
                                        "kind": "WhitespaceTrivia",
                                        "text": " "
                                    }
                                ]
                            },
                            "expression": {
                                "kind": "InvocationExpression",
                                "fullStart": 670,
                                "fullEnd": 721,
                                "start": 670,
                                "end": 721,
                                "fullWidth": 51,
                                "width": 51,
                                "expression": {
                                    "kind": "ParenthesizedExpression",
                                    "fullStart": 670,
                                    "fullEnd": 719,
                                    "start": 670,
                                    "end": 719,
                                    "fullWidth": 49,
                                    "width": 49,
                                    "openParenToken": {
                                        "kind": "OpenParenToken",
                                        "fullStart": 670,
                                        "fullEnd": 671,
                                        "start": 670,
                                        "end": 671,
                                        "fullWidth": 1,
                                        "width": 1,
                                        "text": "(",
                                        "value": "(",
                                        "valueText": "("
                                    },
                                    "expression": {
                                        "kind": "FunctionExpression",
                                        "fullStart": 671,
                                        "fullEnd": 718,
                                        "start": 671,
                                        "end": 718,
                                        "fullWidth": 47,
                                        "width": 47,
                                        "functionKeyword": {
                                            "kind": "FunctionKeyword",
                                            "fullStart": 671,
                                            "fullEnd": 680,
                                            "start": 671,
                                            "end": 679,
                                            "fullWidth": 9,
                                            "width": 8,
                                            "text": "function",
                                            "value": "function",
                                            "valueText": "function",
                                            "hasTrailingTrivia": true,
                                            "trailingTrivia": [
                                                {
                                                    "kind": "WhitespaceTrivia",
                                                    "text": " "
                                                }
                                            ]
                                        },
                                        "callSignature": {
                                            "kind": "CallSignature",
                                            "fullStart": 680,
                                            "fullEnd": 683,
                                            "start": 680,
                                            "end": 682,
                                            "fullWidth": 3,
                                            "width": 2,
                                            "parameterList": {
                                                "kind": "ParameterList",
                                                "fullStart": 680,
                                                "fullEnd": 683,
                                                "start": 680,
                                                "end": 682,
                                                "fullWidth": 3,
                                                "width": 2,
                                                "openParenToken": {
                                                    "kind": "OpenParenToken",
                                                    "fullStart": 680,
                                                    "fullEnd": 681,
                                                    "start": 680,
                                                    "end": 681,
                                                    "fullWidth": 1,
                                                    "width": 1,
                                                    "text": "(",
                                                    "value": "(",
                                                    "valueText": "("
                                                },
                                                "parameters": [],
                                                "closeParenToken": {
                                                    "kind": "CloseParenToken",
                                                    "fullStart": 681,
                                                    "fullEnd": 683,
                                                    "start": 681,
                                                    "end": 682,
                                                    "fullWidth": 2,
                                                    "width": 1,
                                                    "text": ")",
                                                    "value": ")",
                                                    "valueText": ")",
                                                    "hasTrailingTrivia": true,
                                                    "trailingTrivia": [
                                                        {
                                                            "kind": "WhitespaceTrivia",
                                                            "text": " "
                                                        }
                                                    ]
                                                }
                                            }
                                        },
                                        "block": {
                                            "kind": "Block",
                                            "fullStart": 683,
                                            "fullEnd": 718,
                                            "start": 683,
                                            "end": 718,
                                            "fullWidth": 35,
                                            "width": 35,
                                            "openBraceToken": {
                                                "kind": "OpenBraceToken",
                                                "fullStart": 683,
                                                "fullEnd": 684,
                                                "start": 683,
                                                "end": 684,
                                                "fullWidth": 1,
                                                "width": 1,
                                                "text": "{",
                                                "value": "{",
                                                "valueText": "{"
                                            },
                                            "statements": [
                                                {
                                                    "kind": "ExpressionStatement",
                                                    "fullStart": 684,
                                                    "fullEnd": 698,
                                                    "start": 684,
                                                    "end": 697,
                                                    "fullWidth": 14,
                                                    "width": 13,
                                                    "expression": {
                                                        "kind": "StringLiteral",
                                                        "fullStart": 684,
                                                        "fullEnd": 696,
                                                        "start": 684,
                                                        "end": 696,
                                                        "fullWidth": 12,
                                                        "width": 12,
                                                        "text": "\"use strict\"",
                                                        "value": "use strict",
                                                        "valueText": "use strict"
                                                    },
                                                    "semicolonToken": {
                                                        "kind": "SemicolonToken",
                                                        "fullStart": 696,
                                                        "fullEnd": 698,
                                                        "start": 696,
                                                        "end": 697,
                                                        "fullWidth": 2,
                                                        "width": 1,
                                                        "text": ";",
                                                        "value": ";",
                                                        "valueText": ";",
                                                        "hasTrailingTrivia": true,
                                                        "trailingTrivia": [
                                                            {
                                                                "kind": "WhitespaceTrivia",
                                                                "text": " "
                                                            }
                                                        ]
                                                    }
                                                },
                                                {
                                                    "kind": "ReturnStatement",
                                                    "fullStart": 698,
                                                    "fullEnd": 717,
                                                    "start": 698,
                                                    "end": 717,
                                                    "fullWidth": 19,
                                                    "width": 19,
                                                    "parsedInStrictMode": true,
                                                    "returnKeyword": {
                                                        "kind": "ReturnKeyword",
                                                        "fullStart": 698,
                                                        "fullEnd": 705,
                                                        "start": 698,
                                                        "end": 704,
                                                        "fullWidth": 7,
                                                        "width": 6,
                                                        "text": "return",
                                                        "value": "return",
                                                        "valueText": "return",
                                                        "hasTrailingTrivia": true,
                                                        "trailingTrivia": [
                                                            {
                                                                "kind": "WhitespaceTrivia",
                                                                "text": " "
                                                            }
                                                        ]
                                                    },
                                                    "expression": {
                                                        "kind": "InvocationExpression",
                                                        "fullStart": 705,
                                                        "fullEnd": 716,
                                                        "start": 705,
                                                        "end": 716,
                                                        "fullWidth": 11,
                                                        "width": 11,
                                                        "parsedInStrictMode": true,
                                                        "expression": {
                                                            "kind": "InvocationExpression",
                                                            "fullStart": 705,
                                                            "fullEnd": 714,
                                                            "start": 705,
                                                            "end": 714,
                                                            "fullWidth": 9,
                                                            "width": 9,
                                                            "parsedInStrictMode": true,
                                                            "expression": {
                                                                "kind": "MemberAccessExpression",
                                                                "fullStart": 705,
                                                                "fullEnd": 711,
                                                                "start": 705,
                                                                "end": 711,
                                                                "fullWidth": 6,
                                                                "width": 6,
                                                                "parsedInStrictMode": true,
                                                                "expression": {
                                                                    "kind": "IdentifierName",
                                                                    "fullStart": 705,
                                                                    "fullEnd": 706,
                                                                    "start": 705,
                                                                    "end": 706,
                                                                    "fullWidth": 1,
                                                                    "width": 1,
                                                                    "text": "f",
                                                                    "value": "f",
                                                                    "valueText": "f"
                                                                },
                                                                "dotToken": {
                                                                    "kind": "DotToken",
                                                                    "fullStart": 706,
                                                                    "fullEnd": 707,
                                                                    "start": 706,
                                                                    "end": 707,
                                                                    "fullWidth": 1,
                                                                    "width": 1,
                                                                    "text": ".",
                                                                    "value": ".",
                                                                    "valueText": "."
                                                                },
                                                                "name": {
                                                                    "kind": "IdentifierName",
                                                                    "fullStart": 707,
                                                                    "fullEnd": 711,
                                                                    "start": 707,
                                                                    "end": 711,
                                                                    "fullWidth": 4,
                                                                    "width": 4,
                                                                    "text": "bind",
                                                                    "value": "bind",
                                                                    "valueText": "bind"
                                                                }
                                                            },
                                                            "argumentList": {
                                                                "kind": "ArgumentList",
                                                                "fullStart": 711,
                                                                "fullEnd": 714,
                                                                "start": 711,
                                                                "end": 714,
                                                                "fullWidth": 3,
                                                                "width": 3,
                                                                "parsedInStrictMode": true,
                                                                "openParenToken": {
                                                                    "kind": "OpenParenToken",
                                                                    "fullStart": 711,
                                                                    "fullEnd": 712,
                                                                    "start": 711,
                                                                    "end": 712,
                                                                    "fullWidth": 1,
                                                                    "width": 1,
                                                                    "text": "(",
                                                                    "value": "(",
                                                                    "valueText": "("
                                                                },
                                                                "arguments": [
                                                                    {
                                                                        "kind": "IdentifierName",
                                                                        "fullStart": 712,
                                                                        "fullEnd": 713,
                                                                        "start": 712,
                                                                        "end": 713,
                                                                        "fullWidth": 1,
                                                                        "width": 1,
                                                                        "text": "o",
                                                                        "value": "o",
                                                                        "valueText": "o"
                                                                    }
                                                                ],
                                                                "closeParenToken": {
                                                                    "kind": "CloseParenToken",
                                                                    "fullStart": 713,
                                                                    "fullEnd": 714,
                                                                    "start": 713,
                                                                    "end": 714,
                                                                    "fullWidth": 1,
                                                                    "width": 1,
                                                                    "text": ")",
                                                                    "value": ")",
                                                                    "valueText": ")"
                                                                }
                                                            }
                                                        },
                                                        "argumentList": {
                                                            "kind": "ArgumentList",
                                                            "fullStart": 714,
                                                            "fullEnd": 716,
                                                            "start": 714,
                                                            "end": 716,
                                                            "fullWidth": 2,
                                                            "width": 2,
                                                            "parsedInStrictMode": true,
                                                            "openParenToken": {
                                                                "kind": "OpenParenToken",
                                                                "fullStart": 714,
                                                                "fullEnd": 715,
                                                                "start": 714,
                                                                "end": 715,
                                                                "fullWidth": 1,
                                                                "width": 1,
                                                                "text": "(",
                                                                "value": "(",
                                                                "valueText": "("
                                                            },
                                                            "arguments": [],
                                                            "closeParenToken": {
                                                                "kind": "CloseParenToken",
                                                                "fullStart": 715,
                                                                "fullEnd": 716,
                                                                "start": 715,
                                                                "end": 716,
                                                                "fullWidth": 1,
                                                                "width": 1,
                                                                "text": ")",
                                                                "value": ")",
                                                                "valueText": ")"
                                                            }
                                                        }
                                                    },
                                                    "semicolonToken": {
                                                        "kind": "SemicolonToken",
                                                        "fullStart": 716,
                                                        "fullEnd": 717,
                                                        "start": 716,
                                                        "end": 717,
                                                        "fullWidth": 1,
                                                        "width": 1,
                                                        "text": ";",
                                                        "value": ";",
                                                        "valueText": ";"
                                                    }
                                                }
                                            ],
                                            "closeBraceToken": {
                                                "kind": "CloseBraceToken",
                                                "fullStart": 717,
                                                "fullEnd": 718,
                                                "start": 717,
                                                "end": 718,
                                                "fullWidth": 1,
                                                "width": 1,
                                                "text": "}",
                                                "value": "}",
                                                "valueText": "}"
                                            }
                                        }
                                    },
                                    "closeParenToken": {
                                        "kind": "CloseParenToken",
                                        "fullStart": 718,
                                        "fullEnd": 719,
                                        "start": 718,
                                        "end": 719,
                                        "fullWidth": 1,
                                        "width": 1,
                                        "text": ")",
                                        "value": ")",
                                        "valueText": ")"
                                    }
                                },
                                "argumentList": {
                                    "kind": "ArgumentList",
                                    "fullStart": 719,
                                    "fullEnd": 721,
                                    "start": 719,
                                    "end": 721,
                                    "fullWidth": 2,
                                    "width": 2,
                                    "openParenToken": {
                                        "kind": "OpenParenToken",
                                        "fullStart": 719,
                                        "fullEnd": 720,
                                        "start": 719,
                                        "end": 720,
                                        "fullWidth": 1,
                                        "width": 1,
                                        "text": "(",
                                        "value": "(",
                                        "valueText": "("
                                    },
                                    "arguments": [],
                                    "closeParenToken": {
                                        "kind": "CloseParenToken",
                                        "fullStart": 720,
                                        "fullEnd": 721,
                                        "start": 720,
                                        "end": 721,
                                        "fullWidth": 1,
                                        "width": 1,
                                        "text": ")",
                                        "value": ")",
                                        "valueText": ")"
                                    }
                                }
                            },
                            "semicolonToken": {
                                "kind": "SemicolonToken",
                                "fullStart": 721,
                                "fullEnd": 724,
                                "start": 721,
                                "end": 722,
                                "fullWidth": 3,
                                "width": 1,
                                "text": ";",
                                "value": ";",
                                "valueText": ";",
                                "hasTrailingTrivia": true,
                                "hasTrailingNewLine": true,
                                "trailingTrivia": [
                                    {
                                        "kind": "NewLineTrivia",
                                        "text": "\r\n"
                                    }
                                ]
                            }
                        }
                    ],
                    "closeBraceToken": {
                        "kind": "CloseBraceToken",
                        "fullStart": 724,
                        "fullEnd": 727,
                        "start": 724,
                        "end": 725,
                        "fullWidth": 3,
                        "width": 1,
                        "text": "}",
                        "value": "}",
                        "valueText": "}",
                        "hasTrailingTrivia": true,
                        "hasTrailingNewLine": true,
                        "trailingTrivia": [
                            {
                                "kind": "NewLineTrivia",
                                "text": "\r\n"
                            }
                        ]
                    }
                }
            },
            {
                "kind": "ExpressionStatement",
                "fullStart": 727,
                "fullEnd": 749,
                "start": 727,
                "end": 749,
                "fullWidth": 22,
                "width": 22,
                "expression": {
                    "kind": "InvocationExpression",
                    "fullStart": 727,
                    "fullEnd": 748,
                    "start": 727,
                    "end": 748,
                    "fullWidth": 21,
                    "width": 21,
                    "expression": {
                        "kind": "IdentifierName",
                        "fullStart": 727,
                        "fullEnd": 738,
                        "start": 727,
                        "end": 738,
                        "fullWidth": 11,
                        "width": 11,
                        "text": "runTestCase",
                        "value": "runTestCase",
                        "valueText": "runTestCase"
                    },
                    "argumentList": {
                        "kind": "ArgumentList",
                        "fullStart": 738,
                        "fullEnd": 748,
                        "start": 738,
                        "end": 748,
                        "fullWidth": 10,
                        "width": 10,
                        "openParenToken": {
                            "kind": "OpenParenToken",
                            "fullStart": 738,
                            "fullEnd": 739,
                            "start": 738,
                            "end": 739,
                            "fullWidth": 1,
                            "width": 1,
                            "text": "(",
                            "value": "(",
                            "valueText": "("
                        },
                        "arguments": [
                            {
                                "kind": "IdentifierName",
                                "fullStart": 739,
                                "fullEnd": 747,
                                "start": 739,
                                "end": 747,
                                "fullWidth": 8,
                                "width": 8,
                                "text": "testcase",
                                "value": "testcase",
                                "valueText": "testcase"
                            }
                        ],
                        "closeParenToken": {
                            "kind": "CloseParenToken",
                            "fullStart": 747,
                            "fullEnd": 748,
                            "start": 747,
                            "end": 748,
                            "fullWidth": 1,
                            "width": 1,
                            "text": ")",
                            "value": ")",
                            "valueText": ")"
                        }
                    }
                },
                "semicolonToken": {
                    "kind": "SemicolonToken",
                    "fullStart": 748,
                    "fullEnd": 749,
                    "start": 748,
                    "end": 749,
                    "fullWidth": 1,
                    "width": 1,
                    "text": ";",
                    "value": ";",
                    "valueText": ";"
                }
            }
        ],
        "endOfFileToken": {
            "kind": "EndOfFileToken",
            "fullStart": 749,
            "fullEnd": 749,
            "start": 749,
            "end": 749,
            "fullWidth": 0,
            "width": 0,
            "text": ""
        }
    },
    "lineMap": {
        "lineStarts": [
            0,
            67,
            152,
            232,
            308,
            380,
            385,
            429,
            565,
            581,
            586,
            592,
            615,
            628,
            663,
            724,
            727
        ],
        "length": 749
    }
}<|MERGE_RESOLUTION|>--- conflicted
+++ resolved
@@ -238,12 +238,8 @@
                                         "start": 619,
                                         "end": 625,
                                         "fullWidth": 6,
-<<<<<<< HEAD
                                         "width": 6,
-                                        "identifier": {
-=======
                                         "propertyName": {
->>>>>>> 85e84683
                                             "kind": "IdentifierName",
                                             "fullStart": 619,
                                             "fullEnd": 621,
