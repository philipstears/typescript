--- conflicted
+++ resolved
@@ -241,12 +241,8 @@
                                         "start": 586,
                                         "end": 650,
                                         "fullWidth": 66,
-<<<<<<< HEAD
                                         "width": 64,
-                                        "identifier": {
-=======
                                         "propertyName": {
->>>>>>> 85e84683
                                             "kind": "IdentifierName",
                                             "fullStart": 586,
                                             "fullEnd": 588,
