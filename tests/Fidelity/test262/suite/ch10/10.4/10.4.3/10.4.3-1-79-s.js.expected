--- conflicted
+++ resolved
@@ -238,12 +238,8 @@
                                         "start": 608,
                                         "end": 614,
                                         "fullWidth": 6,
-<<<<<<< HEAD
                                         "width": 6,
-                                        "identifier": {
-=======
                                         "propertyName": {
->>>>>>> 85e84683
                                             "kind": "IdentifierName",
                                             "fullStart": 608,
                                             "fullEnd": 610,
