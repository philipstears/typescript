{
    "isDeclaration": false,
    "languageVersion": "EcmaScript5",
    "parseOptions": {
        "allowAutomaticSemicolonInsertion": true
    },
    "sourceUnit": {
        "kind": "SourceUnit",
        "fullStart": 0,
        "fullEnd": 686,
        "start": 554,
        "end": 686,
        "fullWidth": 686,
        "width": 132,
        "isIncrementallyUnusable": true,
        "moduleElements": [
            {
                "kind": "FunctionDeclaration",
                "fullStart": 0,
                "fullEnd": 664,
                "start": 554,
                "end": 662,
                "fullWidth": 664,
                "width": 108,
                "modifiers": [],
                "functionKeyword": {
                    "kind": "FunctionKeyword",
                    "fullStart": 0,
                    "fullEnd": 563,
                    "start": 554,
                    "end": 562,
                    "fullWidth": 563,
                    "width": 8,
                    "text": "function",
                    "value": "function",
                    "valueText": "function",
                    "hasLeadingTrivia": true,
                    "hasLeadingComment": true,
                    "hasLeadingNewLine": true,
                    "hasTrailingTrivia": true,
                    "leadingTrivia": [
                        {
                            "kind": "SingleLineCommentTrivia",
                            "text": "/// Copyright (c) 2012 Ecma International.  All rights reserved. "
                        },
                        {
                            "kind": "NewLineTrivia",
                            "text": "\r\n"
                        },
                        {
                            "kind": "SingleLineCommentTrivia",
                            "text": "/// Ecma International makes this code available under the terms and conditions set"
                        },
                        {
                            "kind": "NewLineTrivia",
                            "text": "\r\n"
                        },
                        {
                            "kind": "SingleLineCommentTrivia",
                            "text": "/// forth on http://hg.ecmascript.org/tests/test262/raw-file/tip/LICENSE (the "
                        },
                        {
                            "kind": "NewLineTrivia",
                            "text": "\r\n"
                        },
                        {
                            "kind": "SingleLineCommentTrivia",
                            "text": "/// \"Use Terms\").   Any redistribution of this code must retain the above "
                        },
                        {
                            "kind": "NewLineTrivia",
                            "text": "\r\n"
                        },
                        {
                            "kind": "SingleLineCommentTrivia",
                            "text": "/// copyright and this notice and otherwise comply with the Use Terms."
                        },
                        {
                            "kind": "NewLineTrivia",
                            "text": "\r\n"
                        },
                        {
                            "kind": "MultiLineCommentTrivia",
                            "text": "/**\r\n * @path ch10/10.4/10.4.3/10.4.3-1-20-s.js\r\n * @description Strict Mode - checking 'this' (indirect eval includes strict directive prologue)\r\n * @onlyStrict\r\n */"
                        },
                        {
                            "kind": "NewLineTrivia",
                            "text": "\r\n"
                        },
                        {
                            "kind": "WhitespaceTrivia",
                            "text": "    "
                        },
                        {
                            "kind": "NewLineTrivia",
                            "text": "\r\n"
                        }
                    ],
                    "trailingTrivia": [
                        {
                            "kind": "WhitespaceTrivia",
                            "text": " "
                        }
                    ]
                },
                "identifier": {
                    "kind": "IdentifierName",
                    "fullStart": 563,
                    "fullEnd": 571,
                    "start": 563,
                    "end": 571,
                    "fullWidth": 8,
                    "width": 8,
                    "text": "testcase",
                    "value": "testcase",
                    "valueText": "testcase"
                },
                "callSignature": {
                    "kind": "CallSignature",
                    "fullStart": 571,
                    "fullEnd": 574,
                    "start": 571,
                    "end": 573,
                    "fullWidth": 3,
                    "width": 2,
                    "parameterList": {
                        "kind": "ParameterList",
                        "fullStart": 571,
                        "fullEnd": 574,
                        "start": 571,
                        "end": 573,
                        "fullWidth": 3,
                        "width": 2,
                        "openParenToken": {
                            "kind": "OpenParenToken",
                            "fullStart": 571,
                            "fullEnd": 572,
                            "start": 571,
                            "end": 572,
                            "fullWidth": 1,
                            "width": 1,
                            "text": "(",
                            "value": "(",
                            "valueText": "("
                        },
                        "parameters": [],
                        "closeParenToken": {
                            "kind": "CloseParenToken",
                            "fullStart": 572,
                            "fullEnd": 574,
                            "start": 572,
                            "end": 573,
                            "fullWidth": 2,
                            "width": 1,
                            "text": ")",
                            "value": ")",
                            "valueText": ")",
                            "hasTrailingTrivia": true,
                            "trailingTrivia": [
                                {
                                    "kind": "WhitespaceTrivia",
                                    "text": " "
                                }
                            ]
                        }
                    }
                },
                "block": {
                    "kind": "Block",
                    "fullStart": 574,
                    "fullEnd": 664,
                    "start": 574,
                    "end": 662,
                    "fullWidth": 90,
                    "width": 88,
                    "openBraceToken": {
                        "kind": "OpenBraceToken",
                        "fullStart": 574,
                        "fullEnd": 577,
                        "start": 574,
                        "end": 575,
                        "fullWidth": 3,
                        "width": 1,
                        "text": "{",
                        "value": "{",
                        "valueText": "{",
                        "hasTrailingTrivia": true,
                        "hasTrailingNewLine": true,
                        "trailingTrivia": [
                            {
                                "kind": "NewLineTrivia",
                                "text": "\r\n"
                            }
                        ]
                    },
                    "statements": [
                        {
                            "kind": "VariableStatement",
                            "fullStart": 577,
                            "fullEnd": 598,
                            "start": 577,
                            "end": 596,
                            "fullWidth": 21,
                            "width": 19,
                            "modifiers": [],
                            "variableDeclaration": {
                                "kind": "VariableDeclaration",
                                "fullStart": 577,
                                "fullEnd": 595,
                                "start": 577,
                                "end": 595,
                                "fullWidth": 18,
                                "width": 18,
                                "varKeyword": {
                                    "kind": "VarKeyword",
                                    "fullStart": 577,
                                    "fullEnd": 581,
                                    "start": 577,
                                    "end": 580,
                                    "fullWidth": 4,
                                    "width": 3,
                                    "text": "var",
                                    "value": "var",
                                    "valueText": "var",
                                    "hasTrailingTrivia": true,
                                    "trailingTrivia": [
                                        {
                                            "kind": "WhitespaceTrivia",
                                            "text": " "
                                        }
                                    ]
                                },
                                "variableDeclarators": [
                                    {
                                        "kind": "VariableDeclarator",
                                        "fullStart": 581,
                                        "fullEnd": 595,
                                        "start": 581,
                                        "end": 595,
                                        "fullWidth": 14,
<<<<<<< HEAD
                                        "width": 14,
                                        "identifier": {
=======
                                        "propertyName": {
>>>>>>> 85e84683
                                            "kind": "IdentifierName",
                                            "fullStart": 581,
                                            "fullEnd": 589,
                                            "start": 581,
                                            "end": 588,
                                            "fullWidth": 8,
                                            "width": 7,
                                            "text": "my_eval",
                                            "value": "my_eval",
                                            "valueText": "my_eval",
                                            "hasTrailingTrivia": true,
                                            "trailingTrivia": [
                                                {
                                                    "kind": "WhitespaceTrivia",
                                                    "text": " "
                                                }
                                            ]
                                        },
                                        "equalsValueClause": {
                                            "kind": "EqualsValueClause",
                                            "fullStart": 589,
                                            "fullEnd": 595,
                                            "start": 589,
                                            "end": 595,
                                            "fullWidth": 6,
                                            "width": 6,
                                            "equalsToken": {
                                                "kind": "EqualsToken",
                                                "fullStart": 589,
                                                "fullEnd": 591,
                                                "start": 589,
                                                "end": 590,
                                                "fullWidth": 2,
                                                "width": 1,
                                                "text": "=",
                                                "value": "=",
                                                "valueText": "=",
                                                "hasTrailingTrivia": true,
                                                "trailingTrivia": [
                                                    {
                                                        "kind": "WhitespaceTrivia",
                                                        "text": " "
                                                    }
                                                ]
                                            },
                                            "value": {
                                                "kind": "IdentifierName",
                                                "fullStart": 591,
                                                "fullEnd": 595,
                                                "start": 591,
                                                "end": 595,
                                                "fullWidth": 4,
                                                "width": 4,
                                                "text": "eval",
                                                "value": "eval",
                                                "valueText": "eval"
                                            }
                                        }
                                    }
                                ]
                            },
                            "semicolonToken": {
                                "kind": "SemicolonToken",
                                "fullStart": 595,
                                "fullEnd": 598,
                                "start": 595,
                                "end": 596,
                                "fullWidth": 3,
                                "width": 1,
                                "text": ";",
                                "value": ";",
                                "valueText": ";",
                                "hasTrailingTrivia": true,
                                "hasTrailingNewLine": true,
                                "trailingTrivia": [
                                    {
                                        "kind": "NewLineTrivia",
                                        "text": "\r\n"
                                    }
                                ]
                            }
                        },
                        {
                            "kind": "ReturnStatement",
                            "fullStart": 598,
                            "fullEnd": 661,
                            "start": 598,
                            "end": 659,
                            "fullWidth": 63,
                            "width": 61,
                            "returnKeyword": {
                                "kind": "ReturnKeyword",
                                "fullStart": 598,
                                "fullEnd": 605,
                                "start": 598,
                                "end": 604,
                                "fullWidth": 7,
                                "width": 6,
                                "text": "return",
                                "value": "return",
                                "valueText": "return",
                                "hasTrailingTrivia": true,
                                "trailingTrivia": [
                                    {
                                        "kind": "WhitespaceTrivia",
                                        "text": " "
                                    }
                                ]
                            },
                            "expression": {
                                "kind": "EqualsExpression",
                                "fullStart": 605,
                                "fullEnd": 658,
                                "start": 605,
                                "end": 658,
                                "fullWidth": 53,
                                "width": 53,
                                "left": {
                                    "kind": "InvocationExpression",
                                    "fullStart": 605,
                                    "fullEnd": 638,
                                    "start": 605,
                                    "end": 637,
                                    "fullWidth": 33,
                                    "width": 32,
                                    "expression": {
                                        "kind": "IdentifierName",
                                        "fullStart": 605,
                                        "fullEnd": 612,
                                        "start": 605,
                                        "end": 612,
                                        "fullWidth": 7,
                                        "width": 7,
                                        "text": "my_eval",
                                        "value": "my_eval",
                                        "valueText": "my_eval"
                                    },
                                    "argumentList": {
                                        "kind": "ArgumentList",
                                        "fullStart": 612,
                                        "fullEnd": 638,
                                        "start": 612,
                                        "end": 637,
                                        "fullWidth": 26,
                                        "width": 25,
                                        "openParenToken": {
                                            "kind": "OpenParenToken",
                                            "fullStart": 612,
                                            "fullEnd": 613,
                                            "start": 612,
                                            "end": 613,
                                            "fullWidth": 1,
                                            "width": 1,
                                            "text": "(",
                                            "value": "(",
                                            "valueText": "("
                                        },
                                        "arguments": [
                                            {
                                                "kind": "StringLiteral",
                                                "fullStart": 613,
                                                "fullEnd": 636,
                                                "start": 613,
                                                "end": 636,
                                                "fullWidth": 23,
                                                "width": 23,
                                                "text": "\"\\\"use strict\\\";\\nthis\"",
                                                "value": "\"use strict\";\nthis",
                                                "valueText": "\"use strict\";\nthis"
                                            }
                                        ],
                                        "closeParenToken": {
                                            "kind": "CloseParenToken",
                                            "fullStart": 636,
                                            "fullEnd": 638,
                                            "start": 636,
                                            "end": 637,
                                            "fullWidth": 2,
                                            "width": 1,
                                            "text": ")",
                                            "value": ")",
                                            "valueText": ")",
                                            "hasTrailingTrivia": true,
                                            "trailingTrivia": [
                                                {
                                                    "kind": "WhitespaceTrivia",
                                                    "text": " "
                                                }
                                            ]
                                        }
                                    }
                                },
                                "operatorToken": {
                                    "kind": "EqualsEqualsEqualsToken",
                                    "fullStart": 638,
                                    "fullEnd": 642,
                                    "start": 638,
                                    "end": 641,
                                    "fullWidth": 4,
                                    "width": 3,
                                    "text": "===",
                                    "value": "===",
                                    "valueText": "===",
                                    "hasTrailingTrivia": true,
                                    "trailingTrivia": [
                                        {
                                            "kind": "WhitespaceTrivia",
                                            "text": " "
                                        }
                                    ]
                                },
                                "right": {
                                    "kind": "InvocationExpression",
                                    "fullStart": 642,
                                    "fullEnd": 658,
                                    "start": 642,
                                    "end": 658,
                                    "fullWidth": 16,
                                    "width": 16,
                                    "expression": {
                                        "kind": "IdentifierName",
                                        "fullStart": 642,
                                        "fullEnd": 656,
                                        "start": 642,
                                        "end": 656,
                                        "fullWidth": 14,
                                        "width": 14,
                                        "text": "fnGlobalObject",
                                        "value": "fnGlobalObject",
                                        "valueText": "fnGlobalObject"
                                    },
                                    "argumentList": {
                                        "kind": "ArgumentList",
                                        "fullStart": 656,
                                        "fullEnd": 658,
                                        "start": 656,
                                        "end": 658,
                                        "fullWidth": 2,
                                        "width": 2,
                                        "openParenToken": {
                                            "kind": "OpenParenToken",
                                            "fullStart": 656,
                                            "fullEnd": 657,
                                            "start": 656,
                                            "end": 657,
                                            "fullWidth": 1,
                                            "width": 1,
                                            "text": "(",
                                            "value": "(",
                                            "valueText": "("
                                        },
                                        "arguments": [],
                                        "closeParenToken": {
                                            "kind": "CloseParenToken",
                                            "fullStart": 657,
                                            "fullEnd": 658,
                                            "start": 657,
                                            "end": 658,
                                            "fullWidth": 1,
                                            "width": 1,
                                            "text": ")",
                                            "value": ")",
                                            "valueText": ")"
                                        }
                                    }
                                }
                            },
                            "semicolonToken": {
                                "kind": "SemicolonToken",
                                "fullStart": 658,
                                "fullEnd": 661,
                                "start": 658,
                                "end": 659,
                                "fullWidth": 3,
                                "width": 1,
                                "text": ";",
                                "value": ";",
                                "valueText": ";",
                                "hasTrailingTrivia": true,
                                "hasTrailingNewLine": true,
                                "trailingTrivia": [
                                    {
                                        "kind": "NewLineTrivia",
                                        "text": "\r\n"
                                    }
                                ]
                            }
                        }
                    ],
                    "closeBraceToken": {
                        "kind": "CloseBraceToken",
                        "fullStart": 661,
                        "fullEnd": 664,
                        "start": 661,
                        "end": 662,
                        "fullWidth": 3,
                        "width": 1,
                        "text": "}",
                        "value": "}",
                        "valueText": "}",
                        "hasTrailingTrivia": true,
                        "hasTrailingNewLine": true,
                        "trailingTrivia": [
                            {
                                "kind": "NewLineTrivia",
                                "text": "\r\n"
                            }
                        ]
                    }
                }
            },
            {
                "kind": "ExpressionStatement",
                "fullStart": 664,
                "fullEnd": 686,
                "start": 664,
                "end": 686,
                "fullWidth": 22,
                "width": 22,
                "expression": {
                    "kind": "InvocationExpression",
                    "fullStart": 664,
                    "fullEnd": 685,
                    "start": 664,
                    "end": 685,
                    "fullWidth": 21,
                    "width": 21,
                    "expression": {
                        "kind": "IdentifierName",
                        "fullStart": 664,
                        "fullEnd": 675,
                        "start": 664,
                        "end": 675,
                        "fullWidth": 11,
                        "width": 11,
                        "text": "runTestCase",
                        "value": "runTestCase",
                        "valueText": "runTestCase"
                    },
                    "argumentList": {
                        "kind": "ArgumentList",
                        "fullStart": 675,
                        "fullEnd": 685,
                        "start": 675,
                        "end": 685,
                        "fullWidth": 10,
                        "width": 10,
                        "openParenToken": {
                            "kind": "OpenParenToken",
                            "fullStart": 675,
                            "fullEnd": 676,
                            "start": 675,
                            "end": 676,
                            "fullWidth": 1,
                            "width": 1,
                            "text": "(",
                            "value": "(",
                            "valueText": "("
                        },
                        "arguments": [
                            {
                                "kind": "IdentifierName",
                                "fullStart": 676,
                                "fullEnd": 684,
                                "start": 676,
                                "end": 684,
                                "fullWidth": 8,
                                "width": 8,
                                "text": "testcase",
                                "value": "testcase",
                                "valueText": "testcase"
                            }
                        ],
                        "closeParenToken": {
                            "kind": "CloseParenToken",
                            "fullStart": 684,
                            "fullEnd": 685,
                            "start": 684,
                            "end": 685,
                            "fullWidth": 1,
                            "width": 1,
                            "text": ")",
                            "value": ")",
                            "valueText": ")"
                        }
                    }
                },
                "semicolonToken": {
                    "kind": "SemicolonToken",
                    "fullStart": 685,
                    "fullEnd": 686,
                    "start": 685,
                    "end": 686,
                    "fullWidth": 1,
                    "width": 1,
                    "text": ";",
                    "value": ";",
                    "valueText": ";"
                }
            }
        ],
        "endOfFileToken": {
            "kind": "EndOfFileToken",
            "fullStart": 686,
            "fullEnd": 686,
            "start": 686,
            "end": 686,
            "fullWidth": 0,
            "width": 0,
            "text": ""
        }
    },
    "lineMap": {
        "lineStarts": [
            0,
            67,
            152,
            232,
            308,
            380,
            385,
            429,
            527,
            543,
            548,
            554,
            577,
            598,
            661,
            664
        ],
        "length": 686
    }
}<|MERGE_RESOLUTION|>--- conflicted
+++ resolved
@@ -238,12 +238,8 @@
                                         "start": 581,
                                         "end": 595,
                                         "fullWidth": 14,
-<<<<<<< HEAD
                                         "width": 14,
-                                        "identifier": {
-=======
                                         "propertyName": {
->>>>>>> 85e84683
                                             "kind": "IdentifierName",
                                             "fullStart": 581,
                                             "fullEnd": 589,
