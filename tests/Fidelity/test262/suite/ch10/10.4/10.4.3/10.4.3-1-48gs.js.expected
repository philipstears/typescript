{
    "isDeclaration": false,
    "languageVersion": "EcmaScript5",
    "parseOptions": {
        "allowAutomaticSemicolonInsertion": true
    },
    "sourceUnit": {
        "kind": "SourceUnit",
        "fullStart": 0,
        "fullEnd": 828,
        "start": 602,
        "end": 828,
        "fullWidth": 828,
        "width": 226,
        "isIncrementallyUnusable": true,
        "moduleElements": [
            {
                "kind": "VariableStatement",
                "fullStart": 0,
                "fullEnd": 770,
                "start": 602,
                "end": 768,
                "fullWidth": 770,
                "width": 166,
                "isIncrementallyUnusable": true,
                "modifiers": [],
                "variableDeclaration": {
                    "kind": "VariableDeclaration",
                    "fullStart": 0,
                    "fullEnd": 770,
                    "start": 602,
                    "end": 768,
                    "fullWidth": 770,
                    "width": 166,
                    "varKeyword": {
                        "kind": "VarKeyword",
                        "fullStart": 0,
                        "fullEnd": 606,
                        "start": 602,
                        "end": 605,
                        "fullWidth": 606,
                        "width": 3,
                        "text": "var",
                        "value": "var",
                        "valueText": "var",
                        "hasLeadingTrivia": true,
                        "hasLeadingComment": true,
                        "hasLeadingNewLine": true,
                        "hasTrailingTrivia": true,
                        "leadingTrivia": [
                            {
                                "kind": "SingleLineCommentTrivia",
                                "text": "/// Copyright (c) 2012 Ecma International.  All rights reserved. "
                            },
                            {
                                "kind": "NewLineTrivia",
                                "text": "\r\n"
                            },
                            {
                                "kind": "SingleLineCommentTrivia",
                                "text": "/// Ecma International makes this code available under the terms and conditions set"
                            },
                            {
                                "kind": "NewLineTrivia",
                                "text": "\r\n"
                            },
                            {
                                "kind": "SingleLineCommentTrivia",
                                "text": "/// forth on http://hg.ecmascript.org/tests/test262/raw-file/tip/LICENSE (the "
                            },
                            {
                                "kind": "NewLineTrivia",
                                "text": "\r\n"
                            },
                            {
                                "kind": "SingleLineCommentTrivia",
                                "text": "/// \"Use Terms\").   Any redistribution of this code must retain the above"
                            },
                            {
                                "kind": "NewLineTrivia",
                                "text": "\r\n"
                            },
                            {
                                "kind": "SingleLineCommentTrivia",
                                "text": "/// copyright and this notice and otherwise comply with the Use Terms."
                            },
                            {
                                "kind": "NewLineTrivia",
                                "text": "\r\n"
                            },
                            {
                                "kind": "MultiLineCommentTrivia",
                                "text": "/**\r\n * @path ch10/10.4/10.4.3/10.4.3-1-48gs.js\r\n * @description Strict - checking 'this' from a global scope (FunctionDeclaration with a strict directive prologue defined within a FunctionExpression)\r\n * @noStrict\r\n */"
                            },
                            {
                                "kind": "NewLineTrivia",
                                "text": "\r\n"
                            },
                            {
                                "kind": "NewLineTrivia",
                                "text": "\r\n"
                            }
                        ],
                        "trailingTrivia": [
                            {
                                "kind": "WhitespaceTrivia",
                                "text": " "
                            }
                        ]
                    },
                    "variableDeclarators": [
                        {
                            "kind": "VariableDeclarator",
                            "fullStart": 606,
                            "fullEnd": 770,
                            "start": 606,
                            "end": 768,
                            "fullWidth": 164,
<<<<<<< HEAD
                            "width": 162,
                            "identifier": {
=======
                            "propertyName": {
>>>>>>> 85e84683
                                "kind": "IdentifierName",
                                "fullStart": 606,
                                "fullEnd": 609,
                                "start": 606,
                                "end": 608,
                                "fullWidth": 3,
                                "width": 2,
                                "text": "f1",
                                "value": "f1",
                                "valueText": "f1",
                                "hasTrailingTrivia": true,
                                "trailingTrivia": [
                                    {
                                        "kind": "WhitespaceTrivia",
                                        "text": " "
                                    }
                                ]
                            },
                            "equalsValueClause": {
                                "kind": "EqualsValueClause",
                                "fullStart": 609,
                                "fullEnd": 770,
                                "start": 609,
                                "end": 768,
                                "fullWidth": 161,
                                "width": 159,
                                "equalsToken": {
                                    "kind": "EqualsToken",
                                    "fullStart": 609,
                                    "fullEnd": 611,
                                    "start": 609,
                                    "end": 610,
                                    "fullWidth": 2,
                                    "width": 1,
                                    "text": "=",
                                    "value": "=",
                                    "valueText": "=",
                                    "hasTrailingTrivia": true,
                                    "trailingTrivia": [
                                        {
                                            "kind": "WhitespaceTrivia",
                                            "text": " "
                                        }
                                    ]
                                },
                                "value": {
                                    "kind": "FunctionExpression",
                                    "fullStart": 611,
                                    "fullEnd": 770,
                                    "start": 611,
                                    "end": 768,
                                    "fullWidth": 159,
                                    "width": 157,
                                    "functionKeyword": {
                                        "kind": "FunctionKeyword",
                                        "fullStart": 611,
                                        "fullEnd": 620,
                                        "start": 611,
                                        "end": 619,
                                        "fullWidth": 9,
                                        "width": 8,
                                        "text": "function",
                                        "value": "function",
                                        "valueText": "function",
                                        "hasTrailingTrivia": true,
                                        "trailingTrivia": [
                                            {
                                                "kind": "WhitespaceTrivia",
                                                "text": " "
                                            }
                                        ]
                                    },
                                    "callSignature": {
                                        "kind": "CallSignature",
                                        "fullStart": 620,
                                        "fullEnd": 623,
                                        "start": 620,
                                        "end": 622,
                                        "fullWidth": 3,
                                        "width": 2,
                                        "parameterList": {
                                            "kind": "ParameterList",
                                            "fullStart": 620,
                                            "fullEnd": 623,
                                            "start": 620,
                                            "end": 622,
                                            "fullWidth": 3,
                                            "width": 2,
                                            "openParenToken": {
                                                "kind": "OpenParenToken",
                                                "fullStart": 620,
                                                "fullEnd": 621,
                                                "start": 620,
                                                "end": 621,
                                                "fullWidth": 1,
                                                "width": 1,
                                                "text": "(",
                                                "value": "(",
                                                "valueText": "("
                                            },
                                            "parameters": [],
                                            "closeParenToken": {
                                                "kind": "CloseParenToken",
                                                "fullStart": 621,
                                                "fullEnd": 623,
                                                "start": 621,
                                                "end": 622,
                                                "fullWidth": 2,
                                                "width": 1,
                                                "text": ")",
                                                "value": ")",
                                                "valueText": ")",
                                                "hasTrailingTrivia": true,
                                                "trailingTrivia": [
                                                    {
                                                        "kind": "WhitespaceTrivia",
                                                        "text": " "
                                                    }
                                                ]
                                            }
                                        }
                                    },
                                    "block": {
                                        "kind": "Block",
                                        "fullStart": 623,
                                        "fullEnd": 770,
                                        "start": 623,
                                        "end": 768,
                                        "fullWidth": 147,
                                        "width": 145,
                                        "openBraceToken": {
                                            "kind": "OpenBraceToken",
                                            "fullStart": 623,
                                            "fullEnd": 626,
                                            "start": 623,
                                            "end": 624,
                                            "fullWidth": 3,
                                            "width": 1,
                                            "text": "{",
                                            "value": "{",
                                            "valueText": "{",
                                            "hasTrailingTrivia": true,
                                            "hasTrailingNewLine": true,
                                            "trailingTrivia": [
                                                {
                                                    "kind": "NewLineTrivia",
                                                    "text": "\r\n"
                                                }
                                            ]
                                        },
                                        "statements": [
                                            {
                                                "kind": "FunctionDeclaration",
                                                "fullStart": 626,
                                                "fullEnd": 705,
                                                "start": 630,
                                                "end": 703,
                                                "fullWidth": 79,
                                                "width": 73,
                                                "modifiers": [],
                                                "functionKeyword": {
                                                    "kind": "FunctionKeyword",
                                                    "fullStart": 626,
                                                    "fullEnd": 639,
                                                    "start": 630,
                                                    "end": 638,
                                                    "fullWidth": 13,
                                                    "width": 8,
                                                    "text": "function",
                                                    "value": "function",
                                                    "valueText": "function",
                                                    "hasLeadingTrivia": true,
                                                    "hasTrailingTrivia": true,
                                                    "leadingTrivia": [
                                                        {
                                                            "kind": "WhitespaceTrivia",
                                                            "text": "    "
                                                        }
                                                    ],
                                                    "trailingTrivia": [
                                                        {
                                                            "kind": "WhitespaceTrivia",
                                                            "text": " "
                                                        }
                                                    ]
                                                },
                                                "identifier": {
                                                    "kind": "IdentifierName",
                                                    "fullStart": 639,
                                                    "fullEnd": 640,
                                                    "start": 639,
                                                    "end": 640,
                                                    "fullWidth": 1,
                                                    "width": 1,
                                                    "text": "f",
                                                    "value": "f",
                                                    "valueText": "f"
                                                },
                                                "callSignature": {
                                                    "kind": "CallSignature",
                                                    "fullStart": 640,
                                                    "fullEnd": 643,
                                                    "start": 640,
                                                    "end": 642,
                                                    "fullWidth": 3,
                                                    "width": 2,
                                                    "parameterList": {
                                                        "kind": "ParameterList",
                                                        "fullStart": 640,
                                                        "fullEnd": 643,
                                                        "start": 640,
                                                        "end": 642,
                                                        "fullWidth": 3,
                                                        "width": 2,
                                                        "openParenToken": {
                                                            "kind": "OpenParenToken",
                                                            "fullStart": 640,
                                                            "fullEnd": 641,
                                                            "start": 640,
                                                            "end": 641,
                                                            "fullWidth": 1,
                                                            "width": 1,
                                                            "text": "(",
                                                            "value": "(",
                                                            "valueText": "("
                                                        },
                                                        "parameters": [],
                                                        "closeParenToken": {
                                                            "kind": "CloseParenToken",
                                                            "fullStart": 641,
                                                            "fullEnd": 643,
                                                            "start": 641,
                                                            "end": 642,
                                                            "fullWidth": 2,
                                                            "width": 1,
                                                            "text": ")",
                                                            "value": ")",
                                                            "valueText": ")",
                                                            "hasTrailingTrivia": true,
                                                            "trailingTrivia": [
                                                                {
                                                                    "kind": "WhitespaceTrivia",
                                                                    "text": " "
                                                                }
                                                            ]
                                                        }
                                                    }
                                                },
                                                "block": {
                                                    "kind": "Block",
                                                    "fullStart": 643,
                                                    "fullEnd": 705,
                                                    "start": 643,
                                                    "end": 703,
                                                    "fullWidth": 62,
                                                    "width": 60,
                                                    "openBraceToken": {
                                                        "kind": "OpenBraceToken",
                                                        "fullStart": 643,
                                                        "fullEnd": 646,
                                                        "start": 643,
                                                        "end": 644,
                                                        "fullWidth": 3,
                                                        "width": 1,
                                                        "text": "{",
                                                        "value": "{",
                                                        "valueText": "{",
                                                        "hasTrailingTrivia": true,
                                                        "hasTrailingNewLine": true,
                                                        "trailingTrivia": [
                                                            {
                                                                "kind": "NewLineTrivia",
                                                                "text": "\r\n"
                                                            }
                                                        ]
                                                    },
                                                    "statements": [
                                                        {
                                                            "kind": "ExpressionStatement",
                                                            "fullStart": 646,
                                                            "fullEnd": 669,
                                                            "start": 654,
                                                            "end": 667,
                                                            "fullWidth": 23,
                                                            "width": 13,
                                                            "expression": {
                                                                "kind": "StringLiteral",
                                                                "fullStart": 646,
                                                                "fullEnd": 666,
                                                                "start": 654,
                                                                "end": 666,
                                                                "fullWidth": 20,
                                                                "width": 12,
                                                                "text": "\"use strict\"",
                                                                "value": "use strict",
                                                                "valueText": "use strict",
                                                                "hasLeadingTrivia": true,
                                                                "leadingTrivia": [
                                                                    {
                                                                        "kind": "WhitespaceTrivia",
                                                                        "text": "        "
                                                                    }
                                                                ]
                                                            },
                                                            "semicolonToken": {
                                                                "kind": "SemicolonToken",
                                                                "fullStart": 666,
                                                                "fullEnd": 669,
                                                                "start": 666,
                                                                "end": 667,
                                                                "fullWidth": 3,
                                                                "width": 1,
                                                                "text": ";",
                                                                "value": ";",
                                                                "valueText": ";",
                                                                "hasTrailingTrivia": true,
                                                                "hasTrailingNewLine": true,
                                                                "trailingTrivia": [
                                                                    {
                                                                        "kind": "NewLineTrivia",
                                                                        "text": "\r\n"
                                                                    }
                                                                ]
                                                            }
                                                        },
                                                        {
                                                            "kind": "ReturnStatement",
                                                            "fullStart": 669,
                                                            "fullEnd": 698,
                                                            "start": 677,
                                                            "end": 696,
                                                            "fullWidth": 29,
                                                            "width": 19,
                                                            "parsedInStrictMode": true,
                                                            "returnKeyword": {
                                                                "kind": "ReturnKeyword",
                                                                "fullStart": 669,
                                                                "fullEnd": 684,
                                                                "start": 677,
                                                                "end": 683,
                                                                "fullWidth": 15,
                                                                "width": 6,
                                                                "text": "return",
                                                                "value": "return",
                                                                "valueText": "return",
                                                                "hasLeadingTrivia": true,
                                                                "hasTrailingTrivia": true,
                                                                "leadingTrivia": [
                                                                    {
                                                                        "kind": "WhitespaceTrivia",
                                                                        "text": "        "
                                                                    }
                                                                ],
                                                                "trailingTrivia": [
                                                                    {
                                                                        "kind": "WhitespaceTrivia",
                                                                        "text": " "
                                                                    }
                                                                ]
                                                            },
                                                            "expression": {
                                                                "kind": "TypeOfExpression",
                                                                "fullStart": 684,
                                                                "fullEnd": 695,
                                                                "start": 684,
                                                                "end": 695,
                                                                "fullWidth": 11,
                                                                "width": 11,
                                                                "parsedInStrictMode": true,
                                                                "typeOfKeyword": {
                                                                    "kind": "TypeOfKeyword",
                                                                    "fullStart": 684,
                                                                    "fullEnd": 691,
                                                                    "start": 684,
                                                                    "end": 690,
                                                                    "fullWidth": 7,
                                                                    "width": 6,
                                                                    "text": "typeof",
                                                                    "value": "typeof",
                                                                    "valueText": "typeof",
                                                                    "hasTrailingTrivia": true,
                                                                    "trailingTrivia": [
                                                                        {
                                                                            "kind": "WhitespaceTrivia",
                                                                            "text": " "
                                                                        }
                                                                    ]
                                                                },
                                                                "expression": {
                                                                    "kind": "ThisKeyword",
                                                                    "fullStart": 691,
                                                                    "fullEnd": 695,
                                                                    "start": 691,
                                                                    "end": 695,
                                                                    "fullWidth": 4,
                                                                    "width": 4,
                                                                    "text": "this",
                                                                    "value": "this",
                                                                    "valueText": "this"
                                                                }
                                                            },
                                                            "semicolonToken": {
                                                                "kind": "SemicolonToken",
                                                                "fullStart": 695,
                                                                "fullEnd": 698,
                                                                "start": 695,
                                                                "end": 696,
                                                                "fullWidth": 3,
                                                                "width": 1,
                                                                "text": ";",
                                                                "value": ";",
                                                                "valueText": ";",
                                                                "hasTrailingTrivia": true,
                                                                "hasTrailingNewLine": true,
                                                                "trailingTrivia": [
                                                                    {
                                                                        "kind": "NewLineTrivia",
                                                                        "text": "\r\n"
                                                                    }
                                                                ]
                                                            }
                                                        }
                                                    ],
                                                    "closeBraceToken": {
                                                        "kind": "CloseBraceToken",
                                                        "fullStart": 698,
                                                        "fullEnd": 705,
                                                        "start": 702,
                                                        "end": 703,
                                                        "fullWidth": 7,
                                                        "width": 1,
                                                        "text": "}",
                                                        "value": "}",
                                                        "valueText": "}",
                                                        "hasLeadingTrivia": true,
                                                        "hasTrailingTrivia": true,
                                                        "hasTrailingNewLine": true,
                                                        "leadingTrivia": [
                                                            {
                                                                "kind": "WhitespaceTrivia",
                                                                "text": "    "
                                                            }
                                                        ],
                                                        "trailingTrivia": [
                                                            {
                                                                "kind": "NewLineTrivia",
                                                                "text": "\r\n"
                                                            }
                                                        ]
                                                    }
                                                }
                                            },
                                            {
                                                "kind": "ReturnStatement",
                                                "fullStart": 705,
                                                "fullEnd": 767,
                                                "start": 709,
                                                "end": 765,
                                                "fullWidth": 62,
                                                "width": 56,
                                                "returnKeyword": {
                                                    "kind": "ReturnKeyword",
                                                    "fullStart": 705,
                                                    "fullEnd": 716,
                                                    "start": 709,
                                                    "end": 715,
                                                    "fullWidth": 11,
                                                    "width": 6,
                                                    "text": "return",
                                                    "value": "return",
                                                    "valueText": "return",
                                                    "hasLeadingTrivia": true,
                                                    "hasTrailingTrivia": true,
                                                    "leadingTrivia": [
                                                        {
                                                            "kind": "WhitespaceTrivia",
                                                            "text": "    "
                                                        }
                                                    ],
                                                    "trailingTrivia": [
                                                        {
                                                            "kind": "WhitespaceTrivia",
                                                            "text": " "
                                                        }
                                                    ]
                                                },
                                                "expression": {
                                                    "kind": "LogicalAndExpression",
                                                    "fullStart": 716,
                                                    "fullEnd": 764,
                                                    "start": 716,
                                                    "end": 764,
                                                    "fullWidth": 48,
                                                    "width": 48,
                                                    "left": {
                                                        "kind": "ParenthesizedExpression",
                                                        "fullStart": 716,
                                                        "fullEnd": 736,
                                                        "start": 716,
                                                        "end": 735,
                                                        "fullWidth": 20,
                                                        "width": 19,
                                                        "openParenToken": {
                                                            "kind": "OpenParenToken",
                                                            "fullStart": 716,
                                                            "fullEnd": 717,
                                                            "start": 716,
                                                            "end": 717,
                                                            "fullWidth": 1,
                                                            "width": 1,
                                                            "text": "(",
                                                            "value": "(",
                                                            "valueText": "("
                                                        },
                                                        "expression": {
                                                            "kind": "EqualsExpression",
                                                            "fullStart": 717,
                                                            "fullEnd": 734,
                                                            "start": 717,
                                                            "end": 734,
                                                            "fullWidth": 17,
                                                            "width": 17,
                                                            "left": {
                                                                "kind": "InvocationExpression",
                                                                "fullStart": 717,
                                                                "fullEnd": 720,
                                                                "start": 717,
                                                                "end": 720,
                                                                "fullWidth": 3,
                                                                "width": 3,
                                                                "expression": {
                                                                    "kind": "IdentifierName",
                                                                    "fullStart": 717,
                                                                    "fullEnd": 718,
                                                                    "start": 717,
                                                                    "end": 718,
                                                                    "fullWidth": 1,
                                                                    "width": 1,
                                                                    "text": "f",
                                                                    "value": "f",
                                                                    "valueText": "f"
                                                                },
                                                                "argumentList": {
                                                                    "kind": "ArgumentList",
                                                                    "fullStart": 718,
                                                                    "fullEnd": 720,
                                                                    "start": 718,
                                                                    "end": 720,
                                                                    "fullWidth": 2,
                                                                    "width": 2,
                                                                    "openParenToken": {
                                                                        "kind": "OpenParenToken",
                                                                        "fullStart": 718,
                                                                        "fullEnd": 719,
                                                                        "start": 718,
                                                                        "end": 719,
                                                                        "fullWidth": 1,
                                                                        "width": 1,
                                                                        "text": "(",
                                                                        "value": "(",
                                                                        "valueText": "("
                                                                    },
                                                                    "arguments": [],
                                                                    "closeParenToken": {
                                                                        "kind": "CloseParenToken",
                                                                        "fullStart": 719,
                                                                        "fullEnd": 720,
                                                                        "start": 719,
                                                                        "end": 720,
                                                                        "fullWidth": 1,
                                                                        "width": 1,
                                                                        "text": ")",
                                                                        "value": ")",
                                                                        "valueText": ")"
                                                                    }
                                                                }
                                                            },
                                                            "operatorToken": {
                                                                "kind": "EqualsEqualsEqualsToken",
                                                                "fullStart": 720,
                                                                "fullEnd": 723,
                                                                "start": 720,
                                                                "end": 723,
                                                                "fullWidth": 3,
                                                                "width": 3,
                                                                "text": "===",
                                                                "value": "===",
                                                                "valueText": "==="
                                                            },
                                                            "right": {
                                                                "kind": "StringLiteral",
                                                                "fullStart": 723,
                                                                "fullEnd": 734,
                                                                "start": 723,
                                                                "end": 734,
                                                                "fullWidth": 11,
                                                                "width": 11,
                                                                "text": "\"undefined\"",
                                                                "value": "undefined",
                                                                "valueText": "undefined"
                                                            }
                                                        },
                                                        "closeParenToken": {
                                                            "kind": "CloseParenToken",
                                                            "fullStart": 734,
                                                            "fullEnd": 736,
                                                            "start": 734,
                                                            "end": 735,
                                                            "fullWidth": 2,
                                                            "width": 1,
                                                            "text": ")",
                                                            "value": ")",
                                                            "valueText": ")",
                                                            "hasTrailingTrivia": true,
                                                            "trailingTrivia": [
                                                                {
                                                                    "kind": "WhitespaceTrivia",
                                                                    "text": " "
                                                                }
                                                            ]
                                                        }
                                                    },
                                                    "operatorToken": {
                                                        "kind": "AmpersandAmpersandToken",
                                                        "fullStart": 736,
                                                        "fullEnd": 739,
                                                        "start": 736,
                                                        "end": 738,
                                                        "fullWidth": 3,
                                                        "width": 2,
                                                        "text": "&&",
                                                        "value": "&&",
                                                        "valueText": "&&",
                                                        "hasTrailingTrivia": true,
                                                        "trailingTrivia": [
                                                            {
                                                                "kind": "WhitespaceTrivia",
                                                                "text": " "
                                                            }
                                                        ]
                                                    },
                                                    "right": {
                                                        "kind": "ParenthesizedExpression",
                                                        "fullStart": 739,
                                                        "fullEnd": 764,
                                                        "start": 739,
                                                        "end": 764,
                                                        "fullWidth": 25,
                                                        "width": 25,
                                                        "openParenToken": {
                                                            "kind": "OpenParenToken",
                                                            "fullStart": 739,
                                                            "fullEnd": 740,
                                                            "start": 739,
                                                            "end": 740,
                                                            "fullWidth": 1,
                                                            "width": 1,
                                                            "text": "(",
                                                            "value": "(",
                                                            "valueText": "("
                                                        },
                                                        "expression": {
                                                            "kind": "EqualsExpression",
                                                            "fullStart": 740,
                                                            "fullEnd": 763,
                                                            "start": 740,
                                                            "end": 763,
                                                            "fullWidth": 23,
                                                            "width": 23,
                                                            "left": {
                                                                "kind": "ThisKeyword",
                                                                "fullStart": 740,
                                                                "fullEnd": 744,
                                                                "start": 740,
                                                                "end": 744,
                                                                "fullWidth": 4,
                                                                "width": 4,
                                                                "text": "this",
                                                                "value": "this",
                                                                "valueText": "this"
                                                            },
                                                            "operatorToken": {
                                                                "kind": "EqualsEqualsEqualsToken",
                                                                "fullStart": 744,
                                                                "fullEnd": 747,
                                                                "start": 744,
                                                                "end": 747,
                                                                "fullWidth": 3,
                                                                "width": 3,
                                                                "text": "===",
                                                                "value": "===",
                                                                "valueText": "==="
                                                            },
                                                            "right": {
                                                                "kind": "InvocationExpression",
                                                                "fullStart": 747,
                                                                "fullEnd": 763,
                                                                "start": 747,
                                                                "end": 763,
                                                                "fullWidth": 16,
                                                                "width": 16,
                                                                "expression": {
                                                                    "kind": "IdentifierName",
                                                                    "fullStart": 747,
                                                                    "fullEnd": 761,
                                                                    "start": 747,
                                                                    "end": 761,
                                                                    "fullWidth": 14,
                                                                    "width": 14,
                                                                    "text": "fnGlobalObject",
                                                                    "value": "fnGlobalObject",
                                                                    "valueText": "fnGlobalObject"
                                                                },
                                                                "argumentList": {
                                                                    "kind": "ArgumentList",
                                                                    "fullStart": 761,
                                                                    "fullEnd": 763,
                                                                    "start": 761,
                                                                    "end": 763,
                                                                    "fullWidth": 2,
                                                                    "width": 2,
                                                                    "openParenToken": {
                                                                        "kind": "OpenParenToken",
                                                                        "fullStart": 761,
                                                                        "fullEnd": 762,
                                                                        "start": 761,
                                                                        "end": 762,
                                                                        "fullWidth": 1,
                                                                        "width": 1,
                                                                        "text": "(",
                                                                        "value": "(",
                                                                        "valueText": "("
                                                                    },
                                                                    "arguments": [],
                                                                    "closeParenToken": {
                                                                        "kind": "CloseParenToken",
                                                                        "fullStart": 762,
                                                                        "fullEnd": 763,
                                                                        "start": 762,
                                                                        "end": 763,
                                                                        "fullWidth": 1,
                                                                        "width": 1,
                                                                        "text": ")",
                                                                        "value": ")",
                                                                        "valueText": ")"
                                                                    }
                                                                }
                                                            }
                                                        },
                                                        "closeParenToken": {
                                                            "kind": "CloseParenToken",
                                                            "fullStart": 763,
                                                            "fullEnd": 764,
                                                            "start": 763,
                                                            "end": 764,
                                                            "fullWidth": 1,
                                                            "width": 1,
                                                            "text": ")",
                                                            "value": ")",
                                                            "valueText": ")"
                                                        }
                                                    }
                                                },
                                                "semicolonToken": {
                                                    "kind": "SemicolonToken",
                                                    "fullStart": 764,
                                                    "fullEnd": 767,
                                                    "start": 764,
                                                    "end": 765,
                                                    "fullWidth": 3,
                                                    "width": 1,
                                                    "text": ";",
                                                    "value": ";",
                                                    "valueText": ";",
                                                    "hasTrailingTrivia": true,
                                                    "hasTrailingNewLine": true,
                                                    "trailingTrivia": [
                                                        {
                                                            "kind": "NewLineTrivia",
                                                            "text": "\r\n"
                                                        }
                                                    ]
                                                }
                                            }
                                        ],
                                        "closeBraceToken": {
                                            "kind": "CloseBraceToken",
                                            "fullStart": 767,
                                            "fullEnd": 770,
                                            "start": 767,
                                            "end": 768,
                                            "fullWidth": 3,
                                            "width": 1,
                                            "text": "}",
                                            "value": "}",
                                            "valueText": "}",
                                            "hasTrailingTrivia": true,
                                            "hasTrailingNewLine": true,
                                            "trailingTrivia": [
                                                {
                                                    "kind": "NewLineTrivia",
                                                    "text": "\r\n"
                                                }
                                            ]
                                        }
                                    }
                                }
                            }
                        }
                    ]
                },
                "semicolonToken": {
                    "kind": "SemicolonToken",
                    "fullStart": -1,
                    "fullEnd": -1,
                    "start": -1,
                    "end": -1,
                    "fullWidth": 0,
                    "width": 0,
                    "text": ""
                }
            },
            {
                "kind": "IfStatement",
                "fullStart": 770,
                "fullEnd": 828,
                "start": 770,
                "end": 828,
                "fullWidth": 58,
                "width": 58,
                "ifKeyword": {
                    "kind": "IfKeyword",
                    "fullStart": 770,
                    "fullEnd": 773,
                    "start": 770,
                    "end": 772,
                    "fullWidth": 3,
                    "width": 2,
                    "text": "if",
                    "value": "if",
                    "valueText": "if",
                    "hasTrailingTrivia": true,
                    "trailingTrivia": [
                        {
                            "kind": "WhitespaceTrivia",
                            "text": " "
                        }
                    ]
                },
                "openParenToken": {
                    "kind": "OpenParenToken",
                    "fullStart": 773,
                    "fullEnd": 774,
                    "start": 773,
                    "end": 774,
                    "fullWidth": 1,
                    "width": 1,
                    "text": "(",
                    "value": "(",
                    "valueText": "("
                },
                "condition": {
                    "kind": "LogicalNotExpression",
                    "fullStart": 774,
                    "fullEnd": 780,
                    "start": 774,
                    "end": 780,
                    "fullWidth": 6,
                    "width": 6,
                    "operatorToken": {
                        "kind": "ExclamationToken",
                        "fullStart": 774,
                        "fullEnd": 776,
                        "start": 774,
                        "end": 775,
                        "fullWidth": 2,
                        "width": 1,
                        "text": "!",
                        "value": "!",
                        "valueText": "!",
                        "hasTrailingTrivia": true,
                        "trailingTrivia": [
                            {
                                "kind": "WhitespaceTrivia",
                                "text": " "
                            }
                        ]
                    },
                    "operand": {
                        "kind": "InvocationExpression",
                        "fullStart": 776,
                        "fullEnd": 780,
                        "start": 776,
                        "end": 780,
                        "fullWidth": 4,
                        "width": 4,
                        "expression": {
                            "kind": "IdentifierName",
                            "fullStart": 776,
                            "fullEnd": 778,
                            "start": 776,
                            "end": 778,
                            "fullWidth": 2,
                            "width": 2,
                            "text": "f1",
                            "value": "f1",
                            "valueText": "f1"
                        },
                        "argumentList": {
                            "kind": "ArgumentList",
                            "fullStart": 778,
                            "fullEnd": 780,
                            "start": 778,
                            "end": 780,
                            "fullWidth": 2,
                            "width": 2,
                            "openParenToken": {
                                "kind": "OpenParenToken",
                                "fullStart": 778,
                                "fullEnd": 779,
                                "start": 778,
                                "end": 779,
                                "fullWidth": 1,
                                "width": 1,
                                "text": "(",
                                "value": "(",
                                "valueText": "("
                            },
                            "arguments": [],
                            "closeParenToken": {
                                "kind": "CloseParenToken",
                                "fullStart": 779,
                                "fullEnd": 780,
                                "start": 779,
                                "end": 780,
                                "fullWidth": 1,
                                "width": 1,
                                "text": ")",
                                "value": ")",
                                "valueText": ")"
                            }
                        }
                    }
                },
                "closeParenToken": {
                    "kind": "CloseParenToken",
                    "fullStart": 780,
                    "fullEnd": 782,
                    "start": 780,
                    "end": 781,
                    "fullWidth": 2,
                    "width": 1,
                    "text": ")",
                    "value": ")",
                    "valueText": ")",
                    "hasTrailingTrivia": true,
                    "trailingTrivia": [
                        {
                            "kind": "WhitespaceTrivia",
                            "text": " "
                        }
                    ]
                },
                "statement": {
                    "kind": "Block",
                    "fullStart": 782,
                    "fullEnd": 828,
                    "start": 782,
                    "end": 828,
                    "fullWidth": 46,
                    "width": 46,
                    "openBraceToken": {
                        "kind": "OpenBraceToken",
                        "fullStart": 782,
                        "fullEnd": 785,
                        "start": 782,
                        "end": 783,
                        "fullWidth": 3,
                        "width": 1,
                        "text": "{",
                        "value": "{",
                        "valueText": "{",
                        "hasTrailingTrivia": true,
                        "hasTrailingNewLine": true,
                        "trailingTrivia": [
                            {
                                "kind": "NewLineTrivia",
                                "text": "\r\n"
                            }
                        ]
                    },
                    "statements": [
                        {
                            "kind": "ThrowStatement",
                            "fullStart": 785,
                            "fullEnd": 827,
                            "start": 789,
                            "end": 825,
                            "fullWidth": 42,
                            "width": 36,
                            "throwKeyword": {
                                "kind": "ThrowKeyword",
                                "fullStart": 785,
                                "fullEnd": 795,
                                "start": 789,
                                "end": 794,
                                "fullWidth": 10,
                                "width": 5,
                                "text": "throw",
                                "value": "throw",
                                "valueText": "throw",
                                "hasLeadingTrivia": true,
                                "hasTrailingTrivia": true,
                                "leadingTrivia": [
                                    {
                                        "kind": "WhitespaceTrivia",
                                        "text": "    "
                                    }
                                ],
                                "trailingTrivia": [
                                    {
                                        "kind": "WhitespaceTrivia",
                                        "text": " "
                                    }
                                ]
                            },
                            "expression": {
                                "kind": "StringLiteral",
                                "fullStart": 795,
                                "fullEnd": 824,
                                "start": 795,
                                "end": 824,
                                "fullWidth": 29,
                                "width": 29,
                                "text": "\"'this' had incorrect value!\"",
                                "value": "'this' had incorrect value!",
                                "valueText": "'this' had incorrect value!"
                            },
                            "semicolonToken": {
                                "kind": "SemicolonToken",
                                "fullStart": 824,
                                "fullEnd": 827,
                                "start": 824,
                                "end": 825,
                                "fullWidth": 3,
                                "width": 1,
                                "text": ";",
                                "value": ";",
                                "valueText": ";",
                                "hasTrailingTrivia": true,
                                "hasTrailingNewLine": true,
                                "trailingTrivia": [
                                    {
                                        "kind": "NewLineTrivia",
                                        "text": "\r\n"
                                    }
                                ]
                            }
                        }
                    ],
                    "closeBraceToken": {
                        "kind": "CloseBraceToken",
                        "fullStart": 827,
                        "fullEnd": 828,
                        "start": 827,
                        "end": 828,
                        "fullWidth": 1,
                        "width": 1,
                        "text": "}",
                        "value": "}",
                        "valueText": "}"
                    }
                }
            }
        ],
        "endOfFileToken": {
            "kind": "EndOfFileToken",
            "fullStart": 828,
            "fullEnd": 828,
            "start": 828,
            "end": 828,
            "fullWidth": 0,
            "width": 0,
            "text": ""
        }
    },
    "lineMap": {
        "lineStarts": [
            0,
            67,
            152,
            232,
            307,
            379,
            384,
            428,
            581,
            595,
            600,
            602,
            626,
            646,
            669,
            698,
            705,
            767,
            770,
            785,
            827
        ],
        "length": 828
    }
}<|MERGE_RESOLUTION|>--- conflicted
+++ resolved
@@ -116,12 +116,8 @@
                             "start": 606,
                             "end": 768,
                             "fullWidth": 164,
-<<<<<<< HEAD
                             "width": 162,
-                            "identifier": {
-=======
                             "propertyName": {
->>>>>>> 85e84683
                                 "kind": "IdentifierName",
                                 "fullStart": 606,
                                 "fullEnd": 609,
