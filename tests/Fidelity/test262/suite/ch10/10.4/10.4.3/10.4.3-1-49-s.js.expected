--- conflicted
+++ resolved
@@ -451,12 +451,8 @@
                                                                         "start": 646,
                                                                         "end": 722,
                                                                         "fullWidth": 78,
-<<<<<<< HEAD
                                                                         "width": 76,
-                                                                        "identifier": {
-=======
                                                                         "propertyName": {
->>>>>>> 85e84683
                                                                             "kind": "IdentifierName",
                                                                             "fullStart": 646,
                                                                             "fullEnd": 648,
