--- conflicted
+++ resolved
@@ -115,12 +115,8 @@
                             "start": 582,
                             "end": 638,
                             "fullWidth": 56,
-<<<<<<< HEAD
                             "width": 56,
-                            "identifier": {
-=======
                             "propertyName": {
->>>>>>> 85e84683
                                 "kind": "IdentifierName",
                                 "fullStart": 582,
                                 "fullEnd": 584,
