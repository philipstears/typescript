--- conflicted
+++ resolved
@@ -350,12 +350,8 @@
                                                             "start": 643,
                                                             "end": 719,
                                                             "fullWidth": 78,
-<<<<<<< HEAD
                                                             "width": 76,
-                                                            "identifier": {
-=======
                                                             "propertyName": {
->>>>>>> 85e84683
                                                                 "kind": "IdentifierName",
                                                                 "fullStart": 643,
                                                                 "fullEnd": 645,
