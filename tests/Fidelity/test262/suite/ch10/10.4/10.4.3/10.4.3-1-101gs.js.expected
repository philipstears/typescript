--- conflicted
+++ resolved
@@ -111,12 +111,8 @@
                             "start": 584,
                             "end": 589,
                             "fullWidth": 5,
-<<<<<<< HEAD
                             "width": 5,
-                            "identifier": {
-=======
                             "propertyName": {
->>>>>>> 85e84683
                                 "kind": "IdentifierName",
                                 "fullStart": 584,
                                 "fullEnd": 586,
