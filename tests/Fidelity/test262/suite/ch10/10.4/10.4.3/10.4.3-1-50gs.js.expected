--- conflicted
+++ resolved
@@ -116,12 +116,8 @@
                             "start": 615,
                             "end": 771,
                             "fullWidth": 158,
-<<<<<<< HEAD
                             "width": 156,
-                            "identifier": {
-=======
                             "propertyName": {
->>>>>>> 85e84683
                                 "kind": "IdentifierName",
                                 "fullStart": 615,
                                 "fullEnd": 618,
