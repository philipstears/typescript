{
    "isDeclaration": false,
    "languageVersion": "EcmaScript5",
    "parseOptions": {
        "allowAutomaticSemicolonInsertion": true
    },
    "sourceUnit": {
        "kind": "SourceUnit",
        "fullStart": 0,
        "fullEnd": 824,
        "start": 594,
        "end": 824,
        "fullWidth": 824,
        "width": 230,
        "isIncrementallyUnusable": true,
        "moduleElements": [
            {
                "kind": "FunctionDeclaration",
                "fullStart": 0,
                "fullEnd": 802,
                "start": 594,
                "end": 800,
                "fullWidth": 802,
                "width": 206,
                "isIncrementallyUnusable": true,
                "modifiers": [],
                "functionKeyword": {
                    "kind": "FunctionKeyword",
                    "fullStart": 0,
                    "fullEnd": 603,
                    "start": 594,
                    "end": 602,
                    "fullWidth": 603,
                    "width": 8,
                    "text": "function",
                    "value": "function",
                    "valueText": "function",
                    "hasLeadingTrivia": true,
                    "hasLeadingComment": true,
                    "hasLeadingNewLine": true,
                    "hasTrailingTrivia": true,
                    "leadingTrivia": [
                        {
                            "kind": "SingleLineCommentTrivia",
                            "text": "/// Copyright (c) 2012 Ecma International.  All rights reserved. "
                        },
                        {
                            "kind": "NewLineTrivia",
                            "text": "\r\n"
                        },
                        {
                            "kind": "SingleLineCommentTrivia",
                            "text": "/// Ecma International makes this code available under the terms and conditions set"
                        },
                        {
                            "kind": "NewLineTrivia",
                            "text": "\r\n"
                        },
                        {
                            "kind": "SingleLineCommentTrivia",
                            "text": "/// forth on http://hg.ecmascript.org/tests/test262/raw-file/tip/LICENSE (the "
                        },
                        {
                            "kind": "NewLineTrivia",
                            "text": "\r\n"
                        },
                        {
                            "kind": "SingleLineCommentTrivia",
                            "text": "/// \"Use Terms\").   Any redistribution of this code must retain the above "
                        },
                        {
                            "kind": "NewLineTrivia",
                            "text": "\r\n"
                        },
                        {
                            "kind": "SingleLineCommentTrivia",
                            "text": "/// copyright and this notice and otherwise comply with the Use Terms."
                        },
                        {
                            "kind": "NewLineTrivia",
                            "text": "\r\n"
                        },
                        {
                            "kind": "MultiLineCommentTrivia",
                            "text": "/**\r\n * @path ch10/10.4/10.4.3/10.4.3-1-39-s.js\r\n * @description Strict Mode - checking 'this' (FunctionDeclaration defined within a FunctionExpression with a strict directive prologue)\r\n * @onlyStrict\r\n */"
                        },
                        {
                            "kind": "NewLineTrivia",
                            "text": "\r\n"
                        },
                        {
                            "kind": "WhitespaceTrivia",
                            "text": "    "
                        },
                        {
                            "kind": "NewLineTrivia",
                            "text": "\r\n"
                        }
                    ],
                    "trailingTrivia": [
                        {
                            "kind": "WhitespaceTrivia",
                            "text": " "
                        }
                    ]
                },
                "identifier": {
                    "kind": "IdentifierName",
                    "fullStart": 603,
                    "fullEnd": 611,
                    "start": 603,
                    "end": 611,
                    "fullWidth": 8,
                    "width": 8,
                    "text": "testcase",
                    "value": "testcase",
                    "valueText": "testcase"
                },
                "callSignature": {
                    "kind": "CallSignature",
                    "fullStart": 611,
                    "fullEnd": 614,
                    "start": 611,
                    "end": 613,
                    "fullWidth": 3,
                    "width": 2,
                    "parameterList": {
                        "kind": "ParameterList",
                        "fullStart": 611,
                        "fullEnd": 614,
                        "start": 611,
                        "end": 613,
                        "fullWidth": 3,
                        "width": 2,
                        "openParenToken": {
                            "kind": "OpenParenToken",
                            "fullStart": 611,
                            "fullEnd": 612,
                            "start": 611,
                            "end": 612,
                            "fullWidth": 1,
                            "width": 1,
                            "text": "(",
                            "value": "(",
                            "valueText": "("
                        },
                        "parameters": [],
                        "closeParenToken": {
                            "kind": "CloseParenToken",
                            "fullStart": 612,
                            "fullEnd": 614,
                            "start": 612,
                            "end": 613,
                            "fullWidth": 2,
                            "width": 1,
                            "text": ")",
                            "value": ")",
                            "valueText": ")",
                            "hasTrailingTrivia": true,
                            "trailingTrivia": [
                                {
                                    "kind": "WhitespaceTrivia",
                                    "text": " "
                                }
                            ]
                        }
                    }
                },
                "block": {
                    "kind": "Block",
                    "fullStart": 614,
                    "fullEnd": 802,
                    "start": 614,
                    "end": 800,
                    "fullWidth": 188,
                    "width": 186,
                    "isIncrementallyUnusable": true,
                    "openBraceToken": {
                        "kind": "OpenBraceToken",
                        "fullStart": 614,
                        "fullEnd": 617,
                        "start": 614,
                        "end": 615,
                        "fullWidth": 3,
                        "width": 1,
                        "text": "{",
                        "value": "{",
                        "valueText": "{",
                        "hasTrailingTrivia": true,
                        "hasTrailingNewLine": true,
                        "trailingTrivia": [
                            {
                                "kind": "NewLineTrivia",
                                "text": "\r\n"
                            }
                        ]
                    },
                    "statements": [
                        {
                            "kind": "VariableStatement",
                            "fullStart": 617,
                            "fullEnd": 785,
                            "start": 617,
                            "end": 783,
                            "fullWidth": 168,
                            "width": 166,
                            "isIncrementallyUnusable": true,
                            "modifiers": [],
                            "variableDeclaration": {
                                "kind": "VariableDeclaration",
                                "fullStart": 617,
                                "fullEnd": 785,
                                "start": 617,
                                "end": 783,
                                "fullWidth": 168,
                                "width": 166,
                                "varKeyword": {
                                    "kind": "VarKeyword",
                                    "fullStart": 617,
                                    "fullEnd": 621,
                                    "start": 617,
                                    "end": 620,
                                    "fullWidth": 4,
                                    "width": 3,
                                    "text": "var",
                                    "value": "var",
                                    "valueText": "var",
                                    "hasTrailingTrivia": true,
                                    "trailingTrivia": [
                                        {
                                            "kind": "WhitespaceTrivia",
                                            "text": " "
                                        }
                                    ]
                                },
                                "variableDeclarators": [
                                    {
                                        "kind": "VariableDeclarator",
                                        "fullStart": 621,
                                        "fullEnd": 785,
                                        "start": 621,
                                        "end": 783,
                                        "fullWidth": 164,
<<<<<<< HEAD
                                        "width": 162,
                                        "identifier": {
=======
                                        "propertyName": {
>>>>>>> 85e84683
                                            "kind": "IdentifierName",
                                            "fullStart": 621,
                                            "fullEnd": 624,
                                            "start": 621,
                                            "end": 623,
                                            "fullWidth": 3,
                                            "width": 2,
                                            "text": "f1",
                                            "value": "f1",
                                            "valueText": "f1",
                                            "hasTrailingTrivia": true,
                                            "trailingTrivia": [
                                                {
                                                    "kind": "WhitespaceTrivia",
                                                    "text": " "
                                                }
                                            ]
                                        },
                                        "equalsValueClause": {
                                            "kind": "EqualsValueClause",
                                            "fullStart": 624,
                                            "fullEnd": 785,
                                            "start": 624,
                                            "end": 783,
                                            "fullWidth": 161,
                                            "width": 159,
                                            "equalsToken": {
                                                "kind": "EqualsToken",
                                                "fullStart": 624,
                                                "fullEnd": 626,
                                                "start": 624,
                                                "end": 625,
                                                "fullWidth": 2,
                                                "width": 1,
                                                "text": "=",
                                                "value": "=",
                                                "valueText": "=",
                                                "hasTrailingTrivia": true,
                                                "trailingTrivia": [
                                                    {
                                                        "kind": "WhitespaceTrivia",
                                                        "text": " "
                                                    }
                                                ]
                                            },
                                            "value": {
                                                "kind": "FunctionExpression",
                                                "fullStart": 626,
                                                "fullEnd": 785,
                                                "start": 626,
                                                "end": 783,
                                                "fullWidth": 159,
                                                "width": 157,
                                                "functionKeyword": {
                                                    "kind": "FunctionKeyword",
                                                    "fullStart": 626,
                                                    "fullEnd": 635,
                                                    "start": 626,
                                                    "end": 634,
                                                    "fullWidth": 9,
                                                    "width": 8,
                                                    "text": "function",
                                                    "value": "function",
                                                    "valueText": "function",
                                                    "hasTrailingTrivia": true,
                                                    "trailingTrivia": [
                                                        {
                                                            "kind": "WhitespaceTrivia",
                                                            "text": " "
                                                        }
                                                    ]
                                                },
                                                "callSignature": {
                                                    "kind": "CallSignature",
                                                    "fullStart": 635,
                                                    "fullEnd": 638,
                                                    "start": 635,
                                                    "end": 637,
                                                    "fullWidth": 3,
                                                    "width": 2,
                                                    "parameterList": {
                                                        "kind": "ParameterList",
                                                        "fullStart": 635,
                                                        "fullEnd": 638,
                                                        "start": 635,
                                                        "end": 637,
                                                        "fullWidth": 3,
                                                        "width": 2,
                                                        "openParenToken": {
                                                            "kind": "OpenParenToken",
                                                            "fullStart": 635,
                                                            "fullEnd": 636,
                                                            "start": 635,
                                                            "end": 636,
                                                            "fullWidth": 1,
                                                            "width": 1,
                                                            "text": "(",
                                                            "value": "(",
                                                            "valueText": "("
                                                        },
                                                        "parameters": [],
                                                        "closeParenToken": {
                                                            "kind": "CloseParenToken",
                                                            "fullStart": 636,
                                                            "fullEnd": 638,
                                                            "start": 636,
                                                            "end": 637,
                                                            "fullWidth": 2,
                                                            "width": 1,
                                                            "text": ")",
                                                            "value": ")",
                                                            "valueText": ")",
                                                            "hasTrailingTrivia": true,
                                                            "trailingTrivia": [
                                                                {
                                                                    "kind": "WhitespaceTrivia",
                                                                    "text": " "
                                                                }
                                                            ]
                                                        }
                                                    }
                                                },
                                                "block": {
                                                    "kind": "Block",
                                                    "fullStart": 638,
                                                    "fullEnd": 785,
                                                    "start": 638,
                                                    "end": 783,
                                                    "fullWidth": 147,
                                                    "width": 145,
                                                    "openBraceToken": {
                                                        "kind": "OpenBraceToken",
                                                        "fullStart": 638,
                                                        "fullEnd": 641,
                                                        "start": 638,
                                                        "end": 639,
                                                        "fullWidth": 3,
                                                        "width": 1,
                                                        "text": "{",
                                                        "value": "{",
                                                        "valueText": "{",
                                                        "hasTrailingTrivia": true,
                                                        "hasTrailingNewLine": true,
                                                        "trailingTrivia": [
                                                            {
                                                                "kind": "NewLineTrivia",
                                                                "text": "\r\n"
                                                            }
                                                        ]
                                                    },
                                                    "statements": [
                                                        {
                                                            "kind": "ExpressionStatement",
                                                            "fullStart": 641,
                                                            "fullEnd": 660,
                                                            "start": 645,
                                                            "end": 658,
                                                            "fullWidth": 19,
                                                            "width": 13,
                                                            "expression": {
                                                                "kind": "StringLiteral",
                                                                "fullStart": 641,
                                                                "fullEnd": 657,
                                                                "start": 645,
                                                                "end": 657,
                                                                "fullWidth": 16,
                                                                "width": 12,
                                                                "text": "\"use strict\"",
                                                                "value": "use strict",
                                                                "valueText": "use strict",
                                                                "hasLeadingTrivia": true,
                                                                "leadingTrivia": [
                                                                    {
                                                                        "kind": "WhitespaceTrivia",
                                                                        "text": "    "
                                                                    }
                                                                ]
                                                            },
                                                            "semicolonToken": {
                                                                "kind": "SemicolonToken",
                                                                "fullStart": 657,
                                                                "fullEnd": 660,
                                                                "start": 657,
                                                                "end": 658,
                                                                "fullWidth": 3,
                                                                "width": 1,
                                                                "text": ";",
                                                                "value": ";",
                                                                "valueText": ";",
                                                                "hasTrailingTrivia": true,
                                                                "hasTrailingNewLine": true,
                                                                "trailingTrivia": [
                                                                    {
                                                                        "kind": "NewLineTrivia",
                                                                        "text": "\r\n"
                                                                    }
                                                                ]
                                                            }
                                                        },
                                                        {
                                                            "kind": "FunctionDeclaration",
                                                            "fullStart": 660,
                                                            "fullEnd": 716,
                                                            "start": 664,
                                                            "end": 714,
                                                            "fullWidth": 56,
                                                            "width": 50,
                                                            "parsedInStrictMode": true,
                                                            "modifiers": [],
                                                            "functionKeyword": {
                                                                "kind": "FunctionKeyword",
                                                                "fullStart": 660,
                                                                "fullEnd": 673,
                                                                "start": 664,
                                                                "end": 672,
                                                                "fullWidth": 13,
                                                                "width": 8,
                                                                "text": "function",
                                                                "value": "function",
                                                                "valueText": "function",
                                                                "hasLeadingTrivia": true,
                                                                "hasTrailingTrivia": true,
                                                                "leadingTrivia": [
                                                                    {
                                                                        "kind": "WhitespaceTrivia",
                                                                        "text": "    "
                                                                    }
                                                                ],
                                                                "trailingTrivia": [
                                                                    {
                                                                        "kind": "WhitespaceTrivia",
                                                                        "text": " "
                                                                    }
                                                                ]
                                                            },
                                                            "identifier": {
                                                                "kind": "IdentifierName",
                                                                "fullStart": 673,
                                                                "fullEnd": 674,
                                                                "start": 673,
                                                                "end": 674,
                                                                "fullWidth": 1,
                                                                "width": 1,
                                                                "text": "f",
                                                                "value": "f",
                                                                "valueText": "f"
                                                            },
                                                            "callSignature": {
                                                                "kind": "CallSignature",
                                                                "fullStart": 674,
                                                                "fullEnd": 677,
                                                                "start": 674,
                                                                "end": 676,
                                                                "fullWidth": 3,
                                                                "width": 2,
                                                                "parsedInStrictMode": true,
                                                                "parameterList": {
                                                                    "kind": "ParameterList",
                                                                    "fullStart": 674,
                                                                    "fullEnd": 677,
                                                                    "start": 674,
                                                                    "end": 676,
                                                                    "fullWidth": 3,
                                                                    "width": 2,
                                                                    "parsedInStrictMode": true,
                                                                    "openParenToken": {
                                                                        "kind": "OpenParenToken",
                                                                        "fullStart": 674,
                                                                        "fullEnd": 675,
                                                                        "start": 674,
                                                                        "end": 675,
                                                                        "fullWidth": 1,
                                                                        "width": 1,
                                                                        "text": "(",
                                                                        "value": "(",
                                                                        "valueText": "("
                                                                    },
                                                                    "parameters": [],
                                                                    "closeParenToken": {
                                                                        "kind": "CloseParenToken",
                                                                        "fullStart": 675,
                                                                        "fullEnd": 677,
                                                                        "start": 675,
                                                                        "end": 676,
                                                                        "fullWidth": 2,
                                                                        "width": 1,
                                                                        "text": ")",
                                                                        "value": ")",
                                                                        "valueText": ")",
                                                                        "hasTrailingTrivia": true,
                                                                        "trailingTrivia": [
                                                                            {
                                                                                "kind": "WhitespaceTrivia",
                                                                                "text": " "
                                                                            }
                                                                        ]
                                                                    }
                                                                }
                                                            },
                                                            "block": {
                                                                "kind": "Block",
                                                                "fullStart": 677,
                                                                "fullEnd": 716,
                                                                "start": 677,
                                                                "end": 714,
                                                                "fullWidth": 39,
                                                                "width": 37,
                                                                "parsedInStrictMode": true,
                                                                "openBraceToken": {
                                                                    "kind": "OpenBraceToken",
                                                                    "fullStart": 677,
                                                                    "fullEnd": 680,
                                                                    "start": 677,
                                                                    "end": 678,
                                                                    "fullWidth": 3,
                                                                    "width": 1,
                                                                    "text": "{",
                                                                    "value": "{",
                                                                    "valueText": "{",
                                                                    "hasTrailingTrivia": true,
                                                                    "hasTrailingNewLine": true,
                                                                    "trailingTrivia": [
                                                                        {
                                                                            "kind": "NewLineTrivia",
                                                                            "text": "\r\n"
                                                                        }
                                                                    ]
                                                                },
                                                                "statements": [
                                                                    {
                                                                        "kind": "ReturnStatement",
                                                                        "fullStart": 680,
                                                                        "fullEnd": 709,
                                                                        "start": 688,
                                                                        "end": 707,
                                                                        "fullWidth": 29,
                                                                        "width": 19,
                                                                        "parsedInStrictMode": true,
                                                                        "returnKeyword": {
                                                                            "kind": "ReturnKeyword",
                                                                            "fullStart": 680,
                                                                            "fullEnd": 695,
                                                                            "start": 688,
                                                                            "end": 694,
                                                                            "fullWidth": 15,
                                                                            "width": 6,
                                                                            "text": "return",
                                                                            "value": "return",
                                                                            "valueText": "return",
                                                                            "hasLeadingTrivia": true,
                                                                            "hasTrailingTrivia": true,
                                                                            "leadingTrivia": [
                                                                                {
                                                                                    "kind": "WhitespaceTrivia",
                                                                                    "text": "        "
                                                                                }
                                                                            ],
                                                                            "trailingTrivia": [
                                                                                {
                                                                                    "kind": "WhitespaceTrivia",
                                                                                    "text": " "
                                                                                }
                                                                            ]
                                                                        },
                                                                        "expression": {
                                                                            "kind": "TypeOfExpression",
                                                                            "fullStart": 695,
                                                                            "fullEnd": 706,
                                                                            "start": 695,
                                                                            "end": 706,
                                                                            "fullWidth": 11,
                                                                            "width": 11,
                                                                            "parsedInStrictMode": true,
                                                                            "typeOfKeyword": {
                                                                                "kind": "TypeOfKeyword",
                                                                                "fullStart": 695,
                                                                                "fullEnd": 702,
                                                                                "start": 695,
                                                                                "end": 701,
                                                                                "fullWidth": 7,
                                                                                "width": 6,
                                                                                "text": "typeof",
                                                                                "value": "typeof",
                                                                                "valueText": "typeof",
                                                                                "hasTrailingTrivia": true,
                                                                                "trailingTrivia": [
                                                                                    {
                                                                                        "kind": "WhitespaceTrivia",
                                                                                        "text": " "
                                                                                    }
                                                                                ]
                                                                            },
                                                                            "expression": {
                                                                                "kind": "ThisKeyword",
                                                                                "fullStart": 702,
                                                                                "fullEnd": 706,
                                                                                "start": 702,
                                                                                "end": 706,
                                                                                "fullWidth": 4,
                                                                                "width": 4,
                                                                                "text": "this",
                                                                                "value": "this",
                                                                                "valueText": "this"
                                                                            }
                                                                        },
                                                                        "semicolonToken": {
                                                                            "kind": "SemicolonToken",
                                                                            "fullStart": 706,
                                                                            "fullEnd": 709,
                                                                            "start": 706,
                                                                            "end": 707,
                                                                            "fullWidth": 3,
                                                                            "width": 1,
                                                                            "text": ";",
                                                                            "value": ";",
                                                                            "valueText": ";",
                                                                            "hasTrailingTrivia": true,
                                                                            "hasTrailingNewLine": true,
                                                                            "trailingTrivia": [
                                                                                {
                                                                                    "kind": "NewLineTrivia",
                                                                                    "text": "\r\n"
                                                                                }
                                                                            ]
                                                                        }
                                                                    }
                                                                ],
                                                                "closeBraceToken": {
                                                                    "kind": "CloseBraceToken",
                                                                    "fullStart": 709,
                                                                    "fullEnd": 716,
                                                                    "start": 713,
                                                                    "end": 714,
                                                                    "fullWidth": 7,
                                                                    "width": 1,
                                                                    "text": "}",
                                                                    "value": "}",
                                                                    "valueText": "}",
                                                                    "hasLeadingTrivia": true,
                                                                    "hasTrailingTrivia": true,
                                                                    "hasTrailingNewLine": true,
                                                                    "leadingTrivia": [
                                                                        {
                                                                            "kind": "WhitespaceTrivia",
                                                                            "text": "    "
                                                                        }
                                                                    ],
                                                                    "trailingTrivia": [
                                                                        {
                                                                            "kind": "NewLineTrivia",
                                                                            "text": "\r\n"
                                                                        }
                                                                    ]
                                                                }
                                                            }
                                                        },
                                                        {
                                                            "kind": "ReturnStatement",
                                                            "fullStart": 716,
                                                            "fullEnd": 782,
                                                            "start": 720,
                                                            "end": 780,
                                                            "fullWidth": 66,
                                                            "width": 60,
                                                            "parsedInStrictMode": true,
                                                            "returnKeyword": {
                                                                "kind": "ReturnKeyword",
                                                                "fullStart": 716,
                                                                "fullEnd": 727,
                                                                "start": 720,
                                                                "end": 726,
                                                                "fullWidth": 11,
                                                                "width": 6,
                                                                "text": "return",
                                                                "value": "return",
                                                                "valueText": "return",
                                                                "hasLeadingTrivia": true,
                                                                "hasTrailingTrivia": true,
                                                                "leadingTrivia": [
                                                                    {
                                                                        "kind": "WhitespaceTrivia",
                                                                        "text": "    "
                                                                    }
                                                                ],
                                                                "trailingTrivia": [
                                                                    {
                                                                        "kind": "WhitespaceTrivia",
                                                                        "text": " "
                                                                    }
                                                                ]
                                                            },
                                                            "expression": {
                                                                "kind": "LogicalAndExpression",
                                                                "fullStart": 727,
                                                                "fullEnd": 779,
                                                                "start": 727,
                                                                "end": 779,
                                                                "fullWidth": 52,
                                                                "width": 52,
                                                                "parsedInStrictMode": true,
                                                                "left": {
                                                                    "kind": "ParenthesizedExpression",
                                                                    "fullStart": 727,
                                                                    "fullEnd": 747,
                                                                    "start": 727,
                                                                    "end": 746,
                                                                    "fullWidth": 20,
                                                                    "width": 19,
                                                                    "parsedInStrictMode": true,
                                                                    "openParenToken": {
                                                                        "kind": "OpenParenToken",
                                                                        "fullStart": 727,
                                                                        "fullEnd": 728,
                                                                        "start": 727,
                                                                        "end": 728,
                                                                        "fullWidth": 1,
                                                                        "width": 1,
                                                                        "text": "(",
                                                                        "value": "(",
                                                                        "valueText": "("
                                                                    },
                                                                    "expression": {
                                                                        "kind": "EqualsExpression",
                                                                        "fullStart": 728,
                                                                        "fullEnd": 745,
                                                                        "start": 728,
                                                                        "end": 745,
                                                                        "fullWidth": 17,
                                                                        "width": 17,
                                                                        "parsedInStrictMode": true,
                                                                        "left": {
                                                                            "kind": "InvocationExpression",
                                                                            "fullStart": 728,
                                                                            "fullEnd": 731,
                                                                            "start": 728,
                                                                            "end": 731,
                                                                            "fullWidth": 3,
                                                                            "width": 3,
                                                                            "parsedInStrictMode": true,
                                                                            "expression": {
                                                                                "kind": "IdentifierName",
                                                                                "fullStart": 728,
                                                                                "fullEnd": 729,
                                                                                "start": 728,
                                                                                "end": 729,
                                                                                "fullWidth": 1,
                                                                                "width": 1,
                                                                                "text": "f",
                                                                                "value": "f",
                                                                                "valueText": "f"
                                                                            },
                                                                            "argumentList": {
                                                                                "kind": "ArgumentList",
                                                                                "fullStart": 729,
                                                                                "fullEnd": 731,
                                                                                "start": 729,
                                                                                "end": 731,
                                                                                "fullWidth": 2,
                                                                                "width": 2,
                                                                                "parsedInStrictMode": true,
                                                                                "openParenToken": {
                                                                                    "kind": "OpenParenToken",
                                                                                    "fullStart": 729,
                                                                                    "fullEnd": 730,
                                                                                    "start": 729,
                                                                                    "end": 730,
                                                                                    "fullWidth": 1,
                                                                                    "width": 1,
                                                                                    "text": "(",
                                                                                    "value": "(",
                                                                                    "valueText": "("
                                                                                },
                                                                                "arguments": [],
                                                                                "closeParenToken": {
                                                                                    "kind": "CloseParenToken",
                                                                                    "fullStart": 730,
                                                                                    "fullEnd": 731,
                                                                                    "start": 730,
                                                                                    "end": 731,
                                                                                    "fullWidth": 1,
                                                                                    "width": 1,
                                                                                    "text": ")",
                                                                                    "value": ")",
                                                                                    "valueText": ")"
                                                                                }
                                                                            }
                                                                        },
                                                                        "operatorToken": {
                                                                            "kind": "EqualsEqualsEqualsToken",
                                                                            "fullStart": 731,
                                                                            "fullEnd": 734,
                                                                            "start": 731,
                                                                            "end": 734,
                                                                            "fullWidth": 3,
                                                                            "width": 3,
                                                                            "text": "===",
                                                                            "value": "===",
                                                                            "valueText": "==="
                                                                        },
                                                                        "right": {
                                                                            "kind": "StringLiteral",
                                                                            "fullStart": 734,
                                                                            "fullEnd": 745,
                                                                            "start": 734,
                                                                            "end": 745,
                                                                            "fullWidth": 11,
                                                                            "width": 11,
                                                                            "text": "\"undefined\"",
                                                                            "value": "undefined",
                                                                            "valueText": "undefined"
                                                                        }
                                                                    },
                                                                    "closeParenToken": {
                                                                        "kind": "CloseParenToken",
                                                                        "fullStart": 745,
                                                                        "fullEnd": 747,
                                                                        "start": 745,
                                                                        "end": 746,
                                                                        "fullWidth": 2,
                                                                        "width": 1,
                                                                        "text": ")",
                                                                        "value": ")",
                                                                        "valueText": ")",
                                                                        "hasTrailingTrivia": true,
                                                                        "trailingTrivia": [
                                                                            {
                                                                                "kind": "WhitespaceTrivia",
                                                                                "text": " "
                                                                            }
                                                                        ]
                                                                    }
                                                                },
                                                                "operatorToken": {
                                                                    "kind": "AmpersandAmpersandToken",
                                                                    "fullStart": 747,
                                                                    "fullEnd": 750,
                                                                    "start": 747,
                                                                    "end": 749,
                                                                    "fullWidth": 3,
                                                                    "width": 2,
                                                                    "text": "&&",
                                                                    "value": "&&",
                                                                    "valueText": "&&",
                                                                    "hasTrailingTrivia": true,
                                                                    "trailingTrivia": [
                                                                        {
                                                                            "kind": "WhitespaceTrivia",
                                                                            "text": " "
                                                                        }
                                                                    ]
                                                                },
                                                                "right": {
                                                                    "kind": "ParenthesizedExpression",
                                                                    "fullStart": 750,
                                                                    "fullEnd": 779,
                                                                    "start": 750,
                                                                    "end": 779,
                                                                    "fullWidth": 29,
                                                                    "width": 29,
                                                                    "parsedInStrictMode": true,
                                                                    "openParenToken": {
                                                                        "kind": "OpenParenToken",
                                                                        "fullStart": 750,
                                                                        "fullEnd": 751,
                                                                        "start": 750,
                                                                        "end": 751,
                                                                        "fullWidth": 1,
                                                                        "width": 1,
                                                                        "text": "(",
                                                                        "value": "(",
                                                                        "valueText": "("
                                                                    },
                                                                    "expression": {
                                                                        "kind": "EqualsExpression",
                                                                        "fullStart": 751,
                                                                        "fullEnd": 778,
                                                                        "start": 751,
                                                                        "end": 778,
                                                                        "fullWidth": 27,
                                                                        "width": 27,
                                                                        "parsedInStrictMode": true,
                                                                        "left": {
                                                                            "kind": "ParenthesizedExpression",
                                                                            "fullStart": 751,
                                                                            "fullEnd": 764,
                                                                            "start": 751,
                                                                            "end": 764,
                                                                            "fullWidth": 13,
                                                                            "width": 13,
                                                                            "parsedInStrictMode": true,
                                                                            "openParenToken": {
                                                                                "kind": "OpenParenToken",
                                                                                "fullStart": 751,
                                                                                "fullEnd": 752,
                                                                                "start": 751,
                                                                                "end": 752,
                                                                                "fullWidth": 1,
                                                                                "width": 1,
                                                                                "text": "(",
                                                                                "value": "(",
                                                                                "valueText": "("
                                                                            },
                                                                            "expression": {
                                                                                "kind": "TypeOfExpression",
                                                                                "fullStart": 752,
                                                                                "fullEnd": 763,
                                                                                "start": 752,
                                                                                "end": 763,
                                                                                "fullWidth": 11,
                                                                                "width": 11,
                                                                                "parsedInStrictMode": true,
                                                                                "typeOfKeyword": {
                                                                                    "kind": "TypeOfKeyword",
                                                                                    "fullStart": 752,
                                                                                    "fullEnd": 759,
                                                                                    "start": 752,
                                                                                    "end": 758,
                                                                                    "fullWidth": 7,
                                                                                    "width": 6,
                                                                                    "text": "typeof",
                                                                                    "value": "typeof",
                                                                                    "valueText": "typeof",
                                                                                    "hasTrailingTrivia": true,
                                                                                    "trailingTrivia": [
                                                                                        {
                                                                                            "kind": "WhitespaceTrivia",
                                                                                            "text": " "
                                                                                        }
                                                                                    ]
                                                                                },
                                                                                "expression": {
                                                                                    "kind": "ThisKeyword",
                                                                                    "fullStart": 759,
                                                                                    "fullEnd": 763,
                                                                                    "start": 759,
                                                                                    "end": 763,
                                                                                    "fullWidth": 4,
                                                                                    "width": 4,
                                                                                    "text": "this",
                                                                                    "value": "this",
                                                                                    "valueText": "this"
                                                                                }
                                                                            },
                                                                            "closeParenToken": {
                                                                                "kind": "CloseParenToken",
                                                                                "fullStart": 763,
                                                                                "fullEnd": 764,
                                                                                "start": 763,
                                                                                "end": 764,
                                                                                "fullWidth": 1,
                                                                                "width": 1,
                                                                                "text": ")",
                                                                                "value": ")",
                                                                                "valueText": ")"
                                                                            }
                                                                        },
                                                                        "operatorToken": {
                                                                            "kind": "EqualsEqualsEqualsToken",
                                                                            "fullStart": 764,
                                                                            "fullEnd": 767,
                                                                            "start": 764,
                                                                            "end": 767,
                                                                            "fullWidth": 3,
                                                                            "width": 3,
                                                                            "text": "===",
                                                                            "value": "===",
                                                                            "valueText": "==="
                                                                        },
                                                                        "right": {
                                                                            "kind": "StringLiteral",
                                                                            "fullStart": 767,
                                                                            "fullEnd": 778,
                                                                            "start": 767,
                                                                            "end": 778,
                                                                            "fullWidth": 11,
                                                                            "width": 11,
                                                                            "text": "\"undefined\"",
                                                                            "value": "undefined",
                                                                            "valueText": "undefined"
                                                                        }
                                                                    },
                                                                    "closeParenToken": {
                                                                        "kind": "CloseParenToken",
                                                                        "fullStart": 778,
                                                                        "fullEnd": 779,
                                                                        "start": 778,
                                                                        "end": 779,
                                                                        "fullWidth": 1,
                                                                        "width": 1,
                                                                        "text": ")",
                                                                        "value": ")",
                                                                        "valueText": ")"
                                                                    }
                                                                }
                                                            },
                                                            "semicolonToken": {
                                                                "kind": "SemicolonToken",
                                                                "fullStart": 779,
                                                                "fullEnd": 782,
                                                                "start": 779,
                                                                "end": 780,
                                                                "fullWidth": 3,
                                                                "width": 1,
                                                                "text": ";",
                                                                "value": ";",
                                                                "valueText": ";",
                                                                "hasTrailingTrivia": true,
                                                                "hasTrailingNewLine": true,
                                                                "trailingTrivia": [
                                                                    {
                                                                        "kind": "NewLineTrivia",
                                                                        "text": "\r\n"
                                                                    }
                                                                ]
                                                            }
                                                        }
                                                    ],
                                                    "closeBraceToken": {
                                                        "kind": "CloseBraceToken",
                                                        "fullStart": 782,
                                                        "fullEnd": 785,
                                                        "start": 782,
                                                        "end": 783,
                                                        "fullWidth": 3,
                                                        "width": 1,
                                                        "text": "}",
                                                        "value": "}",
                                                        "valueText": "}",
                                                        "hasTrailingTrivia": true,
                                                        "hasTrailingNewLine": true,
                                                        "trailingTrivia": [
                                                            {
                                                                "kind": "NewLineTrivia",
                                                                "text": "\r\n"
                                                            }
                                                        ]
                                                    }
                                                }
                                            }
                                        }
                                    }
                                ]
                            },
                            "semicolonToken": {
                                "kind": "SemicolonToken",
                                "fullStart": -1,
                                "fullEnd": -1,
                                "start": -1,
                                "end": -1,
                                "fullWidth": 0,
                                "width": 0,
                                "text": ""
                            }
                        },
                        {
                            "kind": "ReturnStatement",
                            "fullStart": 785,
                            "fullEnd": 799,
                            "start": 785,
                            "end": 797,
                            "fullWidth": 14,
                            "width": 12,
                            "returnKeyword": {
                                "kind": "ReturnKeyword",
                                "fullStart": 785,
                                "fullEnd": 792,
                                "start": 785,
                                "end": 791,
                                "fullWidth": 7,
                                "width": 6,
                                "text": "return",
                                "value": "return",
                                "valueText": "return",
                                "hasTrailingTrivia": true,
                                "trailingTrivia": [
                                    {
                                        "kind": "WhitespaceTrivia",
                                        "text": " "
                                    }
                                ]
                            },
                            "expression": {
                                "kind": "InvocationExpression",
                                "fullStart": 792,
                                "fullEnd": 796,
                                "start": 792,
                                "end": 796,
                                "fullWidth": 4,
                                "width": 4,
                                "expression": {
                                    "kind": "IdentifierName",
                                    "fullStart": 792,
                                    "fullEnd": 794,
                                    "start": 792,
                                    "end": 794,
                                    "fullWidth": 2,
                                    "width": 2,
                                    "text": "f1",
                                    "value": "f1",
                                    "valueText": "f1"
                                },
                                "argumentList": {
                                    "kind": "ArgumentList",
                                    "fullStart": 794,
                                    "fullEnd": 796,
                                    "start": 794,
                                    "end": 796,
                                    "fullWidth": 2,
                                    "width": 2,
                                    "openParenToken": {
                                        "kind": "OpenParenToken",
                                        "fullStart": 794,
                                        "fullEnd": 795,
                                        "start": 794,
                                        "end": 795,
                                        "fullWidth": 1,
                                        "width": 1,
                                        "text": "(",
                                        "value": "(",
                                        "valueText": "("
                                    },
                                    "arguments": [],
                                    "closeParenToken": {
                                        "kind": "CloseParenToken",
                                        "fullStart": 795,
                                        "fullEnd": 796,
                                        "start": 795,
                                        "end": 796,
                                        "fullWidth": 1,
                                        "width": 1,
                                        "text": ")",
                                        "value": ")",
                                        "valueText": ")"
                                    }
                                }
                            },
                            "semicolonToken": {
                                "kind": "SemicolonToken",
                                "fullStart": 796,
                                "fullEnd": 799,
                                "start": 796,
                                "end": 797,
                                "fullWidth": 3,
                                "width": 1,
                                "text": ";",
                                "value": ";",
                                "valueText": ";",
                                "hasTrailingTrivia": true,
                                "hasTrailingNewLine": true,
                                "trailingTrivia": [
                                    {
                                        "kind": "NewLineTrivia",
                                        "text": "\r\n"
                                    }
                                ]
                            }
                        }
                    ],
                    "closeBraceToken": {
                        "kind": "CloseBraceToken",
                        "fullStart": 799,
                        "fullEnd": 802,
                        "start": 799,
                        "end": 800,
                        "fullWidth": 3,
                        "width": 1,
                        "text": "}",
                        "value": "}",
                        "valueText": "}",
                        "hasTrailingTrivia": true,
                        "hasTrailingNewLine": true,
                        "trailingTrivia": [
                            {
                                "kind": "NewLineTrivia",
                                "text": "\r\n"
                            }
                        ]
                    }
                }
            },
            {
                "kind": "ExpressionStatement",
                "fullStart": 802,
                "fullEnd": 824,
                "start": 802,
                "end": 824,
                "fullWidth": 22,
                "width": 22,
                "expression": {
                    "kind": "InvocationExpression",
                    "fullStart": 802,
                    "fullEnd": 823,
                    "start": 802,
                    "end": 823,
                    "fullWidth": 21,
                    "width": 21,
                    "expression": {
                        "kind": "IdentifierName",
                        "fullStart": 802,
                        "fullEnd": 813,
                        "start": 802,
                        "end": 813,
                        "fullWidth": 11,
                        "width": 11,
                        "text": "runTestCase",
                        "value": "runTestCase",
                        "valueText": "runTestCase"
                    },
                    "argumentList": {
                        "kind": "ArgumentList",
                        "fullStart": 813,
                        "fullEnd": 823,
                        "start": 813,
                        "end": 823,
                        "fullWidth": 10,
                        "width": 10,
                        "openParenToken": {
                            "kind": "OpenParenToken",
                            "fullStart": 813,
                            "fullEnd": 814,
                            "start": 813,
                            "end": 814,
                            "fullWidth": 1,
                            "width": 1,
                            "text": "(",
                            "value": "(",
                            "valueText": "("
                        },
                        "arguments": [
                            {
                                "kind": "IdentifierName",
                                "fullStart": 814,
                                "fullEnd": 822,
                                "start": 814,
                                "end": 822,
                                "fullWidth": 8,
                                "width": 8,
                                "text": "testcase",
                                "value": "testcase",
                                "valueText": "testcase"
                            }
                        ],
                        "closeParenToken": {
                            "kind": "CloseParenToken",
                            "fullStart": 822,
                            "fullEnd": 823,
                            "start": 822,
                            "end": 823,
                            "fullWidth": 1,
                            "width": 1,
                            "text": ")",
                            "value": ")",
                            "valueText": ")"
                        }
                    }
                },
                "semicolonToken": {
                    "kind": "SemicolonToken",
                    "fullStart": 823,
                    "fullEnd": 824,
                    "start": 823,
                    "end": 824,
                    "fullWidth": 1,
                    "width": 1,
                    "text": ";",
                    "value": ";",
                    "valueText": ";"
                }
            }
        ],
        "endOfFileToken": {
            "kind": "EndOfFileToken",
            "fullStart": 824,
            "fullEnd": 824,
            "start": 824,
            "end": 824,
            "fullWidth": 0,
            "width": 0,
            "text": ""
        }
    },
    "lineMap": {
        "lineStarts": [
            0,
            67,
            152,
            232,
            308,
            380,
            385,
            429,
            567,
            583,
            588,
            594,
            617,
            641,
            660,
            680,
            709,
            716,
            782,
            785,
            799,
            802
        ],
        "length": 824
    }
}<|MERGE_RESOLUTION|>--- conflicted
+++ resolved
@@ -241,12 +241,8 @@
                                         "start": 621,
                                         "end": 783,
                                         "fullWidth": 164,
-<<<<<<< HEAD
                                         "width": 162,
-                                        "identifier": {
-=======
                                         "propertyName": {
->>>>>>> 85e84683
                                             "kind": "IdentifierName",
                                             "fullStart": 621,
                                             "fullEnd": 624,
