{
    "isDeclaration": false,
    "languageVersion": "EcmaScript5",
    "parseOptions": {
        "allowAutomaticSemicolonInsertion": true
    },
    "sourceUnit": {
        "kind": "SourceUnit",
        "fullStart": 0,
        "fullEnd": 822,
        "start": 592,
        "end": 822,
        "fullWidth": 822,
        "width": 230,
        "isIncrementallyUnusable": true,
        "moduleElements": [
            {
                "kind": "FunctionDeclaration",
                "fullStart": 0,
                "fullEnd": 800,
                "start": 592,
                "end": 798,
                "fullWidth": 800,
                "width": 206,
                "isIncrementallyUnusable": true,
                "modifiers": [],
                "functionKeyword": {
                    "kind": "FunctionKeyword",
                    "fullStart": 0,
                    "fullEnd": 601,
                    "start": 592,
                    "end": 600,
                    "fullWidth": 601,
                    "width": 8,
                    "text": "function",
                    "value": "function",
                    "valueText": "function",
                    "hasLeadingTrivia": true,
                    "hasLeadingComment": true,
                    "hasLeadingNewLine": true,
                    "hasTrailingTrivia": true,
                    "leadingTrivia": [
                        {
                            "kind": "SingleLineCommentTrivia",
                            "text": "/// Copyright (c) 2012 Ecma International.  All rights reserved. "
                        },
                        {
                            "kind": "NewLineTrivia",
                            "text": "\r\n"
                        },
                        {
                            "kind": "SingleLineCommentTrivia",
                            "text": "/// Ecma International makes this code available under the terms and conditions set"
                        },
                        {
                            "kind": "NewLineTrivia",
                            "text": "\r\n"
                        },
                        {
                            "kind": "SingleLineCommentTrivia",
                            "text": "/// forth on http://hg.ecmascript.org/tests/test262/raw-file/tip/LICENSE (the "
                        },
                        {
                            "kind": "NewLineTrivia",
                            "text": "\r\n"
                        },
                        {
                            "kind": "SingleLineCommentTrivia",
                            "text": "/// \"Use Terms\").   Any redistribution of this code must retain the above "
                        },
                        {
                            "kind": "NewLineTrivia",
                            "text": "\r\n"
                        },
                        {
                            "kind": "SingleLineCommentTrivia",
                            "text": "/// copyright and this notice and otherwise comply with the Use Terms."
                        },
                        {
                            "kind": "NewLineTrivia",
                            "text": "\r\n"
                        },
                        {
                            "kind": "MultiLineCommentTrivia",
                            "text": "/**\r\n * @path ch10/10.4/10.4.3/10.4.3-1-46-s.js\r\n * @description Strict Mode - checking 'this' (FunctionExpression with a strict directive prologue defined within a FunctionDeclaration)\r\n * @noStrict\r\n */"
                        },
                        {
                            "kind": "NewLineTrivia",
                            "text": "\r\n"
                        },
                        {
                            "kind": "WhitespaceTrivia",
                            "text": "    "
                        },
                        {
                            "kind": "NewLineTrivia",
                            "text": "\r\n"
                        }
                    ],
                    "trailingTrivia": [
                        {
                            "kind": "WhitespaceTrivia",
                            "text": " "
                        }
                    ]
                },
                "identifier": {
                    "kind": "IdentifierName",
                    "fullStart": 601,
                    "fullEnd": 609,
                    "start": 601,
                    "end": 609,
                    "fullWidth": 8,
                    "width": 8,
                    "text": "testcase",
                    "value": "testcase",
                    "valueText": "testcase"
                },
                "callSignature": {
                    "kind": "CallSignature",
                    "fullStart": 609,
                    "fullEnd": 612,
                    "start": 609,
                    "end": 611,
                    "fullWidth": 3,
                    "width": 2,
                    "parameterList": {
                        "kind": "ParameterList",
                        "fullStart": 609,
                        "fullEnd": 612,
                        "start": 609,
                        "end": 611,
                        "fullWidth": 3,
                        "width": 2,
                        "openParenToken": {
                            "kind": "OpenParenToken",
                            "fullStart": 609,
                            "fullEnd": 610,
                            "start": 609,
                            "end": 610,
                            "fullWidth": 1,
                            "width": 1,
                            "text": "(",
                            "value": "(",
                            "valueText": "("
                        },
                        "parameters": [],
                        "closeParenToken": {
                            "kind": "CloseParenToken",
                            "fullStart": 610,
                            "fullEnd": 612,
                            "start": 610,
                            "end": 611,
                            "fullWidth": 2,
                            "width": 1,
                            "text": ")",
                            "value": ")",
                            "valueText": ")",
                            "hasTrailingTrivia": true,
                            "trailingTrivia": [
                                {
                                    "kind": "WhitespaceTrivia",
                                    "text": " "
                                }
                            ]
                        }
                    }
                },
                "block": {
                    "kind": "Block",
                    "fullStart": 612,
                    "fullEnd": 800,
                    "start": 612,
                    "end": 798,
                    "fullWidth": 188,
                    "width": 186,
                    "isIncrementallyUnusable": true,
                    "openBraceToken": {
                        "kind": "OpenBraceToken",
                        "fullStart": 612,
                        "fullEnd": 615,
                        "start": 612,
                        "end": 613,
                        "fullWidth": 3,
                        "width": 1,
                        "text": "{",
                        "value": "{",
                        "valueText": "{",
                        "hasTrailingTrivia": true,
                        "hasTrailingNewLine": true,
                        "trailingTrivia": [
                            {
                                "kind": "NewLineTrivia",
                                "text": "\r\n"
                            }
                        ]
                    },
                    "statements": [
                        {
                            "kind": "FunctionDeclaration",
                            "fullStart": 615,
                            "fullEnd": 783,
                            "start": 615,
                            "end": 781,
                            "fullWidth": 168,
                            "width": 166,
                            "isIncrementallyUnusable": true,
                            "modifiers": [],
                            "functionKeyword": {
                                "kind": "FunctionKeyword",
                                "fullStart": 615,
                                "fullEnd": 624,
                                "start": 615,
                                "end": 623,
                                "fullWidth": 9,
                                "width": 8,
                                "text": "function",
                                "value": "function",
                                "valueText": "function",
                                "hasTrailingTrivia": true,
                                "trailingTrivia": [
                                    {
                                        "kind": "WhitespaceTrivia",
                                        "text": " "
                                    }
                                ]
                            },
                            "identifier": {
                                "kind": "IdentifierName",
                                "fullStart": 624,
                                "fullEnd": 626,
                                "start": 624,
                                "end": 626,
                                "fullWidth": 2,
                                "width": 2,
                                "text": "f1",
                                "value": "f1",
                                "valueText": "f1"
                            },
                            "callSignature": {
                                "kind": "CallSignature",
                                "fullStart": 626,
                                "fullEnd": 629,
                                "start": 626,
                                "end": 628,
                                "fullWidth": 3,
                                "width": 2,
                                "parameterList": {
                                    "kind": "ParameterList",
                                    "fullStart": 626,
                                    "fullEnd": 629,
                                    "start": 626,
                                    "end": 628,
                                    "fullWidth": 3,
                                    "width": 2,
                                    "openParenToken": {
                                        "kind": "OpenParenToken",
                                        "fullStart": 626,
                                        "fullEnd": 627,
                                        "start": 626,
                                        "end": 627,
                                        "fullWidth": 1,
                                        "width": 1,
                                        "text": "(",
                                        "value": "(",
                                        "valueText": "("
                                    },
                                    "parameters": [],
                                    "closeParenToken": {
                                        "kind": "CloseParenToken",
                                        "fullStart": 627,
                                        "fullEnd": 629,
                                        "start": 627,
                                        "end": 628,
                                        "fullWidth": 2,
                                        "width": 1,
                                        "text": ")",
                                        "value": ")",
                                        "valueText": ")",
                                        "hasTrailingTrivia": true,
                                        "trailingTrivia": [
                                            {
                                                "kind": "WhitespaceTrivia",
                                                "text": " "
                                            }
                                        ]
                                    }
                                }
                            },
                            "block": {
                                "kind": "Block",
                                "fullStart": 629,
                                "fullEnd": 783,
                                "start": 629,
                                "end": 781,
                                "fullWidth": 154,
                                "width": 152,
                                "isIncrementallyUnusable": true,
                                "openBraceToken": {
                                    "kind": "OpenBraceToken",
                                    "fullStart": 629,
                                    "fullEnd": 632,
                                    "start": 629,
                                    "end": 630,
                                    "fullWidth": 3,
                                    "width": 1,
                                    "text": "{",
                                    "value": "{",
                                    "valueText": "{",
                                    "hasTrailingTrivia": true,
                                    "hasTrailingNewLine": true,
                                    "trailingTrivia": [
                                        {
                                            "kind": "NewLineTrivia",
                                            "text": "\r\n"
                                        }
                                    ]
                                },
                                "statements": [
                                    {
                                        "kind": "VariableStatement",
                                        "fullStart": 632,
                                        "fullEnd": 718,
                                        "start": 636,
                                        "end": 716,
                                        "fullWidth": 86,
                                        "width": 80,
                                        "isIncrementallyUnusable": true,
                                        "modifiers": [],
                                        "variableDeclaration": {
                                            "kind": "VariableDeclaration",
                                            "fullStart": 632,
                                            "fullEnd": 718,
                                            "start": 636,
                                            "end": 716,
                                            "fullWidth": 86,
                                            "width": 80,
                                            "varKeyword": {
                                                "kind": "VarKeyword",
                                                "fullStart": 632,
                                                "fullEnd": 640,
                                                "start": 636,
                                                "end": 639,
                                                "fullWidth": 8,
                                                "width": 3,
                                                "text": "var",
                                                "value": "var",
                                                "valueText": "var",
                                                "hasLeadingTrivia": true,
                                                "hasTrailingTrivia": true,
                                                "leadingTrivia": [
                                                    {
                                                        "kind": "WhitespaceTrivia",
                                                        "text": "    "
                                                    }
                                                ],
                                                "trailingTrivia": [
                                                    {
                                                        "kind": "WhitespaceTrivia",
                                                        "text": " "
                                                    }
                                                ]
                                            },
                                            "variableDeclarators": [
                                                {
                                                    "kind": "VariableDeclarator",
                                                    "fullStart": 640,
                                                    "fullEnd": 718,
                                                    "start": 640,
                                                    "end": 716,
                                                    "fullWidth": 78,
<<<<<<< HEAD
                                                    "width": 76,
                                                    "identifier": {
=======
                                                    "propertyName": {
>>>>>>> 85e84683
                                                        "kind": "IdentifierName",
                                                        "fullStart": 640,
                                                        "fullEnd": 642,
                                                        "start": 640,
                                                        "end": 641,
                                                        "fullWidth": 2,
                                                        "width": 1,
                                                        "text": "f",
                                                        "value": "f",
                                                        "valueText": "f",
                                                        "hasTrailingTrivia": true,
                                                        "trailingTrivia": [
                                                            {
                                                                "kind": "WhitespaceTrivia",
                                                                "text": " "
                                                            }
                                                        ]
                                                    },
                                                    "equalsValueClause": {
                                                        "kind": "EqualsValueClause",
                                                        "fullStart": 642,
                                                        "fullEnd": 718,
                                                        "start": 642,
                                                        "end": 716,
                                                        "fullWidth": 76,
                                                        "width": 74,
                                                        "equalsToken": {
                                                            "kind": "EqualsToken",
                                                            "fullStart": 642,
                                                            "fullEnd": 644,
                                                            "start": 642,
                                                            "end": 643,
                                                            "fullWidth": 2,
                                                            "width": 1,
                                                            "text": "=",
                                                            "value": "=",
                                                            "valueText": "=",
                                                            "hasTrailingTrivia": true,
                                                            "trailingTrivia": [
                                                                {
                                                                    "kind": "WhitespaceTrivia",
                                                                    "text": " "
                                                                }
                                                            ]
                                                        },
                                                        "value": {
                                                            "kind": "FunctionExpression",
                                                            "fullStart": 644,
                                                            "fullEnd": 718,
                                                            "start": 644,
                                                            "end": 716,
                                                            "fullWidth": 74,
                                                            "width": 72,
                                                            "functionKeyword": {
                                                                "kind": "FunctionKeyword",
                                                                "fullStart": 644,
                                                                "fullEnd": 653,
                                                                "start": 644,
                                                                "end": 652,
                                                                "fullWidth": 9,
                                                                "width": 8,
                                                                "text": "function",
                                                                "value": "function",
                                                                "valueText": "function",
                                                                "hasTrailingTrivia": true,
                                                                "trailingTrivia": [
                                                                    {
                                                                        "kind": "WhitespaceTrivia",
                                                                        "text": " "
                                                                    }
                                                                ]
                                                            },
                                                            "callSignature": {
                                                                "kind": "CallSignature",
                                                                "fullStart": 653,
                                                                "fullEnd": 656,
                                                                "start": 653,
                                                                "end": 655,
                                                                "fullWidth": 3,
                                                                "width": 2,
                                                                "parameterList": {
                                                                    "kind": "ParameterList",
                                                                    "fullStart": 653,
                                                                    "fullEnd": 656,
                                                                    "start": 653,
                                                                    "end": 655,
                                                                    "fullWidth": 3,
                                                                    "width": 2,
                                                                    "openParenToken": {
                                                                        "kind": "OpenParenToken",
                                                                        "fullStart": 653,
                                                                        "fullEnd": 654,
                                                                        "start": 653,
                                                                        "end": 654,
                                                                        "fullWidth": 1,
                                                                        "width": 1,
                                                                        "text": "(",
                                                                        "value": "(",
                                                                        "valueText": "("
                                                                    },
                                                                    "parameters": [],
                                                                    "closeParenToken": {
                                                                        "kind": "CloseParenToken",
                                                                        "fullStart": 654,
                                                                        "fullEnd": 656,
                                                                        "start": 654,
                                                                        "end": 655,
                                                                        "fullWidth": 2,
                                                                        "width": 1,
                                                                        "text": ")",
                                                                        "value": ")",
                                                                        "valueText": ")",
                                                                        "hasTrailingTrivia": true,
                                                                        "trailingTrivia": [
                                                                            {
                                                                                "kind": "WhitespaceTrivia",
                                                                                "text": " "
                                                                            }
                                                                        ]
                                                                    }
                                                                }
                                                            },
                                                            "block": {
                                                                "kind": "Block",
                                                                "fullStart": 656,
                                                                "fullEnd": 718,
                                                                "start": 656,
                                                                "end": 716,
                                                                "fullWidth": 62,
                                                                "width": 60,
                                                                "openBraceToken": {
                                                                    "kind": "OpenBraceToken",
                                                                    "fullStart": 656,
                                                                    "fullEnd": 659,
                                                                    "start": 656,
                                                                    "end": 657,
                                                                    "fullWidth": 3,
                                                                    "width": 1,
                                                                    "text": "{",
                                                                    "value": "{",
                                                                    "valueText": "{",
                                                                    "hasTrailingTrivia": true,
                                                                    "hasTrailingNewLine": true,
                                                                    "trailingTrivia": [
                                                                        {
                                                                            "kind": "NewLineTrivia",
                                                                            "text": "\r\n"
                                                                        }
                                                                    ]
                                                                },
                                                                "statements": [
                                                                    {
                                                                        "kind": "ExpressionStatement",
                                                                        "fullStart": 659,
                                                                        "fullEnd": 682,
                                                                        "start": 667,
                                                                        "end": 680,
                                                                        "fullWidth": 23,
                                                                        "width": 13,
                                                                        "expression": {
                                                                            "kind": "StringLiteral",
                                                                            "fullStart": 659,
                                                                            "fullEnd": 679,
                                                                            "start": 667,
                                                                            "end": 679,
                                                                            "fullWidth": 20,
                                                                            "width": 12,
                                                                            "text": "\"use strict\"",
                                                                            "value": "use strict",
                                                                            "valueText": "use strict",
                                                                            "hasLeadingTrivia": true,
                                                                            "leadingTrivia": [
                                                                                {
                                                                                    "kind": "WhitespaceTrivia",
                                                                                    "text": "        "
                                                                                }
                                                                            ]
                                                                        },
                                                                        "semicolonToken": {
                                                                            "kind": "SemicolonToken",
                                                                            "fullStart": 679,
                                                                            "fullEnd": 682,
                                                                            "start": 679,
                                                                            "end": 680,
                                                                            "fullWidth": 3,
                                                                            "width": 1,
                                                                            "text": ";",
                                                                            "value": ";",
                                                                            "valueText": ";",
                                                                            "hasTrailingTrivia": true,
                                                                            "hasTrailingNewLine": true,
                                                                            "trailingTrivia": [
                                                                                {
                                                                                    "kind": "NewLineTrivia",
                                                                                    "text": "\r\n"
                                                                                }
                                                                            ]
                                                                        }
                                                                    },
                                                                    {
                                                                        "kind": "ReturnStatement",
                                                                        "fullStart": 682,
                                                                        "fullEnd": 711,
                                                                        "start": 690,
                                                                        "end": 709,
                                                                        "fullWidth": 29,
                                                                        "width": 19,
                                                                        "parsedInStrictMode": true,
                                                                        "returnKeyword": {
                                                                            "kind": "ReturnKeyword",
                                                                            "fullStart": 682,
                                                                            "fullEnd": 697,
                                                                            "start": 690,
                                                                            "end": 696,
                                                                            "fullWidth": 15,
                                                                            "width": 6,
                                                                            "text": "return",
                                                                            "value": "return",
                                                                            "valueText": "return",
                                                                            "hasLeadingTrivia": true,
                                                                            "hasTrailingTrivia": true,
                                                                            "leadingTrivia": [
                                                                                {
                                                                                    "kind": "WhitespaceTrivia",
                                                                                    "text": "        "
                                                                                }
                                                                            ],
                                                                            "trailingTrivia": [
                                                                                {
                                                                                    "kind": "WhitespaceTrivia",
                                                                                    "text": " "
                                                                                }
                                                                            ]
                                                                        },
                                                                        "expression": {
                                                                            "kind": "TypeOfExpression",
                                                                            "fullStart": 697,
                                                                            "fullEnd": 708,
                                                                            "start": 697,
                                                                            "end": 708,
                                                                            "fullWidth": 11,
                                                                            "width": 11,
                                                                            "parsedInStrictMode": true,
                                                                            "typeOfKeyword": {
                                                                                "kind": "TypeOfKeyword",
                                                                                "fullStart": 697,
                                                                                "fullEnd": 704,
                                                                                "start": 697,
                                                                                "end": 703,
                                                                                "fullWidth": 7,
                                                                                "width": 6,
                                                                                "text": "typeof",
                                                                                "value": "typeof",
                                                                                "valueText": "typeof",
                                                                                "hasTrailingTrivia": true,
                                                                                "trailingTrivia": [
                                                                                    {
                                                                                        "kind": "WhitespaceTrivia",
                                                                                        "text": " "
                                                                                    }
                                                                                ]
                                                                            },
                                                                            "expression": {
                                                                                "kind": "ThisKeyword",
                                                                                "fullStart": 704,
                                                                                "fullEnd": 708,
                                                                                "start": 704,
                                                                                "end": 708,
                                                                                "fullWidth": 4,
                                                                                "width": 4,
                                                                                "text": "this",
                                                                                "value": "this",
                                                                                "valueText": "this"
                                                                            }
                                                                        },
                                                                        "semicolonToken": {
                                                                            "kind": "SemicolonToken",
                                                                            "fullStart": 708,
                                                                            "fullEnd": 711,
                                                                            "start": 708,
                                                                            "end": 709,
                                                                            "fullWidth": 3,
                                                                            "width": 1,
                                                                            "text": ";",
                                                                            "value": ";",
                                                                            "valueText": ";",
                                                                            "hasTrailingTrivia": true,
                                                                            "hasTrailingNewLine": true,
                                                                            "trailingTrivia": [
                                                                                {
                                                                                    "kind": "NewLineTrivia",
                                                                                    "text": "\r\n"
                                                                                }
                                                                            ]
                                                                        }
                                                                    }
                                                                ],
                                                                "closeBraceToken": {
                                                                    "kind": "CloseBraceToken",
                                                                    "fullStart": 711,
                                                                    "fullEnd": 718,
                                                                    "start": 715,
                                                                    "end": 716,
                                                                    "fullWidth": 7,
                                                                    "width": 1,
                                                                    "text": "}",
                                                                    "value": "}",
                                                                    "valueText": "}",
                                                                    "hasLeadingTrivia": true,
                                                                    "hasTrailingTrivia": true,
                                                                    "hasTrailingNewLine": true,
                                                                    "leadingTrivia": [
                                                                        {
                                                                            "kind": "WhitespaceTrivia",
                                                                            "text": "    "
                                                                        }
                                                                    ],
                                                                    "trailingTrivia": [
                                                                        {
                                                                            "kind": "NewLineTrivia",
                                                                            "text": "\r\n"
                                                                        }
                                                                    ]
                                                                }
                                                            }
                                                        }
                                                    }
                                                }
                                            ]
                                        },
                                        "semicolonToken": {
                                            "kind": "SemicolonToken",
                                            "fullStart": -1,
                                            "fullEnd": -1,
                                            "start": -1,
                                            "end": -1,
                                            "fullWidth": 0,
                                            "width": 0,
                                            "text": ""
                                        }
                                    },
                                    {
                                        "kind": "ReturnStatement",
                                        "fullStart": 718,
                                        "fullEnd": 780,
                                        "start": 722,
                                        "end": 778,
                                        "fullWidth": 62,
                                        "width": 56,
                                        "returnKeyword": {
                                            "kind": "ReturnKeyword",
                                            "fullStart": 718,
                                            "fullEnd": 729,
                                            "start": 722,
                                            "end": 728,
                                            "fullWidth": 11,
                                            "width": 6,
                                            "text": "return",
                                            "value": "return",
                                            "valueText": "return",
                                            "hasLeadingTrivia": true,
                                            "hasTrailingTrivia": true,
                                            "leadingTrivia": [
                                                {
                                                    "kind": "WhitespaceTrivia",
                                                    "text": "    "
                                                }
                                            ],
                                            "trailingTrivia": [
                                                {
                                                    "kind": "WhitespaceTrivia",
                                                    "text": " "
                                                }
                                            ]
                                        },
                                        "expression": {
                                            "kind": "LogicalAndExpression",
                                            "fullStart": 729,
                                            "fullEnd": 777,
                                            "start": 729,
                                            "end": 777,
                                            "fullWidth": 48,
                                            "width": 48,
                                            "left": {
                                                "kind": "ParenthesizedExpression",
                                                "fullStart": 729,
                                                "fullEnd": 749,
                                                "start": 729,
                                                "end": 748,
                                                "fullWidth": 20,
                                                "width": 19,
                                                "openParenToken": {
                                                    "kind": "OpenParenToken",
                                                    "fullStart": 729,
                                                    "fullEnd": 730,
                                                    "start": 729,
                                                    "end": 730,
                                                    "fullWidth": 1,
                                                    "width": 1,
                                                    "text": "(",
                                                    "value": "(",
                                                    "valueText": "("
                                                },
                                                "expression": {
                                                    "kind": "EqualsExpression",
                                                    "fullStart": 730,
                                                    "fullEnd": 747,
                                                    "start": 730,
                                                    "end": 747,
                                                    "fullWidth": 17,
                                                    "width": 17,
                                                    "left": {
                                                        "kind": "InvocationExpression",
                                                        "fullStart": 730,
                                                        "fullEnd": 733,
                                                        "start": 730,
                                                        "end": 733,
                                                        "fullWidth": 3,
                                                        "width": 3,
                                                        "expression": {
                                                            "kind": "IdentifierName",
                                                            "fullStart": 730,
                                                            "fullEnd": 731,
                                                            "start": 730,
                                                            "end": 731,
                                                            "fullWidth": 1,
                                                            "width": 1,
                                                            "text": "f",
                                                            "value": "f",
                                                            "valueText": "f"
                                                        },
                                                        "argumentList": {
                                                            "kind": "ArgumentList",
                                                            "fullStart": 731,
                                                            "fullEnd": 733,
                                                            "start": 731,
                                                            "end": 733,
                                                            "fullWidth": 2,
                                                            "width": 2,
                                                            "openParenToken": {
                                                                "kind": "OpenParenToken",
                                                                "fullStart": 731,
                                                                "fullEnd": 732,
                                                                "start": 731,
                                                                "end": 732,
                                                                "fullWidth": 1,
                                                                "width": 1,
                                                                "text": "(",
                                                                "value": "(",
                                                                "valueText": "("
                                                            },
                                                            "arguments": [],
                                                            "closeParenToken": {
                                                                "kind": "CloseParenToken",
                                                                "fullStart": 732,
                                                                "fullEnd": 733,
                                                                "start": 732,
                                                                "end": 733,
                                                                "fullWidth": 1,
                                                                "width": 1,
                                                                "text": ")",
                                                                "value": ")",
                                                                "valueText": ")"
                                                            }
                                                        }
                                                    },
                                                    "operatorToken": {
                                                        "kind": "EqualsEqualsEqualsToken",
                                                        "fullStart": 733,
                                                        "fullEnd": 736,
                                                        "start": 733,
                                                        "end": 736,
                                                        "fullWidth": 3,
                                                        "width": 3,
                                                        "text": "===",
                                                        "value": "===",
                                                        "valueText": "==="
                                                    },
                                                    "right": {
                                                        "kind": "StringLiteral",
                                                        "fullStart": 736,
                                                        "fullEnd": 747,
                                                        "start": 736,
                                                        "end": 747,
                                                        "fullWidth": 11,
                                                        "width": 11,
                                                        "text": "\"undefined\"",
                                                        "value": "undefined",
                                                        "valueText": "undefined"
                                                    }
                                                },
                                                "closeParenToken": {
                                                    "kind": "CloseParenToken",
                                                    "fullStart": 747,
                                                    "fullEnd": 749,
                                                    "start": 747,
                                                    "end": 748,
                                                    "fullWidth": 2,
                                                    "width": 1,
                                                    "text": ")",
                                                    "value": ")",
                                                    "valueText": ")",
                                                    "hasTrailingTrivia": true,
                                                    "trailingTrivia": [
                                                        {
                                                            "kind": "WhitespaceTrivia",
                                                            "text": " "
                                                        }
                                                    ]
                                                }
                                            },
                                            "operatorToken": {
                                                "kind": "AmpersandAmpersandToken",
                                                "fullStart": 749,
                                                "fullEnd": 752,
                                                "start": 749,
                                                "end": 751,
                                                "fullWidth": 3,
                                                "width": 2,
                                                "text": "&&",
                                                "value": "&&",
                                                "valueText": "&&",
                                                "hasTrailingTrivia": true,
                                                "trailingTrivia": [
                                                    {
                                                        "kind": "WhitespaceTrivia",
                                                        "text": " "
                                                    }
                                                ]
                                            },
                                            "right": {
                                                "kind": "ParenthesizedExpression",
                                                "fullStart": 752,
                                                "fullEnd": 777,
                                                "start": 752,
                                                "end": 777,
                                                "fullWidth": 25,
                                                "width": 25,
                                                "openParenToken": {
                                                    "kind": "OpenParenToken",
                                                    "fullStart": 752,
                                                    "fullEnd": 753,
                                                    "start": 752,
                                                    "end": 753,
                                                    "fullWidth": 1,
                                                    "width": 1,
                                                    "text": "(",
                                                    "value": "(",
                                                    "valueText": "("
                                                },
                                                "expression": {
                                                    "kind": "EqualsExpression",
                                                    "fullStart": 753,
                                                    "fullEnd": 776,
                                                    "start": 753,
                                                    "end": 776,
                                                    "fullWidth": 23,
                                                    "width": 23,
                                                    "left": {
                                                        "kind": "ThisKeyword",
                                                        "fullStart": 753,
                                                        "fullEnd": 757,
                                                        "start": 753,
                                                        "end": 757,
                                                        "fullWidth": 4,
                                                        "width": 4,
                                                        "text": "this",
                                                        "value": "this",
                                                        "valueText": "this"
                                                    },
                                                    "operatorToken": {
                                                        "kind": "EqualsEqualsEqualsToken",
                                                        "fullStart": 757,
                                                        "fullEnd": 760,
                                                        "start": 757,
                                                        "end": 760,
                                                        "fullWidth": 3,
                                                        "width": 3,
                                                        "text": "===",
                                                        "value": "===",
                                                        "valueText": "==="
                                                    },
                                                    "right": {
                                                        "kind": "InvocationExpression",
                                                        "fullStart": 760,
                                                        "fullEnd": 776,
                                                        "start": 760,
                                                        "end": 776,
                                                        "fullWidth": 16,
                                                        "width": 16,
                                                        "expression": {
                                                            "kind": "IdentifierName",
                                                            "fullStart": 760,
                                                            "fullEnd": 774,
                                                            "start": 760,
                                                            "end": 774,
                                                            "fullWidth": 14,
                                                            "width": 14,
                                                            "text": "fnGlobalObject",
                                                            "value": "fnGlobalObject",
                                                            "valueText": "fnGlobalObject"
                                                        },
                                                        "argumentList": {
                                                            "kind": "ArgumentList",
                                                            "fullStart": 774,
                                                            "fullEnd": 776,
                                                            "start": 774,
                                                            "end": 776,
                                                            "fullWidth": 2,
                                                            "width": 2,
                                                            "openParenToken": {
                                                                "kind": "OpenParenToken",
                                                                "fullStart": 774,
                                                                "fullEnd": 775,
                                                                "start": 774,
                                                                "end": 775,
                                                                "fullWidth": 1,
                                                                "width": 1,
                                                                "text": "(",
                                                                "value": "(",
                                                                "valueText": "("
                                                            },
                                                            "arguments": [],
                                                            "closeParenToken": {
                                                                "kind": "CloseParenToken",
                                                                "fullStart": 775,
                                                                "fullEnd": 776,
                                                                "start": 775,
                                                                "end": 776,
                                                                "fullWidth": 1,
                                                                "width": 1,
                                                                "text": ")",
                                                                "value": ")",
                                                                "valueText": ")"
                                                            }
                                                        }
                                                    }
                                                },
                                                "closeParenToken": {
                                                    "kind": "CloseParenToken",
                                                    "fullStart": 776,
                                                    "fullEnd": 777,
                                                    "start": 776,
                                                    "end": 777,
                                                    "fullWidth": 1,
                                                    "width": 1,
                                                    "text": ")",
                                                    "value": ")",
                                                    "valueText": ")"
                                                }
                                            }
                                        },
                                        "semicolonToken": {
                                            "kind": "SemicolonToken",
                                            "fullStart": 777,
                                            "fullEnd": 780,
                                            "start": 777,
                                            "end": 778,
                                            "fullWidth": 3,
                                            "width": 1,
                                            "text": ";",
                                            "value": ";",
                                            "valueText": ";",
                                            "hasTrailingTrivia": true,
                                            "hasTrailingNewLine": true,
                                            "trailingTrivia": [
                                                {
                                                    "kind": "NewLineTrivia",
                                                    "text": "\r\n"
                                                }
                                            ]
                                        }
                                    }
                                ],
                                "closeBraceToken": {
                                    "kind": "CloseBraceToken",
                                    "fullStart": 780,
                                    "fullEnd": 783,
                                    "start": 780,
                                    "end": 781,
                                    "fullWidth": 3,
                                    "width": 1,
                                    "text": "}",
                                    "value": "}",
                                    "valueText": "}",
                                    "hasTrailingTrivia": true,
                                    "hasTrailingNewLine": true,
                                    "trailingTrivia": [
                                        {
                                            "kind": "NewLineTrivia",
                                            "text": "\r\n"
                                        }
                                    ]
                                }
                            }
                        },
                        {
                            "kind": "ReturnStatement",
                            "fullStart": 783,
                            "fullEnd": 797,
                            "start": 783,
                            "end": 795,
                            "fullWidth": 14,
                            "width": 12,
                            "returnKeyword": {
                                "kind": "ReturnKeyword",
                                "fullStart": 783,
                                "fullEnd": 790,
                                "start": 783,
                                "end": 789,
                                "fullWidth": 7,
                                "width": 6,
                                "text": "return",
                                "value": "return",
                                "valueText": "return",
                                "hasTrailingTrivia": true,
                                "trailingTrivia": [
                                    {
                                        "kind": "WhitespaceTrivia",
                                        "text": " "
                                    }
                                ]
                            },
                            "expression": {
                                "kind": "InvocationExpression",
                                "fullStart": 790,
                                "fullEnd": 794,
                                "start": 790,
                                "end": 794,
                                "fullWidth": 4,
                                "width": 4,
                                "expression": {
                                    "kind": "IdentifierName",
                                    "fullStart": 790,
                                    "fullEnd": 792,
                                    "start": 790,
                                    "end": 792,
                                    "fullWidth": 2,
                                    "width": 2,
                                    "text": "f1",
                                    "value": "f1",
                                    "valueText": "f1"
                                },
                                "argumentList": {
                                    "kind": "ArgumentList",
                                    "fullStart": 792,
                                    "fullEnd": 794,
                                    "start": 792,
                                    "end": 794,
                                    "fullWidth": 2,
                                    "width": 2,
                                    "openParenToken": {
                                        "kind": "OpenParenToken",
                                        "fullStart": 792,
                                        "fullEnd": 793,
                                        "start": 792,
                                        "end": 793,
                                        "fullWidth": 1,
                                        "width": 1,
                                        "text": "(",
                                        "value": "(",
                                        "valueText": "("
                                    },
                                    "arguments": [],
                                    "closeParenToken": {
                                        "kind": "CloseParenToken",
                                        "fullStart": 793,
                                        "fullEnd": 794,
                                        "start": 793,
                                        "end": 794,
                                        "fullWidth": 1,
                                        "width": 1,
                                        "text": ")",
                                        "value": ")",
                                        "valueText": ")"
                                    }
                                }
                            },
                            "semicolonToken": {
                                "kind": "SemicolonToken",
                                "fullStart": 794,
                                "fullEnd": 797,
                                "start": 794,
                                "end": 795,
                                "fullWidth": 3,
                                "width": 1,
                                "text": ";",
                                "value": ";",
                                "valueText": ";",
                                "hasTrailingTrivia": true,
                                "hasTrailingNewLine": true,
                                "trailingTrivia": [
                                    {
                                        "kind": "NewLineTrivia",
                                        "text": "\r\n"
                                    }
                                ]
                            }
                        }
                    ],
                    "closeBraceToken": {
                        "kind": "CloseBraceToken",
                        "fullStart": 797,
                        "fullEnd": 800,
                        "start": 797,
                        "end": 798,
                        "fullWidth": 3,
                        "width": 1,
                        "text": "}",
                        "value": "}",
                        "valueText": "}",
                        "hasTrailingTrivia": true,
                        "hasTrailingNewLine": true,
                        "trailingTrivia": [
                            {
                                "kind": "NewLineTrivia",
                                "text": "\r\n"
                            }
                        ]
                    }
                }
            },
            {
                "kind": "ExpressionStatement",
                "fullStart": 800,
                "fullEnd": 822,
                "start": 800,
                "end": 822,
                "fullWidth": 22,
                "width": 22,
                "expression": {
                    "kind": "InvocationExpression",
                    "fullStart": 800,
                    "fullEnd": 821,
                    "start": 800,
                    "end": 821,
                    "fullWidth": 21,
                    "width": 21,
                    "expression": {
                        "kind": "IdentifierName",
                        "fullStart": 800,
                        "fullEnd": 811,
                        "start": 800,
                        "end": 811,
                        "fullWidth": 11,
                        "width": 11,
                        "text": "runTestCase",
                        "value": "runTestCase",
                        "valueText": "runTestCase"
                    },
                    "argumentList": {
                        "kind": "ArgumentList",
                        "fullStart": 811,
                        "fullEnd": 821,
                        "start": 811,
                        "end": 821,
                        "fullWidth": 10,
                        "width": 10,
                        "openParenToken": {
                            "kind": "OpenParenToken",
                            "fullStart": 811,
                            "fullEnd": 812,
                            "start": 811,
                            "end": 812,
                            "fullWidth": 1,
                            "width": 1,
                            "text": "(",
                            "value": "(",
                            "valueText": "("
                        },
                        "arguments": [
                            {
                                "kind": "IdentifierName",
                                "fullStart": 812,
                                "fullEnd": 820,
                                "start": 812,
                                "end": 820,
                                "fullWidth": 8,
                                "width": 8,
                                "text": "testcase",
                                "value": "testcase",
                                "valueText": "testcase"
                            }
                        ],
                        "closeParenToken": {
                            "kind": "CloseParenToken",
                            "fullStart": 820,
                            "fullEnd": 821,
                            "start": 820,
                            "end": 821,
                            "fullWidth": 1,
                            "width": 1,
                            "text": ")",
                            "value": ")",
                            "valueText": ")"
                        }
                    }
                },
                "semicolonToken": {
                    "kind": "SemicolonToken",
                    "fullStart": 821,
                    "fullEnd": 822,
                    "start": 821,
                    "end": 822,
                    "fullWidth": 1,
                    "width": 1,
                    "text": ";",
                    "value": ";",
                    "valueText": ";"
                }
            }
        ],
        "endOfFileToken": {
            "kind": "EndOfFileToken",
            "fullStart": 822,
            "fullEnd": 822,
            "start": 822,
            "end": 822,
            "fullWidth": 0,
            "width": 0,
            "text": ""
        }
    },
    "lineMap": {
        "lineStarts": [
            0,
            67,
            152,
            232,
            308,
            380,
            385,
            429,
            567,
            581,
            586,
            592,
            615,
            632,
            659,
            682,
            711,
            718,
            780,
            783,
            797,
            800
        ],
        "length": 822
    }
}<|MERGE_RESOLUTION|>--- conflicted
+++ resolved
@@ -369,12 +369,8 @@
                                                     "start": 640,
                                                     "end": 716,
                                                     "fullWidth": 78,
-<<<<<<< HEAD
                                                     "width": 76,
-                                                    "identifier": {
-=======
                                                     "propertyName": {
->>>>>>> 85e84683
                                                         "kind": "IdentifierName",
                                                         "fullStart": 640,
                                                         "fullEnd": 642,
