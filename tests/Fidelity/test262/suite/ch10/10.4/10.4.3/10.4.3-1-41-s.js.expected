{
    "isDeclaration": false,
    "languageVersion": "EcmaScript5",
    "parseOptions": {
        "allowAutomaticSemicolonInsertion": true
    },
    "sourceUnit": {
        "kind": "SourceUnit",
        "fullStart": 0,
        "fullEnd": 827,
        "start": 603,
        "end": 827,
        "fullWidth": 827,
        "width": 224,
        "isIncrementallyUnusable": true,
        "moduleElements": [
            {
                "kind": "FunctionDeclaration",
                "fullStart": 0,
                "fullEnd": 805,
                "start": 603,
                "end": 803,
                "fullWidth": 805,
                "width": 200,
                "isIncrementallyUnusable": true,
                "modifiers": [],
                "functionKeyword": {
                    "kind": "FunctionKeyword",
                    "fullStart": 0,
                    "fullEnd": 612,
                    "start": 603,
                    "end": 611,
                    "fullWidth": 612,
                    "width": 8,
                    "text": "function",
                    "value": "function",
                    "valueText": "function",
                    "hasLeadingTrivia": true,
                    "hasLeadingComment": true,
                    "hasLeadingNewLine": true,
                    "hasTrailingTrivia": true,
                    "leadingTrivia": [
                        {
                            "kind": "SingleLineCommentTrivia",
                            "text": "/// Copyright (c) 2012 Ecma International.  All rights reserved. "
                        },
                        {
                            "kind": "NewLineTrivia",
                            "text": "\r\n"
                        },
                        {
                            "kind": "SingleLineCommentTrivia",
                            "text": "/// Ecma International makes this code available under the terms and conditions set"
                        },
                        {
                            "kind": "NewLineTrivia",
                            "text": "\r\n"
                        },
                        {
                            "kind": "SingleLineCommentTrivia",
                            "text": "/// forth on http://hg.ecmascript.org/tests/test262/raw-file/tip/LICENSE (the "
                        },
                        {
                            "kind": "NewLineTrivia",
                            "text": "\r\n"
                        },
                        {
                            "kind": "SingleLineCommentTrivia",
                            "text": "/// \"Use Terms\").   Any redistribution of this code must retain the above "
                        },
                        {
                            "kind": "NewLineTrivia",
                            "text": "\r\n"
                        },
                        {
                            "kind": "SingleLineCommentTrivia",
                            "text": "/// copyright and this notice and otherwise comply with the Use Terms."
                        },
                        {
                            "kind": "NewLineTrivia",
                            "text": "\r\n"
                        },
                        {
                            "kind": "MultiLineCommentTrivia",
                            "text": "/**\r\n * @path ch10/10.4/10.4.3/10.4.3-1-41-s.js\r\n * @description Strict Mode - checking 'this' (Anonymous FunctionExpression defined within a FunctionExpression with a strict directive prologue)\r\n * @onlyStrict\r\n */"
                        },
                        {
                            "kind": "NewLineTrivia",
                            "text": "\r\n"
                        },
                        {
                            "kind": "WhitespaceTrivia",
                            "text": "    "
                        },
                        {
                            "kind": "NewLineTrivia",
                            "text": "\r\n"
                        }
                    ],
                    "trailingTrivia": [
                        {
                            "kind": "WhitespaceTrivia",
                            "text": " "
                        }
                    ]
                },
                "identifier": {
                    "kind": "IdentifierName",
                    "fullStart": 612,
                    "fullEnd": 620,
                    "start": 612,
                    "end": 620,
                    "fullWidth": 8,
                    "width": 8,
                    "text": "testcase",
                    "value": "testcase",
                    "valueText": "testcase"
                },
                "callSignature": {
                    "kind": "CallSignature",
                    "fullStart": 620,
                    "fullEnd": 623,
                    "start": 620,
                    "end": 622,
                    "fullWidth": 3,
                    "width": 2,
                    "parameterList": {
                        "kind": "ParameterList",
                        "fullStart": 620,
                        "fullEnd": 623,
                        "start": 620,
                        "end": 622,
                        "fullWidth": 3,
                        "width": 2,
                        "openParenToken": {
                            "kind": "OpenParenToken",
                            "fullStart": 620,
                            "fullEnd": 621,
                            "start": 620,
                            "end": 621,
                            "fullWidth": 1,
                            "width": 1,
                            "text": "(",
                            "value": "(",
                            "valueText": "("
                        },
                        "parameters": [],
                        "closeParenToken": {
                            "kind": "CloseParenToken",
                            "fullStart": 621,
                            "fullEnd": 623,
                            "start": 621,
                            "end": 622,
                            "fullWidth": 2,
                            "width": 1,
                            "text": ")",
                            "value": ")",
                            "valueText": ")",
                            "hasTrailingTrivia": true,
                            "trailingTrivia": [
                                {
                                    "kind": "WhitespaceTrivia",
                                    "text": " "
                                }
                            ]
                        }
                    }
                },
                "block": {
                    "kind": "Block",
                    "fullStart": 623,
                    "fullEnd": 805,
                    "start": 623,
                    "end": 803,
                    "fullWidth": 182,
                    "width": 180,
                    "isIncrementallyUnusable": true,
                    "openBraceToken": {
                        "kind": "OpenBraceToken",
                        "fullStart": 623,
                        "fullEnd": 626,
                        "start": 623,
                        "end": 624,
                        "fullWidth": 3,
                        "width": 1,
                        "text": "{",
                        "value": "{",
                        "valueText": "{",
                        "hasTrailingTrivia": true,
                        "hasTrailingNewLine": true,
                        "trailingTrivia": [
                            {
                                "kind": "NewLineTrivia",
                                "text": "\r\n"
                            }
                        ]
                    },
                    "statements": [
                        {
                            "kind": "VariableStatement",
                            "fullStart": 626,
                            "fullEnd": 788,
                            "start": 626,
                            "end": 786,
                            "fullWidth": 162,
                            "width": 160,
                            "isIncrementallyUnusable": true,
                            "modifiers": [],
                            "variableDeclaration": {
                                "kind": "VariableDeclaration",
                                "fullStart": 626,
                                "fullEnd": 788,
                                "start": 626,
                                "end": 786,
                                "fullWidth": 162,
                                "width": 160,
                                "varKeyword": {
                                    "kind": "VarKeyword",
                                    "fullStart": 626,
                                    "fullEnd": 630,
                                    "start": 626,
                                    "end": 629,
                                    "fullWidth": 4,
                                    "width": 3,
                                    "text": "var",
                                    "value": "var",
                                    "valueText": "var",
                                    "hasTrailingTrivia": true,
                                    "trailingTrivia": [
                                        {
                                            "kind": "WhitespaceTrivia",
                                            "text": " "
                                        }
                                    ]
                                },
                                "variableDeclarators": [
                                    {
                                        "kind": "VariableDeclarator",
                                        "fullStart": 630,
                                        "fullEnd": 788,
                                        "start": 630,
                                        "end": 786,
                                        "fullWidth": 158,
<<<<<<< HEAD
                                        "width": 156,
                                        "identifier": {
=======
                                        "propertyName": {
>>>>>>> 85e84683
                                            "kind": "IdentifierName",
                                            "fullStart": 630,
                                            "fullEnd": 633,
                                            "start": 630,
                                            "end": 632,
                                            "fullWidth": 3,
                                            "width": 2,
                                            "text": "f1",
                                            "value": "f1",
                                            "valueText": "f1",
                                            "hasTrailingTrivia": true,
                                            "trailingTrivia": [
                                                {
                                                    "kind": "WhitespaceTrivia",
                                                    "text": " "
                                                }
                                            ]
                                        },
                                        "equalsValueClause": {
                                            "kind": "EqualsValueClause",
                                            "fullStart": 633,
                                            "fullEnd": 788,
                                            "start": 633,
                                            "end": 786,
                                            "fullWidth": 155,
                                            "width": 153,
                                            "equalsToken": {
                                                "kind": "EqualsToken",
                                                "fullStart": 633,
                                                "fullEnd": 635,
                                                "start": 633,
                                                "end": 634,
                                                "fullWidth": 2,
                                                "width": 1,
                                                "text": "=",
                                                "value": "=",
                                                "valueText": "=",
                                                "hasTrailingTrivia": true,
                                                "trailingTrivia": [
                                                    {
                                                        "kind": "WhitespaceTrivia",
                                                        "text": " "
                                                    }
                                                ]
                                            },
                                            "value": {
                                                "kind": "FunctionExpression",
                                                "fullStart": 635,
                                                "fullEnd": 788,
                                                "start": 635,
                                                "end": 786,
                                                "fullWidth": 153,
                                                "width": 151,
                                                "functionKeyword": {
                                                    "kind": "FunctionKeyword",
                                                    "fullStart": 635,
                                                    "fullEnd": 644,
                                                    "start": 635,
                                                    "end": 643,
                                                    "fullWidth": 9,
                                                    "width": 8,
                                                    "text": "function",
                                                    "value": "function",
                                                    "valueText": "function",
                                                    "hasTrailingTrivia": true,
                                                    "trailingTrivia": [
                                                        {
                                                            "kind": "WhitespaceTrivia",
                                                            "text": " "
                                                        }
                                                    ]
                                                },
                                                "callSignature": {
                                                    "kind": "CallSignature",
                                                    "fullStart": 644,
                                                    "fullEnd": 647,
                                                    "start": 644,
                                                    "end": 646,
                                                    "fullWidth": 3,
                                                    "width": 2,
                                                    "parameterList": {
                                                        "kind": "ParameterList",
                                                        "fullStart": 644,
                                                        "fullEnd": 647,
                                                        "start": 644,
                                                        "end": 646,
                                                        "fullWidth": 3,
                                                        "width": 2,
                                                        "openParenToken": {
                                                            "kind": "OpenParenToken",
                                                            "fullStart": 644,
                                                            "fullEnd": 645,
                                                            "start": 644,
                                                            "end": 645,
                                                            "fullWidth": 1,
                                                            "width": 1,
                                                            "text": "(",
                                                            "value": "(",
                                                            "valueText": "("
                                                        },
                                                        "parameters": [],
                                                        "closeParenToken": {
                                                            "kind": "CloseParenToken",
                                                            "fullStart": 645,
                                                            "fullEnd": 647,
                                                            "start": 645,
                                                            "end": 646,
                                                            "fullWidth": 2,
                                                            "width": 1,
                                                            "text": ")",
                                                            "value": ")",
                                                            "valueText": ")",
                                                            "hasTrailingTrivia": true,
                                                            "trailingTrivia": [
                                                                {
                                                                    "kind": "WhitespaceTrivia",
                                                                    "text": " "
                                                                }
                                                            ]
                                                        }
                                                    }
                                                },
                                                "block": {
                                                    "kind": "Block",
                                                    "fullStart": 647,
                                                    "fullEnd": 788,
                                                    "start": 647,
                                                    "end": 786,
                                                    "fullWidth": 141,
                                                    "width": 139,
                                                    "openBraceToken": {
                                                        "kind": "OpenBraceToken",
                                                        "fullStart": 647,
                                                        "fullEnd": 650,
                                                        "start": 647,
                                                        "end": 648,
                                                        "fullWidth": 3,
                                                        "width": 1,
                                                        "text": "{",
                                                        "value": "{",
                                                        "valueText": "{",
                                                        "hasTrailingTrivia": true,
                                                        "hasTrailingNewLine": true,
                                                        "trailingTrivia": [
                                                            {
                                                                "kind": "NewLineTrivia",
                                                                "text": "\r\n"
                                                            }
                                                        ]
                                                    },
                                                    "statements": [
                                                        {
                                                            "kind": "ExpressionStatement",
                                                            "fullStart": 650,
                                                            "fullEnd": 669,
                                                            "start": 654,
                                                            "end": 667,
                                                            "fullWidth": 19,
                                                            "width": 13,
                                                            "expression": {
                                                                "kind": "StringLiteral",
                                                                "fullStart": 650,
                                                                "fullEnd": 666,
                                                                "start": 654,
                                                                "end": 666,
                                                                "fullWidth": 16,
                                                                "width": 12,
                                                                "text": "\"use strict\"",
                                                                "value": "use strict",
                                                                "valueText": "use strict",
                                                                "hasLeadingTrivia": true,
                                                                "leadingTrivia": [
                                                                    {
                                                                        "kind": "WhitespaceTrivia",
                                                                        "text": "    "
                                                                    }
                                                                ]
                                                            },
                                                            "semicolonToken": {
                                                                "kind": "SemicolonToken",
                                                                "fullStart": 666,
                                                                "fullEnd": 669,
                                                                "start": 666,
                                                                "end": 667,
                                                                "fullWidth": 3,
                                                                "width": 1,
                                                                "text": ";",
                                                                "value": ";",
                                                                "valueText": ";",
                                                                "hasTrailingTrivia": true,
                                                                "hasTrailingNewLine": true,
                                                                "trailingTrivia": [
                                                                    {
                                                                        "kind": "NewLineTrivia",
                                                                        "text": "\r\n"
                                                                    }
                                                                ]
                                                            }
                                                        },
                                                        {
                                                            "kind": "ReturnStatement",
                                                            "fullStart": 669,
                                                            "fullEnd": 785,
                                                            "start": 673,
                                                            "end": 783,
                                                            "fullWidth": 116,
                                                            "width": 110,
                                                            "parsedInStrictMode": true,
                                                            "returnKeyword": {
                                                                "kind": "ReturnKeyword",
                                                                "fullStart": 669,
                                                                "fullEnd": 680,
                                                                "start": 673,
                                                                "end": 679,
                                                                "fullWidth": 11,
                                                                "width": 6,
                                                                "text": "return",
                                                                "value": "return",
                                                                "valueText": "return",
                                                                "hasLeadingTrivia": true,
                                                                "hasTrailingTrivia": true,
                                                                "leadingTrivia": [
                                                                    {
                                                                        "kind": "WhitespaceTrivia",
                                                                        "text": "    "
                                                                    }
                                                                ],
                                                                "trailingTrivia": [
                                                                    {
                                                                        "kind": "WhitespaceTrivia",
                                                                        "text": " "
                                                                    }
                                                                ]
                                                            },
                                                            "expression": {
                                                                "kind": "LogicalAndExpression",
                                                                "fullStart": 680,
                                                                "fullEnd": 782,
                                                                "start": 680,
                                                                "end": 782,
                                                                "fullWidth": 102,
                                                                "width": 102,
                                                                "parsedInStrictMode": true,
                                                                "left": {
                                                                    "kind": "ParenthesizedExpression",
                                                                    "fullStart": 680,
                                                                    "fullEnd": 750,
                                                                    "start": 680,
                                                                    "end": 749,
                                                                    "fullWidth": 70,
                                                                    "width": 69,
                                                                    "parsedInStrictMode": true,
                                                                    "openParenToken": {
                                                                        "kind": "OpenParenToken",
                                                                        "fullStart": 680,
                                                                        "fullEnd": 681,
                                                                        "start": 680,
                                                                        "end": 681,
                                                                        "fullWidth": 1,
                                                                        "width": 1,
                                                                        "text": "(",
                                                                        "value": "(",
                                                                        "valueText": "("
                                                                    },
                                                                    "expression": {
                                                                        "kind": "EqualsExpression",
                                                                        "fullStart": 681,
                                                                        "fullEnd": 748,
                                                                        "start": 681,
                                                                        "end": 748,
                                                                        "fullWidth": 67,
                                                                        "width": 67,
                                                                        "parsedInStrictMode": true,
                                                                        "left": {
                                                                            "kind": "InvocationExpression",
                                                                            "fullStart": 681,
                                                                            "fullEnd": 734,
                                                                            "start": 681,
                                                                            "end": 734,
                                                                            "fullWidth": 53,
                                                                            "width": 53,
                                                                            "parsedInStrictMode": true,
                                                                            "expression": {
                                                                                "kind": "ParenthesizedExpression",
                                                                                "fullStart": 681,
                                                                                "fullEnd": 732,
                                                                                "start": 681,
                                                                                "end": 732,
                                                                                "fullWidth": 51,
                                                                                "width": 51,
                                                                                "parsedInStrictMode": true,
                                                                                "openParenToken": {
                                                                                    "kind": "OpenParenToken",
                                                                                    "fullStart": 681,
                                                                                    "fullEnd": 682,
                                                                                    "start": 681,
                                                                                    "end": 682,
                                                                                    "fullWidth": 1,
                                                                                    "width": 1,
                                                                                    "text": "(",
                                                                                    "value": "(",
                                                                                    "valueText": "("
                                                                                },
                                                                                "expression": {
                                                                                    "kind": "FunctionExpression",
                                                                                    "fullStart": 682,
                                                                                    "fullEnd": 731,
                                                                                    "start": 682,
                                                                                    "end": 731,
                                                                                    "fullWidth": 49,
                                                                                    "width": 49,
                                                                                    "parsedInStrictMode": true,
                                                                                    "functionKeyword": {
                                                                                        "kind": "FunctionKeyword",
                                                                                        "fullStart": 682,
                                                                                        "fullEnd": 691,
                                                                                        "start": 682,
                                                                                        "end": 690,
                                                                                        "fullWidth": 9,
                                                                                        "width": 8,
                                                                                        "text": "function",
                                                                                        "value": "function",
                                                                                        "valueText": "function",
                                                                                        "hasTrailingTrivia": true,
                                                                                        "trailingTrivia": [
                                                                                            {
                                                                                                "kind": "WhitespaceTrivia",
                                                                                                "text": " "
                                                                                            }
                                                                                        ]
                                                                                    },
                                                                                    "callSignature": {
                                                                                        "kind": "CallSignature",
                                                                                        "fullStart": 691,
                                                                                        "fullEnd": 694,
                                                                                        "start": 691,
                                                                                        "end": 693,
                                                                                        "fullWidth": 3,
                                                                                        "width": 2,
                                                                                        "parsedInStrictMode": true,
                                                                                        "parameterList": {
                                                                                            "kind": "ParameterList",
                                                                                            "fullStart": 691,
                                                                                            "fullEnd": 694,
                                                                                            "start": 691,
                                                                                            "end": 693,
                                                                                            "fullWidth": 3,
                                                                                            "width": 2,
                                                                                            "parsedInStrictMode": true,
                                                                                            "openParenToken": {
                                                                                                "kind": "OpenParenToken",
                                                                                                "fullStart": 691,
                                                                                                "fullEnd": 692,
                                                                                                "start": 691,
                                                                                                "end": 692,
                                                                                                "fullWidth": 1,
                                                                                                "width": 1,
                                                                                                "text": "(",
                                                                                                "value": "(",
                                                                                                "valueText": "("
                                                                                            },
                                                                                            "parameters": [],
                                                                                            "closeParenToken": {
                                                                                                "kind": "CloseParenToken",
                                                                                                "fullStart": 692,
                                                                                                "fullEnd": 694,
                                                                                                "start": 692,
                                                                                                "end": 693,
                                                                                                "fullWidth": 2,
                                                                                                "width": 1,
                                                                                                "text": ")",
                                                                                                "value": ")",
                                                                                                "valueText": ")",
                                                                                                "hasTrailingTrivia": true,
                                                                                                "trailingTrivia": [
                                                                                                    {
                                                                                                        "kind": "WhitespaceTrivia",
                                                                                                        "text": " "
                                                                                                    }
                                                                                                ]
                                                                                            }
                                                                                        }
                                                                                    },
                                                                                    "block": {
                                                                                        "kind": "Block",
                                                                                        "fullStart": 694,
                                                                                        "fullEnd": 731,
                                                                                        "start": 694,
                                                                                        "end": 731,
                                                                                        "fullWidth": 37,
                                                                                        "width": 37,
                                                                                        "parsedInStrictMode": true,
                                                                                        "openBraceToken": {
                                                                                            "kind": "OpenBraceToken",
                                                                                            "fullStart": 694,
                                                                                            "fullEnd": 697,
                                                                                            "start": 694,
                                                                                            "end": 695,
                                                                                            "fullWidth": 3,
                                                                                            "width": 1,
                                                                                            "text": "{",
                                                                                            "value": "{",
                                                                                            "valueText": "{",
                                                                                            "hasTrailingTrivia": true,
                                                                                            "hasTrailingNewLine": true,
                                                                                            "trailingTrivia": [
                                                                                                {
                                                                                                    "kind": "NewLineTrivia",
                                                                                                    "text": "\r\n"
                                                                                                }
                                                                                            ]
                                                                                        },
                                                                                        "statements": [
                                                                                            {
                                                                                                "kind": "ReturnStatement",
                                                                                                "fullStart": 697,
                                                                                                "fullEnd": 726,
                                                                                                "start": 705,
                                                                                                "end": 724,
                                                                                                "fullWidth": 29,
                                                                                                "width": 19,
                                                                                                "parsedInStrictMode": true,
                                                                                                "returnKeyword": {
                                                                                                    "kind": "ReturnKeyword",
                                                                                                    "fullStart": 697,
                                                                                                    "fullEnd": 712,
                                                                                                    "start": 705,
                                                                                                    "end": 711,
                                                                                                    "fullWidth": 15,
                                                                                                    "width": 6,
                                                                                                    "text": "return",
                                                                                                    "value": "return",
                                                                                                    "valueText": "return",
                                                                                                    "hasLeadingTrivia": true,
                                                                                                    "hasTrailingTrivia": true,
                                                                                                    "leadingTrivia": [
                                                                                                        {
                                                                                                            "kind": "WhitespaceTrivia",
                                                                                                            "text": "        "
                                                                                                        }
                                                                                                    ],
                                                                                                    "trailingTrivia": [
                                                                                                        {
                                                                                                            "kind": "WhitespaceTrivia",
                                                                                                            "text": " "
                                                                                                        }
                                                                                                    ]
                                                                                                },
                                                                                                "expression": {
                                                                                                    "kind": "TypeOfExpression",
                                                                                                    "fullStart": 712,
                                                                                                    "fullEnd": 723,
                                                                                                    "start": 712,
                                                                                                    "end": 723,
                                                                                                    "fullWidth": 11,
                                                                                                    "width": 11,
                                                                                                    "parsedInStrictMode": true,
                                                                                                    "typeOfKeyword": {
                                                                                                        "kind": "TypeOfKeyword",
                                                                                                        "fullStart": 712,
                                                                                                        "fullEnd": 719,
                                                                                                        "start": 712,
                                                                                                        "end": 718,
                                                                                                        "fullWidth": 7,
                                                                                                        "width": 6,
                                                                                                        "text": "typeof",
                                                                                                        "value": "typeof",
                                                                                                        "valueText": "typeof",
                                                                                                        "hasTrailingTrivia": true,
                                                                                                        "trailingTrivia": [
                                                                                                            {
                                                                                                                "kind": "WhitespaceTrivia",
                                                                                                                "text": " "
                                                                                                            }
                                                                                                        ]
                                                                                                    },
                                                                                                    "expression": {
                                                                                                        "kind": "ThisKeyword",
                                                                                                        "fullStart": 719,
                                                                                                        "fullEnd": 723,
                                                                                                        "start": 719,
                                                                                                        "end": 723,
                                                                                                        "fullWidth": 4,
                                                                                                        "width": 4,
                                                                                                        "text": "this",
                                                                                                        "value": "this",
                                                                                                        "valueText": "this"
                                                                                                    }
                                                                                                },
                                                                                                "semicolonToken": {
                                                                                                    "kind": "SemicolonToken",
                                                                                                    "fullStart": 723,
                                                                                                    "fullEnd": 726,
                                                                                                    "start": 723,
                                                                                                    "end": 724,
                                                                                                    "fullWidth": 3,
                                                                                                    "width": 1,
                                                                                                    "text": ";",
                                                                                                    "value": ";",
                                                                                                    "valueText": ";",
                                                                                                    "hasTrailingTrivia": true,
                                                                                                    "hasTrailingNewLine": true,
                                                                                                    "trailingTrivia": [
                                                                                                        {
                                                                                                            "kind": "NewLineTrivia",
                                                                                                            "text": "\r\n"
                                                                                                        }
                                                                                                    ]
                                                                                                }
                                                                                            }
                                                                                        ],
                                                                                        "closeBraceToken": {
                                                                                            "kind": "CloseBraceToken",
                                                                                            "fullStart": 726,
                                                                                            "fullEnd": 731,
                                                                                            "start": 730,
                                                                                            "end": 731,
                                                                                            "fullWidth": 5,
                                                                                            "width": 1,
                                                                                            "text": "}",
                                                                                            "value": "}",
                                                                                            "valueText": "}",
                                                                                            "hasLeadingTrivia": true,
                                                                                            "leadingTrivia": [
                                                                                                {
                                                                                                    "kind": "WhitespaceTrivia",
                                                                                                    "text": "    "
                                                                                                }
                                                                                            ]
                                                                                        }
                                                                                    }
                                                                                },
                                                                                "closeParenToken": {
                                                                                    "kind": "CloseParenToken",
                                                                                    "fullStart": 731,
                                                                                    "fullEnd": 732,
                                                                                    "start": 731,
                                                                                    "end": 732,
                                                                                    "fullWidth": 1,
                                                                                    "width": 1,
                                                                                    "text": ")",
                                                                                    "value": ")",
                                                                                    "valueText": ")"
                                                                                }
                                                                            },
                                                                            "argumentList": {
                                                                                "kind": "ArgumentList",
                                                                                "fullStart": 732,
                                                                                "fullEnd": 734,
                                                                                "start": 732,
                                                                                "end": 734,
                                                                                "fullWidth": 2,
                                                                                "width": 2,
                                                                                "parsedInStrictMode": true,
                                                                                "openParenToken": {
                                                                                    "kind": "OpenParenToken",
                                                                                    "fullStart": 732,
                                                                                    "fullEnd": 733,
                                                                                    "start": 732,
                                                                                    "end": 733,
                                                                                    "fullWidth": 1,
                                                                                    "width": 1,
                                                                                    "text": "(",
                                                                                    "value": "(",
                                                                                    "valueText": "("
                                                                                },
                                                                                "arguments": [],
                                                                                "closeParenToken": {
                                                                                    "kind": "CloseParenToken",
                                                                                    "fullStart": 733,
                                                                                    "fullEnd": 734,
                                                                                    "start": 733,
                                                                                    "end": 734,
                                                                                    "fullWidth": 1,
                                                                                    "width": 1,
                                                                                    "text": ")",
                                                                                    "value": ")",
                                                                                    "valueText": ")"
                                                                                }
                                                                            }
                                                                        },
                                                                        "operatorToken": {
                                                                            "kind": "EqualsEqualsEqualsToken",
                                                                            "fullStart": 734,
                                                                            "fullEnd": 737,
                                                                            "start": 734,
                                                                            "end": 737,
                                                                            "fullWidth": 3,
                                                                            "width": 3,
                                                                            "text": "===",
                                                                            "value": "===",
                                                                            "valueText": "==="
                                                                        },
                                                                        "right": {
                                                                            "kind": "StringLiteral",
                                                                            "fullStart": 737,
                                                                            "fullEnd": 748,
                                                                            "start": 737,
                                                                            "end": 748,
                                                                            "fullWidth": 11,
                                                                            "width": 11,
                                                                            "text": "\"undefined\"",
                                                                            "value": "undefined",
                                                                            "valueText": "undefined"
                                                                        }
                                                                    },
                                                                    "closeParenToken": {
                                                                        "kind": "CloseParenToken",
                                                                        "fullStart": 748,
                                                                        "fullEnd": 750,
                                                                        "start": 748,
                                                                        "end": 749,
                                                                        "fullWidth": 2,
                                                                        "width": 1,
                                                                        "text": ")",
                                                                        "value": ")",
                                                                        "valueText": ")",
                                                                        "hasTrailingTrivia": true,
                                                                        "trailingTrivia": [
                                                                            {
                                                                                "kind": "WhitespaceTrivia",
                                                                                "text": " "
                                                                            }
                                                                        ]
                                                                    }
                                                                },
                                                                "operatorToken": {
                                                                    "kind": "AmpersandAmpersandToken",
                                                                    "fullStart": 750,
                                                                    "fullEnd": 753,
                                                                    "start": 750,
                                                                    "end": 752,
                                                                    "fullWidth": 3,
                                                                    "width": 2,
                                                                    "text": "&&",
                                                                    "value": "&&",
                                                                    "valueText": "&&",
                                                                    "hasTrailingTrivia": true,
                                                                    "trailingTrivia": [
                                                                        {
                                                                            "kind": "WhitespaceTrivia",
                                                                            "text": " "
                                                                        }
                                                                    ]
                                                                },
                                                                "right": {
                                                                    "kind": "ParenthesizedExpression",
                                                                    "fullStart": 753,
                                                                    "fullEnd": 782,
                                                                    "start": 753,
                                                                    "end": 782,
                                                                    "fullWidth": 29,
                                                                    "width": 29,
                                                                    "parsedInStrictMode": true,
                                                                    "openParenToken": {
                                                                        "kind": "OpenParenToken",
                                                                        "fullStart": 753,
                                                                        "fullEnd": 754,
                                                                        "start": 753,
                                                                        "end": 754,
                                                                        "fullWidth": 1,
                                                                        "width": 1,
                                                                        "text": "(",
                                                                        "value": "(",
                                                                        "valueText": "("
                                                                    },
                                                                    "expression": {
                                                                        "kind": "EqualsExpression",
                                                                        "fullStart": 754,
                                                                        "fullEnd": 781,
                                                                        "start": 754,
                                                                        "end": 781,
                                                                        "fullWidth": 27,
                                                                        "width": 27,
                                                                        "parsedInStrictMode": true,
                                                                        "left": {
                                                                            "kind": "ParenthesizedExpression",
                                                                            "fullStart": 754,
                                                                            "fullEnd": 767,
                                                                            "start": 754,
                                                                            "end": 767,
                                                                            "fullWidth": 13,
                                                                            "width": 13,
                                                                            "parsedInStrictMode": true,
                                                                            "openParenToken": {
                                                                                "kind": "OpenParenToken",
                                                                                "fullStart": 754,
                                                                                "fullEnd": 755,
                                                                                "start": 754,
                                                                                "end": 755,
                                                                                "fullWidth": 1,
                                                                                "width": 1,
                                                                                "text": "(",
                                                                                "value": "(",
                                                                                "valueText": "("
                                                                            },
                                                                            "expression": {
                                                                                "kind": "TypeOfExpression",
                                                                                "fullStart": 755,
                                                                                "fullEnd": 766,
                                                                                "start": 755,
                                                                                "end": 766,
                                                                                "fullWidth": 11,
                                                                                "width": 11,
                                                                                "parsedInStrictMode": true,
                                                                                "typeOfKeyword": {
                                                                                    "kind": "TypeOfKeyword",
                                                                                    "fullStart": 755,
                                                                                    "fullEnd": 762,
                                                                                    "start": 755,
                                                                                    "end": 761,
                                                                                    "fullWidth": 7,
                                                                                    "width": 6,
                                                                                    "text": "typeof",
                                                                                    "value": "typeof",
                                                                                    "valueText": "typeof",
                                                                                    "hasTrailingTrivia": true,
                                                                                    "trailingTrivia": [
                                                                                        {
                                                                                            "kind": "WhitespaceTrivia",
                                                                                            "text": " "
                                                                                        }
                                                                                    ]
                                                                                },
                                                                                "expression": {
                                                                                    "kind": "ThisKeyword",
                                                                                    "fullStart": 762,
                                                                                    "fullEnd": 766,
                                                                                    "start": 762,
                                                                                    "end": 766,
                                                                                    "fullWidth": 4,
                                                                                    "width": 4,
                                                                                    "text": "this",
                                                                                    "value": "this",
                                                                                    "valueText": "this"
                                                                                }
                                                                            },
                                                                            "closeParenToken": {
                                                                                "kind": "CloseParenToken",
                                                                                "fullStart": 766,
                                                                                "fullEnd": 767,
                                                                                "start": 766,
                                                                                "end": 767,
                                                                                "fullWidth": 1,
                                                                                "width": 1,
                                                                                "text": ")",
                                                                                "value": ")",
                                                                                "valueText": ")"
                                                                            }
                                                                        },
                                                                        "operatorToken": {
                                                                            "kind": "EqualsEqualsEqualsToken",
                                                                            "fullStart": 767,
                                                                            "fullEnd": 770,
                                                                            "start": 767,
                                                                            "end": 770,
                                                                            "fullWidth": 3,
                                                                            "width": 3,
                                                                            "text": "===",
                                                                            "value": "===",
                                                                            "valueText": "==="
                                                                        },
                                                                        "right": {
                                                                            "kind": "StringLiteral",
                                                                            "fullStart": 770,
                                                                            "fullEnd": 781,
                                                                            "start": 770,
                                                                            "end": 781,
                                                                            "fullWidth": 11,
                                                                            "width": 11,
                                                                            "text": "\"undefined\"",
                                                                            "value": "undefined",
                                                                            "valueText": "undefined"
                                                                        }
                                                                    },
                                                                    "closeParenToken": {
                                                                        "kind": "CloseParenToken",
                                                                        "fullStart": 781,
                                                                        "fullEnd": 782,
                                                                        "start": 781,
                                                                        "end": 782,
                                                                        "fullWidth": 1,
                                                                        "width": 1,
                                                                        "text": ")",
                                                                        "value": ")",
                                                                        "valueText": ")"
                                                                    }
                                                                }
                                                            },
                                                            "semicolonToken": {
                                                                "kind": "SemicolonToken",
                                                                "fullStart": 782,
                                                                "fullEnd": 785,
                                                                "start": 782,
                                                                "end": 783,
                                                                "fullWidth": 3,
                                                                "width": 1,
                                                                "text": ";",
                                                                "value": ";",
                                                                "valueText": ";",
                                                                "hasTrailingTrivia": true,
                                                                "hasTrailingNewLine": true,
                                                                "trailingTrivia": [
                                                                    {
                                                                        "kind": "NewLineTrivia",
                                                                        "text": "\r\n"
                                                                    }
                                                                ]
                                                            }
                                                        }
                                                    ],
                                                    "closeBraceToken": {
                                                        "kind": "CloseBraceToken",
                                                        "fullStart": 785,
                                                        "fullEnd": 788,
                                                        "start": 785,
                                                        "end": 786,
                                                        "fullWidth": 3,
                                                        "width": 1,
                                                        "text": "}",
                                                        "value": "}",
                                                        "valueText": "}",
                                                        "hasTrailingTrivia": true,
                                                        "hasTrailingNewLine": true,
                                                        "trailingTrivia": [
                                                            {
                                                                "kind": "NewLineTrivia",
                                                                "text": "\r\n"
                                                            }
                                                        ]
                                                    }
                                                }
                                            }
                                        }
                                    }
                                ]
                            },
                            "semicolonToken": {
                                "kind": "SemicolonToken",
                                "fullStart": -1,
                                "fullEnd": -1,
                                "start": -1,
                                "end": -1,
                                "fullWidth": 0,
                                "width": 0,
                                "text": ""
                            }
                        },
                        {
                            "kind": "ReturnStatement",
                            "fullStart": 788,
                            "fullEnd": 802,
                            "start": 788,
                            "end": 800,
                            "fullWidth": 14,
                            "width": 12,
                            "returnKeyword": {
                                "kind": "ReturnKeyword",
                                "fullStart": 788,
                                "fullEnd": 795,
                                "start": 788,
                                "end": 794,
                                "fullWidth": 7,
                                "width": 6,
                                "text": "return",
                                "value": "return",
                                "valueText": "return",
                                "hasTrailingTrivia": true,
                                "trailingTrivia": [
                                    {
                                        "kind": "WhitespaceTrivia",
                                        "text": " "
                                    }
                                ]
                            },
                            "expression": {
                                "kind": "InvocationExpression",
                                "fullStart": 795,
                                "fullEnd": 799,
                                "start": 795,
                                "end": 799,
                                "fullWidth": 4,
                                "width": 4,
                                "expression": {
                                    "kind": "IdentifierName",
                                    "fullStart": 795,
                                    "fullEnd": 797,
                                    "start": 795,
                                    "end": 797,
                                    "fullWidth": 2,
                                    "width": 2,
                                    "text": "f1",
                                    "value": "f1",
                                    "valueText": "f1"
                                },
                                "argumentList": {
                                    "kind": "ArgumentList",
                                    "fullStart": 797,
                                    "fullEnd": 799,
                                    "start": 797,
                                    "end": 799,
                                    "fullWidth": 2,
                                    "width": 2,
                                    "openParenToken": {
                                        "kind": "OpenParenToken",
                                        "fullStart": 797,
                                        "fullEnd": 798,
                                        "start": 797,
                                        "end": 798,
                                        "fullWidth": 1,
                                        "width": 1,
                                        "text": "(",
                                        "value": "(",
                                        "valueText": "("
                                    },
                                    "arguments": [],
                                    "closeParenToken": {
                                        "kind": "CloseParenToken",
                                        "fullStart": 798,
                                        "fullEnd": 799,
                                        "start": 798,
                                        "end": 799,
                                        "fullWidth": 1,
                                        "width": 1,
                                        "text": ")",
                                        "value": ")",
                                        "valueText": ")"
                                    }
                                }
                            },
                            "semicolonToken": {
                                "kind": "SemicolonToken",
                                "fullStart": 799,
                                "fullEnd": 802,
                                "start": 799,
                                "end": 800,
                                "fullWidth": 3,
                                "width": 1,
                                "text": ";",
                                "value": ";",
                                "valueText": ";",
                                "hasTrailingTrivia": true,
                                "hasTrailingNewLine": true,
                                "trailingTrivia": [
                                    {
                                        "kind": "NewLineTrivia",
                                        "text": "\r\n"
                                    }
                                ]
                            }
                        }
                    ],
                    "closeBraceToken": {
                        "kind": "CloseBraceToken",
                        "fullStart": 802,
                        "fullEnd": 805,
                        "start": 802,
                        "end": 803,
                        "fullWidth": 3,
                        "width": 1,
                        "text": "}",
                        "value": "}",
                        "valueText": "}",
                        "hasTrailingTrivia": true,
                        "hasTrailingNewLine": true,
                        "trailingTrivia": [
                            {
                                "kind": "NewLineTrivia",
                                "text": "\r\n"
                            }
                        ]
                    }
                }
            },
            {
                "kind": "ExpressionStatement",
                "fullStart": 805,
                "fullEnd": 827,
                "start": 805,
                "end": 827,
                "fullWidth": 22,
                "width": 22,
                "expression": {
                    "kind": "InvocationExpression",
                    "fullStart": 805,
                    "fullEnd": 826,
                    "start": 805,
                    "end": 826,
                    "fullWidth": 21,
                    "width": 21,
                    "expression": {
                        "kind": "IdentifierName",
                        "fullStart": 805,
                        "fullEnd": 816,
                        "start": 805,
                        "end": 816,
                        "fullWidth": 11,
                        "width": 11,
                        "text": "runTestCase",
                        "value": "runTestCase",
                        "valueText": "runTestCase"
                    },
                    "argumentList": {
                        "kind": "ArgumentList",
                        "fullStart": 816,
                        "fullEnd": 826,
                        "start": 816,
                        "end": 826,
                        "fullWidth": 10,
                        "width": 10,
                        "openParenToken": {
                            "kind": "OpenParenToken",
                            "fullStart": 816,
                            "fullEnd": 817,
                            "start": 816,
                            "end": 817,
                            "fullWidth": 1,
                            "width": 1,
                            "text": "(",
                            "value": "(",
                            "valueText": "("
                        },
                        "arguments": [
                            {
                                "kind": "IdentifierName",
                                "fullStart": 817,
                                "fullEnd": 825,
                                "start": 817,
                                "end": 825,
                                "fullWidth": 8,
                                "width": 8,
                                "text": "testcase",
                                "value": "testcase",
                                "valueText": "testcase"
                            }
                        ],
                        "closeParenToken": {
                            "kind": "CloseParenToken",
                            "fullStart": 825,
                            "fullEnd": 826,
                            "start": 825,
                            "end": 826,
                            "fullWidth": 1,
                            "width": 1,
                            "text": ")",
                            "value": ")",
                            "valueText": ")"
                        }
                    }
                },
                "semicolonToken": {
                    "kind": "SemicolonToken",
                    "fullStart": 826,
                    "fullEnd": 827,
                    "start": 826,
                    "end": 827,
                    "fullWidth": 1,
                    "width": 1,
                    "text": ";",
                    "value": ";",
                    "valueText": ";"
                }
            }
        ],
        "endOfFileToken": {
            "kind": "EndOfFileToken",
            "fullStart": 827,
            "fullEnd": 827,
            "start": 827,
            "end": 827,
            "fullWidth": 0,
            "width": 0,
            "text": ""
        }
    },
    "lineMap": {
        "lineStarts": [
            0,
            67,
            152,
            232,
            308,
            380,
            385,
            429,
            576,
            592,
            597,
            603,
            626,
            650,
            669,
            697,
            726,
            785,
            788,
            802,
            805
        ],
        "length": 827
    }
}<|MERGE_RESOLUTION|>--- conflicted
+++ resolved
@@ -241,12 +241,8 @@
                                         "start": 630,
                                         "end": 786,
                                         "fullWidth": 158,
-<<<<<<< HEAD
                                         "width": 156,
-                                        "identifier": {
-=======
                                         "propertyName": {
->>>>>>> 85e84683
                                             "kind": "IdentifierName",
                                             "fullStart": 630,
                                             "fullEnd": 633,
