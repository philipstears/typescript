{
    "isDeclaration": false,
    "languageVersion": "EcmaScript5",
    "parseOptions": {
        "allowAutomaticSemicolonInsertion": true
    },
    "sourceUnit": {
        "kind": "SourceUnit",
        "fullStart": 0,
        "fullEnd": 780,
        "start": 598,
        "end": 780,
        "fullWidth": 780,
        "width": 182,
        "isIncrementallyUnusable": true,
        "moduleElements": [
            {
                "kind": "VariableStatement",
                "fullStart": 0,
                "fullEnd": 670,
                "start": 598,
                "end": 668,
                "fullWidth": 670,
                "width": 70,
                "modifiers": [],
                "variableDeclaration": {
                    "kind": "VariableDeclaration",
                    "fullStart": 0,
                    "fullEnd": 667,
                    "start": 598,
                    "end": 667,
                    "fullWidth": 667,
                    "width": 69,
                    "varKeyword": {
                        "kind": "VarKeyword",
                        "fullStart": 0,
                        "fullEnd": 602,
                        "start": 598,
                        "end": 601,
                        "fullWidth": 602,
                        "width": 3,
                        "text": "var",
                        "value": "var",
                        "valueText": "var",
                        "hasLeadingTrivia": true,
                        "hasLeadingComment": true,
                        "hasLeadingNewLine": true,
                        "hasTrailingTrivia": true,
                        "leadingTrivia": [
                            {
                                "kind": "SingleLineCommentTrivia",
                                "text": "/// Copyright (c) 2012 Ecma International.  All rights reserved. "
                            },
                            {
                                "kind": "NewLineTrivia",
                                "text": "\r\n"
                            },
                            {
                                "kind": "SingleLineCommentTrivia",
                                "text": "/// Ecma International makes this code available under the terms and conditions set"
                            },
                            {
                                "kind": "NewLineTrivia",
                                "text": "\r\n"
                            },
                            {
                                "kind": "SingleLineCommentTrivia",
                                "text": "/// forth on http://hg.ecmascript.org/tests/test262/raw-file/tip/LICENSE (the "
                            },
                            {
                                "kind": "NewLineTrivia",
                                "text": "\r\n"
                            },
                            {
                                "kind": "SingleLineCommentTrivia",
                                "text": "/// \"Use Terms\").   Any redistribution of this code must retain the above"
                            },
                            {
                                "kind": "NewLineTrivia",
                                "text": "\r\n"
                            },
                            {
                                "kind": "SingleLineCommentTrivia",
                                "text": "/// copyright and this notice and otherwise comply with the Use Terms."
                            },
                            {
                                "kind": "NewLineTrivia",
                                "text": "\r\n"
                            },
                            {
                                "kind": "MultiLineCommentTrivia",
                                "text": "/**\r\n * @path ch10/10.4/10.4.3/10.4.3-1-26gs.js\r\n * @description Strict - checking 'this' from a global scope (New'ed object from Anonymous FunctionExpression includes strict directive prologue)\r\n * @onlyStrict\r\n */"
                            },
                            {
                                "kind": "NewLineTrivia",
                                "text": "\r\n"
                            },
                            {
                                "kind": "NewLineTrivia",
                                "text": "\r\n"
                            }
                        ],
                        "trailingTrivia": [
                            {
                                "kind": "WhitespaceTrivia",
                                "text": " "
                            }
                        ]
                    },
                    "variableDeclarators": [
                        {
                            "kind": "VariableDeclarator",
                            "fullStart": 602,
                            "fullEnd": 667,
                            "start": 602,
                            "end": 667,
                            "fullWidth": 65,
<<<<<<< HEAD
                            "width": 65,
                            "identifier": {
=======
                            "propertyName": {
>>>>>>> 85e84683
                                "kind": "IdentifierName",
                                "fullStart": 602,
                                "fullEnd": 606,
                                "start": 602,
                                "end": 605,
                                "fullWidth": 4,
                                "width": 3,
                                "text": "obj",
                                "value": "obj",
                                "valueText": "obj",
                                "hasTrailingTrivia": true,
                                "trailingTrivia": [
                                    {
                                        "kind": "WhitespaceTrivia",
                                        "text": " "
                                    }
                                ]
                            },
                            "equalsValueClause": {
                                "kind": "EqualsValueClause",
                                "fullStart": 606,
                                "fullEnd": 667,
                                "start": 606,
                                "end": 667,
                                "fullWidth": 61,
                                "width": 61,
                                "equalsToken": {
                                    "kind": "EqualsToken",
                                    "fullStart": 606,
                                    "fullEnd": 608,
                                    "start": 606,
                                    "end": 607,
                                    "fullWidth": 2,
                                    "width": 1,
                                    "text": "=",
                                    "value": "=",
                                    "valueText": "=",
                                    "hasTrailingTrivia": true,
                                    "trailingTrivia": [
                                        {
                                            "kind": "WhitespaceTrivia",
                                            "text": " "
                                        }
                                    ]
                                },
                                "value": {
                                    "kind": "ObjectCreationExpression",
                                    "fullStart": 608,
                                    "fullEnd": 667,
                                    "start": 608,
                                    "end": 667,
                                    "fullWidth": 59,
                                    "width": 59,
                                    "newKeyword": {
                                        "kind": "NewKeyword",
                                        "fullStart": 608,
                                        "fullEnd": 612,
                                        "start": 608,
                                        "end": 611,
                                        "fullWidth": 4,
                                        "width": 3,
                                        "text": "new",
                                        "value": "new",
                                        "valueText": "new",
                                        "hasTrailingTrivia": true,
                                        "trailingTrivia": [
                                            {
                                                "kind": "WhitespaceTrivia",
                                                "text": " "
                                            }
                                        ]
                                    },
                                    "expression": {
                                        "kind": "ParenthesizedExpression",
                                        "fullStart": 612,
                                        "fullEnd": 667,
                                        "start": 612,
                                        "end": 667,
                                        "fullWidth": 55,
                                        "width": 55,
                                        "openParenToken": {
                                            "kind": "OpenParenToken",
                                            "fullStart": 612,
                                            "fullEnd": 613,
                                            "start": 612,
                                            "end": 613,
                                            "fullWidth": 1,
                                            "width": 1,
                                            "text": "(",
                                            "value": "(",
                                            "valueText": "("
                                        },
                                        "expression": {
                                            "kind": "FunctionExpression",
                                            "fullStart": 613,
                                            "fullEnd": 666,
                                            "start": 613,
                                            "end": 666,
                                            "fullWidth": 53,
                                            "width": 53,
                                            "functionKeyword": {
                                                "kind": "FunctionKeyword",
                                                "fullStart": 613,
                                                "fullEnd": 622,
                                                "start": 613,
                                                "end": 621,
                                                "fullWidth": 9,
                                                "width": 8,
                                                "text": "function",
                                                "value": "function",
                                                "valueText": "function",
                                                "hasTrailingTrivia": true,
                                                "trailingTrivia": [
                                                    {
                                                        "kind": "WhitespaceTrivia",
                                                        "text": " "
                                                    }
                                                ]
                                            },
                                            "callSignature": {
                                                "kind": "CallSignature",
                                                "fullStart": 622,
                                                "fullEnd": 625,
                                                "start": 622,
                                                "end": 624,
                                                "fullWidth": 3,
                                                "width": 2,
                                                "parameterList": {
                                                    "kind": "ParameterList",
                                                    "fullStart": 622,
                                                    "fullEnd": 625,
                                                    "start": 622,
                                                    "end": 624,
                                                    "fullWidth": 3,
                                                    "width": 2,
                                                    "openParenToken": {
                                                        "kind": "OpenParenToken",
                                                        "fullStart": 622,
                                                        "fullEnd": 623,
                                                        "start": 622,
                                                        "end": 623,
                                                        "fullWidth": 1,
                                                        "width": 1,
                                                        "text": "(",
                                                        "value": "(",
                                                        "valueText": "("
                                                    },
                                                    "parameters": [],
                                                    "closeParenToken": {
                                                        "kind": "CloseParenToken",
                                                        "fullStart": 623,
                                                        "fullEnd": 625,
                                                        "start": 623,
                                                        "end": 624,
                                                        "fullWidth": 2,
                                                        "width": 1,
                                                        "text": ")",
                                                        "value": ")",
                                                        "valueText": ")",
                                                        "hasTrailingTrivia": true,
                                                        "trailingTrivia": [
                                                            {
                                                                "kind": "WhitespaceTrivia",
                                                                "text": " "
                                                            }
                                                        ]
                                                    }
                                                }
                                            },
                                            "block": {
                                                "kind": "Block",
                                                "fullStart": 625,
                                                "fullEnd": 666,
                                                "start": 625,
                                                "end": 666,
                                                "fullWidth": 41,
                                                "width": 41,
                                                "openBraceToken": {
                                                    "kind": "OpenBraceToken",
                                                    "fullStart": 625,
                                                    "fullEnd": 628,
                                                    "start": 625,
                                                    "end": 626,
                                                    "fullWidth": 3,
                                                    "width": 1,
                                                    "text": "{",
                                                    "value": "{",
                                                    "valueText": "{",
                                                    "hasTrailingTrivia": true,
                                                    "hasTrailingNewLine": true,
                                                    "trailingTrivia": [
                                                        {
                                                            "kind": "NewLineTrivia",
                                                            "text": "\r\n"
                                                        }
                                                    ]
                                                },
                                                "statements": [
                                                    {
                                                        "kind": "ExpressionStatement",
                                                        "fullStart": 628,
                                                        "fullEnd": 647,
                                                        "start": 632,
                                                        "end": 645,
                                                        "fullWidth": 19,
                                                        "width": 13,
                                                        "expression": {
                                                            "kind": "StringLiteral",
                                                            "fullStart": 628,
                                                            "fullEnd": 644,
                                                            "start": 632,
                                                            "end": 644,
                                                            "fullWidth": 16,
                                                            "width": 12,
                                                            "text": "\"use strict\"",
                                                            "value": "use strict",
                                                            "valueText": "use strict",
                                                            "hasLeadingTrivia": true,
                                                            "leadingTrivia": [
                                                                {
                                                                    "kind": "WhitespaceTrivia",
                                                                    "text": "    "
                                                                }
                                                            ]
                                                        },
                                                        "semicolonToken": {
                                                            "kind": "SemicolonToken",
                                                            "fullStart": 644,
                                                            "fullEnd": 647,
                                                            "start": 644,
                                                            "end": 645,
                                                            "fullWidth": 3,
                                                            "width": 1,
                                                            "text": ";",
                                                            "value": ";",
                                                            "valueText": ";",
                                                            "hasTrailingTrivia": true,
                                                            "hasTrailingNewLine": true,
                                                            "trailingTrivia": [
                                                                {
                                                                    "kind": "NewLineTrivia",
                                                                    "text": "\r\n"
                                                                }
                                                            ]
                                                        }
                                                    },
                                                    {
                                                        "kind": "ReturnStatement",
                                                        "fullStart": 647,
                                                        "fullEnd": 665,
                                                        "start": 651,
                                                        "end": 663,
                                                        "fullWidth": 18,
                                                        "width": 12,
                                                        "parsedInStrictMode": true,
                                                        "returnKeyword": {
                                                            "kind": "ReturnKeyword",
                                                            "fullStart": 647,
                                                            "fullEnd": 658,
                                                            "start": 651,
                                                            "end": 657,
                                                            "fullWidth": 11,
                                                            "width": 6,
                                                            "text": "return",
                                                            "value": "return",
                                                            "valueText": "return",
                                                            "hasLeadingTrivia": true,
                                                            "hasTrailingTrivia": true,
                                                            "leadingTrivia": [
                                                                {
                                                                    "kind": "WhitespaceTrivia",
                                                                    "text": "    "
                                                                }
                                                            ],
                                                            "trailingTrivia": [
                                                                {
                                                                    "kind": "WhitespaceTrivia",
                                                                    "text": " "
                                                                }
                                                            ]
                                                        },
                                                        "expression": {
                                                            "kind": "ThisKeyword",
                                                            "fullStart": 658,
                                                            "fullEnd": 662,
                                                            "start": 658,
                                                            "end": 662,
                                                            "fullWidth": 4,
                                                            "width": 4,
                                                            "text": "this",
                                                            "value": "this",
                                                            "valueText": "this"
                                                        },
                                                        "semicolonToken": {
                                                            "kind": "SemicolonToken",
                                                            "fullStart": 662,
                                                            "fullEnd": 665,
                                                            "start": 662,
                                                            "end": 663,
                                                            "fullWidth": 3,
                                                            "width": 1,
                                                            "text": ";",
                                                            "value": ";",
                                                            "valueText": ";",
                                                            "hasTrailingTrivia": true,
                                                            "hasTrailingNewLine": true,
                                                            "trailingTrivia": [
                                                                {
                                                                    "kind": "NewLineTrivia",
                                                                    "text": "\r\n"
                                                                }
                                                            ]
                                                        }
                                                    }
                                                ],
                                                "closeBraceToken": {
                                                    "kind": "CloseBraceToken",
                                                    "fullStart": 665,
                                                    "fullEnd": 666,
                                                    "start": 665,
                                                    "end": 666,
                                                    "fullWidth": 1,
                                                    "width": 1,
                                                    "text": "}",
                                                    "value": "}",
                                                    "valueText": "}"
                                                }
                                            }
                                        },
                                        "closeParenToken": {
                                            "kind": "CloseParenToken",
                                            "fullStart": 666,
                                            "fullEnd": 667,
                                            "start": 666,
                                            "end": 667,
                                            "fullWidth": 1,
                                            "width": 1,
                                            "text": ")",
                                            "value": ")",
                                            "valueText": ")"
                                        }
                                    }
                                }
                            }
                        }
                    ]
                },
                "semicolonToken": {
                    "kind": "SemicolonToken",
                    "fullStart": 667,
                    "fullEnd": 670,
                    "start": 667,
                    "end": 668,
                    "fullWidth": 3,
                    "width": 1,
                    "text": ";",
                    "value": ";",
                    "valueText": ";",
                    "hasTrailingTrivia": true,
                    "hasTrailingNewLine": true,
                    "trailingTrivia": [
                        {
                            "kind": "NewLineTrivia",
                            "text": "\r\n"
                        }
                    ]
                }
            },
            {
                "kind": "IfStatement",
                "fullStart": 670,
                "fullEnd": 780,
                "start": 670,
                "end": 780,
                "fullWidth": 110,
                "width": 110,
                "ifKeyword": {
                    "kind": "IfKeyword",
                    "fullStart": 670,
                    "fullEnd": 673,
                    "start": 670,
                    "end": 672,
                    "fullWidth": 3,
                    "width": 2,
                    "text": "if",
                    "value": "if",
                    "valueText": "if",
                    "hasTrailingTrivia": true,
                    "trailingTrivia": [
                        {
                            "kind": "WhitespaceTrivia",
                            "text": " "
                        }
                    ]
                },
                "openParenToken": {
                    "kind": "OpenParenToken",
                    "fullStart": 673,
                    "fullEnd": 674,
                    "start": 673,
                    "end": 674,
                    "fullWidth": 1,
                    "width": 1,
                    "text": "(",
                    "value": "(",
                    "valueText": "("
                },
                "condition": {
                    "kind": "LogicalOrExpression",
                    "fullStart": 674,
                    "fullEnd": 732,
                    "start": 674,
                    "end": 732,
                    "fullWidth": 58,
                    "width": 58,
                    "left": {
                        "kind": "ParenthesizedExpression",
                        "fullStart": 674,
                        "fullEnd": 701,
                        "start": 674,
                        "end": 700,
                        "fullWidth": 27,
                        "width": 26,
                        "openParenToken": {
                            "kind": "OpenParenToken",
                            "fullStart": 674,
                            "fullEnd": 675,
                            "start": 674,
                            "end": 675,
                            "fullWidth": 1,
                            "width": 1,
                            "text": "(",
                            "value": "(",
                            "valueText": "("
                        },
                        "expression": {
                            "kind": "EqualsExpression",
                            "fullStart": 675,
                            "fullEnd": 699,
                            "start": 675,
                            "end": 699,
                            "fullWidth": 24,
                            "width": 24,
                            "left": {
                                "kind": "IdentifierName",
                                "fullStart": 675,
                                "fullEnd": 679,
                                "start": 675,
                                "end": 678,
                                "fullWidth": 4,
                                "width": 3,
                                "text": "obj",
                                "value": "obj",
                                "valueText": "obj",
                                "hasTrailingTrivia": true,
                                "trailingTrivia": [
                                    {
                                        "kind": "WhitespaceTrivia",
                                        "text": " "
                                    }
                                ]
                            },
                            "operatorToken": {
                                "kind": "EqualsEqualsEqualsToken",
                                "fullStart": 679,
                                "fullEnd": 683,
                                "start": 679,
                                "end": 682,
                                "fullWidth": 4,
                                "width": 3,
                                "text": "===",
                                "value": "===",
                                "valueText": "===",
                                "hasTrailingTrivia": true,
                                "trailingTrivia": [
                                    {
                                        "kind": "WhitespaceTrivia",
                                        "text": " "
                                    }
                                ]
                            },
                            "right": {
                                "kind": "InvocationExpression",
                                "fullStart": 683,
                                "fullEnd": 699,
                                "start": 683,
                                "end": 699,
                                "fullWidth": 16,
                                "width": 16,
                                "expression": {
                                    "kind": "IdentifierName",
                                    "fullStart": 683,
                                    "fullEnd": 697,
                                    "start": 683,
                                    "end": 697,
                                    "fullWidth": 14,
                                    "width": 14,
                                    "text": "fnGlobalObject",
                                    "value": "fnGlobalObject",
                                    "valueText": "fnGlobalObject"
                                },
                                "argumentList": {
                                    "kind": "ArgumentList",
                                    "fullStart": 697,
                                    "fullEnd": 699,
                                    "start": 697,
                                    "end": 699,
                                    "fullWidth": 2,
                                    "width": 2,
                                    "openParenToken": {
                                        "kind": "OpenParenToken",
                                        "fullStart": 697,
                                        "fullEnd": 698,
                                        "start": 697,
                                        "end": 698,
                                        "fullWidth": 1,
                                        "width": 1,
                                        "text": "(",
                                        "value": "(",
                                        "valueText": "("
                                    },
                                    "arguments": [],
                                    "closeParenToken": {
                                        "kind": "CloseParenToken",
                                        "fullStart": 698,
                                        "fullEnd": 699,
                                        "start": 698,
                                        "end": 699,
                                        "fullWidth": 1,
                                        "width": 1,
                                        "text": ")",
                                        "value": ")",
                                        "valueText": ")"
                                    }
                                }
                            }
                        },
                        "closeParenToken": {
                            "kind": "CloseParenToken",
                            "fullStart": 699,
                            "fullEnd": 701,
                            "start": 699,
                            "end": 700,
                            "fullWidth": 2,
                            "width": 1,
                            "text": ")",
                            "value": ")",
                            "valueText": ")",
                            "hasTrailingTrivia": true,
                            "trailingTrivia": [
                                {
                                    "kind": "WhitespaceTrivia",
                                    "text": " "
                                }
                            ]
                        }
                    },
                    "operatorToken": {
                        "kind": "BarBarToken",
                        "fullStart": 701,
                        "fullEnd": 704,
                        "start": 701,
                        "end": 703,
                        "fullWidth": 3,
                        "width": 2,
                        "text": "||",
                        "value": "||",
                        "valueText": "||",
                        "hasTrailingTrivia": true,
                        "trailingTrivia": [
                            {
                                "kind": "WhitespaceTrivia",
                                "text": " "
                            }
                        ]
                    },
                    "right": {
                        "kind": "ParenthesizedExpression",
                        "fullStart": 704,
                        "fullEnd": 732,
                        "start": 704,
                        "end": 732,
                        "fullWidth": 28,
                        "width": 28,
                        "openParenToken": {
                            "kind": "OpenParenToken",
                            "fullStart": 704,
                            "fullEnd": 705,
                            "start": 704,
                            "end": 705,
                            "fullWidth": 1,
                            "width": 1,
                            "text": "(",
                            "value": "(",
                            "valueText": "("
                        },
                        "expression": {
                            "kind": "EqualsExpression",
                            "fullStart": 705,
                            "fullEnd": 731,
                            "start": 705,
                            "end": 731,
                            "fullWidth": 26,
                            "width": 26,
                            "left": {
                                "kind": "TypeOfExpression",
                                "fullStart": 705,
                                "fullEnd": 716,
                                "start": 705,
                                "end": 715,
                                "fullWidth": 11,
                                "width": 10,
                                "typeOfKeyword": {
                                    "kind": "TypeOfKeyword",
                                    "fullStart": 705,
                                    "fullEnd": 712,
                                    "start": 705,
                                    "end": 711,
                                    "fullWidth": 7,
                                    "width": 6,
                                    "text": "typeof",
                                    "value": "typeof",
                                    "valueText": "typeof",
                                    "hasTrailingTrivia": true,
                                    "trailingTrivia": [
                                        {
                                            "kind": "WhitespaceTrivia",
                                            "text": " "
                                        }
                                    ]
                                },
                                "expression": {
                                    "kind": "IdentifierName",
                                    "fullStart": 712,
                                    "fullEnd": 716,
                                    "start": 712,
                                    "end": 715,
                                    "fullWidth": 4,
                                    "width": 3,
                                    "text": "obj",
                                    "value": "obj",
                                    "valueText": "obj",
                                    "hasTrailingTrivia": true,
                                    "trailingTrivia": [
                                        {
                                            "kind": "WhitespaceTrivia",
                                            "text": " "
                                        }
                                    ]
                                }
                            },
                            "operatorToken": {
                                "kind": "EqualsEqualsEqualsToken",
                                "fullStart": 716,
                                "fullEnd": 720,
                                "start": 716,
                                "end": 719,
                                "fullWidth": 4,
                                "width": 3,
                                "text": "===",
                                "value": "===",
                                "valueText": "===",
                                "hasTrailingTrivia": true,
                                "trailingTrivia": [
                                    {
                                        "kind": "WhitespaceTrivia",
                                        "text": " "
                                    }
                                ]
                            },
                            "right": {
                                "kind": "StringLiteral",
                                "fullStart": 720,
                                "fullEnd": 731,
                                "start": 720,
                                "end": 731,
                                "fullWidth": 11,
                                "width": 11,
                                "text": "\"undefined\"",
                                "value": "undefined",
                                "valueText": "undefined"
                            }
                        },
                        "closeParenToken": {
                            "kind": "CloseParenToken",
                            "fullStart": 731,
                            "fullEnd": 732,
                            "start": 731,
                            "end": 732,
                            "fullWidth": 1,
                            "width": 1,
                            "text": ")",
                            "value": ")",
                            "valueText": ")"
                        }
                    }
                },
                "closeParenToken": {
                    "kind": "CloseParenToken",
                    "fullStart": 732,
                    "fullEnd": 734,
                    "start": 732,
                    "end": 733,
                    "fullWidth": 2,
                    "width": 1,
                    "text": ")",
                    "value": ")",
                    "valueText": ")",
                    "hasTrailingTrivia": true,
                    "trailingTrivia": [
                        {
                            "kind": "WhitespaceTrivia",
                            "text": " "
                        }
                    ]
                },
                "statement": {
                    "kind": "Block",
                    "fullStart": 734,
                    "fullEnd": 780,
                    "start": 734,
                    "end": 780,
                    "fullWidth": 46,
                    "width": 46,
                    "openBraceToken": {
                        "kind": "OpenBraceToken",
                        "fullStart": 734,
                        "fullEnd": 737,
                        "start": 734,
                        "end": 735,
                        "fullWidth": 3,
                        "width": 1,
                        "text": "{",
                        "value": "{",
                        "valueText": "{",
                        "hasTrailingTrivia": true,
                        "hasTrailingNewLine": true,
                        "trailingTrivia": [
                            {
                                "kind": "NewLineTrivia",
                                "text": "\r\n"
                            }
                        ]
                    },
                    "statements": [
                        {
                            "kind": "ThrowStatement",
                            "fullStart": 737,
                            "fullEnd": 779,
                            "start": 741,
                            "end": 777,
                            "fullWidth": 42,
                            "width": 36,
                            "throwKeyword": {
                                "kind": "ThrowKeyword",
                                "fullStart": 737,
                                "fullEnd": 747,
                                "start": 741,
                                "end": 746,
                                "fullWidth": 10,
                                "width": 5,
                                "text": "throw",
                                "value": "throw",
                                "valueText": "throw",
                                "hasLeadingTrivia": true,
                                "hasTrailingTrivia": true,
                                "leadingTrivia": [
                                    {
                                        "kind": "WhitespaceTrivia",
                                        "text": "    "
                                    }
                                ],
                                "trailingTrivia": [
                                    {
                                        "kind": "WhitespaceTrivia",
                                        "text": " "
                                    }
                                ]
                            },
                            "expression": {
                                "kind": "StringLiteral",
                                "fullStart": 747,
                                "fullEnd": 776,
                                "start": 747,
                                "end": 776,
                                "fullWidth": 29,
                                "width": 29,
                                "text": "\"'this' had incorrect value!\"",
                                "value": "'this' had incorrect value!",
                                "valueText": "'this' had incorrect value!"
                            },
                            "semicolonToken": {
                                "kind": "SemicolonToken",
                                "fullStart": 776,
                                "fullEnd": 779,
                                "start": 776,
                                "end": 777,
                                "fullWidth": 3,
                                "width": 1,
                                "text": ";",
                                "value": ";",
                                "valueText": ";",
                                "hasTrailingTrivia": true,
                                "hasTrailingNewLine": true,
                                "trailingTrivia": [
                                    {
                                        "kind": "NewLineTrivia",
                                        "text": "\r\n"
                                    }
                                ]
                            }
                        }
                    ],
                    "closeBraceToken": {
                        "kind": "CloseBraceToken",
                        "fullStart": 779,
                        "fullEnd": 780,
                        "start": 779,
                        "end": 780,
                        "fullWidth": 1,
                        "width": 1,
                        "text": "}",
                        "value": "}",
                        "valueText": "}"
                    }
                }
            }
        ],
        "endOfFileToken": {
            "kind": "EndOfFileToken",
            "fullStart": 780,
            "fullEnd": 780,
            "start": 780,
            "end": 780,
            "fullWidth": 0,
            "width": 0,
            "text": ""
        }
    },
    "lineMap": {
        "lineStarts": [
            0,
            67,
            152,
            232,
            307,
            379,
            384,
            428,
            575,
            591,
            596,
            598,
            628,
            647,
            665,
            670,
            737,
            779
        ],
        "length": 780
    }
}<|MERGE_RESOLUTION|>--- conflicted
+++ resolved
@@ -115,12 +115,8 @@
                             "start": 602,
                             "end": 667,
                             "fullWidth": 65,
-<<<<<<< HEAD
                             "width": 65,
-                            "identifier": {
-=======
                             "propertyName": {
->>>>>>> 85e84683
                                 "kind": "IdentifierName",
                                 "fullStart": 602,
                                 "fullEnd": 606,
