--- conflicted
+++ resolved
@@ -106,12 +106,8 @@
                             "start": 325,
                             "end": 330,
                             "fullWidth": 6,
-<<<<<<< HEAD
                             "width": 5,
-                            "identifier": {
-=======
                             "propertyName": {
->>>>>>> 85e84683
                                 "kind": "IdentifierName",
                                 "fullStart": 325,
                                 "fullEnd": 327,
