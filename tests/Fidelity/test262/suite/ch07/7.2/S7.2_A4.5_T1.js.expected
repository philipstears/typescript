{
    "isDeclaration": false,
    "languageVersion": "EcmaScript5",
    "parseOptions": {
        "allowAutomaticSemicolonInsertion": true
    },
    "sourceUnit": {
        "kind": "SourceUnit",
        "fullStart": 0,
        "fullEnd": 559,
        "start": 291,
        "end": 559,
        "fullWidth": 559,
        "width": 268,
        "moduleElements": [
            {
                "kind": "ExpressionStatement",
                "fullStart": 0,
                "fullEnd": 344,
                "start": 291,
                "end": 343,
                "fullWidth": 344,
                "width": 52,
                "expression": {
                    "kind": "InvocationExpression",
                    "fullStart": 0,
                    "fullEnd": 342,
                    "start": 291,
                    "end": 342,
                    "fullWidth": 342,
                    "width": 51,
                    "expression": {
                        "kind": "IdentifierName",
                        "fullStart": 0,
                        "fullEnd": 295,
                        "start": 291,
                        "end": 295,
                        "fullWidth": 295,
                        "width": 4,
                        "text": "eval",
                        "value": "eval",
                        "valueText": "eval",
                        "hasLeadingTrivia": true,
                        "hasLeadingComment": true,
                        "hasLeadingNewLine": true,
                        "leadingTrivia": [
                            {
                                "kind": "SingleLineCommentTrivia",
                                "text": "// Copyright 2009 the Sputnik authors.  All rights reserved."
                            },
                            {
                                "kind": "NewLineTrivia",
                                "text": "\n"
                            },
                            {
                                "kind": "SingleLineCommentTrivia",
                                "text": "// This code is governed by the BSD license found in the LICENSE file."
                            },
                            {
                                "kind": "NewLineTrivia",
                                "text": "\n"
                            },
                            {
                                "kind": "NewLineTrivia",
                                "text": "\n"
                            },
                            {
                                "kind": "MultiLineCommentTrivia",
                                "text": "/**\n * Multi line comment can contain NO-BREAK SPACE (U+00A0)\n *\n * @path ch07/7.2/S7.2_A4.5_T1.js\n * @description Use NO-BREAK SPACE(\\u00A0)\n */"
                            },
                            {
                                "kind": "NewLineTrivia",
                                "text": "\n"
                            },
                            {
                                "kind": "NewLineTrivia",
                                "text": "\n"
                            },
                            {
                                "kind": "SingleLineCommentTrivia",
                                "text": "// CHECK#1"
                            },
                            {
                                "kind": "NewLineTrivia",
                                "text": "\n"
                            }
                        ]
                    },
                    "argumentList": {
                        "kind": "ArgumentList",
                        "fullStart": 295,
                        "fullEnd": 342,
                        "start": 295,
                        "end": 342,
                        "fullWidth": 47,
                        "width": 47,
                        "openParenToken": {
                            "kind": "OpenParenToken",
                            "fullStart": 295,
                            "fullEnd": 296,
                            "start": 295,
                            "end": 296,
                            "fullWidth": 1,
                            "width": 1,
                            "text": "(",
                            "value": "(",
                            "valueText": "("
                        },
                        "arguments": [
                            {
                                "kind": "StringLiteral",
                                "fullStart": 296,
                                "fullEnd": 341,
                                "start": 296,
                                "end": 341,
                                "fullWidth": 45,
                                "width": 45,
                                "text": "\"/*\\u00A0 multi line \\u00A0 comment \\u00A0*/\"",
                                "value": "/*  multi line   comment  */",
                                "valueText": "/*  multi line   comment  */"
                            }
                        ],
                        "closeParenToken": {
                            "kind": "CloseParenToken",
                            "fullStart": 341,
                            "fullEnd": 342,
                            "start": 341,
                            "end": 342,
                            "fullWidth": 1,
                            "width": 1,
                            "text": ")",
                            "value": ")",
                            "valueText": ")"
                        }
                    }
                },
                "semicolonToken": {
                    "kind": "SemicolonToken",
                    "fullStart": 342,
                    "fullEnd": 344,
                    "start": 342,
                    "end": 343,
                    "fullWidth": 2,
                    "width": 1,
                    "text": ";",
                    "value": ";",
                    "valueText": ";",
                    "hasTrailingTrivia": true,
                    "hasTrailingNewLine": true,
                    "trailingTrivia": [
                        {
                            "kind": "NewLineTrivia",
                            "text": "\n"
                        }
                    ]
                }
            },
            {
                "kind": "VariableStatement",
                "fullStart": 344,
                "fullEnd": 366,
                "start": 355,
                "end": 365,
                "fullWidth": 22,
                "width": 10,
                "modifiers": [],
                "variableDeclaration": {
                    "kind": "VariableDeclaration",
                    "fullStart": 344,
                    "fullEnd": 364,
                    "start": 355,
                    "end": 364,
                    "fullWidth": 20,
                    "width": 9,
                    "varKeyword": {
                        "kind": "VarKeyword",
                        "fullStart": 344,
                        "fullEnd": 359,
                        "start": 355,
                        "end": 358,
                        "fullWidth": 15,
                        "width": 3,
                        "text": "var",
                        "value": "var",
                        "valueText": "var",
                        "hasLeadingTrivia": true,
                        "hasLeadingComment": true,
                        "hasLeadingNewLine": true,
                        "hasTrailingTrivia": true,
                        "leadingTrivia": [
                            {
                                "kind": "NewLineTrivia",
                                "text": "\n"
                            },
                            {
                                "kind": "SingleLineCommentTrivia",
                                "text": "//CHECK#2"
                            },
                            {
                                "kind": "NewLineTrivia",
                                "text": "\n"
                            }
                        ],
                        "trailingTrivia": [
                            {
                                "kind": "WhitespaceTrivia",
                                "text": " "
                            }
                        ]
                    },
                    "variableDeclarators": [
                        {
                            "kind": "VariableDeclarator",
                            "fullStart": 359,
                            "fullEnd": 364,
                            "start": 359,
                            "end": 364,
                            "fullWidth": 5,
<<<<<<< HEAD
                            "width": 5,
                            "identifier": {
=======
                            "propertyName": {
>>>>>>> 85e84683
                                "kind": "IdentifierName",
                                "fullStart": 359,
                                "fullEnd": 361,
                                "start": 359,
                                "end": 360,
                                "fullWidth": 2,
                                "width": 1,
                                "text": "x",
                                "value": "x",
                                "valueText": "x",
                                "hasTrailingTrivia": true,
                                "trailingTrivia": [
                                    {
                                        "kind": "WhitespaceTrivia",
                                        "text": " "
                                    }
                                ]
                            },
                            "equalsValueClause": {
                                "kind": "EqualsValueClause",
                                "fullStart": 361,
                                "fullEnd": 364,
                                "start": 361,
                                "end": 364,
                                "fullWidth": 3,
                                "width": 3,
                                "equalsToken": {
                                    "kind": "EqualsToken",
                                    "fullStart": 361,
                                    "fullEnd": 363,
                                    "start": 361,
                                    "end": 362,
                                    "fullWidth": 2,
                                    "width": 1,
                                    "text": "=",
                                    "value": "=",
                                    "valueText": "=",
                                    "hasTrailingTrivia": true,
                                    "trailingTrivia": [
                                        {
                                            "kind": "WhitespaceTrivia",
                                            "text": " "
                                        }
                                    ]
                                },
                                "value": {
                                    "kind": "NumericLiteral",
                                    "fullStart": 363,
                                    "fullEnd": 364,
                                    "start": 363,
                                    "end": 364,
                                    "fullWidth": 1,
                                    "width": 1,
                                    "text": "0",
                                    "value": 0,
                                    "valueText": "0"
                                }
                            }
                        }
                    ]
                },
                "semicolonToken": {
                    "kind": "SemicolonToken",
                    "fullStart": 364,
                    "fullEnd": 366,
                    "start": 364,
                    "end": 365,
                    "fullWidth": 2,
                    "width": 1,
                    "text": ";",
                    "value": ";",
                    "valueText": ";",
                    "hasTrailingTrivia": true,
                    "hasTrailingNewLine": true,
                    "trailingTrivia": [
                        {
                            "kind": "NewLineTrivia",
                            "text": "\n"
                        }
                    ]
                }
            },
            {
                "kind": "ExpressionStatement",
                "fullStart": 366,
                "fullEnd": 426,
                "start": 366,
                "end": 425,
                "fullWidth": 60,
                "width": 59,
                "expression": {
                    "kind": "InvocationExpression",
                    "fullStart": 366,
                    "fullEnd": 424,
                    "start": 366,
                    "end": 424,
                    "fullWidth": 58,
                    "width": 58,
                    "expression": {
                        "kind": "IdentifierName",
                        "fullStart": 366,
                        "fullEnd": 370,
                        "start": 366,
                        "end": 370,
                        "fullWidth": 4,
                        "width": 4,
                        "text": "eval",
                        "value": "eval",
                        "valueText": "eval"
                    },
                    "argumentList": {
                        "kind": "ArgumentList",
                        "fullStart": 370,
                        "fullEnd": 424,
                        "start": 370,
                        "end": 424,
                        "fullWidth": 54,
                        "width": 54,
                        "openParenToken": {
                            "kind": "OpenParenToken",
                            "fullStart": 370,
                            "fullEnd": 371,
                            "start": 370,
                            "end": 371,
                            "fullWidth": 1,
                            "width": 1,
                            "text": "(",
                            "value": "(",
                            "valueText": "("
                        },
                        "arguments": [
                            {
                                "kind": "StringLiteral",
                                "fullStart": 371,
                                "fullEnd": 423,
                                "start": 371,
                                "end": 423,
                                "fullWidth": 52,
                                "width": 52,
                                "text": "\"/*\\u00A0 multi line \\u00A0 comment \\u00A0 x = 1;*/\"",
                                "value": "/*  multi line   comment   x = 1;*/",
                                "valueText": "/*  multi line   comment   x = 1;*/"
                            }
                        ],
                        "closeParenToken": {
                            "kind": "CloseParenToken",
                            "fullStart": 423,
                            "fullEnd": 424,
                            "start": 423,
                            "end": 424,
                            "fullWidth": 1,
                            "width": 1,
                            "text": ")",
                            "value": ")",
                            "valueText": ")"
                        }
                    }
                },
                "semicolonToken": {
                    "kind": "SemicolonToken",
                    "fullStart": 424,
                    "fullEnd": 426,
                    "start": 424,
                    "end": 425,
                    "fullWidth": 2,
                    "width": 1,
                    "text": ";",
                    "value": ";",
                    "valueText": ";",
                    "hasTrailingTrivia": true,
                    "hasTrailingNewLine": true,
                    "trailingTrivia": [
                        {
                            "kind": "NewLineTrivia",
                            "text": "\n"
                        }
                    ]
                }
            },
            {
                "kind": "IfStatement",
                "fullStart": 426,
                "fullEnd": 558,
                "start": 426,
                "end": 557,
                "fullWidth": 132,
                "width": 131,
                "ifKeyword": {
                    "kind": "IfKeyword",
                    "fullStart": 426,
                    "fullEnd": 429,
                    "start": 426,
                    "end": 428,
                    "fullWidth": 3,
                    "width": 2,
                    "text": "if",
                    "value": "if",
                    "valueText": "if",
                    "hasTrailingTrivia": true,
                    "trailingTrivia": [
                        {
                            "kind": "WhitespaceTrivia",
                            "text": " "
                        }
                    ]
                },
                "openParenToken": {
                    "kind": "OpenParenToken",
                    "fullStart": 429,
                    "fullEnd": 430,
                    "start": 429,
                    "end": 430,
                    "fullWidth": 1,
                    "width": 1,
                    "text": "(",
                    "value": "(",
                    "valueText": "("
                },
                "condition": {
                    "kind": "NotEqualsExpression",
                    "fullStart": 430,
                    "fullEnd": 437,
                    "start": 430,
                    "end": 437,
                    "fullWidth": 7,
                    "width": 7,
                    "left": {
                        "kind": "IdentifierName",
                        "fullStart": 430,
                        "fullEnd": 432,
                        "start": 430,
                        "end": 431,
                        "fullWidth": 2,
                        "width": 1,
                        "text": "x",
                        "value": "x",
                        "valueText": "x",
                        "hasTrailingTrivia": true,
                        "trailingTrivia": [
                            {
                                "kind": "WhitespaceTrivia",
                                "text": " "
                            }
                        ]
                    },
                    "operatorToken": {
                        "kind": "ExclamationEqualsEqualsToken",
                        "fullStart": 432,
                        "fullEnd": 436,
                        "start": 432,
                        "end": 435,
                        "fullWidth": 4,
                        "width": 3,
                        "text": "!==",
                        "value": "!==",
                        "valueText": "!==",
                        "hasTrailingTrivia": true,
                        "trailingTrivia": [
                            {
                                "kind": "WhitespaceTrivia",
                                "text": " "
                            }
                        ]
                    },
                    "right": {
                        "kind": "NumericLiteral",
                        "fullStart": 436,
                        "fullEnd": 437,
                        "start": 436,
                        "end": 437,
                        "fullWidth": 1,
                        "width": 1,
                        "text": "0",
                        "value": 0,
                        "valueText": "0"
                    }
                },
                "closeParenToken": {
                    "kind": "CloseParenToken",
                    "fullStart": 437,
                    "fullEnd": 439,
                    "start": 437,
                    "end": 438,
                    "fullWidth": 2,
                    "width": 1,
                    "text": ")",
                    "value": ")",
                    "valueText": ")",
                    "hasTrailingTrivia": true,
                    "trailingTrivia": [
                        {
                            "kind": "WhitespaceTrivia",
                            "text": " "
                        }
                    ]
                },
                "statement": {
                    "kind": "Block",
                    "fullStart": 439,
                    "fullEnd": 558,
                    "start": 439,
                    "end": 557,
                    "fullWidth": 119,
                    "width": 118,
                    "openBraceToken": {
                        "kind": "OpenBraceToken",
                        "fullStart": 439,
                        "fullEnd": 441,
                        "start": 439,
                        "end": 440,
                        "fullWidth": 2,
                        "width": 1,
                        "text": "{",
                        "value": "{",
                        "valueText": "{",
                        "hasTrailingTrivia": true,
                        "hasTrailingNewLine": true,
                        "trailingTrivia": [
                            {
                                "kind": "NewLineTrivia",
                                "text": "\n"
                            }
                        ]
                    },
                    "statements": [
                        {
                            "kind": "ExpressionStatement",
                            "fullStart": 441,
                            "fullEnd": 556,
                            "start": 443,
                            "end": 555,
                            "fullWidth": 115,
                            "width": 112,
                            "expression": {
                                "kind": "InvocationExpression",
                                "fullStart": 441,
                                "fullEnd": 554,
                                "start": 443,
                                "end": 554,
                                "fullWidth": 113,
                                "width": 111,
                                "expression": {
                                    "kind": "IdentifierName",
                                    "fullStart": 441,
                                    "fullEnd": 449,
                                    "start": 443,
                                    "end": 449,
                                    "fullWidth": 8,
                                    "width": 6,
                                    "text": "$ERROR",
                                    "value": "$ERROR",
                                    "valueText": "$ERROR",
                                    "hasLeadingTrivia": true,
                                    "leadingTrivia": [
                                        {
                                            "kind": "WhitespaceTrivia",
                                            "text": "  "
                                        }
                                    ]
                                },
                                "argumentList": {
                                    "kind": "ArgumentList",
                                    "fullStart": 449,
                                    "fullEnd": 554,
                                    "start": 449,
                                    "end": 554,
                                    "fullWidth": 105,
                                    "width": 105,
                                    "openParenToken": {
                                        "kind": "OpenParenToken",
                                        "fullStart": 449,
                                        "fullEnd": 450,
                                        "start": 449,
                                        "end": 450,
                                        "fullWidth": 1,
                                        "width": 1,
                                        "text": "(",
                                        "value": "(",
                                        "valueText": "("
                                    },
                                    "arguments": [
                                        {
                                            "kind": "AddExpression",
                                            "fullStart": 450,
                                            "fullEnd": 553,
                                            "start": 450,
                                            "end": 553,
                                            "fullWidth": 103,
                                            "width": 103,
                                            "left": {
                                                "kind": "StringLiteral",
                                                "fullStart": 450,
                                                "fullEnd": 548,
                                                "start": 450,
                                                "end": 547,
                                                "fullWidth": 98,
                                                "width": 97,
                                                "text": "'#1: var x = 0; eval(\"/*\\\\u00A0 multi line \\\\u00A0 comment \\\\u00A0 x = 1;*/\"); x === 0. Actual: '",
                                                "value": "#1: var x = 0; eval(\"/*\\u00A0 multi line \\u00A0 comment \\u00A0 x = 1;*/\"); x === 0. Actual: ",
                                                "valueText": "#1: var x = 0; eval(\"/*\\u00A0 multi line \\u00A0 comment \\u00A0 x = 1;*/\"); x === 0. Actual: ",
                                                "hasTrailingTrivia": true,
                                                "trailingTrivia": [
                                                    {
                                                        "kind": "WhitespaceTrivia",
                                                        "text": " "
                                                    }
                                                ]
                                            },
                                            "operatorToken": {
                                                "kind": "PlusToken",
                                                "fullStart": 548,
                                                "fullEnd": 550,
                                                "start": 548,
                                                "end": 549,
                                                "fullWidth": 2,
                                                "width": 1,
                                                "text": "+",
                                                "value": "+",
                                                "valueText": "+",
                                                "hasTrailingTrivia": true,
                                                "trailingTrivia": [
                                                    {
                                                        "kind": "WhitespaceTrivia",
                                                        "text": " "
                                                    }
                                                ]
                                            },
                                            "right": {
                                                "kind": "ParenthesizedExpression",
                                                "fullStart": 550,
                                                "fullEnd": 553,
                                                "start": 550,
                                                "end": 553,
                                                "fullWidth": 3,
                                                "width": 3,
                                                "openParenToken": {
                                                    "kind": "OpenParenToken",
                                                    "fullStart": 550,
                                                    "fullEnd": 551,
                                                    "start": 550,
                                                    "end": 551,
                                                    "fullWidth": 1,
                                                    "width": 1,
                                                    "text": "(",
                                                    "value": "(",
                                                    "valueText": "("
                                                },
                                                "expression": {
                                                    "kind": "IdentifierName",
                                                    "fullStart": 551,
                                                    "fullEnd": 552,
                                                    "start": 551,
                                                    "end": 552,
                                                    "fullWidth": 1,
                                                    "width": 1,
                                                    "text": "x",
                                                    "value": "x",
                                                    "valueText": "x"
                                                },
                                                "closeParenToken": {
                                                    "kind": "CloseParenToken",
                                                    "fullStart": 552,
                                                    "fullEnd": 553,
                                                    "start": 552,
                                                    "end": 553,
                                                    "fullWidth": 1,
                                                    "width": 1,
                                                    "text": ")",
                                                    "value": ")",
                                                    "valueText": ")"
                                                }
                                            }
                                        }
                                    ],
                                    "closeParenToken": {
                                        "kind": "CloseParenToken",
                                        "fullStart": 553,
                                        "fullEnd": 554,
                                        "start": 553,
                                        "end": 554,
                                        "fullWidth": 1,
                                        "width": 1,
                                        "text": ")",
                                        "value": ")",
                                        "valueText": ")"
                                    }
                                }
                            },
                            "semicolonToken": {
                                "kind": "SemicolonToken",
                                "fullStart": 554,
                                "fullEnd": 556,
                                "start": 554,
                                "end": 555,
                                "fullWidth": 2,
                                "width": 1,
                                "text": ";",
                                "value": ";",
                                "valueText": ";",
                                "hasTrailingTrivia": true,
                                "hasTrailingNewLine": true,
                                "trailingTrivia": [
                                    {
                                        "kind": "NewLineTrivia",
                                        "text": "\n"
                                    }
                                ]
                            }
                        }
                    ],
                    "closeBraceToken": {
                        "kind": "CloseBraceToken",
                        "fullStart": 556,
                        "fullEnd": 558,
                        "start": 556,
                        "end": 557,
                        "fullWidth": 2,
                        "width": 1,
                        "text": "}",
                        "value": "}",
                        "valueText": "}",
                        "hasTrailingTrivia": true,
                        "hasTrailingNewLine": true,
                        "trailingTrivia": [
                            {
                                "kind": "NewLineTrivia",
                                "text": "\n"
                            }
                        ]
                    }
                }
            }
        ],
        "endOfFileToken": {
            "kind": "EndOfFileToken",
            "fullStart": 558,
            "fullEnd": 559,
            "start": 559,
            "end": 559,
            "fullWidth": 1,
            "width": 0,
            "text": "",
            "hasLeadingTrivia": true,
            "hasLeadingNewLine": true,
            "leadingTrivia": [
                {
                    "kind": "NewLineTrivia",
                    "text": "\n"
                }
            ]
        }
    },
    "lineMap": {
        "lineStarts": [
            0,
            61,
            132,
            133,
            137,
            195,
            198,
            232,
            275,
            279,
            280,
            291,
            344,
            345,
            355,
            366,
            426,
            441,
            556,
            558,
            559
        ],
        "length": 559
    }
}<|MERGE_RESOLUTION|>--- conflicted
+++ resolved
@@ -216,12 +216,8 @@
                             "start": 359,
                             "end": 364,
                             "fullWidth": 5,
-<<<<<<< HEAD
                             "width": 5,
-                            "identifier": {
-=======
                             "propertyName": {
->>>>>>> 85e84683
                                 "kind": "IdentifierName",
                                 "fullStart": 359,
                                 "fullEnd": 361,
