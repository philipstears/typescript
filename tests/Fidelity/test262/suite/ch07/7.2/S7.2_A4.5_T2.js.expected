{
    "isDeclaration": false,
    "languageVersion": "EcmaScript5",
    "parseOptions": {
        "allowAutomaticSemicolonInsertion": true
    },
    "sourceUnit": {
        "kind": "SourceUnit",
        "fullStart": 0,
        "fullEnd": 432,
        "start": 289,
        "end": 432,
        "fullWidth": 432,
        "width": 143,
        "moduleElements": [
            {
                "kind": "VariableStatement",
                "fullStart": 0,
                "fullEnd": 300,
                "start": 289,
                "end": 299,
                "fullWidth": 300,
                "width": 10,
                "modifiers": [],
                "variableDeclaration": {
                    "kind": "VariableDeclaration",
                    "fullStart": 0,
                    "fullEnd": 298,
                    "start": 289,
                    "end": 298,
                    "fullWidth": 298,
                    "width": 9,
                    "varKeyword": {
                        "kind": "VarKeyword",
                        "fullStart": 0,
                        "fullEnd": 293,
                        "start": 289,
                        "end": 292,
                        "fullWidth": 293,
                        "width": 3,
                        "text": "var",
                        "value": "var",
                        "valueText": "var",
                        "hasLeadingTrivia": true,
                        "hasLeadingComment": true,
                        "hasLeadingNewLine": true,
                        "hasTrailingTrivia": true,
                        "leadingTrivia": [
                            {
                                "kind": "SingleLineCommentTrivia",
                                "text": "// Copyright 2009 the Sputnik authors.  All rights reserved."
                            },
                            {
                                "kind": "NewLineTrivia",
                                "text": "\n"
                            },
                            {
                                "kind": "SingleLineCommentTrivia",
                                "text": "// This code is governed by the BSD license found in the LICENSE file."
                            },
                            {
                                "kind": "NewLineTrivia",
                                "text": "\n"
                            },
                            {
                                "kind": "NewLineTrivia",
                                "text": "\n"
                            },
                            {
                                "kind": "MultiLineCommentTrivia",
                                "text": "/**\n * Multi line comment can contain NO-BREAK SPACE (U+00A0)\n *\n * @path ch07/7.2/S7.2_A4.5_T2.js\n * @description Use real NO-BREAK SPACE\n */"
                            },
                            {
                                "kind": "NewLineTrivia",
                                "text": "\n"
                            },
                            {
                                "kind": "NewLineTrivia",
                                "text": "\n"
                            },
                            {
                                "kind": "MultiLineCommentTrivia",
                                "text": "/*CHECK#1*/"
                            },
                            {
                                "kind": "NewLineTrivia",
                                "text": "\n"
                            }
                        ],
                        "trailingTrivia": [
                            {
                                "kind": "WhitespaceTrivia",
                                "text": " "
                            }
                        ]
                    },
                    "variableDeclarators": [
                        {
                            "kind": "VariableDeclarator",
                            "fullStart": 293,
                            "fullEnd": 298,
                            "start": 293,
                            "end": 298,
                            "fullWidth": 5,
<<<<<<< HEAD
                            "width": 5,
                            "identifier": {
=======
                            "propertyName": {
>>>>>>> 85e84683
                                "kind": "IdentifierName",
                                "fullStart": 293,
                                "fullEnd": 295,
                                "start": 293,
                                "end": 294,
                                "fullWidth": 2,
                                "width": 1,
                                "text": "x",
                                "value": "x",
                                "valueText": "x",
                                "hasTrailingTrivia": true,
                                "trailingTrivia": [
                                    {
                                        "kind": "WhitespaceTrivia",
                                        "text": " "
                                    }
                                ]
                            },
                            "equalsValueClause": {
                                "kind": "EqualsValueClause",
                                "fullStart": 295,
                                "fullEnd": 298,
                                "start": 295,
                                "end": 298,
                                "fullWidth": 3,
                                "width": 3,
                                "equalsToken": {
                                    "kind": "EqualsToken",
                                    "fullStart": 295,
                                    "fullEnd": 297,
                                    "start": 295,
                                    "end": 296,
                                    "fullWidth": 2,
                                    "width": 1,
                                    "text": "=",
                                    "value": "=",
                                    "valueText": "=",
                                    "hasTrailingTrivia": true,
                                    "trailingTrivia": [
                                        {
                                            "kind": "WhitespaceTrivia",
                                            "text": " "
                                        }
                                    ]
                                },
                                "value": {
                                    "kind": "NumericLiteral",
                                    "fullStart": 297,
                                    "fullEnd": 298,
                                    "start": 297,
                                    "end": 298,
                                    "fullWidth": 1,
                                    "width": 1,
                                    "text": "0",
                                    "value": 0,
                                    "valueText": "0"
                                }
                            }
                        }
                    ]
                },
                "semicolonToken": {
                    "kind": "SemicolonToken",
                    "fullStart": 298,
                    "fullEnd": 300,
                    "start": 298,
                    "end": 299,
                    "fullWidth": 2,
                    "width": 1,
                    "text": ";",
                    "value": ";",
                    "valueText": ";",
                    "hasTrailingTrivia": true,
                    "hasTrailingNewLine": true,
                    "trailingTrivia": [
                        {
                            "kind": "NewLineTrivia",
                            "text": "\n"
                        }
                    ]
                }
            },
            {
                "kind": "IfStatement",
                "fullStart": 300,
                "fullEnd": 431,
                "start": 331,
                "end": 430,
                "fullWidth": 131,
                "width": 99,
                "ifKeyword": {
                    "kind": "IfKeyword",
                    "fullStart": 300,
                    "fullEnd": 334,
                    "start": 331,
                    "end": 333,
                    "fullWidth": 34,
                    "width": 2,
                    "text": "if",
                    "value": "if",
                    "valueText": "if",
                    "hasLeadingTrivia": true,
                    "hasLeadingComment": true,
                    "hasLeadingNewLine": true,
                    "hasTrailingTrivia": true,
                    "leadingTrivia": [
                        {
                            "kind": "MultiLineCommentTrivia",
                            "text": "/* multi line comment x = 1;*/"
                        },
                        {
                            "kind": "NewLineTrivia",
                            "text": "\n"
                        }
                    ],
                    "trailingTrivia": [
                        {
                            "kind": "WhitespaceTrivia",
                            "text": " "
                        }
                    ]
                },
                "openParenToken": {
                    "kind": "OpenParenToken",
                    "fullStart": 334,
                    "fullEnd": 335,
                    "start": 334,
                    "end": 335,
                    "fullWidth": 1,
                    "width": 1,
                    "text": "(",
                    "value": "(",
                    "valueText": "("
                },
                "condition": {
                    "kind": "NotEqualsExpression",
                    "fullStart": 335,
                    "fullEnd": 342,
                    "start": 335,
                    "end": 342,
                    "fullWidth": 7,
                    "width": 7,
                    "left": {
                        "kind": "IdentifierName",
                        "fullStart": 335,
                        "fullEnd": 337,
                        "start": 335,
                        "end": 336,
                        "fullWidth": 2,
                        "width": 1,
                        "text": "x",
                        "value": "x",
                        "valueText": "x",
                        "hasTrailingTrivia": true,
                        "trailingTrivia": [
                            {
                                "kind": "WhitespaceTrivia",
                                "text": " "
                            }
                        ]
                    },
                    "operatorToken": {
                        "kind": "ExclamationEqualsEqualsToken",
                        "fullStart": 337,
                        "fullEnd": 341,
                        "start": 337,
                        "end": 340,
                        "fullWidth": 4,
                        "width": 3,
                        "text": "!==",
                        "value": "!==",
                        "valueText": "!==",
                        "hasTrailingTrivia": true,
                        "trailingTrivia": [
                            {
                                "kind": "WhitespaceTrivia",
                                "text": " "
                            }
                        ]
                    },
                    "right": {
                        "kind": "NumericLiteral",
                        "fullStart": 341,
                        "fullEnd": 342,
                        "start": 341,
                        "end": 342,
                        "fullWidth": 1,
                        "width": 1,
                        "text": "0",
                        "value": 0,
                        "valueText": "0"
                    }
                },
                "closeParenToken": {
                    "kind": "CloseParenToken",
                    "fullStart": 342,
                    "fullEnd": 344,
                    "start": 342,
                    "end": 343,
                    "fullWidth": 2,
                    "width": 1,
                    "text": ")",
                    "value": ")",
                    "valueText": ")",
                    "hasTrailingTrivia": true,
                    "trailingTrivia": [
                        {
                            "kind": "WhitespaceTrivia",
                            "text": " "
                        }
                    ]
                },
                "statement": {
                    "kind": "Block",
                    "fullStart": 344,
                    "fullEnd": 431,
                    "start": 344,
                    "end": 430,
                    "fullWidth": 87,
                    "width": 86,
                    "openBraceToken": {
                        "kind": "OpenBraceToken",
                        "fullStart": 344,
                        "fullEnd": 346,
                        "start": 344,
                        "end": 345,
                        "fullWidth": 2,
                        "width": 1,
                        "text": "{",
                        "value": "{",
                        "valueText": "{",
                        "hasTrailingTrivia": true,
                        "hasTrailingNewLine": true,
                        "trailingTrivia": [
                            {
                                "kind": "NewLineTrivia",
                                "text": "\n"
                            }
                        ]
                    },
                    "statements": [
                        {
                            "kind": "ExpressionStatement",
                            "fullStart": 346,
                            "fullEnd": 429,
                            "start": 348,
                            "end": 428,
                            "fullWidth": 83,
                            "width": 80,
                            "expression": {
                                "kind": "InvocationExpression",
                                "fullStart": 346,
                                "fullEnd": 427,
                                "start": 348,
                                "end": 427,
                                "fullWidth": 81,
                                "width": 79,
                                "expression": {
                                    "kind": "IdentifierName",
                                    "fullStart": 346,
                                    "fullEnd": 354,
                                    "start": 348,
                                    "end": 354,
                                    "fullWidth": 8,
                                    "width": 6,
                                    "text": "$ERROR",
                                    "value": "$ERROR",
                                    "valueText": "$ERROR",
                                    "hasLeadingTrivia": true,
                                    "leadingTrivia": [
                                        {
                                            "kind": "WhitespaceTrivia",
                                            "text": "  "
                                        }
                                    ]
                                },
                                "argumentList": {
                                    "kind": "ArgumentList",
                                    "fullStart": 354,
                                    "fullEnd": 427,
                                    "start": 354,
                                    "end": 427,
                                    "fullWidth": 73,
                                    "width": 73,
                                    "openParenToken": {
                                        "kind": "OpenParenToken",
                                        "fullStart": 354,
                                        "fullEnd": 355,
                                        "start": 354,
                                        "end": 355,
                                        "fullWidth": 1,
                                        "width": 1,
                                        "text": "(",
                                        "value": "(",
                                        "valueText": "("
                                    },
                                    "arguments": [
                                        {
                                            "kind": "AddExpression",
                                            "fullStart": 355,
                                            "fullEnd": 426,
                                            "start": 355,
                                            "end": 426,
                                            "fullWidth": 71,
                                            "width": 71,
                                            "left": {
                                                "kind": "StringLiteral",
                                                "fullStart": 355,
                                                "fullEnd": 421,
                                                "start": 355,
                                                "end": 420,
                                                "fullWidth": 66,
                                                "width": 65,
                                                "text": "'#1: var x = 0; /* multi line comment x = 1;*/ x === 0. Actual: '",
                                                "value": "#1: var x = 0; /* multi line comment x = 1;*/ x === 0. Actual: ",
                                                "valueText": "#1: var x = 0; /* multi line comment x = 1;*/ x === 0. Actual: ",
                                                "hasTrailingTrivia": true,
                                                "trailingTrivia": [
                                                    {
                                                        "kind": "WhitespaceTrivia",
                                                        "text": " "
                                                    }
                                                ]
                                            },
                                            "operatorToken": {
                                                "kind": "PlusToken",
                                                "fullStart": 421,
                                                "fullEnd": 423,
                                                "start": 421,
                                                "end": 422,
                                                "fullWidth": 2,
                                                "width": 1,
                                                "text": "+",
                                                "value": "+",
                                                "valueText": "+",
                                                "hasTrailingTrivia": true,
                                                "trailingTrivia": [
                                                    {
                                                        "kind": "WhitespaceTrivia",
                                                        "text": " "
                                                    }
                                                ]
                                            },
                                            "right": {
                                                "kind": "ParenthesizedExpression",
                                                "fullStart": 423,
                                                "fullEnd": 426,
                                                "start": 423,
                                                "end": 426,
                                                "fullWidth": 3,
                                                "width": 3,
                                                "openParenToken": {
                                                    "kind": "OpenParenToken",
                                                    "fullStart": 423,
                                                    "fullEnd": 424,
                                                    "start": 423,
                                                    "end": 424,
                                                    "fullWidth": 1,
                                                    "width": 1,
                                                    "text": "(",
                                                    "value": "(",
                                                    "valueText": "("
                                                },
                                                "expression": {
                                                    "kind": "IdentifierName",
                                                    "fullStart": 424,
                                                    "fullEnd": 425,
                                                    "start": 424,
                                                    "end": 425,
                                                    "fullWidth": 1,
                                                    "width": 1,
                                                    "text": "x",
                                                    "value": "x",
                                                    "valueText": "x"
                                                },
                                                "closeParenToken": {
                                                    "kind": "CloseParenToken",
                                                    "fullStart": 425,
                                                    "fullEnd": 426,
                                                    "start": 425,
                                                    "end": 426,
                                                    "fullWidth": 1,
                                                    "width": 1,
                                                    "text": ")",
                                                    "value": ")",
                                                    "valueText": ")"
                                                }
                                            }
                                        }
                                    ],
                                    "closeParenToken": {
                                        "kind": "CloseParenToken",
                                        "fullStart": 426,
                                        "fullEnd": 427,
                                        "start": 426,
                                        "end": 427,
                                        "fullWidth": 1,
                                        "width": 1,
                                        "text": ")",
                                        "value": ")",
                                        "valueText": ")"
                                    }
                                }
                            },
                            "semicolonToken": {
                                "kind": "SemicolonToken",
                                "fullStart": 427,
                                "fullEnd": 429,
                                "start": 427,
                                "end": 428,
                                "fullWidth": 2,
                                "width": 1,
                                "text": ";",
                                "value": ";",
                                "valueText": ";",
                                "hasTrailingTrivia": true,
                                "hasTrailingNewLine": true,
                                "trailingTrivia": [
                                    {
                                        "kind": "NewLineTrivia",
                                        "text": "\n"
                                    }
                                ]
                            }
                        }
                    ],
                    "closeBraceToken": {
                        "kind": "CloseBraceToken",
                        "fullStart": 429,
                        "fullEnd": 431,
                        "start": 429,
                        "end": 430,
                        "fullWidth": 2,
                        "width": 1,
                        "text": "}",
                        "value": "}",
                        "valueText": "}",
                        "hasTrailingTrivia": true,
                        "hasTrailingNewLine": true,
                        "trailingTrivia": [
                            {
                                "kind": "NewLineTrivia",
                                "text": "\n"
                            }
                        ]
                    }
                }
            }
        ],
        "endOfFileToken": {
            "kind": "EndOfFileToken",
            "fullStart": 431,
            "fullEnd": 432,
            "start": 432,
            "end": 432,
            "fullWidth": 1,
            "width": 0,
            "text": "",
            "hasLeadingTrivia": true,
            "hasLeadingNewLine": true,
            "leadingTrivia": [
                {
                    "kind": "NewLineTrivia",
                    "text": "\n"
                }
            ]
        }
    },
    "lineMap": {
        "lineStarts": [
            0,
            61,
            132,
            133,
            137,
            195,
            198,
            232,
            272,
            276,
            277,
            289,
            300,
            331,
            346,
            429,
            431,
            432
        ],
        "length": 432
    }
}<|MERGE_RESOLUTION|>--- conflicted
+++ resolved
@@ -102,12 +102,8 @@
                             "start": 293,
                             "end": 298,
                             "fullWidth": 5,
-<<<<<<< HEAD
                             "width": 5,
-                            "identifier": {
-=======
                             "propertyName": {
->>>>>>> 85e84683
                                 "kind": "IdentifierName",
                                 "fullStart": 293,
                                 "fullEnd": 295,
