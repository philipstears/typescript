{
    "isDeclaration": false,
    "languageVersion": "EcmaScript5",
    "parseOptions": {
        "allowAutomaticSemicolonInsertion": true
    },
    "sourceUnit": {
        "kind": "SourceUnit",
        "fullStart": 0,
        "fullEnd": 555,
        "start": 287,
        "end": 555,
        "fullWidth": 555,
        "width": 268,
        "moduleElements": [
            {
                "kind": "ExpressionStatement",
                "fullStart": 0,
                "fullEnd": 340,
                "start": 287,
                "end": 339,
                "fullWidth": 340,
                "width": 52,
                "expression": {
                    "kind": "InvocationExpression",
                    "fullStart": 0,
                    "fullEnd": 338,
                    "start": 287,
                    "end": 338,
                    "fullWidth": 338,
                    "width": 51,
                    "expression": {
                        "kind": "IdentifierName",
                        "fullStart": 0,
                        "fullEnd": 291,
                        "start": 287,
                        "end": 291,
                        "fullWidth": 291,
                        "width": 4,
                        "text": "eval",
                        "value": "eval",
                        "valueText": "eval",
                        "hasLeadingTrivia": true,
                        "hasLeadingComment": true,
                        "hasLeadingNewLine": true,
                        "leadingTrivia": [
                            {
                                "kind": "SingleLineCommentTrivia",
                                "text": "// Copyright 2009 the Sputnik authors.  All rights reserved."
                            },
                            {
                                "kind": "NewLineTrivia",
                                "text": "\n"
                            },
                            {
                                "kind": "SingleLineCommentTrivia",
                                "text": "// This code is governed by the BSD license found in the LICENSE file."
                            },
                            {
                                "kind": "NewLineTrivia",
                                "text": "\n"
                            },
                            {
                                "kind": "NewLineTrivia",
                                "text": "\n"
                            },
                            {
                                "kind": "MultiLineCommentTrivia",
                                "text": "/**\n * Multi line comment can contain VERTICAL TAB (U+000B)\n *\n * @path ch07/7.2/S7.2_A4.2_T1.js\n * @description Use VERTICAL TAB(\\u000B)\n */"
                            },
                            {
                                "kind": "NewLineTrivia",
                                "text": "\n"
                            },
                            {
                                "kind": "NewLineTrivia",
                                "text": "\n"
                            },
                            {
                                "kind": "SingleLineCommentTrivia",
                                "text": "// CHECK#1"
                            },
                            {
                                "kind": "NewLineTrivia",
                                "text": "\n"
                            }
                        ]
                    },
                    "argumentList": {
                        "kind": "ArgumentList",
                        "fullStart": 291,
                        "fullEnd": 338,
                        "start": 291,
                        "end": 338,
                        "fullWidth": 47,
                        "width": 47,
                        "openParenToken": {
                            "kind": "OpenParenToken",
                            "fullStart": 291,
                            "fullEnd": 292,
                            "start": 291,
                            "end": 292,
                            "fullWidth": 1,
                            "width": 1,
                            "text": "(",
                            "value": "(",
                            "valueText": "("
                        },
                        "arguments": [
                            {
                                "kind": "StringLiteral",
                                "fullStart": 292,
                                "fullEnd": 337,
                                "start": 292,
                                "end": 337,
                                "fullWidth": 45,
                                "width": 45,
                                "text": "\"/*\\u000B multi line \\u000B comment \\u000B*/\"",
                                "value": "/*\u000b multi line \u000b comment \u000b*/",
                                "valueText": "/*\u000b multi line \u000b comment \u000b*/"
                            }
                        ],
                        "closeParenToken": {
                            "kind": "CloseParenToken",
                            "fullStart": 337,
                            "fullEnd": 338,
                            "start": 337,
                            "end": 338,
                            "fullWidth": 1,
                            "width": 1,
                            "text": ")",
                            "value": ")",
                            "valueText": ")"
                        }
                    }
                },
                "semicolonToken": {
                    "kind": "SemicolonToken",
                    "fullStart": 338,
                    "fullEnd": 340,
                    "start": 338,
                    "end": 339,
                    "fullWidth": 2,
                    "width": 1,
                    "text": ";",
                    "value": ";",
                    "valueText": ";",
                    "hasTrailingTrivia": true,
                    "hasTrailingNewLine": true,
                    "trailingTrivia": [
                        {
                            "kind": "NewLineTrivia",
                            "text": "\n"
                        }
                    ]
                }
            },
            {
                "kind": "VariableStatement",
                "fullStart": 340,
                "fullEnd": 362,
                "start": 351,
                "end": 361,
                "fullWidth": 22,
                "width": 10,
                "modifiers": [],
                "variableDeclaration": {
                    "kind": "VariableDeclaration",
                    "fullStart": 340,
                    "fullEnd": 360,
                    "start": 351,
                    "end": 360,
                    "fullWidth": 20,
                    "width": 9,
                    "varKeyword": {
                        "kind": "VarKeyword",
                        "fullStart": 340,
                        "fullEnd": 355,
                        "start": 351,
                        "end": 354,
                        "fullWidth": 15,
                        "width": 3,
                        "text": "var",
                        "value": "var",
                        "valueText": "var",
                        "hasLeadingTrivia": true,
                        "hasLeadingComment": true,
                        "hasLeadingNewLine": true,
                        "hasTrailingTrivia": true,
                        "leadingTrivia": [
                            {
                                "kind": "NewLineTrivia",
                                "text": "\n"
                            },
                            {
                                "kind": "SingleLineCommentTrivia",
                                "text": "//CHECK#2"
                            },
                            {
                                "kind": "NewLineTrivia",
                                "text": "\n"
                            }
                        ],
                        "trailingTrivia": [
                            {
                                "kind": "WhitespaceTrivia",
                                "text": " "
                            }
                        ]
                    },
                    "variableDeclarators": [
                        {
                            "kind": "VariableDeclarator",
                            "fullStart": 355,
                            "fullEnd": 360,
                            "start": 355,
                            "end": 360,
                            "fullWidth": 5,
<<<<<<< HEAD
                            "width": 5,
                            "identifier": {
=======
                            "propertyName": {
>>>>>>> 85e84683
                                "kind": "IdentifierName",
                                "fullStart": 355,
                                "fullEnd": 357,
                                "start": 355,
                                "end": 356,
                                "fullWidth": 2,
                                "width": 1,
                                "text": "x",
                                "value": "x",
                                "valueText": "x",
                                "hasTrailingTrivia": true,
                                "trailingTrivia": [
                                    {
                                        "kind": "WhitespaceTrivia",
                                        "text": " "
                                    }
                                ]
                            },
                            "equalsValueClause": {
                                "kind": "EqualsValueClause",
                                "fullStart": 357,
                                "fullEnd": 360,
                                "start": 357,
                                "end": 360,
                                "fullWidth": 3,
                                "width": 3,
                                "equalsToken": {
                                    "kind": "EqualsToken",
                                    "fullStart": 357,
                                    "fullEnd": 359,
                                    "start": 357,
                                    "end": 358,
                                    "fullWidth": 2,
                                    "width": 1,
                                    "text": "=",
                                    "value": "=",
                                    "valueText": "=",
                                    "hasTrailingTrivia": true,
                                    "trailingTrivia": [
                                        {
                                            "kind": "WhitespaceTrivia",
                                            "text": " "
                                        }
                                    ]
                                },
                                "value": {
                                    "kind": "NumericLiteral",
                                    "fullStart": 359,
                                    "fullEnd": 360,
                                    "start": 359,
                                    "end": 360,
                                    "fullWidth": 1,
                                    "width": 1,
                                    "text": "0",
                                    "value": 0,
                                    "valueText": "0"
                                }
                            }
                        }
                    ]
                },
                "semicolonToken": {
                    "kind": "SemicolonToken",
                    "fullStart": 360,
                    "fullEnd": 362,
                    "start": 360,
                    "end": 361,
                    "fullWidth": 2,
                    "width": 1,
                    "text": ";",
                    "value": ";",
                    "valueText": ";",
                    "hasTrailingTrivia": true,
                    "hasTrailingNewLine": true,
                    "trailingTrivia": [
                        {
                            "kind": "NewLineTrivia",
                            "text": "\n"
                        }
                    ]
                }
            },
            {
                "kind": "ExpressionStatement",
                "fullStart": 362,
                "fullEnd": 422,
                "start": 362,
                "end": 421,
                "fullWidth": 60,
                "width": 59,
                "expression": {
                    "kind": "InvocationExpression",
                    "fullStart": 362,
                    "fullEnd": 420,
                    "start": 362,
                    "end": 420,
                    "fullWidth": 58,
                    "width": 58,
                    "expression": {
                        "kind": "IdentifierName",
                        "fullStart": 362,
                        "fullEnd": 366,
                        "start": 362,
                        "end": 366,
                        "fullWidth": 4,
                        "width": 4,
                        "text": "eval",
                        "value": "eval",
                        "valueText": "eval"
                    },
                    "argumentList": {
                        "kind": "ArgumentList",
                        "fullStart": 366,
                        "fullEnd": 420,
                        "start": 366,
                        "end": 420,
                        "fullWidth": 54,
                        "width": 54,
                        "openParenToken": {
                            "kind": "OpenParenToken",
                            "fullStart": 366,
                            "fullEnd": 367,
                            "start": 366,
                            "end": 367,
                            "fullWidth": 1,
                            "width": 1,
                            "text": "(",
                            "value": "(",
                            "valueText": "("
                        },
                        "arguments": [
                            {
                                "kind": "StringLiteral",
                                "fullStart": 367,
                                "fullEnd": 419,
                                "start": 367,
                                "end": 419,
                                "fullWidth": 52,
                                "width": 52,
                                "text": "\"/*\\u000B multi line \\u000B comment \\u000B x = 1;*/\"",
                                "value": "/*\u000b multi line \u000b comment \u000b x = 1;*/",
                                "valueText": "/*\u000b multi line \u000b comment \u000b x = 1;*/"
                            }
                        ],
                        "closeParenToken": {
                            "kind": "CloseParenToken",
                            "fullStart": 419,
                            "fullEnd": 420,
                            "start": 419,
                            "end": 420,
                            "fullWidth": 1,
                            "width": 1,
                            "text": ")",
                            "value": ")",
                            "valueText": ")"
                        }
                    }
                },
                "semicolonToken": {
                    "kind": "SemicolonToken",
                    "fullStart": 420,
                    "fullEnd": 422,
                    "start": 420,
                    "end": 421,
                    "fullWidth": 2,
                    "width": 1,
                    "text": ";",
                    "value": ";",
                    "valueText": ";",
                    "hasTrailingTrivia": true,
                    "hasTrailingNewLine": true,
                    "trailingTrivia": [
                        {
                            "kind": "NewLineTrivia",
                            "text": "\n"
                        }
                    ]
                }
            },
            {
                "kind": "IfStatement",
                "fullStart": 422,
                "fullEnd": 554,
                "start": 422,
                "end": 553,
                "fullWidth": 132,
                "width": 131,
                "ifKeyword": {
                    "kind": "IfKeyword",
                    "fullStart": 422,
                    "fullEnd": 425,
                    "start": 422,
                    "end": 424,
                    "fullWidth": 3,
                    "width": 2,
                    "text": "if",
                    "value": "if",
                    "valueText": "if",
                    "hasTrailingTrivia": true,
                    "trailingTrivia": [
                        {
                            "kind": "WhitespaceTrivia",
                            "text": " "
                        }
                    ]
                },
                "openParenToken": {
                    "kind": "OpenParenToken",
                    "fullStart": 425,
                    "fullEnd": 426,
                    "start": 425,
                    "end": 426,
                    "fullWidth": 1,
                    "width": 1,
                    "text": "(",
                    "value": "(",
                    "valueText": "("
                },
                "condition": {
                    "kind": "NotEqualsExpression",
                    "fullStart": 426,
                    "fullEnd": 433,
                    "start": 426,
                    "end": 433,
                    "fullWidth": 7,
                    "width": 7,
                    "left": {
                        "kind": "IdentifierName",
                        "fullStart": 426,
                        "fullEnd": 428,
                        "start": 426,
                        "end": 427,
                        "fullWidth": 2,
                        "width": 1,
                        "text": "x",
                        "value": "x",
                        "valueText": "x",
                        "hasTrailingTrivia": true,
                        "trailingTrivia": [
                            {
                                "kind": "WhitespaceTrivia",
                                "text": " "
                            }
                        ]
                    },
                    "operatorToken": {
                        "kind": "ExclamationEqualsEqualsToken",
                        "fullStart": 428,
                        "fullEnd": 432,
                        "start": 428,
                        "end": 431,
                        "fullWidth": 4,
                        "width": 3,
                        "text": "!==",
                        "value": "!==",
                        "valueText": "!==",
                        "hasTrailingTrivia": true,
                        "trailingTrivia": [
                            {
                                "kind": "WhitespaceTrivia",
                                "text": " "
                            }
                        ]
                    },
                    "right": {
                        "kind": "NumericLiteral",
                        "fullStart": 432,
                        "fullEnd": 433,
                        "start": 432,
                        "end": 433,
                        "fullWidth": 1,
                        "width": 1,
                        "text": "0",
                        "value": 0,
                        "valueText": "0"
                    }
                },
                "closeParenToken": {
                    "kind": "CloseParenToken",
                    "fullStart": 433,
                    "fullEnd": 435,
                    "start": 433,
                    "end": 434,
                    "fullWidth": 2,
                    "width": 1,
                    "text": ")",
                    "value": ")",
                    "valueText": ")",
                    "hasTrailingTrivia": true,
                    "trailingTrivia": [
                        {
                            "kind": "WhitespaceTrivia",
                            "text": " "
                        }
                    ]
                },
                "statement": {
                    "kind": "Block",
                    "fullStart": 435,
                    "fullEnd": 554,
                    "start": 435,
                    "end": 553,
                    "fullWidth": 119,
                    "width": 118,
                    "openBraceToken": {
                        "kind": "OpenBraceToken",
                        "fullStart": 435,
                        "fullEnd": 437,
                        "start": 435,
                        "end": 436,
                        "fullWidth": 2,
                        "width": 1,
                        "text": "{",
                        "value": "{",
                        "valueText": "{",
                        "hasTrailingTrivia": true,
                        "hasTrailingNewLine": true,
                        "trailingTrivia": [
                            {
                                "kind": "NewLineTrivia",
                                "text": "\n"
                            }
                        ]
                    },
                    "statements": [
                        {
                            "kind": "ExpressionStatement",
                            "fullStart": 437,
                            "fullEnd": 552,
                            "start": 439,
                            "end": 551,
                            "fullWidth": 115,
                            "width": 112,
                            "expression": {
                                "kind": "InvocationExpression",
                                "fullStart": 437,
                                "fullEnd": 550,
                                "start": 439,
                                "end": 550,
                                "fullWidth": 113,
                                "width": 111,
                                "expression": {
                                    "kind": "IdentifierName",
                                    "fullStart": 437,
                                    "fullEnd": 445,
                                    "start": 439,
                                    "end": 445,
                                    "fullWidth": 8,
                                    "width": 6,
                                    "text": "$ERROR",
                                    "value": "$ERROR",
                                    "valueText": "$ERROR",
                                    "hasLeadingTrivia": true,
                                    "leadingTrivia": [
                                        {
                                            "kind": "WhitespaceTrivia",
                                            "text": "  "
                                        }
                                    ]
                                },
                                "argumentList": {
                                    "kind": "ArgumentList",
                                    "fullStart": 445,
                                    "fullEnd": 550,
                                    "start": 445,
                                    "end": 550,
                                    "fullWidth": 105,
                                    "width": 105,
                                    "openParenToken": {
                                        "kind": "OpenParenToken",
                                        "fullStart": 445,
                                        "fullEnd": 446,
                                        "start": 445,
                                        "end": 446,
                                        "fullWidth": 1,
                                        "width": 1,
                                        "text": "(",
                                        "value": "(",
                                        "valueText": "("
                                    },
                                    "arguments": [
                                        {
                                            "kind": "AddExpression",
                                            "fullStart": 446,
                                            "fullEnd": 549,
                                            "start": 446,
                                            "end": 549,
                                            "fullWidth": 103,
                                            "width": 103,
                                            "left": {
                                                "kind": "StringLiteral",
                                                "fullStart": 446,
                                                "fullEnd": 544,
                                                "start": 446,
                                                "end": 543,
                                                "fullWidth": 98,
                                                "width": 97,
                                                "text": "'#1: var x = 0; eval(\"/*\\\\u000B multi line \\\\u000B comment \\\\u000B x = 1;*/\"); x === 0. Actual: '",
                                                "value": "#1: var x = 0; eval(\"/*\\u000B multi line \\u000B comment \\u000B x = 1;*/\"); x === 0. Actual: ",
                                                "valueText": "#1: var x = 0; eval(\"/*\\u000B multi line \\u000B comment \\u000B x = 1;*/\"); x === 0. Actual: ",
                                                "hasTrailingTrivia": true,
                                                "trailingTrivia": [
                                                    {
                                                        "kind": "WhitespaceTrivia",
                                                        "text": " "
                                                    }
                                                ]
                                            },
                                            "operatorToken": {
                                                "kind": "PlusToken",
                                                "fullStart": 544,
                                                "fullEnd": 546,
                                                "start": 544,
                                                "end": 545,
                                                "fullWidth": 2,
                                                "width": 1,
                                                "text": "+",
                                                "value": "+",
                                                "valueText": "+",
                                                "hasTrailingTrivia": true,
                                                "trailingTrivia": [
                                                    {
                                                        "kind": "WhitespaceTrivia",
                                                        "text": " "
                                                    }
                                                ]
                                            },
                                            "right": {
                                                "kind": "ParenthesizedExpression",
                                                "fullStart": 546,
                                                "fullEnd": 549,
                                                "start": 546,
                                                "end": 549,
                                                "fullWidth": 3,
                                                "width": 3,
                                                "openParenToken": {
                                                    "kind": "OpenParenToken",
                                                    "fullStart": 546,
                                                    "fullEnd": 547,
                                                    "start": 546,
                                                    "end": 547,
                                                    "fullWidth": 1,
                                                    "width": 1,
                                                    "text": "(",
                                                    "value": "(",
                                                    "valueText": "("
                                                },
                                                "expression": {
                                                    "kind": "IdentifierName",
                                                    "fullStart": 547,
                                                    "fullEnd": 548,
                                                    "start": 547,
                                                    "end": 548,
                                                    "fullWidth": 1,
                                                    "width": 1,
                                                    "text": "x",
                                                    "value": "x",
                                                    "valueText": "x"
                                                },
                                                "closeParenToken": {
                                                    "kind": "CloseParenToken",
                                                    "fullStart": 548,
                                                    "fullEnd": 549,
                                                    "start": 548,
                                                    "end": 549,
                                                    "fullWidth": 1,
                                                    "width": 1,
                                                    "text": ")",
                                                    "value": ")",
                                                    "valueText": ")"
                                                }
                                            }
                                        }
                                    ],
                                    "closeParenToken": {
                                        "kind": "CloseParenToken",
                                        "fullStart": 549,
                                        "fullEnd": 550,
                                        "start": 549,
                                        "end": 550,
                                        "fullWidth": 1,
                                        "width": 1,
                                        "text": ")",
                                        "value": ")",
                                        "valueText": ")"
                                    }
                                }
                            },
                            "semicolonToken": {
                                "kind": "SemicolonToken",
                                "fullStart": 550,
                                "fullEnd": 552,
                                "start": 550,
                                "end": 551,
                                "fullWidth": 2,
                                "width": 1,
                                "text": ";",
                                "value": ";",
                                "valueText": ";",
                                "hasTrailingTrivia": true,
                                "hasTrailingNewLine": true,
                                "trailingTrivia": [
                                    {
                                        "kind": "NewLineTrivia",
                                        "text": "\n"
                                    }
                                ]
                            }
                        }
                    ],
                    "closeBraceToken": {
                        "kind": "CloseBraceToken",
                        "fullStart": 552,
                        "fullEnd": 554,
                        "start": 552,
                        "end": 553,
                        "fullWidth": 2,
                        "width": 1,
                        "text": "}",
                        "value": "}",
                        "valueText": "}",
                        "hasTrailingTrivia": true,
                        "hasTrailingNewLine": true,
                        "trailingTrivia": [
                            {
                                "kind": "NewLineTrivia",
                                "text": "\n"
                            }
                        ]
                    }
                }
            }
        ],
        "endOfFileToken": {
            "kind": "EndOfFileToken",
            "fullStart": 554,
            "fullEnd": 555,
            "start": 555,
            "end": 555,
            "fullWidth": 1,
            "width": 0,
            "text": "",
            "hasLeadingTrivia": true,
            "hasLeadingNewLine": true,
            "leadingTrivia": [
                {
                    "kind": "NewLineTrivia",
                    "text": "\n"
                }
            ]
        }
    },
    "lineMap": {
        "lineStarts": [
            0,
            61,
            132,
            133,
            137,
            193,
            196,
            230,
            271,
            275,
            276,
            287,
            340,
            341,
            351,
            362,
            422,
            437,
            552,
            554,
            555
        ],
        "length": 555
    }
}<|MERGE_RESOLUTION|>--- conflicted
+++ resolved
@@ -216,12 +216,8 @@
                             "start": 355,
                             "end": 360,
                             "fullWidth": 5,
-<<<<<<< HEAD
                             "width": 5,
-                            "identifier": {
-=======
                             "propertyName": {
->>>>>>> 85e84683
                                 "kind": "IdentifierName",
                                 "fullStart": 355,
                                 "fullEnd": 357,
