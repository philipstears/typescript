{
    "isDeclaration": false,
    "languageVersion": "EcmaScript5",
    "parseOptions": {
        "allowAutomaticSemicolonInsertion": true
    },
    "sourceUnit": {
        "kind": "SourceUnit",
        "fullStart": 0,
        "fullEnd": 549,
        "start": 319,
        "end": 549,
        "fullWidth": 549,
        "width": 230,
        "moduleElements": [
            {
                "kind": "ExpressionStatement",
                "fullStart": 0,
                "fullEnd": 355,
                "start": 319,
                "end": 354,
                "fullWidth": 355,
                "width": 35,
                "expression": {
                    "kind": "InvocationExpression",
                    "fullStart": 0,
                    "fullEnd": 353,
                    "start": 319,
                    "end": 353,
                    "fullWidth": 353,
                    "width": 34,
                    "expression": {
                        "kind": "IdentifierName",
                        "fullStart": 0,
                        "fullEnd": 323,
                        "start": 319,
                        "end": 323,
                        "fullWidth": 323,
                        "width": 4,
                        "text": "eval",
                        "value": "eval",
                        "valueText": "eval",
                        "hasLeadingTrivia": true,
                        "hasLeadingComment": true,
                        "hasLeadingNewLine": true,
                        "leadingTrivia": [
                            {
                                "kind": "SingleLineCommentTrivia",
                                "text": "// Copyright 2009 the Sputnik authors.  All rights reserved."
                            },
                            {
                                "kind": "NewLineTrivia",
                                "text": "\n"
                            },
                            {
                                "kind": "SingleLineCommentTrivia",
                                "text": "// This code is governed by the BSD license found in the LICENSE file."
                            },
                            {
                                "kind": "NewLineTrivia",
                                "text": "\n"
                            },
                            {
                                "kind": "NewLineTrivia",
                                "text": "\n"
                            },
                            {
                                "kind": "MultiLineCommentTrivia",
                                "text": "/**\n * NO-BREAK SPACE (U+00A0) between any two tokens is allowed\n *\n * @path ch07/7.2/S7.2_A1.5_T2.js\n * @description Insert real NO-BREAK SPACE between tokens of var x=1\n */"
                            },
                            {
                                "kind": "NewLineTrivia",
                                "text": "\n"
                            },
                            {
                                "kind": "NewLineTrivia",
                                "text": "\n"
                            },
                            {
                                "kind": "SingleLineCommentTrivia",
                                "text": "//CHECK#1"
                            },
                            {
                                "kind": "NewLineTrivia",
                                "text": "\n"
                            }
                        ]
                    },
                    "argumentList": {
                        "kind": "ArgumentList",
                        "fullStart": 323,
                        "fullEnd": 353,
                        "start": 323,
                        "end": 353,
                        "fullWidth": 30,
                        "width": 30,
                        "openParenToken": {
                            "kind": "OpenParenToken",
                            "fullStart": 323,
                            "fullEnd": 324,
                            "start": 323,
                            "end": 324,
                            "fullWidth": 1,
                            "width": 1,
                            "text": "(",
                            "value": "(",
                            "valueText": "("
                        },
                        "arguments": [
                            {
                                "kind": "StringLiteral",
                                "fullStart": 324,
                                "fullEnd": 352,
                                "start": 324,
                                "end": 352,
                                "fullWidth": 28,
                                "width": 28,
                                "text": "\"\\u00A0var x\\u00A0= 1\\u00A0\"",
                                "value": " var x = 1 ",
                                "valueText": " var x = 1 "
                            }
                        ],
                        "closeParenToken": {
                            "kind": "CloseParenToken",
                            "fullStart": 352,
                            "fullEnd": 353,
                            "start": 352,
                            "end": 353,
                            "fullWidth": 1,
                            "width": 1,
                            "text": ")",
                            "value": ")",
                            "valueText": ")"
                        }
                    }
                },
                "semicolonToken": {
                    "kind": "SemicolonToken",
                    "fullStart": 353,
                    "fullEnd": 355,
                    "start": 353,
                    "end": 354,
                    "fullWidth": 2,
                    "width": 1,
                    "text": ";",
                    "value": ";",
                    "valueText": ";",
                    "hasTrailingTrivia": true,
                    "hasTrailingNewLine": true,
                    "trailingTrivia": [
                        {
                            "kind": "NewLineTrivia",
                            "text": "\n"
                        }
                    ]
                }
            },
            {
                "kind": "IfStatement",
                "fullStart": 355,
                "fullEnd": 452,
                "start": 355,
                "end": 451,
                "fullWidth": 97,
                "width": 96,
                "ifKeyword": {
                    "kind": "IfKeyword",
                    "fullStart": 355,
                    "fullEnd": 358,
                    "start": 355,
                    "end": 357,
                    "fullWidth": 3,
                    "width": 2,
                    "text": "if",
                    "value": "if",
                    "valueText": "if",
                    "hasTrailingTrivia": true,
                    "trailingTrivia": [
                        {
                            "kind": "WhitespaceTrivia",
                            "text": " "
                        }
                    ]
                },
                "openParenToken": {
                    "kind": "OpenParenToken",
                    "fullStart": 358,
                    "fullEnd": 359,
                    "start": 358,
                    "end": 359,
                    "fullWidth": 1,
                    "width": 1,
                    "text": "(",
                    "value": "(",
                    "valueText": "("
                },
                "condition": {
                    "kind": "NotEqualsExpression",
                    "fullStart": 359,
                    "fullEnd": 366,
                    "start": 359,
                    "end": 366,
                    "fullWidth": 7,
                    "width": 7,
                    "left": {
                        "kind": "IdentifierName",
                        "fullStart": 359,
                        "fullEnd": 361,
                        "start": 359,
                        "end": 360,
                        "fullWidth": 2,
                        "width": 1,
                        "text": "x",
                        "value": "x",
                        "valueText": "x",
                        "hasTrailingTrivia": true,
                        "trailingTrivia": [
                            {
                                "kind": "WhitespaceTrivia",
                                "text": " "
                            }
                        ]
                    },
                    "operatorToken": {
                        "kind": "ExclamationEqualsEqualsToken",
                        "fullStart": 361,
                        "fullEnd": 365,
                        "start": 361,
                        "end": 364,
                        "fullWidth": 4,
                        "width": 3,
                        "text": "!==",
                        "value": "!==",
                        "valueText": "!==",
                        "hasTrailingTrivia": true,
                        "trailingTrivia": [
                            {
                                "kind": "WhitespaceTrivia",
                                "text": " "
                            }
                        ]
                    },
                    "right": {
                        "kind": "NumericLiteral",
                        "fullStart": 365,
                        "fullEnd": 366,
                        "start": 365,
                        "end": 366,
                        "fullWidth": 1,
                        "width": 1,
                        "text": "1",
                        "value": 1,
                        "valueText": "1"
                    }
                },
                "closeParenToken": {
                    "kind": "CloseParenToken",
                    "fullStart": 366,
                    "fullEnd": 368,
                    "start": 366,
                    "end": 367,
                    "fullWidth": 2,
                    "width": 1,
                    "text": ")",
                    "value": ")",
                    "valueText": ")",
                    "hasTrailingTrivia": true,
                    "trailingTrivia": [
                        {
                            "kind": "WhitespaceTrivia",
                            "text": " "
                        }
                    ]
                },
                "statement": {
                    "kind": "Block",
                    "fullStart": 368,
                    "fullEnd": 452,
                    "start": 368,
                    "end": 451,
                    "fullWidth": 84,
                    "width": 83,
                    "openBraceToken": {
                        "kind": "OpenBraceToken",
                        "fullStart": 368,
                        "fullEnd": 370,
                        "start": 368,
                        "end": 369,
                        "fullWidth": 2,
                        "width": 1,
                        "text": "{",
                        "value": "{",
                        "valueText": "{",
                        "hasTrailingTrivia": true,
                        "hasTrailingNewLine": true,
                        "trailingTrivia": [
                            {
                                "kind": "NewLineTrivia",
                                "text": "\n"
                            }
                        ]
                    },
                    "statements": [
                        {
                            "kind": "ExpressionStatement",
                            "fullStart": 370,
                            "fullEnd": 450,
                            "start": 372,
                            "end": 449,
                            "fullWidth": 80,
                            "width": 77,
                            "expression": {
                                "kind": "InvocationExpression",
                                "fullStart": 370,
                                "fullEnd": 448,
                                "start": 372,
                                "end": 448,
                                "fullWidth": 78,
                                "width": 76,
                                "expression": {
                                    "kind": "IdentifierName",
                                    "fullStart": 370,
                                    "fullEnd": 378,
                                    "start": 372,
                                    "end": 378,
                                    "fullWidth": 8,
                                    "width": 6,
                                    "text": "$ERROR",
                                    "value": "$ERROR",
                                    "valueText": "$ERROR",
                                    "hasLeadingTrivia": true,
                                    "leadingTrivia": [
                                        {
                                            "kind": "WhitespaceTrivia",
                                            "text": "  "
                                        }
                                    ]
                                },
                                "argumentList": {
                                    "kind": "ArgumentList",
                                    "fullStart": 378,
                                    "fullEnd": 448,
                                    "start": 378,
                                    "end": 448,
                                    "fullWidth": 70,
                                    "width": 70,
                                    "openParenToken": {
                                        "kind": "OpenParenToken",
                                        "fullStart": 378,
                                        "fullEnd": 379,
                                        "start": 378,
                                        "end": 379,
                                        "fullWidth": 1,
                                        "width": 1,
                                        "text": "(",
                                        "value": "(",
                                        "valueText": "("
                                    },
                                    "arguments": [
                                        {
                                            "kind": "AddExpression",
                                            "fullStart": 379,
                                            "fullEnd": 447,
                                            "start": 379,
                                            "end": 447,
                                            "fullWidth": 68,
                                            "width": 68,
                                            "left": {
                                                "kind": "StringLiteral",
                                                "fullStart": 379,
                                                "fullEnd": 442,
                                                "start": 379,
                                                "end": 441,
                                                "fullWidth": 63,
                                                "width": 62,
                                                "text": "'#1: eval(\"\\\\u00A0var x\\\\u00A0= 1\\\\u00A0\"); x === 1. Actual: '",
                                                "value": "#1: eval(\"\\u00A0var x\\u00A0= 1\\u00A0\"); x === 1. Actual: ",
                                                "valueText": "#1: eval(\"\\u00A0var x\\u00A0= 1\\u00A0\"); x === 1. Actual: ",
                                                "hasTrailingTrivia": true,
                                                "trailingTrivia": [
                                                    {
                                                        "kind": "WhitespaceTrivia",
                                                        "text": " "
                                                    }
                                                ]
                                            },
                                            "operatorToken": {
                                                "kind": "PlusToken",
                                                "fullStart": 442,
                                                "fullEnd": 444,
                                                "start": 442,
                                                "end": 443,
                                                "fullWidth": 2,
                                                "width": 1,
                                                "text": "+",
                                                "value": "+",
                                                "valueText": "+",
                                                "hasTrailingTrivia": true,
                                                "trailingTrivia": [
                                                    {
                                                        "kind": "WhitespaceTrivia",
                                                        "text": " "
                                                    }
                                                ]
                                            },
                                            "right": {
                                                "kind": "ParenthesizedExpression",
                                                "fullStart": 444,
                                                "fullEnd": 447,
                                                "start": 444,
                                                "end": 447,
                                                "fullWidth": 3,
                                                "width": 3,
                                                "openParenToken": {
                                                    "kind": "OpenParenToken",
                                                    "fullStart": 444,
                                                    "fullEnd": 445,
                                                    "start": 444,
                                                    "end": 445,
                                                    "fullWidth": 1,
                                                    "width": 1,
                                                    "text": "(",
                                                    "value": "(",
                                                    "valueText": "("
                                                },
                                                "expression": {
                                                    "kind": "IdentifierName",
                                                    "fullStart": 445,
                                                    "fullEnd": 446,
                                                    "start": 445,
                                                    "end": 446,
                                                    "fullWidth": 1,
                                                    "width": 1,
                                                    "text": "x",
                                                    "value": "x",
                                                    "valueText": "x"
                                                },
                                                "closeParenToken": {
                                                    "kind": "CloseParenToken",
                                                    "fullStart": 446,
                                                    "fullEnd": 447,
                                                    "start": 446,
                                                    "end": 447,
                                                    "fullWidth": 1,
                                                    "width": 1,
                                                    "text": ")",
                                                    "value": ")",
                                                    "valueText": ")"
                                                }
                                            }
                                        }
                                    ],
                                    "closeParenToken": {
                                        "kind": "CloseParenToken",
                                        "fullStart": 447,
                                        "fullEnd": 448,
                                        "start": 447,
                                        "end": 448,
                                        "fullWidth": 1,
                                        "width": 1,
                                        "text": ")",
                                        "value": ")",
                                        "valueText": ")"
                                    }
                                }
                            },
                            "semicolonToken": {
                                "kind": "SemicolonToken",
                                "fullStart": 448,
                                "fullEnd": 450,
                                "start": 448,
                                "end": 449,
                                "fullWidth": 2,
                                "width": 1,
                                "text": ";",
                                "value": ";",
                                "valueText": ";",
                                "hasTrailingTrivia": true,
                                "hasTrailingNewLine": true,
                                "trailingTrivia": [
                                    {
                                        "kind": "NewLineTrivia",
                                        "text": "\n"
                                    }
                                ]
                            }
                        }
                    ],
                    "closeBraceToken": {
                        "kind": "CloseBraceToken",
                        "fullStart": 450,
                        "fullEnd": 452,
                        "start": 450,
                        "end": 451,
                        "fullWidth": 2,
                        "width": 1,
                        "text": "}",
                        "value": "}",
                        "valueText": "}",
                        "hasTrailingTrivia": true,
                        "hasTrailingNewLine": true,
                        "trailingTrivia": [
                            {
                                "kind": "NewLineTrivia",
                                "text": "\n"
                            }
                        ]
                    }
                }
            },
            {
                "kind": "VariableStatement",
                "fullStart": 452,
                "fullEnd": 476,
                "start": 464,
                "end": 475,
                "fullWidth": 24,
                "width": 11,
                "modifiers": [],
                "variableDeclaration": {
                    "kind": "VariableDeclaration",
                    "fullStart": 452,
                    "fullEnd": 474,
                    "start": 464,
                    "end": 473,
                    "fullWidth": 22,
                    "width": 9,
                    "varKeyword": {
                        "kind": "VarKeyword",
                        "fullStart": 452,
                        "fullEnd": 468,
                        "start": 464,
                        "end": 467,
                        "fullWidth": 16,
                        "width": 3,
                        "text": "var",
                        "value": "var",
                        "valueText": "var",
                        "hasLeadingTrivia": true,
                        "hasLeadingComment": true,
                        "hasLeadingNewLine": true,
                        "hasTrailingTrivia": true,
                        "leadingTrivia": [
                            {
                                "kind": "NewLineTrivia",
                                "text": "\n"
                            },
                            {
                                "kind": "SingleLineCommentTrivia",
                                "text": "//CHECK#2"
                            },
                            {
                                "kind": "NewLineTrivia",
                                "text": "\n"
                            },
                            {
                                "kind": "WhitespaceTrivia",
                                "text": " "
                            }
                        ],
                        "trailingTrivia": [
                            {
                                "kind": "WhitespaceTrivia",
                                "text": " "
                            }
                        ]
                    },
                    "variableDeclarators": [
                        {
                            "kind": "VariableDeclarator",
                            "fullStart": 468,
                            "fullEnd": 474,
                            "start": 468,
                            "end": 473,
                            "fullWidth": 6,
<<<<<<< HEAD
                            "width": 5,
                            "identifier": {
=======
                            "propertyName": {
>>>>>>> 85e84683
                                "kind": "IdentifierName",
                                "fullStart": 468,
                                "fullEnd": 470,
                                "start": 468,
                                "end": 469,
                                "fullWidth": 2,
                                "width": 1,
                                "text": "x",
                                "value": "x",
                                "valueText": "x",
                                "hasTrailingTrivia": true,
                                "trailingTrivia": [
                                    {
                                        "kind": "WhitespaceTrivia",
                                        "text": " "
                                    }
                                ]
                            },
                            "equalsValueClause": {
                                "kind": "EqualsValueClause",
                                "fullStart": 470,
                                "fullEnd": 474,
                                "start": 470,
                                "end": 473,
                                "fullWidth": 4,
                                "width": 3,
                                "equalsToken": {
                                    "kind": "EqualsToken",
                                    "fullStart": 470,
                                    "fullEnd": 472,
                                    "start": 470,
                                    "end": 471,
                                    "fullWidth": 2,
                                    "width": 1,
                                    "text": "=",
                                    "value": "=",
                                    "valueText": "=",
                                    "hasTrailingTrivia": true,
                                    "trailingTrivia": [
                                        {
                                            "kind": "WhitespaceTrivia",
                                            "text": " "
                                        }
                                    ]
                                },
                                "value": {
                                    "kind": "NumericLiteral",
                                    "fullStart": 472,
                                    "fullEnd": 474,
                                    "start": 472,
                                    "end": 473,
                                    "fullWidth": 2,
                                    "width": 1,
                                    "text": "1",
                                    "value": 1,
                                    "valueText": "1",
                                    "hasTrailingTrivia": true,
                                    "trailingTrivia": [
                                        {
                                            "kind": "WhitespaceTrivia",
                                            "text": " "
                                        }
                                    ]
                                }
                            }
                        }
                    ]
                },
                "semicolonToken": {
                    "kind": "SemicolonToken",
                    "fullStart": 474,
                    "fullEnd": 476,
                    "start": 474,
                    "end": 475,
                    "fullWidth": 2,
                    "width": 1,
                    "text": ";",
                    "value": ";",
                    "valueText": ";",
                    "hasTrailingTrivia": true,
                    "hasTrailingNewLine": true,
                    "trailingTrivia": [
                        {
                            "kind": "NewLineTrivia",
                            "text": "\n"
                        }
                    ]
                }
            },
            {
                "kind": "IfStatement",
                "fullStart": 476,
                "fullEnd": 547,
                "start": 476,
                "end": 546,
                "fullWidth": 71,
                "width": 70,
                "ifKeyword": {
                    "kind": "IfKeyword",
                    "fullStart": 476,
                    "fullEnd": 479,
                    "start": 476,
                    "end": 478,
                    "fullWidth": 3,
                    "width": 2,
                    "text": "if",
                    "value": "if",
                    "valueText": "if",
                    "hasTrailingTrivia": true,
                    "trailingTrivia": [
                        {
                            "kind": "WhitespaceTrivia",
                            "text": " "
                        }
                    ]
                },
                "openParenToken": {
                    "kind": "OpenParenToken",
                    "fullStart": 479,
                    "fullEnd": 480,
                    "start": 479,
                    "end": 480,
                    "fullWidth": 1,
                    "width": 1,
                    "text": "(",
                    "value": "(",
                    "valueText": "("
                },
                "condition": {
                    "kind": "NotEqualsExpression",
                    "fullStart": 480,
                    "fullEnd": 487,
                    "start": 480,
                    "end": 487,
                    "fullWidth": 7,
                    "width": 7,
                    "left": {
                        "kind": "IdentifierName",
                        "fullStart": 480,
                        "fullEnd": 482,
                        "start": 480,
                        "end": 481,
                        "fullWidth": 2,
                        "width": 1,
                        "text": "x",
                        "value": "x",
                        "valueText": "x",
                        "hasTrailingTrivia": true,
                        "trailingTrivia": [
                            {
                                "kind": "WhitespaceTrivia",
                                "text": " "
                            }
                        ]
                    },
                    "operatorToken": {
                        "kind": "ExclamationEqualsEqualsToken",
                        "fullStart": 482,
                        "fullEnd": 486,
                        "start": 482,
                        "end": 485,
                        "fullWidth": 4,
                        "width": 3,
                        "text": "!==",
                        "value": "!==",
                        "valueText": "!==",
                        "hasTrailingTrivia": true,
                        "trailingTrivia": [
                            {
                                "kind": "WhitespaceTrivia",
                                "text": " "
                            }
                        ]
                    },
                    "right": {
                        "kind": "NumericLiteral",
                        "fullStart": 486,
                        "fullEnd": 487,
                        "start": 486,
                        "end": 487,
                        "fullWidth": 1,
                        "width": 1,
                        "text": "1",
                        "value": 1,
                        "valueText": "1"
                    }
                },
                "closeParenToken": {
                    "kind": "CloseParenToken",
                    "fullStart": 487,
                    "fullEnd": 489,
                    "start": 487,
                    "end": 488,
                    "fullWidth": 2,
                    "width": 1,
                    "text": ")",
                    "value": ")",
                    "valueText": ")",
                    "hasTrailingTrivia": true,
                    "trailingTrivia": [
                        {
                            "kind": "WhitespaceTrivia",
                            "text": " "
                        }
                    ]
                },
                "statement": {
                    "kind": "Block",
                    "fullStart": 489,
                    "fullEnd": 547,
                    "start": 489,
                    "end": 546,
                    "fullWidth": 58,
                    "width": 57,
                    "openBraceToken": {
                        "kind": "OpenBraceToken",
                        "fullStart": 489,
                        "fullEnd": 491,
                        "start": 489,
                        "end": 490,
                        "fullWidth": 2,
                        "width": 1,
                        "text": "{",
                        "value": "{",
                        "valueText": "{",
                        "hasTrailingTrivia": true,
                        "hasTrailingNewLine": true,
                        "trailingTrivia": [
                            {
                                "kind": "NewLineTrivia",
                                "text": "\n"
                            }
                        ]
                    },
                    "statements": [
                        {
                            "kind": "ExpressionStatement",
                            "fullStart": 491,
                            "fullEnd": 545,
                            "start": 493,
                            "end": 544,
                            "fullWidth": 54,
                            "width": 51,
                            "expression": {
                                "kind": "InvocationExpression",
                                "fullStart": 491,
                                "fullEnd": 543,
                                "start": 493,
                                "end": 543,
                                "fullWidth": 52,
                                "width": 50,
                                "expression": {
                                    "kind": "IdentifierName",
                                    "fullStart": 491,
                                    "fullEnd": 499,
                                    "start": 493,
                                    "end": 499,
                                    "fullWidth": 8,
                                    "width": 6,
                                    "text": "$ERROR",
                                    "value": "$ERROR",
                                    "valueText": "$ERROR",
                                    "hasLeadingTrivia": true,
                                    "leadingTrivia": [
                                        {
                                            "kind": "WhitespaceTrivia",
                                            "text": "  "
                                        }
                                    ]
                                },
                                "argumentList": {
                                    "kind": "ArgumentList",
                                    "fullStart": 499,
                                    "fullEnd": 543,
                                    "start": 499,
                                    "end": 543,
                                    "fullWidth": 44,
                                    "width": 44,
                                    "openParenToken": {
                                        "kind": "OpenParenToken",
                                        "fullStart": 499,
                                        "fullEnd": 500,
                                        "start": 499,
                                        "end": 500,
                                        "fullWidth": 1,
                                        "width": 1,
                                        "text": "(",
                                        "value": "(",
                                        "valueText": "("
                                    },
                                    "arguments": [
                                        {
                                            "kind": "AddExpression",
                                            "fullStart": 500,
                                            "fullEnd": 542,
                                            "start": 500,
                                            "end": 542,
                                            "fullWidth": 42,
                                            "width": 42,
                                            "left": {
                                                "kind": "StringLiteral",
                                                "fullStart": 500,
                                                "fullEnd": 537,
                                                "start": 500,
                                                "end": 536,
                                                "fullWidth": 37,
                                                "width": 36,
                                                "text": "'#2:  var x = 1 ; x === 1. Actual: '",
                                                "value": "#2:  var x = 1 ; x === 1. Actual: ",
                                                "valueText": "#2:  var x = 1 ; x === 1. Actual: ",
                                                "hasTrailingTrivia": true,
                                                "trailingTrivia": [
                                                    {
                                                        "kind": "WhitespaceTrivia",
                                                        "text": " "
                                                    }
                                                ]
                                            },
                                            "operatorToken": {
                                                "kind": "PlusToken",
                                                "fullStart": 537,
                                                "fullEnd": 539,
                                                "start": 537,
                                                "end": 538,
                                                "fullWidth": 2,
                                                "width": 1,
                                                "text": "+",
                                                "value": "+",
                                                "valueText": "+",
                                                "hasTrailingTrivia": true,
                                                "trailingTrivia": [
                                                    {
                                                        "kind": "WhitespaceTrivia",
                                                        "text": " "
                                                    }
                                                ]
                                            },
                                            "right": {
                                                "kind": "ParenthesizedExpression",
                                                "fullStart": 539,
                                                "fullEnd": 542,
                                                "start": 539,
                                                "end": 542,
                                                "fullWidth": 3,
                                                "width": 3,
                                                "openParenToken": {
                                                    "kind": "OpenParenToken",
                                                    "fullStart": 539,
                                                    "fullEnd": 540,
                                                    "start": 539,
                                                    "end": 540,
                                                    "fullWidth": 1,
                                                    "width": 1,
                                                    "text": "(",
                                                    "value": "(",
                                                    "valueText": "("
                                                },
                                                "expression": {
                                                    "kind": "IdentifierName",
                                                    "fullStart": 540,
                                                    "fullEnd": 541,
                                                    "start": 540,
                                                    "end": 541,
                                                    "fullWidth": 1,
                                                    "width": 1,
                                                    "text": "x",
                                                    "value": "x",
                                                    "valueText": "x"
                                                },
                                                "closeParenToken": {
                                                    "kind": "CloseParenToken",
                                                    "fullStart": 541,
                                                    "fullEnd": 542,
                                                    "start": 541,
                                                    "end": 542,
                                                    "fullWidth": 1,
                                                    "width": 1,
                                                    "text": ")",
                                                    "value": ")",
                                                    "valueText": ")"
                                                }
                                            }
                                        }
                                    ],
                                    "closeParenToken": {
                                        "kind": "CloseParenToken",
                                        "fullStart": 542,
                                        "fullEnd": 543,
                                        "start": 542,
                                        "end": 543,
                                        "fullWidth": 1,
                                        "width": 1,
                                        "text": ")",
                                        "value": ")",
                                        "valueText": ")"
                                    }
                                }
                            },
                            "semicolonToken": {
                                "kind": "SemicolonToken",
                                "fullStart": 543,
                                "fullEnd": 545,
                                "start": 543,
                                "end": 544,
                                "fullWidth": 2,
                                "width": 1,
                                "text": ";",
                                "value": ";",
                                "valueText": ";",
                                "hasTrailingTrivia": true,
                                "hasTrailingNewLine": true,
                                "trailingTrivia": [
                                    {
                                        "kind": "NewLineTrivia",
                                        "text": "\n"
                                    }
                                ]
                            }
                        }
                    ],
                    "closeBraceToken": {
                        "kind": "CloseBraceToken",
                        "fullStart": 545,
                        "fullEnd": 547,
                        "start": 545,
                        "end": 546,
                        "fullWidth": 2,
                        "width": 1,
                        "text": "}",
                        "value": "}",
                        "valueText": "}",
                        "hasTrailingTrivia": true,
                        "hasTrailingNewLine": true,
                        "trailingTrivia": [
                            {
                                "kind": "NewLineTrivia",
                                "text": "\n"
                            }
                        ]
                    }
                }
            }
        ],
        "endOfFileToken": {
            "kind": "EndOfFileToken",
            "fullStart": 547,
            "fullEnd": 549,
            "start": 549,
            "end": 549,
            "fullWidth": 2,
            "width": 0,
            "text": "",
            "hasLeadingTrivia": true,
            "hasLeadingNewLine": true,
            "leadingTrivia": [
                {
                    "kind": "NewLineTrivia",
                    "text": "\n"
                },
                {
                    "kind": "NewLineTrivia",
                    "text": "\n"
                }
            ]
        }
    },
    "lineMap": {
        "lineStarts": [
            0,
            61,
            132,
            133,
            137,
            198,
            201,
            235,
            304,
            308,
            309,
            319,
            355,
            370,
            450,
            452,
            453,
            463,
            476,
            491,
            545,
            547,
            548,
            549
        ],
        "length": 549
    }
}<|MERGE_RESOLUTION|>--- conflicted
+++ resolved
@@ -573,12 +573,8 @@
                             "start": 468,
                             "end": 473,
                             "fullWidth": 6,
-<<<<<<< HEAD
                             "width": 5,
-                            "identifier": {
-=======
                             "propertyName": {
->>>>>>> 85e84683
                                 "kind": "IdentifierName",
                                 "fullStart": 468,
                                 "fullEnd": 470,
