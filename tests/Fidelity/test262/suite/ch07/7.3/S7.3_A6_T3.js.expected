{
    "isDeclaration": false,
    "languageVersion": "EcmaScript5",
    "parseOptions": {
        "allowAutomaticSemicolonInsertion": true
    },
    "diagnostics": [
        {
            "start": 386,
            "length": 1,
            "diagnosticCode": "Unexpected character {0}.",
            "arguments": [
                "\"\\\""
            ]
        },
        {
            "start": 386,
            "length": 1,
            "diagnosticCode": "Unexpected token; '{0}' expected.",
            "arguments": [
                "identifier"
            ]
        }
    ],
    "sourceUnit": {
        "kind": "SourceUnit",
        "fullStart": 0,
        "fullEnd": 396,
        "start": 383,
        "end": 396,
        "fullWidth": 396,
        "width": 13,
        "isIncrementallyUnusable": true,
        "moduleElements": [
            {
<<<<<<< HEAD
                "kind": "ExpressionStatement",
                "fullStart": 0,
                "fullEnd": 387,
                "start": 383,
                "end": 386,
                "fullWidth": 387,
                "width": 3,
                "isIncrementallyUnusable": true,
                "expression": {
                    "kind": "IdentifierName",
                    "fullStart": 0,
                    "fullEnd": 387,
                    "start": 383,
                    "end": 386,
                    "fullWidth": 387,
                    "width": 3,
                    "text": "var",
                    "value": "var",
                    "valueText": "var",
                    "hasLeadingTrivia": true,
                    "hasLeadingComment": true,
                    "hasLeadingNewLine": true,
                    "hasTrailingTrivia": true,
                    "hasTrailingSkippedText": true,
                    "leadingTrivia": [
                        {
                            "kind": "SingleLineCommentTrivia",
                            "text": "// Copyright 2009 the Sputnik authors.  All rights reserved."
                        },
                        {
                            "kind": "NewLineTrivia",
                            "text": "\n"
                        },
                        {
                            "kind": "SingleLineCommentTrivia",
                            "text": "// This code is governed by the BSD license found in the LICENSE file."
                        },
                        {
                            "kind": "NewLineTrivia",
                            "text": "\n"
                        },
                        {
                            "kind": "NewLineTrivia",
                            "text": "\n"
                        },
                        {
                            "kind": "MultiLineCommentTrivia",
                            "text": "/**\n * Line Terminator cannot be expressed as a Unicode escape sequence consisting of six characters, namely \\u plus four hexadecimal digits\n *\n * @path ch07/7.3/S7.3_A6_T3.js\n * @description Insert LINE SEPARATOR (U+2028) in var x\n * @negative\n */"
                        },
                        {
                            "kind": "NewLineTrivia",
                            "text": "\n"
                        },
                        {
                            "kind": "NewLineTrivia",
                            "text": "\n"
                        }
                    ],
                    "trailingTrivia": [
                        {
                            "kind": "SkippedTokenTrivia",
                            "skippedToken": {
                                "kind": "ErrorToken",
                                "fullStart": 386,
                                "fullEnd": 387,
                                "start": 386,
                                "end": 387,
                                "fullWidth": 1,
                                "width": 1,
                                "text": "\\"
=======
                "kind": "VariableStatement",
                "fullWidth": 395,
                "isIncrementallyUnusable": true,
                "modifiers": [],
                "variableDeclaration": {
                    "kind": "VariableDeclaration",
                    "fullWidth": 393,
                    "isIncrementallyUnusable": true,
                    "varKeyword": {
                        "kind": "VarKeyword",
                        "width": 3,
                        "fullWidth": 387,
                        "text": "var",
                        "value": "var",
                        "valueText": "var",
                        "hasLeadingTrivia": true,
                        "hasLeadingComment": true,
                        "hasLeadingNewLine": true,
                        "hasTrailingTrivia": true,
                        "hasTrailingSkippedText": true,
                        "leadingTrivia": [
                            {
                                "kind": "SingleLineCommentTrivia",
                                "text": "// Copyright 2009 the Sputnik authors.  All rights reserved."
                            },
                            {
                                "kind": "NewLineTrivia",
                                "text": "\n"
                            },
                            {
                                "kind": "SingleLineCommentTrivia",
                                "text": "// This code is governed by the BSD license found in the LICENSE file."
                            },
                            {
                                "kind": "NewLineTrivia",
                                "text": "\n"
                            },
                            {
                                "kind": "NewLineTrivia",
                                "text": "\n"
                            },
                            {
                                "kind": "MultiLineCommentTrivia",
                                "text": "/**\n * Line Terminator cannot be expressed as a Unicode escape sequence consisting of six characters, namely \\u plus four hexadecimal digits\n *\n * @path ch07/7.3/S7.3_A6_T3.js\n * @description Insert LINE SEPARATOR (U+2028) in var x\n * @negative\n */"
                            },
                            {
                                "kind": "NewLineTrivia",
                                "text": "\n"
                            },
                            {
                                "kind": "NewLineTrivia",
                                "text": "\n"
                            }
                        ],
                        "trailingTrivia": [
                            {
                                "kind": "SkippedTokenTrivia",
                                "skippedToken": {
                                    "kind": "ErrorToken",
                                    "width": 1,
                                    "text": "\\"
                                }
                            }
                        ]
                    },
                    "variableDeclarators": [
                        {
                            "kind": "VariableDeclarator",
                            "fullWidth": 6,
                            "identifier": {
                                "kind": "IdentifierName",
                                "width": 6,
                                "text": "u2028x",
                                "value": "u2028x",
                                "valueText": "u2028x"
>>>>>>> 58f09d8a
                            }
                        }
                    ]
                },
                "semicolonToken": {
                    "kind": "SemicolonToken",
<<<<<<< HEAD
                    "fullStart": -1,
                    "fullEnd": -1,
                    "start": -1,
                    "end": -1,
                    "fullWidth": 0,
                    "width": 0,
                    "text": ""
                }
            },
            {
                "kind": "ExpressionStatement",
                "fullStart": 387,
                "fullEnd": 395,
                "start": 387,
                "end": 394,
                "fullWidth": 8,
                "width": 7,
                "expression": {
                    "kind": "IdentifierName",
                    "fullStart": 387,
                    "fullEnd": 393,
                    "start": 387,
                    "end": 393,
                    "fullWidth": 6,
                    "width": 6,
                    "text": "u2028x",
                    "value": "u2028x",
                    "valueText": "u2028x"
                },
                "semicolonToken": {
                    "kind": "SemicolonToken",
                    "fullStart": 393,
                    "fullEnd": 395,
                    "start": 393,
                    "end": 394,
=======
                    "width": 1,
>>>>>>> 58f09d8a
                    "fullWidth": 2,
                    "width": 1,
                    "text": ";",
                    "value": ";",
                    "valueText": ";",
                    "hasTrailingTrivia": true,
                    "hasTrailingNewLine": true,
                    "trailingTrivia": [
                        {
                            "kind": "NewLineTrivia",
                            "text": "\n"
                        }
                    ]
                }
            }
        ],
        "endOfFileToken": {
            "kind": "EndOfFileToken",
            "fullStart": 395,
            "fullEnd": 396,
            "start": 396,
            "end": 396,
            "fullWidth": 1,
            "width": 0,
            "text": "",
            "hasLeadingTrivia": true,
            "hasLeadingNewLine": true,
            "leadingTrivia": [
                {
                    "kind": "NewLineTrivia",
                    "text": "\n"
                }
            ]
        }
    },
    "lineMap": {
        "lineStarts": [
            0,
            61,
            132,
            133,
            137,
            274,
            277,
            309,
            365,
            378,
            382,
            383,
            395,
            396
        ],
        "length": 396
    }
}<|MERGE_RESOLUTION|>--- conflicted
+++ resolved
@@ -33,90 +33,32 @@
         "isIncrementallyUnusable": true,
         "moduleElements": [
             {
-<<<<<<< HEAD
-                "kind": "ExpressionStatement",
+                "kind": "VariableStatement",
                 "fullStart": 0,
-                "fullEnd": 387,
+                "fullEnd": 395,
                 "start": 383,
-                "end": 386,
-                "fullWidth": 387,
-                "width": 3,
-                "isIncrementallyUnusable": true,
-                "expression": {
-                    "kind": "IdentifierName",
-                    "fullStart": 0,
-                    "fullEnd": 387,
-                    "start": 383,
-                    "end": 386,
-                    "fullWidth": 387,
-                    "width": 3,
-                    "text": "var",
-                    "value": "var",
-                    "valueText": "var",
-                    "hasLeadingTrivia": true,
-                    "hasLeadingComment": true,
-                    "hasLeadingNewLine": true,
-                    "hasTrailingTrivia": true,
-                    "hasTrailingSkippedText": true,
-                    "leadingTrivia": [
-                        {
-                            "kind": "SingleLineCommentTrivia",
-                            "text": "// Copyright 2009 the Sputnik authors.  All rights reserved."
-                        },
-                        {
-                            "kind": "NewLineTrivia",
-                            "text": "\n"
-                        },
-                        {
-                            "kind": "SingleLineCommentTrivia",
-                            "text": "// This code is governed by the BSD license found in the LICENSE file."
-                        },
-                        {
-                            "kind": "NewLineTrivia",
-                            "text": "\n"
-                        },
-                        {
-                            "kind": "NewLineTrivia",
-                            "text": "\n"
-                        },
-                        {
-                            "kind": "MultiLineCommentTrivia",
-                            "text": "/**\n * Line Terminator cannot be expressed as a Unicode escape sequence consisting of six characters, namely \\u plus four hexadecimal digits\n *\n * @path ch07/7.3/S7.3_A6_T3.js\n * @description Insert LINE SEPARATOR (U+2028) in var x\n * @negative\n */"
-                        },
-                        {
-                            "kind": "NewLineTrivia",
-                            "text": "\n"
-                        },
-                        {
-                            "kind": "NewLineTrivia",
-                            "text": "\n"
-                        }
-                    ],
-                    "trailingTrivia": [
-                        {
-                            "kind": "SkippedTokenTrivia",
-                            "skippedToken": {
-                                "kind": "ErrorToken",
-                                "fullStart": 386,
-                                "fullEnd": 387,
-                                "start": 386,
-                                "end": 387,
-                                "fullWidth": 1,
-                                "width": 1,
-                                "text": "\\"
-=======
-                "kind": "VariableStatement",
+                "end": 394,
                 "fullWidth": 395,
+                "width": 11,
                 "isIncrementallyUnusable": true,
                 "modifiers": [],
                 "variableDeclaration": {
                     "kind": "VariableDeclaration",
+                    "fullStart": 0,
+                    "fullEnd": 393,
+                    "start": 383,
+                    "end": 393,
                     "fullWidth": 393,
+                    "width": 10,
                     "isIncrementallyUnusable": true,
                     "varKeyword": {
                         "kind": "VarKeyword",
+                        "fullStart": 0,
+                        "fullEnd": 387,
+                        "start": 383,
+                        "end": 386,
+                        "fullWidth": 387,
                         "width": 3,
-                        "fullWidth": 387,
                         "text": "var",
                         "value": "var",
                         "valueText": "var",
@@ -164,6 +106,11 @@
                                 "kind": "SkippedTokenTrivia",
                                 "skippedToken": {
                                     "kind": "ErrorToken",
+                                    "fullStart": 386,
+                                    "fullEnd": 387,
+                                    "start": 386,
+                                    "end": 387,
+                                    "fullWidth": 1,
                                     "width": 1,
                                     "text": "\\"
                                 }
@@ -173,49 +120,26 @@
                     "variableDeclarators": [
                         {
                             "kind": "VariableDeclarator",
+                            "fullStart": 387,
+                            "fullEnd": 393,
+                            "start": 387,
+                            "end": 393,
                             "fullWidth": 6,
+                            "width": 6,
                             "identifier": {
                                 "kind": "IdentifierName",
+                                "fullStart": 387,
+                                "fullEnd": 393,
+                                "start": 387,
+                                "end": 393,
+                                "fullWidth": 6,
                                 "width": 6,
                                 "text": "u2028x",
                                 "value": "u2028x",
                                 "valueText": "u2028x"
->>>>>>> 58f09d8a
                             }
                         }
                     ]
-                },
-                "semicolonToken": {
-                    "kind": "SemicolonToken",
-<<<<<<< HEAD
-                    "fullStart": -1,
-                    "fullEnd": -1,
-                    "start": -1,
-                    "end": -1,
-                    "fullWidth": 0,
-                    "width": 0,
-                    "text": ""
-                }
-            },
-            {
-                "kind": "ExpressionStatement",
-                "fullStart": 387,
-                "fullEnd": 395,
-                "start": 387,
-                "end": 394,
-                "fullWidth": 8,
-                "width": 7,
-                "expression": {
-                    "kind": "IdentifierName",
-                    "fullStart": 387,
-                    "fullEnd": 393,
-                    "start": 387,
-                    "end": 393,
-                    "fullWidth": 6,
-                    "width": 6,
-                    "text": "u2028x",
-                    "value": "u2028x",
-                    "valueText": "u2028x"
                 },
                 "semicolonToken": {
                     "kind": "SemicolonToken",
@@ -223,9 +147,6 @@
                     "fullEnd": 395,
                     "start": 393,
                     "end": 394,
-=======
-                    "width": 1,
->>>>>>> 58f09d8a
                     "fullWidth": 2,
                     "width": 1,
                     "text": ";",
