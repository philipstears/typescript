--- conflicted
+++ resolved
@@ -102,12 +102,8 @@
                             "start": 294,
                             "end": 297,
                             "fullWidth": 3,
-<<<<<<< HEAD
                             "width": 3,
-                            "identifier": {
-=======
                             "propertyName": {
->>>>>>> 85e84683
                                 "kind": "IdentifierName",
                                 "fullStart": 294,
                                 "fullEnd": 295,
@@ -220,12 +216,8 @@
                             "start": 303,
                             "end": 306,
                             "fullWidth": 3,
-<<<<<<< HEAD
                             "width": 3,
-                            "identifier": {
-=======
                             "propertyName": {
->>>>>>> 85e84683
                                 "kind": "IdentifierName",
                                 "fullStart": 303,
                                 "fullEnd": 304,
@@ -339,12 +331,8 @@
                             "start": 312,
                             "end": 321,
                             "fullWidth": 10,
-<<<<<<< HEAD
                             "width": 9,
-                            "identifier": {
-=======
                             "propertyName": {
->>>>>>> 85e84683
                                 "kind": "IdentifierName",
                                 "fullStart": 312,
                                 "fullEnd": 314,
@@ -974,12 +962,8 @@
                             "start": 431,
                             "end": 434,
                             "fullWidth": 3,
-<<<<<<< HEAD
                             "width": 3,
-                            "identifier": {
-=======
                             "propertyName": {
->>>>>>> 85e84683
                                 "kind": "IdentifierName",
                                 "fullStart": 431,
                                 "fullEnd": 432,
@@ -1092,12 +1076,8 @@
                             "start": 440,
                             "end": 443,
                             "fullWidth": 3,
-<<<<<<< HEAD
                             "width": 3,
-                            "identifier": {
-=======
                             "propertyName": {
->>>>>>> 85e84683
                                 "kind": "IdentifierName",
                                 "fullStart": 440,
                                 "fullEnd": 441,
@@ -1211,12 +1191,8 @@
                             "start": 449,
                             "end": 458,
                             "fullWidth": 10,
-<<<<<<< HEAD
                             "width": 9,
-                            "identifier": {
-=======
                             "propertyName": {
->>>>>>> 85e84683
                                 "kind": "IdentifierName",
                                 "fullStart": 449,
                                 "fullEnd": 451,
@@ -1846,12 +1822,8 @@
                             "start": 568,
                             "end": 571,
                             "fullWidth": 3,
-<<<<<<< HEAD
                             "width": 3,
-                            "identifier": {
-=======
                             "propertyName": {
->>>>>>> 85e84683
                                 "kind": "IdentifierName",
                                 "fullStart": 568,
                                 "fullEnd": 569,
@@ -1964,12 +1936,8 @@
                             "start": 577,
                             "end": 580,
                             "fullWidth": 3,
-<<<<<<< HEAD
                             "width": 3,
-                            "identifier": {
-=======
                             "propertyName": {
->>>>>>> 85e84683
                                 "kind": "IdentifierName",
                                 "fullStart": 577,
                                 "fullEnd": 578,
@@ -2637,12 +2605,8 @@
                             "start": 788,
                             "end": 791,
                             "fullWidth": 3,
-<<<<<<< HEAD
                             "width": 3,
-                            "identifier": {
-=======
                             "propertyName": {
->>>>>>> 85e84683
                                 "kind": "IdentifierName",
                                 "fullStart": 788,
                                 "fullEnd": 789,
@@ -2755,12 +2719,8 @@
                             "start": 797,
                             "end": 800,
                             "fullWidth": 3,
-<<<<<<< HEAD
                             "width": 3,
-                            "identifier": {
-=======
                             "propertyName": {
->>>>>>> 85e84683
                                 "kind": "IdentifierName",
                                 "fullStart": 797,
                                 "fullEnd": 798,
