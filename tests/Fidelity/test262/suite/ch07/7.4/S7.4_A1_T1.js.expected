{
    "isDeclaration": false,
    "languageVersion": "EcmaScript5",
    "parseOptions": {
        "allowAutomaticSemicolonInsertion": true
    },
    "sourceUnit": {
        "kind": "SourceUnit",
        "fullStart": 0,
        "fullEnd": 980,
        "start": 356,
        "end": 980,
        "fullWidth": 980,
        "width": 624,
        "moduleElements": [
            {
                "kind": "VariableStatement",
                "fullStart": 0,
                "fullEnd": 367,
                "start": 356,
                "end": 366,
                "fullWidth": 367,
                "width": 10,
                "modifiers": [],
                "variableDeclaration": {
                    "kind": "VariableDeclaration",
                    "fullStart": 0,
                    "fullEnd": 365,
                    "start": 356,
                    "end": 365,
                    "fullWidth": 365,
                    "width": 9,
                    "varKeyword": {
                        "kind": "VarKeyword",
                        "fullStart": 0,
                        "fullEnd": 360,
                        "start": 356,
                        "end": 359,
                        "fullWidth": 360,
                        "width": 3,
                        "text": "var",
                        "value": "var",
                        "valueText": "var",
                        "hasLeadingTrivia": true,
                        "hasLeadingComment": true,
                        "hasLeadingNewLine": true,
                        "hasTrailingTrivia": true,
                        "leadingTrivia": [
                            {
                                "kind": "SingleLineCommentTrivia",
                                "text": "// Copyright 2009 the Sputnik authors.  All rights reserved."
                            },
                            {
                                "kind": "NewLineTrivia",
                                "text": "\n"
                            },
                            {
                                "kind": "SingleLineCommentTrivia",
                                "text": "// This code is governed by the BSD license found in the LICENSE file."
                            },
                            {
                                "kind": "NewLineTrivia",
                                "text": "\n"
                            },
                            {
                                "kind": "NewLineTrivia",
                                "text": "\n"
                            },
                            {
                                "kind": "MultiLineCommentTrivia",
                                "text": "/**\n * Correct interpretation of single line comments\n *\n * @path ch07/7.4/S7.4_A1_T1.js\n * @description Create comments with any code\n */"
                            },
                            {
                                "kind": "NewLineTrivia",
                                "text": "\n"
                            },
                            {
                                "kind": "NewLineTrivia",
                                "text": "\n"
                            },
                            {
                                "kind": "SingleLineCommentTrivia",
                                "text": "//CHECK#1"
                            },
                            {
                                "kind": "NewLineTrivia",
                                "text": "\n"
                            },
                            {
                                "kind": "SingleLineCommentTrivia",
                                "text": "// $ERROR('#1: Correct interpretation single line comments');"
                            },
                            {
                                "kind": "NewLineTrivia",
                                "text": "\n"
                            },
                            {
                                "kind": "NewLineTrivia",
                                "text": "\n"
                            },
                            {
                                "kind": "SingleLineCommentTrivia",
                                "text": "//CHECK#2"
                            },
                            {
                                "kind": "NewLineTrivia",
                                "text": "\n"
                            }
                        ],
                        "trailingTrivia": [
                            {
                                "kind": "WhitespaceTrivia",
                                "text": " "
                            }
                        ]
                    },
                    "variableDeclarators": [
                        {
                            "kind": "VariableDeclarator",
                            "fullStart": 360,
                            "fullEnd": 365,
                            "start": 360,
                            "end": 365,
                            "fullWidth": 5,
<<<<<<< HEAD
                            "width": 5,
                            "identifier": {
=======
                            "propertyName": {
>>>>>>> 85e84683
                                "kind": "IdentifierName",
                                "fullStart": 360,
                                "fullEnd": 362,
                                "start": 360,
                                "end": 361,
                                "fullWidth": 2,
                                "width": 1,
                                "text": "x",
                                "value": "x",
                                "valueText": "x",
                                "hasTrailingTrivia": true,
                                "trailingTrivia": [
                                    {
                                        "kind": "WhitespaceTrivia",
                                        "text": " "
                                    }
                                ]
                            },
                            "equalsValueClause": {
                                "kind": "EqualsValueClause",
                                "fullStart": 362,
                                "fullEnd": 365,
                                "start": 362,
                                "end": 365,
                                "fullWidth": 3,
                                "width": 3,
                                "equalsToken": {
                                    "kind": "EqualsToken",
                                    "fullStart": 362,
                                    "fullEnd": 364,
                                    "start": 362,
                                    "end": 363,
                                    "fullWidth": 2,
                                    "width": 1,
                                    "text": "=",
                                    "value": "=",
                                    "valueText": "=",
                                    "hasTrailingTrivia": true,
                                    "trailingTrivia": [
                                        {
                                            "kind": "WhitespaceTrivia",
                                            "text": " "
                                        }
                                    ]
                                },
                                "value": {
                                    "kind": "NumericLiteral",
                                    "fullStart": 364,
                                    "fullEnd": 365,
                                    "start": 364,
                                    "end": 365,
                                    "fullWidth": 1,
                                    "width": 1,
                                    "text": "0",
                                    "value": 0,
                                    "valueText": "0"
                                }
                            }
                        }
                    ]
                },
                "semicolonToken": {
                    "kind": "SemicolonToken",
                    "fullStart": 365,
                    "fullEnd": 367,
                    "start": 365,
                    "end": 366,
                    "fullWidth": 2,
                    "width": 1,
                    "text": ";",
                    "value": ";",
                    "valueText": ";",
                    "hasTrailingTrivia": true,
                    "hasTrailingNewLine": true,
                    "trailingTrivia": [
                        {
                            "kind": "NewLineTrivia",
                            "text": "\n"
                        }
                    ]
                }
            },
            {
                "kind": "IfStatement",
                "fullStart": 367,
                "fullEnd": 456,
                "start": 377,
                "end": 455,
                "fullWidth": 89,
                "width": 78,
                "ifKeyword": {
                    "kind": "IfKeyword",
                    "fullStart": 367,
                    "fullEnd": 380,
                    "start": 377,
                    "end": 379,
                    "fullWidth": 13,
                    "width": 2,
                    "text": "if",
                    "value": "if",
                    "valueText": "if",
                    "hasLeadingTrivia": true,
                    "hasLeadingComment": true,
                    "hasLeadingNewLine": true,
                    "hasTrailingTrivia": true,
                    "leadingTrivia": [
                        {
                            "kind": "SingleLineCommentTrivia",
                            "text": "// x = 1;"
                        },
                        {
                            "kind": "NewLineTrivia",
                            "text": "\n"
                        }
                    ],
                    "trailingTrivia": [
                        {
                            "kind": "WhitespaceTrivia",
                            "text": " "
                        }
                    ]
                },
                "openParenToken": {
                    "kind": "OpenParenToken",
                    "fullStart": 380,
                    "fullEnd": 381,
                    "start": 380,
                    "end": 381,
                    "fullWidth": 1,
                    "width": 1,
                    "text": "(",
                    "value": "(",
                    "valueText": "("
                },
                "condition": {
                    "kind": "NotEqualsExpression",
                    "fullStart": 381,
                    "fullEnd": 388,
                    "start": 381,
                    "end": 388,
                    "fullWidth": 7,
                    "width": 7,
                    "left": {
                        "kind": "IdentifierName",
                        "fullStart": 381,
                        "fullEnd": 383,
                        "start": 381,
                        "end": 382,
                        "fullWidth": 2,
                        "width": 1,
                        "text": "x",
                        "value": "x",
                        "valueText": "x",
                        "hasTrailingTrivia": true,
                        "trailingTrivia": [
                            {
                                "kind": "WhitespaceTrivia",
                                "text": " "
                            }
                        ]
                    },
                    "operatorToken": {
                        "kind": "ExclamationEqualsEqualsToken",
                        "fullStart": 383,
                        "fullEnd": 387,
                        "start": 383,
                        "end": 386,
                        "fullWidth": 4,
                        "width": 3,
                        "text": "!==",
                        "value": "!==",
                        "valueText": "!==",
                        "hasTrailingTrivia": true,
                        "trailingTrivia": [
                            {
                                "kind": "WhitespaceTrivia",
                                "text": " "
                            }
                        ]
                    },
                    "right": {
                        "kind": "NumericLiteral",
                        "fullStart": 387,
                        "fullEnd": 388,
                        "start": 387,
                        "end": 388,
                        "fullWidth": 1,
                        "width": 1,
                        "text": "0",
                        "value": 0,
                        "valueText": "0"
                    }
                },
                "closeParenToken": {
                    "kind": "CloseParenToken",
                    "fullStart": 388,
                    "fullEnd": 390,
                    "start": 388,
                    "end": 389,
                    "fullWidth": 2,
                    "width": 1,
                    "text": ")",
                    "value": ")",
                    "valueText": ")",
                    "hasTrailingTrivia": true,
                    "trailingTrivia": [
                        {
                            "kind": "WhitespaceTrivia",
                            "text": " "
                        }
                    ]
                },
                "statement": {
                    "kind": "Block",
                    "fullStart": 390,
                    "fullEnd": 456,
                    "start": 390,
                    "end": 455,
                    "fullWidth": 66,
                    "width": 65,
                    "openBraceToken": {
                        "kind": "OpenBraceToken",
                        "fullStart": 390,
                        "fullEnd": 392,
                        "start": 390,
                        "end": 391,
                        "fullWidth": 2,
                        "width": 1,
                        "text": "{",
                        "value": "{",
                        "valueText": "{",
                        "hasTrailingTrivia": true,
                        "hasTrailingNewLine": true,
                        "trailingTrivia": [
                            {
                                "kind": "NewLineTrivia",
                                "text": "\n"
                            }
                        ]
                    },
                    "statements": [
                        {
                            "kind": "ExpressionStatement",
                            "fullStart": 392,
                            "fullEnd": 454,
                            "start": 394,
                            "end": 453,
                            "fullWidth": 62,
                            "width": 59,
                            "expression": {
                                "kind": "InvocationExpression",
                                "fullStart": 392,
                                "fullEnd": 452,
                                "start": 394,
                                "end": 452,
                                "fullWidth": 60,
                                "width": 58,
                                "expression": {
                                    "kind": "IdentifierName",
                                    "fullStart": 392,
                                    "fullEnd": 400,
                                    "start": 394,
                                    "end": 400,
                                    "fullWidth": 8,
                                    "width": 6,
                                    "text": "$ERROR",
                                    "value": "$ERROR",
                                    "valueText": "$ERROR",
                                    "hasLeadingTrivia": true,
                                    "leadingTrivia": [
                                        {
                                            "kind": "WhitespaceTrivia",
                                            "text": "  "
                                        }
                                    ]
                                },
                                "argumentList": {
                                    "kind": "ArgumentList",
                                    "fullStart": 400,
                                    "fullEnd": 452,
                                    "start": 400,
                                    "end": 452,
                                    "fullWidth": 52,
                                    "width": 52,
                                    "openParenToken": {
                                        "kind": "OpenParenToken",
                                        "fullStart": 400,
                                        "fullEnd": 401,
                                        "start": 400,
                                        "end": 401,
                                        "fullWidth": 1,
                                        "width": 1,
                                        "text": "(",
                                        "value": "(",
                                        "valueText": "("
                                    },
                                    "arguments": [
                                        {
                                            "kind": "AddExpression",
                                            "fullStart": 401,
                                            "fullEnd": 451,
                                            "start": 401,
                                            "end": 451,
                                            "fullWidth": 50,
                                            "width": 50,
                                            "left": {
                                                "kind": "StringLiteral",
                                                "fullStart": 401,
                                                "fullEnd": 446,
                                                "start": 401,
                                                "end": 445,
                                                "fullWidth": 45,
                                                "width": 44,
                                                "text": "'#2: var x = 0; // x = 1; x === 0. Actual: '",
                                                "value": "#2: var x = 0; // x = 1; x === 0. Actual: ",
                                                "valueText": "#2: var x = 0; // x = 1; x === 0. Actual: ",
                                                "hasTrailingTrivia": true,
                                                "trailingTrivia": [
                                                    {
                                                        "kind": "WhitespaceTrivia",
                                                        "text": " "
                                                    }
                                                ]
                                            },
                                            "operatorToken": {
                                                "kind": "PlusToken",
                                                "fullStart": 446,
                                                "fullEnd": 448,
                                                "start": 446,
                                                "end": 447,
                                                "fullWidth": 2,
                                                "width": 1,
                                                "text": "+",
                                                "value": "+",
                                                "valueText": "+",
                                                "hasTrailingTrivia": true,
                                                "trailingTrivia": [
                                                    {
                                                        "kind": "WhitespaceTrivia",
                                                        "text": " "
                                                    }
                                                ]
                                            },
                                            "right": {
                                                "kind": "ParenthesizedExpression",
                                                "fullStart": 448,
                                                "fullEnd": 451,
                                                "start": 448,
                                                "end": 451,
                                                "fullWidth": 3,
                                                "width": 3,
                                                "openParenToken": {
                                                    "kind": "OpenParenToken",
                                                    "fullStart": 448,
                                                    "fullEnd": 449,
                                                    "start": 448,
                                                    "end": 449,
                                                    "fullWidth": 1,
                                                    "width": 1,
                                                    "text": "(",
                                                    "value": "(",
                                                    "valueText": "("
                                                },
                                                "expression": {
                                                    "kind": "IdentifierName",
                                                    "fullStart": 449,
                                                    "fullEnd": 450,
                                                    "start": 449,
                                                    "end": 450,
                                                    "fullWidth": 1,
                                                    "width": 1,
                                                    "text": "x",
                                                    "value": "x",
                                                    "valueText": "x"
                                                },
                                                "closeParenToken": {
                                                    "kind": "CloseParenToken",
                                                    "fullStart": 450,
                                                    "fullEnd": 451,
                                                    "start": 450,
                                                    "end": 451,
                                                    "fullWidth": 1,
                                                    "width": 1,
                                                    "text": ")",
                                                    "value": ")",
                                                    "valueText": ")"
                                                }
                                            }
                                        }
                                    ],
                                    "closeParenToken": {
                                        "kind": "CloseParenToken",
                                        "fullStart": 451,
                                        "fullEnd": 452,
                                        "start": 451,
                                        "end": 452,
                                        "fullWidth": 1,
                                        "width": 1,
                                        "text": ")",
                                        "value": ")",
                                        "valueText": ")"
                                    }
                                }
                            },
                            "semicolonToken": {
                                "kind": "SemicolonToken",
                                "fullStart": 452,
                                "fullEnd": 454,
                                "start": 452,
                                "end": 453,
                                "fullWidth": 2,
                                "width": 1,
                                "text": ";",
                                "value": ";",
                                "valueText": ";",
                                "hasTrailingTrivia": true,
                                "hasTrailingNewLine": true,
                                "trailingTrivia": [
                                    {
                                        "kind": "NewLineTrivia",
                                        "text": "\n"
                                    }
                                ]
                            }
                        }
                    ],
                    "closeBraceToken": {
                        "kind": "CloseBraceToken",
                        "fullStart": 454,
                        "fullEnd": 456,
                        "start": 454,
                        "end": 455,
                        "fullWidth": 2,
                        "width": 1,
                        "text": "}",
                        "value": "}",
                        "valueText": "}",
                        "hasTrailingTrivia": true,
                        "hasTrailingNewLine": true,
                        "trailingTrivia": [
                            {
                                "kind": "NewLineTrivia",
                                "text": "\n"
                            }
                        ]
                    }
                }
            },
            {
                "kind": "VariableStatement",
                "fullStart": 456,
                "fullEnd": 485,
                "start": 467,
                "end": 484,
                "fullWidth": 29,
                "width": 17,
                "modifiers": [],
                "variableDeclaration": {
                    "kind": "VariableDeclaration",
                    "fullStart": 456,
                    "fullEnd": 483,
                    "start": 467,
                    "end": 483,
                    "fullWidth": 27,
                    "width": 16,
                    "varKeyword": {
                        "kind": "VarKeyword",
                        "fullStart": 456,
                        "fullEnd": 482,
                        "start": 467,
                        "end": 470,
                        "fullWidth": 26,
                        "width": 3,
                        "text": "var",
                        "value": "var",
                        "valueText": "var",
                        "hasLeadingTrivia": true,
                        "hasLeadingComment": true,
                        "hasLeadingNewLine": true,
                        "hasTrailingTrivia": true,
                        "hasTrailingComment": true,
                        "hasTrailingNewLine": true,
                        "leadingTrivia": [
                            {
                                "kind": "NewLineTrivia",
                                "text": "\n"
                            },
                            {
                                "kind": "SingleLineCommentTrivia",
                                "text": "//CHECK#3"
                            },
                            {
                                "kind": "NewLineTrivia",
                                "text": "\n"
                            }
                        ],
                        "trailingTrivia": [
                            {
                                "kind": "WhitespaceTrivia",
                                "text": " "
                            },
                            {
                                "kind": "SingleLineCommentTrivia",
                                "text": "// y = 1; "
                            },
                            {
                                "kind": "NewLineTrivia",
                                "text": "\n"
                            }
                        ]
                    },
                    "variableDeclarators": [
                        {
                            "kind": "VariableDeclarator",
                            "fullStart": 482,
                            "fullEnd": 483,
                            "start": 482,
                            "end": 483,
                            "fullWidth": 1,
<<<<<<< HEAD
                            "width": 1,
                            "identifier": {
=======
                            "propertyName": {
>>>>>>> 85e84683
                                "kind": "IdentifierName",
                                "fullStart": 482,
                                "fullEnd": 483,
                                "start": 482,
                                "end": 483,
                                "fullWidth": 1,
                                "width": 1,
                                "text": "y",
                                "value": "y",
                                "valueText": "y"
                            }
                        }
                    ]
                },
                "semicolonToken": {
                    "kind": "SemicolonToken",
                    "fullStart": 483,
                    "fullEnd": 485,
                    "start": 483,
                    "end": 484,
                    "fullWidth": 2,
                    "width": 1,
                    "text": ";",
                    "value": ";",
                    "valueText": ";",
                    "hasTrailingTrivia": true,
                    "hasTrailingNewLine": true,
                    "trailingTrivia": [
                        {
                            "kind": "NewLineTrivia",
                            "text": "\n"
                        }
                    ]
                }
            },
            {
                "kind": "IfStatement",
                "fullStart": 485,
                "fullEnd": 582,
                "start": 485,
                "end": 579,
                "fullWidth": 97,
                "width": 94,
                "ifKeyword": {
                    "kind": "IfKeyword",
                    "fullStart": 485,
                    "fullEnd": 488,
                    "start": 485,
                    "end": 487,
                    "fullWidth": 3,
                    "width": 2,
                    "text": "if",
                    "value": "if",
                    "valueText": "if",
                    "hasTrailingTrivia": true,
                    "trailingTrivia": [
                        {
                            "kind": "WhitespaceTrivia",
                            "text": " "
                        }
                    ]
                },
                "openParenToken": {
                    "kind": "OpenParenToken",
                    "fullStart": 488,
                    "fullEnd": 489,
                    "start": 488,
                    "end": 489,
                    "fullWidth": 1,
                    "width": 1,
                    "text": "(",
                    "value": "(",
                    "valueText": "("
                },
                "condition": {
                    "kind": "NotEqualsExpression",
                    "fullStart": 489,
                    "fullEnd": 504,
                    "start": 489,
                    "end": 504,
                    "fullWidth": 15,
                    "width": 15,
                    "left": {
                        "kind": "IdentifierName",
                        "fullStart": 489,
                        "fullEnd": 491,
                        "start": 489,
                        "end": 490,
                        "fullWidth": 2,
                        "width": 1,
                        "text": "y",
                        "value": "y",
                        "valueText": "y",
                        "hasTrailingTrivia": true,
                        "trailingTrivia": [
                            {
                                "kind": "WhitespaceTrivia",
                                "text": " "
                            }
                        ]
                    },
                    "operatorToken": {
                        "kind": "ExclamationEqualsEqualsToken",
                        "fullStart": 491,
                        "fullEnd": 495,
                        "start": 491,
                        "end": 494,
                        "fullWidth": 4,
                        "width": 3,
                        "text": "!==",
                        "value": "!==",
                        "valueText": "!==",
                        "hasTrailingTrivia": true,
                        "trailingTrivia": [
                            {
                                "kind": "WhitespaceTrivia",
                                "text": " "
                            }
                        ]
                    },
                    "right": {
                        "kind": "IdentifierName",
                        "fullStart": 495,
                        "fullEnd": 504,
                        "start": 495,
                        "end": 504,
                        "fullWidth": 9,
                        "width": 9,
                        "text": "undefined",
                        "value": "undefined",
                        "valueText": "undefined"
                    }
                },
                "closeParenToken": {
                    "kind": "CloseParenToken",
                    "fullStart": 504,
                    "fullEnd": 506,
                    "start": 504,
                    "end": 505,
                    "fullWidth": 2,
                    "width": 1,
                    "text": ")",
                    "value": ")",
                    "valueText": ")",
                    "hasTrailingTrivia": true,
                    "trailingTrivia": [
                        {
                            "kind": "WhitespaceTrivia",
                            "text": " "
                        }
                    ]
                },
                "statement": {
                    "kind": "Block",
                    "fullStart": 506,
                    "fullEnd": 582,
                    "start": 506,
                    "end": 579,
                    "fullWidth": 76,
                    "width": 73,
                    "openBraceToken": {
                        "kind": "OpenBraceToken",
                        "fullStart": 506,
                        "fullEnd": 508,
                        "start": 506,
                        "end": 507,
                        "fullWidth": 2,
                        "width": 1,
                        "text": "{",
                        "value": "{",
                        "valueText": "{",
                        "hasTrailingTrivia": true,
                        "hasTrailingNewLine": true,
                        "trailingTrivia": [
                            {
                                "kind": "NewLineTrivia",
                                "text": "\n"
                            }
                        ]
                    },
                    "statements": [
                        {
                            "kind": "ExpressionStatement",
                            "fullStart": 508,
                            "fullEnd": 578,
                            "start": 510,
                            "end": 577,
                            "fullWidth": 70,
                            "width": 67,
                            "expression": {
                                "kind": "InvocationExpression",
                                "fullStart": 508,
                                "fullEnd": 576,
                                "start": 510,
                                "end": 576,
                                "fullWidth": 68,
                                "width": 66,
                                "expression": {
                                    "kind": "IdentifierName",
                                    "fullStart": 508,
                                    "fullEnd": 516,
                                    "start": 510,
                                    "end": 516,
                                    "fullWidth": 8,
                                    "width": 6,
                                    "text": "$ERROR",
                                    "value": "$ERROR",
                                    "valueText": "$ERROR",
                                    "hasLeadingTrivia": true,
                                    "leadingTrivia": [
                                        {
                                            "kind": "WhitespaceTrivia",
                                            "text": "  "
                                        }
                                    ]
                                },
                                "argumentList": {
                                    "kind": "ArgumentList",
                                    "fullStart": 516,
                                    "fullEnd": 576,
                                    "start": 516,
                                    "end": 576,
                                    "fullWidth": 60,
                                    "width": 60,
                                    "openParenToken": {
                                        "kind": "OpenParenToken",
                                        "fullStart": 516,
                                        "fullEnd": 517,
                                        "start": 516,
                                        "end": 517,
                                        "fullWidth": 1,
                                        "width": 1,
                                        "text": "(",
                                        "value": "(",
                                        "valueText": "("
                                    },
                                    "arguments": [
                                        {
                                            "kind": "AddExpression",
                                            "fullStart": 517,
                                            "fullEnd": 575,
                                            "start": 517,
                                            "end": 575,
                                            "fullWidth": 58,
                                            "width": 58,
                                            "left": {
                                                "kind": "StringLiteral",
                                                "fullStart": 517,
                                                "fullEnd": 570,
                                                "start": 517,
                                                "end": 569,
                                                "fullWidth": 53,
                                                "width": 52,
                                                "text": "'#3: var // y = 1; \\\\n y; y === undefined. Actual: '",
                                                "value": "#3: var // y = 1; \\n y; y === undefined. Actual: ",
                                                "valueText": "#3: var // y = 1; \\n y; y === undefined. Actual: ",
                                                "hasTrailingTrivia": true,
                                                "trailingTrivia": [
                                                    {
                                                        "kind": "WhitespaceTrivia",
                                                        "text": " "
                                                    }
                                                ]
                                            },
                                            "operatorToken": {
                                                "kind": "PlusToken",
                                                "fullStart": 570,
                                                "fullEnd": 572,
                                                "start": 570,
                                                "end": 571,
                                                "fullWidth": 2,
                                                "width": 1,
                                                "text": "+",
                                                "value": "+",
                                                "valueText": "+",
                                                "hasTrailingTrivia": true,
                                                "trailingTrivia": [
                                                    {
                                                        "kind": "WhitespaceTrivia",
                                                        "text": " "
                                                    }
                                                ]
                                            },
                                            "right": {
                                                "kind": "ParenthesizedExpression",
                                                "fullStart": 572,
                                                "fullEnd": 575,
                                                "start": 572,
                                                "end": 575,
                                                "fullWidth": 3,
                                                "width": 3,
                                                "openParenToken": {
                                                    "kind": "OpenParenToken",
                                                    "fullStart": 572,
                                                    "fullEnd": 573,
                                                    "start": 572,
                                                    "end": 573,
                                                    "fullWidth": 1,
                                                    "width": 1,
                                                    "text": "(",
                                                    "value": "(",
                                                    "valueText": "("
                                                },
                                                "expression": {
                                                    "kind": "IdentifierName",
                                                    "fullStart": 573,
                                                    "fullEnd": 574,
                                                    "start": 573,
                                                    "end": 574,
                                                    "fullWidth": 1,
                                                    "width": 1,
                                                    "text": "y",
                                                    "value": "y",
                                                    "valueText": "y"
                                                },
                                                "closeParenToken": {
                                                    "kind": "CloseParenToken",
                                                    "fullStart": 574,
                                                    "fullEnd": 575,
                                                    "start": 574,
                                                    "end": 575,
                                                    "fullWidth": 1,
                                                    "width": 1,
                                                    "text": ")",
                                                    "value": ")",
                                                    "valueText": ")"
                                                }
                                            }
                                        }
                                    ],
                                    "closeParenToken": {
                                        "kind": "CloseParenToken",
                                        "fullStart": 575,
                                        "fullEnd": 576,
                                        "start": 575,
                                        "end": 576,
                                        "fullWidth": 1,
                                        "width": 1,
                                        "text": ")",
                                        "value": ")",
                                        "valueText": ")"
                                    }
                                }
                            },
                            "semicolonToken": {
                                "kind": "SemicolonToken",
                                "fullStart": 576,
                                "fullEnd": 578,
                                "start": 576,
                                "end": 577,
                                "fullWidth": 2,
                                "width": 1,
                                "text": ";",
                                "value": ";",
                                "valueText": ";",
                                "hasTrailingTrivia": true,
                                "hasTrailingNewLine": true,
                                "trailingTrivia": [
                                    {
                                        "kind": "NewLineTrivia",
                                        "text": "\n"
                                    }
                                ]
                            }
                        }
                    ],
                    "closeBraceToken": {
                        "kind": "CloseBraceToken",
                        "fullStart": 578,
                        "fullEnd": 582,
                        "start": 578,
                        "end": 579,
                        "fullWidth": 4,
                        "width": 1,
                        "text": "}",
                        "value": "}",
                        "valueText": "}",
                        "hasTrailingTrivia": true,
                        "hasTrailingNewLine": true,
                        "trailingTrivia": [
                            {
                                "kind": "WhitespaceTrivia",
                                "text": "  "
                            },
                            {
                                "kind": "NewLineTrivia",
                                "text": "\n"
                            }
                        ]
                    }
                }
            },
            {
                "kind": "ExpressionStatement",
                "fullStart": 582,
                "fullEnd": 867,
                "start": 857,
                "end": 866,
                "fullWidth": 285,
                "width": 9,
                "expression": {
                    "kind": "PostIncrementExpression",
                    "fullStart": 582,
                    "fullEnd": 865,
                    "start": 857,
                    "end": 865,
                    "fullWidth": 283,
                    "width": 8,
                    "operand": {
                        "kind": "MemberAccessExpression",
                        "fullStart": 582,
                        "fullEnd": 863,
                        "start": 857,
                        "end": 863,
                        "fullWidth": 281,
                        "width": 6,
                        "expression": {
                            "kind": "ThisKeyword",
                            "fullStart": 582,
                            "fullEnd": 861,
                            "start": 857,
                            "end": 861,
                            "fullWidth": 279,
                            "width": 4,
                            "text": "this",
                            "value": "this",
                            "valueText": "this",
                            "hasLeadingTrivia": true,
                            "hasLeadingComment": true,
                            "hasLeadingNewLine": true,
                            "leadingTrivia": [
                                {
                                    "kind": "NewLineTrivia",
                                    "text": "\n"
                                },
                                {
                                    "kind": "SingleLineCommentTrivia",
                                    "text": "//CHECK#4"
                                },
                                {
                                    "kind": "NewLineTrivia",
                                    "text": "\n"
                                },
                                {
                                    "kind": "SingleLineCommentTrivia",
                                    "text": "//$ERROR('#4: Correct interpretation single line comments') //$ERROR('#4: Correct interpretation single line comments'); //"
                                },
                                {
                                    "kind": "NewLineTrivia",
                                    "text": "\n"
                                },
                                {
                                    "kind": "NewLineTrivia",
                                    "text": "\n"
                                },
                                {
                                    "kind": "SingleLineCommentTrivia",
                                    "text": "////CHECK#5"
                                },
                                {
                                    "kind": "NewLineTrivia",
                                    "text": "\n"
                                },
                                {
                                    "kind": "SingleLineCommentTrivia",
                                    "text": "//var x = 1;"
                                },
                                {
                                    "kind": "NewLineTrivia",
                                    "text": "\n"
                                },
                                {
                                    "kind": "SingleLineCommentTrivia",
                                    "text": "//if (x === 1) {"
                                },
                                {
                                    "kind": "NewLineTrivia",
                                    "text": "\n"
                                },
                                {
                                    "kind": "SingleLineCommentTrivia",
                                    "text": "//  $ERROR('#5: Correct interpretation single line comments');"
                                },
                                {
                                    "kind": "NewLineTrivia",
                                    "text": "\n"
                                },
                                {
                                    "kind": "SingleLineCommentTrivia",
                                    "text": "//}"
                                },
                                {
                                    "kind": "NewLineTrivia",
                                    "text": "\n"
                                },
                                {
                                    "kind": "NewLineTrivia",
                                    "text": "\n"
                                },
                                {
                                    "kind": "SingleLineCommentTrivia",
                                    "text": "//CHECK#6"
                                },
                                {
                                    "kind": "NewLineTrivia",
                                    "text": "\n"
                                },
                                {
                                    "kind": "SingleLineCommentTrivia",
                                    "text": "//var this.y = 1; "
                                },
                                {
                                    "kind": "NewLineTrivia",
                                    "text": "\n"
                                }
                            ]
                        },
                        "dotToken": {
                            "kind": "DotToken",
                            "fullStart": 861,
                            "fullEnd": 862,
                            "start": 861,
                            "end": 862,
                            "fullWidth": 1,
                            "width": 1,
                            "text": ".",
                            "value": ".",
                            "valueText": "."
                        },
                        "name": {
                            "kind": "IdentifierName",
                            "fullStart": 862,
                            "fullEnd": 863,
                            "start": 862,
                            "end": 863,
                            "fullWidth": 1,
                            "width": 1,
                            "text": "y",
                            "value": "y",
                            "valueText": "y"
                        }
                    },
                    "operatorToken": {
                        "kind": "PlusPlusToken",
                        "fullStart": 863,
                        "fullEnd": 865,
                        "start": 863,
                        "end": 865,
                        "fullWidth": 2,
                        "width": 2,
                        "text": "++",
                        "value": "++",
                        "valueText": "++"
                    }
                },
                "semicolonToken": {
                    "kind": "SemicolonToken",
                    "fullStart": 865,
                    "fullEnd": 867,
                    "start": 865,
                    "end": 866,
                    "fullWidth": 2,
                    "width": 1,
                    "text": ";",
                    "value": ";",
                    "valueText": ";",
                    "hasTrailingTrivia": true,
                    "hasTrailingNewLine": true,
                    "trailingTrivia": [
                        {
                            "kind": "NewLineTrivia",
                            "text": "\n"
                        }
                    ]
                }
            },
            {
                "kind": "IfStatement",
                "fullStart": 867,
                "fullEnd": 978,
                "start": 867,
                "end": 977,
                "fullWidth": 111,
                "width": 110,
                "ifKeyword": {
                    "kind": "IfKeyword",
                    "fullStart": 867,
                    "fullEnd": 870,
                    "start": 867,
                    "end": 869,
                    "fullWidth": 3,
                    "width": 2,
                    "text": "if",
                    "value": "if",
                    "valueText": "if",
                    "hasTrailingTrivia": true,
                    "trailingTrivia": [
                        {
                            "kind": "WhitespaceTrivia",
                            "text": " "
                        }
                    ]
                },
                "openParenToken": {
                    "kind": "OpenParenToken",
                    "fullStart": 870,
                    "fullEnd": 871,
                    "start": 870,
                    "end": 871,
                    "fullWidth": 1,
                    "width": 1,
                    "text": "(",
                    "value": "(",
                    "valueText": "("
                },
                "condition": {
                    "kind": "NotEqualsExpression",
                    "fullStart": 871,
                    "fullEnd": 888,
                    "start": 871,
                    "end": 888,
                    "fullWidth": 17,
                    "width": 17,
                    "left": {
                        "kind": "InvocationExpression",
                        "fullStart": 871,
                        "fullEnd": 880,
                        "start": 871,
                        "end": 879,
                        "fullWidth": 9,
                        "width": 8,
                        "expression": {
                            "kind": "IdentifierName",
                            "fullStart": 871,
                            "fullEnd": 876,
                            "start": 871,
                            "end": 876,
                            "fullWidth": 5,
                            "width": 5,
                            "text": "isNaN",
                            "value": "isNaN",
                            "valueText": "isNaN"
                        },
                        "argumentList": {
                            "kind": "ArgumentList",
                            "fullStart": 876,
                            "fullEnd": 880,
                            "start": 876,
                            "end": 879,
                            "fullWidth": 4,
                            "width": 3,
                            "openParenToken": {
                                "kind": "OpenParenToken",
                                "fullStart": 876,
                                "fullEnd": 877,
                                "start": 876,
                                "end": 877,
                                "fullWidth": 1,
                                "width": 1,
                                "text": "(",
                                "value": "(",
                                "valueText": "("
                            },
                            "arguments": [
                                {
                                    "kind": "IdentifierName",
                                    "fullStart": 877,
                                    "fullEnd": 878,
                                    "start": 877,
                                    "end": 878,
                                    "fullWidth": 1,
                                    "width": 1,
                                    "text": "y",
                                    "value": "y",
                                    "valueText": "y"
                                }
                            ],
                            "closeParenToken": {
                                "kind": "CloseParenToken",
                                "fullStart": 878,
                                "fullEnd": 880,
                                "start": 878,
                                "end": 879,
                                "fullWidth": 2,
                                "width": 1,
                                "text": ")",
                                "value": ")",
                                "valueText": ")",
                                "hasTrailingTrivia": true,
                                "trailingTrivia": [
                                    {
                                        "kind": "WhitespaceTrivia",
                                        "text": " "
                                    }
                                ]
                            }
                        }
                    },
                    "operatorToken": {
                        "kind": "ExclamationEqualsEqualsToken",
                        "fullStart": 880,
                        "fullEnd": 884,
                        "start": 880,
                        "end": 883,
                        "fullWidth": 4,
                        "width": 3,
                        "text": "!==",
                        "value": "!==",
                        "valueText": "!==",
                        "hasTrailingTrivia": true,
                        "trailingTrivia": [
                            {
                                "kind": "WhitespaceTrivia",
                                "text": " "
                            }
                        ]
                    },
                    "right": {
                        "kind": "TrueKeyword",
                        "fullStart": 884,
                        "fullEnd": 888,
                        "start": 884,
                        "end": 888,
                        "fullWidth": 4,
                        "width": 4,
                        "text": "true",
                        "value": true,
                        "valueText": "true"
                    }
                },
                "closeParenToken": {
                    "kind": "CloseParenToken",
                    "fullStart": 888,
                    "fullEnd": 890,
                    "start": 888,
                    "end": 889,
                    "fullWidth": 2,
                    "width": 1,
                    "text": ")",
                    "value": ")",
                    "valueText": ")",
                    "hasTrailingTrivia": true,
                    "trailingTrivia": [
                        {
                            "kind": "WhitespaceTrivia",
                            "text": " "
                        }
                    ]
                },
                "statement": {
                    "kind": "Block",
                    "fullStart": 890,
                    "fullEnd": 978,
                    "start": 890,
                    "end": 977,
                    "fullWidth": 88,
                    "width": 87,
                    "openBraceToken": {
                        "kind": "OpenBraceToken",
                        "fullStart": 890,
                        "fullEnd": 892,
                        "start": 890,
                        "end": 891,
                        "fullWidth": 2,
                        "width": 1,
                        "text": "{",
                        "value": "{",
                        "valueText": "{",
                        "hasTrailingTrivia": true,
                        "hasTrailingNewLine": true,
                        "trailingTrivia": [
                            {
                                "kind": "NewLineTrivia",
                                "text": "\n"
                            }
                        ]
                    },
                    "statements": [
                        {
                            "kind": "ExpressionStatement",
                            "fullStart": 892,
                            "fullEnd": 976,
                            "start": 894,
                            "end": 975,
                            "fullWidth": 84,
                            "width": 81,
                            "expression": {
                                "kind": "InvocationExpression",
                                "fullStart": 892,
                                "fullEnd": 974,
                                "start": 894,
                                "end": 974,
                                "fullWidth": 82,
                                "width": 80,
                                "expression": {
                                    "kind": "IdentifierName",
                                    "fullStart": 892,
                                    "fullEnd": 900,
                                    "start": 894,
                                    "end": 900,
                                    "fullWidth": 8,
                                    "width": 6,
                                    "text": "$ERROR",
                                    "value": "$ERROR",
                                    "valueText": "$ERROR",
                                    "hasLeadingTrivia": true,
                                    "leadingTrivia": [
                                        {
                                            "kind": "WhitespaceTrivia",
                                            "text": "  "
                                        }
                                    ]
                                },
                                "argumentList": {
                                    "kind": "ArgumentList",
                                    "fullStart": 900,
                                    "fullEnd": 974,
                                    "start": 900,
                                    "end": 974,
                                    "fullWidth": 74,
                                    "width": 74,
                                    "openParenToken": {
                                        "kind": "OpenParenToken",
                                        "fullStart": 900,
                                        "fullEnd": 901,
                                        "start": 900,
                                        "end": 901,
                                        "fullWidth": 1,
                                        "width": 1,
                                        "text": "(",
                                        "value": "(",
                                        "valueText": "("
                                    },
                                    "arguments": [
                                        {
                                            "kind": "AddExpression",
                                            "fullStart": 901,
                                            "fullEnd": 973,
                                            "start": 901,
                                            "end": 973,
                                            "fullWidth": 72,
                                            "width": 72,
                                            "left": {
                                                "kind": "StringLiteral",
                                                "fullStart": 901,
                                                "fullEnd": 968,
                                                "start": 901,
                                                "end": 967,
                                                "fullWidth": 67,
                                                "width": 66,
                                                "text": "'#6: //var this.y = 1; \\\\n this.y++; y === Not-a-Number. Actual: '",
                                                "value": "#6: //var this.y = 1; \\n this.y++; y === Not-a-Number. Actual: ",
                                                "valueText": "#6: //var this.y = 1; \\n this.y++; y === Not-a-Number. Actual: ",
                                                "hasTrailingTrivia": true,
                                                "trailingTrivia": [
                                                    {
                                                        "kind": "WhitespaceTrivia",
                                                        "text": " "
                                                    }
                                                ]
                                            },
                                            "operatorToken": {
                                                "kind": "PlusToken",
                                                "fullStart": 968,
                                                "fullEnd": 970,
                                                "start": 968,
                                                "end": 969,
                                                "fullWidth": 2,
                                                "width": 1,
                                                "text": "+",
                                                "value": "+",
                                                "valueText": "+",
                                                "hasTrailingTrivia": true,
                                                "trailingTrivia": [
                                                    {
                                                        "kind": "WhitespaceTrivia",
                                                        "text": " "
                                                    }
                                                ]
                                            },
                                            "right": {
                                                "kind": "ParenthesizedExpression",
                                                "fullStart": 970,
                                                "fullEnd": 973,
                                                "start": 970,
                                                "end": 973,
                                                "fullWidth": 3,
                                                "width": 3,
                                                "openParenToken": {
                                                    "kind": "OpenParenToken",
                                                    "fullStart": 970,
                                                    "fullEnd": 971,
                                                    "start": 970,
                                                    "end": 971,
                                                    "fullWidth": 1,
                                                    "width": 1,
                                                    "text": "(",
                                                    "value": "(",
                                                    "valueText": "("
                                                },
                                                "expression": {
                                                    "kind": "IdentifierName",
                                                    "fullStart": 971,
                                                    "fullEnd": 972,
                                                    "start": 971,
                                                    "end": 972,
                                                    "fullWidth": 1,
                                                    "width": 1,
                                                    "text": "y",
                                                    "value": "y",
                                                    "valueText": "y"
                                                },
                                                "closeParenToken": {
                                                    "kind": "CloseParenToken",
                                                    "fullStart": 972,
                                                    "fullEnd": 973,
                                                    "start": 972,
                                                    "end": 973,
                                                    "fullWidth": 1,
                                                    "width": 1,
                                                    "text": ")",
                                                    "value": ")",
                                                    "valueText": ")"
                                                }
                                            }
                                        }
                                    ],
                                    "closeParenToken": {
                                        "kind": "CloseParenToken",
                                        "fullStart": 973,
                                        "fullEnd": 974,
                                        "start": 973,
                                        "end": 974,
                                        "fullWidth": 1,
                                        "width": 1,
                                        "text": ")",
                                        "value": ")",
                                        "valueText": ")"
                                    }
                                }
                            },
                            "semicolonToken": {
                                "kind": "SemicolonToken",
                                "fullStart": 974,
                                "fullEnd": 976,
                                "start": 974,
                                "end": 975,
                                "fullWidth": 2,
                                "width": 1,
                                "text": ";",
                                "value": ";",
                                "valueText": ";",
                                "hasTrailingTrivia": true,
                                "hasTrailingNewLine": true,
                                "trailingTrivia": [
                                    {
                                        "kind": "NewLineTrivia",
                                        "text": "\n"
                                    }
                                ]
                            }
                        }
                    ],
                    "closeBraceToken": {
                        "kind": "CloseBraceToken",
                        "fullStart": 976,
                        "fullEnd": 978,
                        "start": 976,
                        "end": 977,
                        "fullWidth": 2,
                        "width": 1,
                        "text": "}",
                        "value": "}",
                        "valueText": "}",
                        "hasTrailingTrivia": true,
                        "hasTrailingNewLine": true,
                        "trailingTrivia": [
                            {
                                "kind": "NewLineTrivia",
                                "text": "\n"
                            }
                        ]
                    }
                }
            }
        ],
        "endOfFileToken": {
            "kind": "EndOfFileToken",
            "fullStart": 978,
            "fullEnd": 980,
            "start": 980,
            "end": 980,
            "fullWidth": 2,
            "width": 0,
            "text": "",
            "hasLeadingTrivia": true,
            "hasLeadingNewLine": true,
            "leadingTrivia": [
                {
                    "kind": "NewLineTrivia",
                    "text": "\n"
                },
                {
                    "kind": "NewLineTrivia",
                    "text": "\n"
                }
            ]
        }
    },
    "lineMap": {
        "lineStarts": [
            0,
            61,
            132,
            133,
            137,
            187,
            190,
            222,
            268,
            272,
            273,
            283,
            345,
            346,
            356,
            367,
            377,
            392,
            454,
            456,
            457,
            467,
            482,
            485,
            508,
            578,
            582,
            583,
            593,
            717,
            718,
            730,
            743,
            760,
            823,
            827,
            828,
            838,
            857,
            867,
            892,
            976,
            978,
            979,
            980
        ],
        "length": 980
    }
}<|MERGE_RESOLUTION|>--- conflicted
+++ resolved
@@ -122,12 +122,8 @@
                             "start": 360,
                             "end": 365,
                             "fullWidth": 5,
-<<<<<<< HEAD
                             "width": 5,
-                            "identifier": {
-=======
                             "propertyName": {
->>>>>>> 85e84683
                                 "kind": "IdentifierName",
                                 "fullStart": 360,
                                 "fullEnd": 362,
@@ -647,12 +643,8 @@
                             "start": 482,
                             "end": 483,
                             "fullWidth": 1,
-<<<<<<< HEAD
                             "width": 1,
-                            "identifier": {
-=======
                             "propertyName": {
->>>>>>> 85e84683
                                 "kind": "IdentifierName",
                                 "fullStart": 482,
                                 "fullEnd": 483,
