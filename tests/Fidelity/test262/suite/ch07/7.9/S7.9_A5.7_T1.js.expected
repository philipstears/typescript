{
    "isDeclaration": false,
    "languageVersion": "EcmaScript5",
    "parseOptions": {
        "allowAutomaticSemicolonInsertion": true
    },
    "sourceUnit": {
        "kind": "SourceUnit",
        "fullStart": 0,
        "fullEnd": 549,
        "start": 517,
        "end": 549,
        "fullWidth": 549,
        "width": 32,
        "isIncrementallyUnusable": true,
        "moduleElements": [
            {
                "kind": "VariableStatement",
                "fullStart": 0,
                "fullEnd": 531,
                "start": 517,
                "end": 530,
                "fullWidth": 531,
                "width": 13,
                "modifiers": [],
                "variableDeclaration": {
                    "kind": "VariableDeclaration",
                    "fullStart": 0,
                    "fullEnd": 529,
                    "start": 517,
                    "end": 529,
                    "fullWidth": 529,
                    "width": 12,
                    "varKeyword": {
                        "kind": "VarKeyword",
                        "fullStart": 0,
                        "fullEnd": 521,
                        "start": 517,
                        "end": 520,
                        "fullWidth": 521,
                        "width": 3,
                        "text": "var",
                        "value": "var",
                        "valueText": "var",
                        "hasLeadingTrivia": true,
                        "hasLeadingComment": true,
                        "hasLeadingNewLine": true,
                        "hasTrailingTrivia": true,
                        "leadingTrivia": [
                            {
                                "kind": "SingleLineCommentTrivia",
                                "text": "// Copyright 2009 the Sputnik authors.  All rights reserved."
                            },
                            {
                                "kind": "NewLineTrivia",
                                "text": "\n"
                            },
                            {
                                "kind": "SingleLineCommentTrivia",
                                "text": "// This code is governed by the BSD license found in the LICENSE file."
                            },
                            {
                                "kind": "NewLineTrivia",
                                "text": "\n"
                            },
                            {
                                "kind": "NewLineTrivia",
                                "text": "\n"
                            },
                            {
                                "kind": "MultiLineCommentTrivia",
                                "text": "/**\n * Since LineTerminator(LT) between Postfix Increment/Decrement Operator(I/DO) and operand is not allowed, two IO(just as two DO and their combination)\n * between two references separated by [LT] after automatic semicolon insertion lead to syntax error\n *\n * @path ch07/7.9/S7.9_A5.7_T1.js\n * @description Try use Variable1 \\n ++ \\n ++ \\n Variable2 construction\n * @negative\n */"
                            },
                            {
                                "kind": "NewLineTrivia",
                                "text": "\n"
                            },
                            {
                                "kind": "NewLineTrivia",
                                "text": "\n"
                            }
                        ],
                        "trailingTrivia": [
                            {
                                "kind": "WhitespaceTrivia",
                                "text": " "
                            }
                        ]
                    },
                    "variableDeclarators": [
                        {
                            "kind": "VariableDeclarator",
                            "fullStart": 521,
                            "fullEnd": 524,
                            "start": 521,
                            "end": 524,
                            "fullWidth": 3,
<<<<<<< HEAD
                            "width": 3,
                            "identifier": {
=======
                            "propertyName": {
>>>>>>> 85e84683
                                "kind": "IdentifierName",
                                "fullStart": 521,
                                "fullEnd": 522,
                                "start": 521,
                                "end": 522,
                                "fullWidth": 1,
                                "width": 1,
                                "text": "x",
                                "value": "x",
                                "valueText": "x"
                            },
                            "equalsValueClause": {
                                "kind": "EqualsValueClause",
                                "fullStart": 522,
                                "fullEnd": 524,
                                "start": 522,
                                "end": 524,
                                "fullWidth": 2,
                                "width": 2,
                                "equalsToken": {
                                    "kind": "EqualsToken",
                                    "fullStart": 522,
                                    "fullEnd": 523,
                                    "start": 522,
                                    "end": 523,
                                    "fullWidth": 1,
                                    "width": 1,
                                    "text": "=",
                                    "value": "=",
                                    "valueText": "="
                                },
                                "value": {
                                    "kind": "NumericLiteral",
                                    "fullStart": 523,
                                    "fullEnd": 524,
                                    "start": 523,
                                    "end": 524,
                                    "fullWidth": 1,
                                    "width": 1,
                                    "text": "0",
                                    "value": 0,
                                    "valueText": "0"
                                }
                            }
                        },
                        {
                            "kind": "CommaToken",
                            "fullStart": 524,
                            "fullEnd": 526,
                            "start": 524,
                            "end": 525,
                            "fullWidth": 2,
                            "width": 1,
                            "text": ",",
                            "value": ",",
                            "valueText": ",",
                            "hasTrailingTrivia": true,
                            "trailingTrivia": [
                                {
                                    "kind": "WhitespaceTrivia",
                                    "text": " "
                                }
                            ]
                        },
                        {
                            "kind": "VariableDeclarator",
                            "fullStart": 526,
                            "fullEnd": 529,
                            "start": 526,
                            "end": 529,
                            "fullWidth": 3,
<<<<<<< HEAD
                            "width": 3,
                            "identifier": {
=======
                            "propertyName": {
>>>>>>> 85e84683
                                "kind": "IdentifierName",
                                "fullStart": 526,
                                "fullEnd": 527,
                                "start": 526,
                                "end": 527,
                                "fullWidth": 1,
                                "width": 1,
                                "text": "y",
                                "value": "y",
                                "valueText": "y"
                            },
                            "equalsValueClause": {
                                "kind": "EqualsValueClause",
                                "fullStart": 527,
                                "fullEnd": 529,
                                "start": 527,
                                "end": 529,
                                "fullWidth": 2,
                                "width": 2,
                                "equalsToken": {
                                    "kind": "EqualsToken",
                                    "fullStart": 527,
                                    "fullEnd": 528,
                                    "start": 527,
                                    "end": 528,
                                    "fullWidth": 1,
                                    "width": 1,
                                    "text": "=",
                                    "value": "=",
                                    "valueText": "="
                                },
                                "value": {
                                    "kind": "NumericLiteral",
                                    "fullStart": 528,
                                    "fullEnd": 529,
                                    "start": 528,
                                    "end": 529,
                                    "fullWidth": 1,
                                    "width": 1,
                                    "text": "0",
                                    "value": 0,
                                    "valueText": "0"
                                }
                            }
                        }
                    ]
                },
                "semicolonToken": {
                    "kind": "SemicolonToken",
                    "fullStart": 529,
                    "fullEnd": 531,
                    "start": 529,
                    "end": 530,
                    "fullWidth": 2,
                    "width": 1,
                    "text": ";",
                    "value": ";",
                    "valueText": ";",
                    "hasTrailingTrivia": true,
                    "hasTrailingNewLine": true,
                    "trailingTrivia": [
                        {
                            "kind": "NewLineTrivia",
                            "text": "\n"
                        }
                    ]
                }
            },
            {
                "kind": "VariableStatement",
                "fullStart": 531,
                "fullEnd": 540,
                "start": 531,
                "end": 539,
                "fullWidth": 9,
                "width": 8,
                "isIncrementallyUnusable": true,
                "modifiers": [],
                "variableDeclaration": {
                    "kind": "VariableDeclaration",
                    "fullStart": 531,
                    "fullEnd": 540,
                    "start": 531,
                    "end": 539,
                    "fullWidth": 9,
                    "width": 8,
                    "varKeyword": {
                        "kind": "VarKeyword",
                        "fullStart": 531,
                        "fullEnd": 535,
                        "start": 531,
                        "end": 534,
                        "fullWidth": 4,
                        "width": 3,
                        "text": "var",
                        "value": "var",
                        "valueText": "var",
                        "hasTrailingTrivia": true,
                        "trailingTrivia": [
                            {
                                "kind": "WhitespaceTrivia",
                                "text": " "
                            }
                        ]
                    },
                    "variableDeclarators": [
                        {
                            "kind": "VariableDeclarator",
                            "fullStart": 535,
                            "fullEnd": 540,
                            "start": 535,
                            "end": 539,
                            "fullWidth": 5,
<<<<<<< HEAD
                            "width": 4,
                            "identifier": {
=======
                            "propertyName": {
>>>>>>> 85e84683
                                "kind": "IdentifierName",
                                "fullStart": 535,
                                "fullEnd": 536,
                                "start": 535,
                                "end": 536,
                                "fullWidth": 1,
                                "width": 1,
                                "text": "z",
                                "value": "z",
                                "valueText": "z"
                            },
                            "equalsValueClause": {
                                "kind": "EqualsValueClause",
                                "fullStart": 536,
                                "fullEnd": 540,
                                "start": 536,
                                "end": 539,
                                "fullWidth": 4,
                                "width": 3,
                                "equalsToken": {
                                    "kind": "EqualsToken",
                                    "fullStart": 536,
                                    "fullEnd": 538,
                                    "start": 536,
                                    "end": 537,
                                    "fullWidth": 2,
                                    "width": 1,
                                    "text": "=",
                                    "value": "=",
                                    "valueText": "=",
                                    "hasTrailingTrivia": true,
                                    "hasTrailingNewLine": true,
                                    "trailingTrivia": [
                                        {
                                            "kind": "NewLineTrivia",
                                            "text": "\n"
                                        }
                                    ]
                                },
                                "value": {
                                    "kind": "IdentifierName",
                                    "fullStart": 538,
                                    "fullEnd": 540,
                                    "start": 538,
                                    "end": 539,
                                    "fullWidth": 2,
                                    "width": 1,
                                    "text": "x",
                                    "value": "x",
                                    "valueText": "x",
                                    "hasTrailingTrivia": true,
                                    "hasTrailingNewLine": true,
                                    "trailingTrivia": [
                                        {
                                            "kind": "NewLineTrivia",
                                            "text": "\n"
                                        }
                                    ]
                                }
                            }
                        }
                    ]
                },
                "semicolonToken": {
                    "kind": "SemicolonToken",
                    "fullStart": -1,
                    "fullEnd": -1,
                    "start": -1,
                    "end": -1,
                    "fullWidth": 0,
                    "width": 0,
                    "text": ""
                }
            },
            {
                "kind": "ExpressionStatement",
                "fullStart": 540,
                "fullEnd": 548,
                "start": 540,
                "end": 547,
                "fullWidth": 8,
                "width": 7,
                "isIncrementallyUnusable": true,
                "expression": {
                    "kind": "PreIncrementExpression",
                    "fullStart": 540,
                    "fullEnd": 548,
                    "start": 540,
                    "end": 547,
                    "fullWidth": 8,
                    "width": 7,
                    "operatorToken": {
                        "kind": "PlusPlusToken",
                        "fullStart": 540,
                        "fullEnd": 543,
                        "start": 540,
                        "end": 542,
                        "fullWidth": 3,
                        "width": 2,
                        "text": "++",
                        "value": "++",
                        "valueText": "++",
                        "hasTrailingTrivia": true,
                        "hasTrailingNewLine": true,
                        "trailingTrivia": [
                            {
                                "kind": "NewLineTrivia",
                                "text": "\n"
                            }
                        ]
                    },
                    "operand": {
                        "kind": "PreIncrementExpression",
                        "fullStart": 543,
                        "fullEnd": 548,
                        "start": 543,
                        "end": 547,
                        "fullWidth": 5,
                        "width": 4,
                        "operatorToken": {
                            "kind": "PlusPlusToken",
                            "fullStart": 543,
                            "fullEnd": 546,
                            "start": 543,
                            "end": 545,
                            "fullWidth": 3,
                            "width": 2,
                            "text": "++",
                            "value": "++",
                            "valueText": "++",
                            "hasTrailingTrivia": true,
                            "hasTrailingNewLine": true,
                            "trailingTrivia": [
                                {
                                    "kind": "NewLineTrivia",
                                    "text": "\n"
                                }
                            ]
                        },
                        "operand": {
                            "kind": "IdentifierName",
                            "fullStart": 546,
                            "fullEnd": 548,
                            "start": 546,
                            "end": 547,
                            "fullWidth": 2,
                            "width": 1,
                            "text": "y",
                            "value": "y",
                            "valueText": "y",
                            "hasTrailingTrivia": true,
                            "hasTrailingNewLine": true,
                            "trailingTrivia": [
                                {
                                    "kind": "NewLineTrivia",
                                    "text": "\n"
                                }
                            ]
                        }
                    }
                },
                "semicolonToken": {
                    "kind": "SemicolonToken",
                    "fullStart": -1,
                    "fullEnd": -1,
                    "start": -1,
                    "end": -1,
                    "fullWidth": 0,
                    "width": 0,
                    "text": ""
                }
            }
        ],
        "endOfFileToken": {
            "kind": "EndOfFileToken",
            "fullStart": 548,
            "fullEnd": 549,
            "start": 549,
            "end": 549,
            "fullWidth": 1,
            "width": 0,
            "text": "",
            "hasLeadingTrivia": true,
            "hasLeadingNewLine": true,
            "leadingTrivia": [
                {
                    "kind": "NewLineTrivia",
                    "text": "\n"
                }
            ]
        }
    },
    "lineMap": {
        "lineStarts": [
            0,
            61,
            132,
            133,
            137,
            289,
            390,
            393,
            427,
            499,
            512,
            516,
            517,
            531,
            538,
            540,
            543,
            546,
            548,
            549
        ],
        "length": 549
    }
}<|MERGE_RESOLUTION|>--- conflicted
+++ resolved
@@ -95,12 +95,8 @@
                             "start": 521,
                             "end": 524,
                             "fullWidth": 3,
-<<<<<<< HEAD
                             "width": 3,
-                            "identifier": {
-=======
                             "propertyName": {
->>>>>>> 85e84683
                                 "kind": "IdentifierName",
                                 "fullStart": 521,
                                 "fullEnd": 522,
@@ -172,12 +168,8 @@
                             "start": 526,
                             "end": 529,
                             "fullWidth": 3,
-<<<<<<< HEAD
                             "width": 3,
-                            "identifier": {
-=======
                             "propertyName": {
->>>>>>> 85e84683
                                 "kind": "IdentifierName",
                                 "fullStart": 526,
                                 "fullEnd": 527,
@@ -291,12 +283,8 @@
                             "start": 535,
                             "end": 539,
                             "fullWidth": 5,
-<<<<<<< HEAD
                             "width": 4,
-                            "identifier": {
-=======
                             "propertyName": {
->>>>>>> 85e84683
                                 "kind": "IdentifierName",
                                 "fullStart": 535,
                                 "fullEnd": 536,
