{
    "isDeclaration": false,
    "languageVersion": "EcmaScript5",
    "parseOptions": {
        "allowAutomaticSemicolonInsertion": true
    },
    "sourceUnit": {
        "kind": "SourceUnit",
        "fullStart": 0,
        "fullEnd": 828,
        "start": 301,
        "end": 828,
        "fullWidth": 828,
        "width": 527,
        "isIncrementallyUnusable": true,
        "moduleElements": [
            {
                "kind": "LabeledStatement",
                "fullStart": 0,
                "fullEnd": 522,
                "start": 301,
                "end": 521,
                "fullWidth": 522,
                "width": 220,
                "identifier": {
                    "kind": "IdentifierName",
                    "fullStart": 0,
                    "fullEnd": 307,
                    "start": 301,
                    "end": 307,
                    "fullWidth": 307,
                    "width": 6,
                    "text": "label1",
                    "value": "label1",
                    "valueText": "label1",
                    "hasLeadingTrivia": true,
                    "hasLeadingComment": true,
                    "hasLeadingNewLine": true,
                    "leadingTrivia": [
                        {
                            "kind": "SingleLineCommentTrivia",
                            "text": "// Copyright 2009 the Sputnik authors.  All rights reserved."
                        },
                        {
                            "kind": "NewLineTrivia",
                            "text": "\n"
                        },
                        {
                            "kind": "SingleLineCommentTrivia",
                            "text": "// This code is governed by the BSD license found in the LICENSE file."
                        },
                        {
                            "kind": "NewLineTrivia",
                            "text": "\n"
                        },
                        {
                            "kind": "NewLineTrivia",
                            "text": "\n"
                        },
                        {
                            "kind": "MultiLineCommentTrivia",
                            "text": "/**\n * Check Continue Statement for automatic semicolon insertion\n *\n * @path ch07/7.9/S7.9_A1.js\n * @description Try use continue \\n Label construction\n */"
                        },
                        {
                            "kind": "NewLineTrivia",
                            "text": "\n"
                        },
                        {
                            "kind": "NewLineTrivia",
                            "text": "\n"
                        },
                        {
                            "kind": "SingleLineCommentTrivia",
                            "text": "//CHECK#1"
                        },
                        {
                            "kind": "NewLineTrivia",
                            "text": "\n"
                        }
                    ]
                },
                "colonToken": {
                    "kind": "ColonToken",
                    "fullStart": 307,
                    "fullEnd": 309,
                    "start": 307,
                    "end": 308,
                    "fullWidth": 2,
                    "width": 1,
                    "text": ":",
                    "value": ":",
                    "valueText": ":",
                    "hasTrailingTrivia": true,
                    "trailingTrivia": [
                        {
                            "kind": "WhitespaceTrivia",
                            "text": " "
                        }
                    ]
                },
                "statement": {
                    "kind": "ForStatement",
                    "fullStart": 309,
                    "fullEnd": 522,
                    "start": 309,
                    "end": 521,
                    "fullWidth": 213,
                    "width": 212,
                    "forKeyword": {
                        "kind": "ForKeyword",
                        "fullStart": 309,
                        "fullEnd": 313,
                        "start": 309,
                        "end": 312,
                        "fullWidth": 4,
                        "width": 3,
                        "text": "for",
                        "value": "for",
                        "valueText": "for",
                        "hasTrailingTrivia": true,
                        "trailingTrivia": [
                            {
                                "kind": "WhitespaceTrivia",
                                "text": " "
                            }
                        ]
                    },
                    "openParenToken": {
                        "kind": "OpenParenToken",
                        "fullStart": 313,
                        "fullEnd": 314,
                        "start": 313,
                        "end": 314,
                        "fullWidth": 1,
                        "width": 1,
                        "text": "(",
                        "value": "(",
                        "valueText": "("
                    },
                    "variableDeclaration": {
                        "kind": "VariableDeclaration",
                        "fullStart": 314,
                        "fullEnd": 323,
                        "start": 314,
                        "end": 323,
                        "fullWidth": 9,
                        "width": 9,
                        "varKeyword": {
                            "kind": "VarKeyword",
                            "fullStart": 314,
                            "fullEnd": 318,
                            "start": 314,
                            "end": 317,
                            "fullWidth": 4,
                            "width": 3,
                            "text": "var",
                            "value": "var",
                            "valueText": "var",
                            "hasTrailingTrivia": true,
                            "trailingTrivia": [
                                {
                                    "kind": "WhitespaceTrivia",
                                    "text": " "
                                }
                            ]
                        },
                        "variableDeclarators": [
                            {
                                "kind": "VariableDeclarator",
                                "fullStart": 318,
                                "fullEnd": 323,
                                "start": 318,
                                "end": 323,
                                "fullWidth": 5,
<<<<<<< HEAD
                                "width": 5,
                                "identifier": {
=======
                                "propertyName": {
>>>>>>> 85e84683
                                    "kind": "IdentifierName",
                                    "fullStart": 318,
                                    "fullEnd": 320,
                                    "start": 318,
                                    "end": 319,
                                    "fullWidth": 2,
                                    "width": 1,
                                    "text": "i",
                                    "value": "i",
                                    "valueText": "i",
                                    "hasTrailingTrivia": true,
                                    "trailingTrivia": [
                                        {
                                            "kind": "WhitespaceTrivia",
                                            "text": " "
                                        }
                                    ]
                                },
                                "equalsValueClause": {
                                    "kind": "EqualsValueClause",
                                    "fullStart": 320,
                                    "fullEnd": 323,
                                    "start": 320,
                                    "end": 323,
                                    "fullWidth": 3,
                                    "width": 3,
                                    "equalsToken": {
                                        "kind": "EqualsToken",
                                        "fullStart": 320,
                                        "fullEnd": 322,
                                        "start": 320,
                                        "end": 321,
                                        "fullWidth": 2,
                                        "width": 1,
                                        "text": "=",
                                        "value": "=",
                                        "valueText": "=",
                                        "hasTrailingTrivia": true,
                                        "trailingTrivia": [
                                            {
                                                "kind": "WhitespaceTrivia",
                                                "text": " "
                                            }
                                        ]
                                    },
                                    "value": {
                                        "kind": "NumericLiteral",
                                        "fullStart": 322,
                                        "fullEnd": 323,
                                        "start": 322,
                                        "end": 323,
                                        "fullWidth": 1,
                                        "width": 1,
                                        "text": "0",
                                        "value": 0,
                                        "valueText": "0"
                                    }
                                }
                            }
                        ]
                    },
                    "firstSemicolonToken": {
                        "kind": "SemicolonToken",
                        "fullStart": 323,
                        "fullEnd": 325,
                        "start": 323,
                        "end": 324,
                        "fullWidth": 2,
                        "width": 1,
                        "text": ";",
                        "value": ";",
                        "valueText": ";",
                        "hasTrailingTrivia": true,
                        "trailingTrivia": [
                            {
                                "kind": "WhitespaceTrivia",
                                "text": " "
                            }
                        ]
                    },
                    "condition": {
                        "kind": "LessThanOrEqualExpression",
                        "fullStart": 325,
                        "fullEnd": 331,
                        "start": 325,
                        "end": 331,
                        "fullWidth": 6,
                        "width": 6,
                        "left": {
                            "kind": "IdentifierName",
                            "fullStart": 325,
                            "fullEnd": 327,
                            "start": 325,
                            "end": 326,
                            "fullWidth": 2,
                            "width": 1,
                            "text": "i",
                            "value": "i",
                            "valueText": "i",
                            "hasTrailingTrivia": true,
                            "trailingTrivia": [
                                {
                                    "kind": "WhitespaceTrivia",
                                    "text": " "
                                }
                            ]
                        },
                        "operatorToken": {
                            "kind": "LessThanEqualsToken",
                            "fullStart": 327,
                            "fullEnd": 330,
                            "start": 327,
                            "end": 329,
                            "fullWidth": 3,
                            "width": 2,
                            "text": "<=",
                            "value": "<=",
                            "valueText": "<=",
                            "hasTrailingTrivia": true,
                            "trailingTrivia": [
                                {
                                    "kind": "WhitespaceTrivia",
                                    "text": " "
                                }
                            ]
                        },
                        "right": {
                            "kind": "NumericLiteral",
                            "fullStart": 330,
                            "fullEnd": 331,
                            "start": 330,
                            "end": 331,
                            "fullWidth": 1,
                            "width": 1,
                            "text": "0",
                            "value": 0,
                            "valueText": "0"
                        }
                    },
                    "secondSemicolonToken": {
                        "kind": "SemicolonToken",
                        "fullStart": 331,
                        "fullEnd": 333,
                        "start": 331,
                        "end": 332,
                        "fullWidth": 2,
                        "width": 1,
                        "text": ";",
                        "value": ";",
                        "valueText": ";",
                        "hasTrailingTrivia": true,
                        "trailingTrivia": [
                            {
                                "kind": "WhitespaceTrivia",
                                "text": " "
                            }
                        ]
                    },
                    "incrementor": {
                        "kind": "PostIncrementExpression",
                        "fullStart": 333,
                        "fullEnd": 336,
                        "start": 333,
                        "end": 336,
                        "fullWidth": 3,
                        "width": 3,
                        "operand": {
                            "kind": "IdentifierName",
                            "fullStart": 333,
                            "fullEnd": 334,
                            "start": 333,
                            "end": 334,
                            "fullWidth": 1,
                            "width": 1,
                            "text": "i",
                            "value": "i",
                            "valueText": "i"
                        },
                        "operatorToken": {
                            "kind": "PlusPlusToken",
                            "fullStart": 334,
                            "fullEnd": 336,
                            "start": 334,
                            "end": 336,
                            "fullWidth": 2,
                            "width": 2,
                            "text": "++",
                            "value": "++",
                            "valueText": "++"
                        }
                    },
                    "closeParenToken": {
                        "kind": "CloseParenToken",
                        "fullStart": 336,
                        "fullEnd": 338,
                        "start": 336,
                        "end": 337,
                        "fullWidth": 2,
                        "width": 1,
                        "text": ")",
                        "value": ")",
                        "valueText": ")",
                        "hasTrailingTrivia": true,
                        "trailingTrivia": [
                            {
                                "kind": "WhitespaceTrivia",
                                "text": " "
                            }
                        ]
                    },
                    "statement": {
                        "kind": "Block",
                        "fullStart": 338,
                        "fullEnd": 522,
                        "start": 338,
                        "end": 521,
                        "fullWidth": 184,
                        "width": 183,
                        "openBraceToken": {
                            "kind": "OpenBraceToken",
                            "fullStart": 338,
                            "fullEnd": 340,
                            "start": 338,
                            "end": 339,
                            "fullWidth": 2,
                            "width": 1,
                            "text": "{",
                            "value": "{",
                            "valueText": "{",
                            "hasTrailingTrivia": true,
                            "hasTrailingNewLine": true,
                            "trailingTrivia": [
                                {
                                    "kind": "NewLineTrivia",
                                    "text": "\n"
                                }
                            ]
                        },
                        "statements": [
                            {
                                "kind": "ForStatement",
                                "fullStart": 340,
                                "fullEnd": 520,
                                "start": 342,
                                "end": 517,
                                "fullWidth": 180,
                                "width": 175,
                                "forKeyword": {
                                    "kind": "ForKeyword",
                                    "fullStart": 340,
                                    "fullEnd": 346,
                                    "start": 342,
                                    "end": 345,
                                    "fullWidth": 6,
                                    "width": 3,
                                    "text": "for",
                                    "value": "for",
                                    "valueText": "for",
                                    "hasLeadingTrivia": true,
                                    "hasTrailingTrivia": true,
                                    "leadingTrivia": [
                                        {
                                            "kind": "WhitespaceTrivia",
                                            "text": "  "
                                        }
                                    ],
                                    "trailingTrivia": [
                                        {
                                            "kind": "WhitespaceTrivia",
                                            "text": " "
                                        }
                                    ]
                                },
                                "openParenToken": {
                                    "kind": "OpenParenToken",
                                    "fullStart": 346,
                                    "fullEnd": 347,
                                    "start": 346,
                                    "end": 347,
                                    "fullWidth": 1,
                                    "width": 1,
                                    "text": "(",
                                    "value": "(",
                                    "valueText": "("
                                },
                                "variableDeclaration": {
                                    "kind": "VariableDeclaration",
                                    "fullStart": 347,
                                    "fullEnd": 356,
                                    "start": 347,
                                    "end": 356,
                                    "fullWidth": 9,
                                    "width": 9,
                                    "varKeyword": {
                                        "kind": "VarKeyword",
                                        "fullStart": 347,
                                        "fullEnd": 351,
                                        "start": 347,
                                        "end": 350,
                                        "fullWidth": 4,
                                        "width": 3,
                                        "text": "var",
                                        "value": "var",
                                        "valueText": "var",
                                        "hasTrailingTrivia": true,
                                        "trailingTrivia": [
                                            {
                                                "kind": "WhitespaceTrivia",
                                                "text": " "
                                            }
                                        ]
                                    },
                                    "variableDeclarators": [
                                        {
                                            "kind": "VariableDeclarator",
                                            "fullStart": 351,
                                            "fullEnd": 356,
                                            "start": 351,
                                            "end": 356,
                                            "fullWidth": 5,
<<<<<<< HEAD
                                            "width": 5,
                                            "identifier": {
=======
                                            "propertyName": {
>>>>>>> 85e84683
                                                "kind": "IdentifierName",
                                                "fullStart": 351,
                                                "fullEnd": 353,
                                                "start": 351,
                                                "end": 352,
                                                "fullWidth": 2,
                                                "width": 1,
                                                "text": "j",
                                                "value": "j",
                                                "valueText": "j",
                                                "hasTrailingTrivia": true,
                                                "trailingTrivia": [
                                                    {
                                                        "kind": "WhitespaceTrivia",
                                                        "text": " "
                                                    }
                                                ]
                                            },
                                            "equalsValueClause": {
                                                "kind": "EqualsValueClause",
                                                "fullStart": 353,
                                                "fullEnd": 356,
                                                "start": 353,
                                                "end": 356,
                                                "fullWidth": 3,
                                                "width": 3,
                                                "equalsToken": {
                                                    "kind": "EqualsToken",
                                                    "fullStart": 353,
                                                    "fullEnd": 355,
                                                    "start": 353,
                                                    "end": 354,
                                                    "fullWidth": 2,
                                                    "width": 1,
                                                    "text": "=",
                                                    "value": "=",
                                                    "valueText": "=",
                                                    "hasTrailingTrivia": true,
                                                    "trailingTrivia": [
                                                        {
                                                            "kind": "WhitespaceTrivia",
                                                            "text": " "
                                                        }
                                                    ]
                                                },
                                                "value": {
                                                    "kind": "NumericLiteral",
                                                    "fullStart": 355,
                                                    "fullEnd": 356,
                                                    "start": 355,
                                                    "end": 356,
                                                    "fullWidth": 1,
                                                    "width": 1,
                                                    "text": "0",
                                                    "value": 0,
                                                    "valueText": "0"
                                                }
                                            }
                                        }
                                    ]
                                },
                                "firstSemicolonToken": {
                                    "kind": "SemicolonToken",
                                    "fullStart": 356,
                                    "fullEnd": 358,
                                    "start": 356,
                                    "end": 357,
                                    "fullWidth": 2,
                                    "width": 1,
                                    "text": ";",
                                    "value": ";",
                                    "valueText": ";",
                                    "hasTrailingTrivia": true,
                                    "trailingTrivia": [
                                        {
                                            "kind": "WhitespaceTrivia",
                                            "text": " "
                                        }
                                    ]
                                },
                                "condition": {
                                    "kind": "LessThanOrEqualExpression",
                                    "fullStart": 358,
                                    "fullEnd": 364,
                                    "start": 358,
                                    "end": 364,
                                    "fullWidth": 6,
                                    "width": 6,
                                    "left": {
                                        "kind": "IdentifierName",
                                        "fullStart": 358,
                                        "fullEnd": 360,
                                        "start": 358,
                                        "end": 359,
                                        "fullWidth": 2,
                                        "width": 1,
                                        "text": "j",
                                        "value": "j",
                                        "valueText": "j",
                                        "hasTrailingTrivia": true,
                                        "trailingTrivia": [
                                            {
                                                "kind": "WhitespaceTrivia",
                                                "text": " "
                                            }
                                        ]
                                    },
                                    "operatorToken": {
                                        "kind": "LessThanEqualsToken",
                                        "fullStart": 360,
                                        "fullEnd": 363,
                                        "start": 360,
                                        "end": 362,
                                        "fullWidth": 3,
                                        "width": 2,
                                        "text": "<=",
                                        "value": "<=",
                                        "valueText": "<=",
                                        "hasTrailingTrivia": true,
                                        "trailingTrivia": [
                                            {
                                                "kind": "WhitespaceTrivia",
                                                "text": " "
                                            }
                                        ]
                                    },
                                    "right": {
                                        "kind": "NumericLiteral",
                                        "fullStart": 363,
                                        "fullEnd": 364,
                                        "start": 363,
                                        "end": 364,
                                        "fullWidth": 1,
                                        "width": 1,
                                        "text": "1",
                                        "value": 1,
                                        "valueText": "1"
                                    }
                                },
                                "secondSemicolonToken": {
                                    "kind": "SemicolonToken",
                                    "fullStart": 364,
                                    "fullEnd": 366,
                                    "start": 364,
                                    "end": 365,
                                    "fullWidth": 2,
                                    "width": 1,
                                    "text": ";",
                                    "value": ";",
                                    "valueText": ";",
                                    "hasTrailingTrivia": true,
                                    "trailingTrivia": [
                                        {
                                            "kind": "WhitespaceTrivia",
                                            "text": " "
                                        }
                                    ]
                                },
                                "incrementor": {
                                    "kind": "PostIncrementExpression",
                                    "fullStart": 366,
                                    "fullEnd": 369,
                                    "start": 366,
                                    "end": 369,
                                    "fullWidth": 3,
                                    "width": 3,
                                    "operand": {
                                        "kind": "IdentifierName",
                                        "fullStart": 366,
                                        "fullEnd": 367,
                                        "start": 366,
                                        "end": 367,
                                        "fullWidth": 1,
                                        "width": 1,
                                        "text": "j",
                                        "value": "j",
                                        "valueText": "j"
                                    },
                                    "operatorToken": {
                                        "kind": "PlusPlusToken",
                                        "fullStart": 367,
                                        "fullEnd": 369,
                                        "start": 367,
                                        "end": 369,
                                        "fullWidth": 2,
                                        "width": 2,
                                        "text": "++",
                                        "value": "++",
                                        "valueText": "++"
                                    }
                                },
                                "closeParenToken": {
                                    "kind": "CloseParenToken",
                                    "fullStart": 369,
                                    "fullEnd": 371,
                                    "start": 369,
                                    "end": 370,
                                    "fullWidth": 2,
                                    "width": 1,
                                    "text": ")",
                                    "value": ")",
                                    "valueText": ")",
                                    "hasTrailingTrivia": true,
                                    "trailingTrivia": [
                                        {
                                            "kind": "WhitespaceTrivia",
                                            "text": " "
                                        }
                                    ]
                                },
                                "statement": {
                                    "kind": "Block",
                                    "fullStart": 371,
                                    "fullEnd": 520,
                                    "start": 371,
                                    "end": 517,
                                    "fullWidth": 149,
                                    "width": 146,
                                    "openBraceToken": {
                                        "kind": "OpenBraceToken",
                                        "fullStart": 371,
                                        "fullEnd": 373,
                                        "start": 371,
                                        "end": 372,
                                        "fullWidth": 2,
                                        "width": 1,
                                        "text": "{",
                                        "value": "{",
                                        "valueText": "{",
                                        "hasTrailingTrivia": true,
                                        "hasTrailingNewLine": true,
                                        "trailingTrivia": [
                                            {
                                                "kind": "NewLineTrivia",
                                                "text": "\n"
                                            }
                                        ]
                                    },
                                    "statements": [
                                        {
                                            "kind": "IfStatement",
                                            "fullStart": 373,
                                            "fullEnd": 514,
                                            "start": 377,
                                            "end": 513,
                                            "fullWidth": 141,
                                            "width": 136,
                                            "ifKeyword": {
                                                "kind": "IfKeyword",
                                                "fullStart": 373,
                                                "fullEnd": 380,
                                                "start": 377,
                                                "end": 379,
                                                "fullWidth": 7,
                                                "width": 2,
                                                "text": "if",
                                                "value": "if",
                                                "valueText": "if",
                                                "hasLeadingTrivia": true,
                                                "hasTrailingTrivia": true,
                                                "leadingTrivia": [
                                                    {
                                                        "kind": "WhitespaceTrivia",
                                                        "text": "    "
                                                    }
                                                ],
                                                "trailingTrivia": [
                                                    {
                                                        "kind": "WhitespaceTrivia",
                                                        "text": " "
                                                    }
                                                ]
                                            },
                                            "openParenToken": {
                                                "kind": "OpenParenToken",
                                                "fullStart": 380,
                                                "fullEnd": 381,
                                                "start": 380,
                                                "end": 381,
                                                "fullWidth": 1,
                                                "width": 1,
                                                "text": "(",
                                                "value": "(",
                                                "valueText": "("
                                            },
                                            "condition": {
                                                "kind": "EqualsExpression",
                                                "fullStart": 381,
                                                "fullEnd": 388,
                                                "start": 381,
                                                "end": 388,
                                                "fullWidth": 7,
                                                "width": 7,
                                                "left": {
                                                    "kind": "IdentifierName",
                                                    "fullStart": 381,
                                                    "fullEnd": 383,
                                                    "start": 381,
                                                    "end": 382,
                                                    "fullWidth": 2,
                                                    "width": 1,
                                                    "text": "j",
                                                    "value": "j",
                                                    "valueText": "j",
                                                    "hasTrailingTrivia": true,
                                                    "trailingTrivia": [
                                                        {
                                                            "kind": "WhitespaceTrivia",
                                                            "text": " "
                                                        }
                                                    ]
                                                },
                                                "operatorToken": {
                                                    "kind": "EqualsEqualsEqualsToken",
                                                    "fullStart": 383,
                                                    "fullEnd": 387,
                                                    "start": 383,
                                                    "end": 386,
                                                    "fullWidth": 4,
                                                    "width": 3,
                                                    "text": "===",
                                                    "value": "===",
                                                    "valueText": "===",
                                                    "hasTrailingTrivia": true,
                                                    "trailingTrivia": [
                                                        {
                                                            "kind": "WhitespaceTrivia",
                                                            "text": " "
                                                        }
                                                    ]
                                                },
                                                "right": {
                                                    "kind": "NumericLiteral",
                                                    "fullStart": 387,
                                                    "fullEnd": 388,
                                                    "start": 387,
                                                    "end": 388,
                                                    "fullWidth": 1,
                                                    "width": 1,
                                                    "text": "0",
                                                    "value": 0,
                                                    "valueText": "0"
                                                }
                                            },
                                            "closeParenToken": {
                                                "kind": "CloseParenToken",
                                                "fullStart": 388,
                                                "fullEnd": 390,
                                                "start": 388,
                                                "end": 389,
                                                "fullWidth": 2,
                                                "width": 1,
                                                "text": ")",
                                                "value": ")",
                                                "valueText": ")",
                                                "hasTrailingTrivia": true,
                                                "trailingTrivia": [
                                                    {
                                                        "kind": "WhitespaceTrivia",
                                                        "text": " "
                                                    }
                                                ]
                                            },
                                            "statement": {
                                                "kind": "Block",
                                                "fullStart": 390,
                                                "fullEnd": 421,
                                                "start": 390,
                                                "end": 420,
                                                "fullWidth": 31,
                                                "width": 30,
                                                "openBraceToken": {
                                                    "kind": "OpenBraceToken",
                                                    "fullStart": 390,
                                                    "fullEnd": 392,
                                                    "start": 390,
                                                    "end": 391,
                                                    "fullWidth": 2,
                                                    "width": 1,
                                                    "text": "{",
                                                    "value": "{",
                                                    "valueText": "{",
                                                    "hasTrailingTrivia": true,
                                                    "hasTrailingNewLine": true,
                                                    "trailingTrivia": [
                                                        {
                                                            "kind": "NewLineTrivia",
                                                            "text": "\n"
                                                        }
                                                    ]
                                                },
                                                "statements": [
                                                    {
                                                        "kind": "ContinueStatement",
                                                        "fullStart": 392,
                                                        "fullEnd": 415,
                                                        "start": 398,
                                                        "end": 414,
                                                        "fullWidth": 23,
                                                        "width": 16,
                                                        "continueKeyword": {
                                                            "kind": "ContinueKeyword",
                                                            "fullStart": 392,
                                                            "fullEnd": 407,
                                                            "start": 398,
                                                            "end": 406,
                                                            "fullWidth": 15,
                                                            "width": 8,
                                                            "text": "continue",
                                                            "value": "continue",
                                                            "valueText": "continue",
                                                            "hasLeadingTrivia": true,
                                                            "hasTrailingTrivia": true,
                                                            "leadingTrivia": [
                                                                {
                                                                    "kind": "WhitespaceTrivia",
                                                                    "text": "      "
                                                                }
                                                            ],
                                                            "trailingTrivia": [
                                                                {
                                                                    "kind": "WhitespaceTrivia",
                                                                    "text": " "
                                                                }
                                                            ]
                                                        },
                                                        "identifier": {
                                                            "kind": "IdentifierName",
                                                            "fullStart": 407,
                                                            "fullEnd": 413,
                                                            "start": 407,
                                                            "end": 413,
                                                            "fullWidth": 6,
                                                            "width": 6,
                                                            "text": "label1",
                                                            "value": "label1",
                                                            "valueText": "label1"
                                                        },
                                                        "semicolonToken": {
                                                            "kind": "SemicolonToken",
                                                            "fullStart": 413,
                                                            "fullEnd": 415,
                                                            "start": 413,
                                                            "end": 414,
                                                            "fullWidth": 2,
                                                            "width": 1,
                                                            "text": ";",
                                                            "value": ";",
                                                            "valueText": ";",
                                                            "hasTrailingTrivia": true,
                                                            "hasTrailingNewLine": true,
                                                            "trailingTrivia": [
                                                                {
                                                                    "kind": "NewLineTrivia",
                                                                    "text": "\n"
                                                                }
                                                            ]
                                                        }
                                                    }
                                                ],
                                                "closeBraceToken": {
                                                    "kind": "CloseBraceToken",
                                                    "fullStart": 415,
                                                    "fullEnd": 421,
                                                    "start": 419,
                                                    "end": 420,
                                                    "fullWidth": 6,
                                                    "width": 1,
                                                    "text": "}",
                                                    "value": "}",
                                                    "valueText": "}",
                                                    "hasLeadingTrivia": true,
                                                    "hasTrailingTrivia": true,
                                                    "leadingTrivia": [
                                                        {
                                                            "kind": "WhitespaceTrivia",
                                                            "text": "    "
                                                        }
                                                    ],
                                                    "trailingTrivia": [
                                                        {
                                                            "kind": "WhitespaceTrivia",
                                                            "text": " "
                                                        }
                                                    ]
                                                }
                                            },
                                            "elseClause": {
                                                "kind": "ElseClause",
                                                "fullStart": 421,
                                                "fullEnd": 514,
                                                "start": 421,
                                                "end": 513,
                                                "fullWidth": 93,
                                                "width": 92,
                                                "elseKeyword": {
                                                    "kind": "ElseKeyword",
                                                    "fullStart": 421,
                                                    "fullEnd": 426,
                                                    "start": 421,
                                                    "end": 425,
                                                    "fullWidth": 5,
                                                    "width": 4,
                                                    "text": "else",
                                                    "value": "else",
                                                    "valueText": "else",
                                                    "hasTrailingTrivia": true,
                                                    "trailingTrivia": [
                                                        {
                                                            "kind": "WhitespaceTrivia",
                                                            "text": " "
                                                        }
                                                    ]
                                                },
                                                "statement": {
                                                    "kind": "Block",
                                                    "fullStart": 426,
                                                    "fullEnd": 514,
                                                    "start": 426,
                                                    "end": 513,
                                                    "fullWidth": 88,
                                                    "width": 87,
                                                    "openBraceToken": {
                                                        "kind": "OpenBraceToken",
                                                        "fullStart": 426,
                                                        "fullEnd": 428,
                                                        "start": 426,
                                                        "end": 427,
                                                        "fullWidth": 2,
                                                        "width": 1,
                                                        "text": "{",
                                                        "value": "{",
                                                        "valueText": "{",
                                                        "hasTrailingTrivia": true,
                                                        "hasTrailingNewLine": true,
                                                        "trailingTrivia": [
                                                            {
                                                                "kind": "NewLineTrivia",
                                                                "text": "\n"
                                                            }
                                                        ]
                                                    },
                                                    "statements": [
                                                        {
                                                            "kind": "ExpressionStatement",
                                                            "fullStart": 428,
                                                            "fullEnd": 508,
                                                            "start": 434,
                                                            "end": 507,
                                                            "fullWidth": 80,
                                                            "width": 73,
                                                            "expression": {
                                                                "kind": "InvocationExpression",
                                                                "fullStart": 428,
                                                                "fullEnd": 506,
                                                                "start": 434,
                                                                "end": 506,
                                                                "fullWidth": 78,
                                                                "width": 72,
                                                                "expression": {
                                                                    "kind": "IdentifierName",
                                                                    "fullStart": 428,
                                                                    "fullEnd": 440,
                                                                    "start": 434,
                                                                    "end": 440,
                                                                    "fullWidth": 12,
                                                                    "width": 6,
                                                                    "text": "$ERROR",
                                                                    "value": "$ERROR",
                                                                    "valueText": "$ERROR",
                                                                    "hasLeadingTrivia": true,
                                                                    "leadingTrivia": [
                                                                        {
                                                                            "kind": "WhitespaceTrivia",
                                                                            "text": "      "
                                                                        }
                                                                    ]
                                                                },
                                                                "argumentList": {
                                                                    "kind": "ArgumentList",
                                                                    "fullStart": 440,
                                                                    "fullEnd": 506,
                                                                    "start": 440,
                                                                    "end": 506,
                                                                    "fullWidth": 66,
                                                                    "width": 66,
                                                                    "openParenToken": {
                                                                        "kind": "OpenParenToken",
                                                                        "fullStart": 440,
                                                                        "fullEnd": 441,
                                                                        "start": 440,
                                                                        "end": 441,
                                                                        "fullWidth": 1,
                                                                        "width": 1,
                                                                        "text": "(",
                                                                        "value": "(",
                                                                        "valueText": "("
                                                                    },
                                                                    "arguments": [
                                                                        {
                                                                            "kind": "StringLiteral",
                                                                            "fullStart": 441,
                                                                            "fullEnd": 505,
                                                                            "start": 441,
                                                                            "end": 505,
                                                                            "fullWidth": 64,
                                                                            "width": 64,
                                                                            "text": "'#1: Check continue statement for automatic semicolon insertion'",
                                                                            "value": "#1: Check continue statement for automatic semicolon insertion",
                                                                            "valueText": "#1: Check continue statement for automatic semicolon insertion"
                                                                        }
                                                                    ],
                                                                    "closeParenToken": {
                                                                        "kind": "CloseParenToken",
                                                                        "fullStart": 505,
                                                                        "fullEnd": 506,
                                                                        "start": 505,
                                                                        "end": 506,
                                                                        "fullWidth": 1,
                                                                        "width": 1,
                                                                        "text": ")",
                                                                        "value": ")",
                                                                        "valueText": ")"
                                                                    }
                                                                }
                                                            },
                                                            "semicolonToken": {
                                                                "kind": "SemicolonToken",
                                                                "fullStart": 506,
                                                                "fullEnd": 508,
                                                                "start": 506,
                                                                "end": 507,
                                                                "fullWidth": 2,
                                                                "width": 1,
                                                                "text": ";",
                                                                "value": ";",
                                                                "valueText": ";",
                                                                "hasTrailingTrivia": true,
                                                                "hasTrailingNewLine": true,
                                                                "trailingTrivia": [
                                                                    {
                                                                        "kind": "NewLineTrivia",
                                                                        "text": "\n"
                                                                    }
                                                                ]
                                                            }
                                                        }
                                                    ],
                                                    "closeBraceToken": {
                                                        "kind": "CloseBraceToken",
                                                        "fullStart": 508,
                                                        "fullEnd": 514,
                                                        "start": 512,
                                                        "end": 513,
                                                        "fullWidth": 6,
                                                        "width": 1,
                                                        "text": "}",
                                                        "value": "}",
                                                        "valueText": "}",
                                                        "hasLeadingTrivia": true,
                                                        "hasTrailingTrivia": true,
                                                        "hasTrailingNewLine": true,
                                                        "leadingTrivia": [
                                                            {
                                                                "kind": "WhitespaceTrivia",
                                                                "text": "    "
                                                            }
                                                        ],
                                                        "trailingTrivia": [
                                                            {
                                                                "kind": "NewLineTrivia",
                                                                "text": "\n"
                                                            }
                                                        ]
                                                    }
                                                }
                                            }
                                        }
                                    ],
                                    "closeBraceToken": {
                                        "kind": "CloseBraceToken",
                                        "fullStart": 514,
                                        "fullEnd": 520,
                                        "start": 516,
                                        "end": 517,
                                        "fullWidth": 6,
                                        "width": 1,
                                        "text": "}",
                                        "value": "}",
                                        "valueText": "}",
                                        "hasLeadingTrivia": true,
                                        "hasTrailingTrivia": true,
                                        "hasTrailingNewLine": true,
                                        "leadingTrivia": [
                                            {
                                                "kind": "WhitespaceTrivia",
                                                "text": "  "
                                            }
                                        ],
                                        "trailingTrivia": [
                                            {
                                                "kind": "WhitespaceTrivia",
                                                "text": "  "
                                            },
                                            {
                                                "kind": "NewLineTrivia",
                                                "text": "\n"
                                            }
                                        ]
                                    }
                                }
                            }
                        ],
                        "closeBraceToken": {
                            "kind": "CloseBraceToken",
                            "fullStart": 520,
                            "fullEnd": 522,
                            "start": 520,
                            "end": 521,
                            "fullWidth": 2,
                            "width": 1,
                            "text": "}",
                            "value": "}",
                            "valueText": "}",
                            "hasTrailingTrivia": true,
                            "hasTrailingNewLine": true,
                            "trailingTrivia": [
                                {
                                    "kind": "NewLineTrivia",
                                    "text": "\n"
                                }
                            ]
                        }
                    }
                }
            },
            {
                "kind": "VariableStatement",
                "fullStart": 522,
                "fullEnd": 553,
                "start": 533,
                "end": 552,
                "fullWidth": 31,
                "width": 19,
                "modifiers": [],
                "variableDeclaration": {
                    "kind": "VariableDeclaration",
                    "fullStart": 522,
                    "fullEnd": 551,
                    "start": 533,
                    "end": 551,
                    "fullWidth": 29,
                    "width": 18,
                    "varKeyword": {
                        "kind": "VarKeyword",
                        "fullStart": 522,
                        "fullEnd": 537,
                        "start": 533,
                        "end": 536,
                        "fullWidth": 15,
                        "width": 3,
                        "text": "var",
                        "value": "var",
                        "valueText": "var",
                        "hasLeadingTrivia": true,
                        "hasLeadingComment": true,
                        "hasLeadingNewLine": true,
                        "hasTrailingTrivia": true,
                        "leadingTrivia": [
                            {
                                "kind": "NewLineTrivia",
                                "text": "\n"
                            },
                            {
                                "kind": "SingleLineCommentTrivia",
                                "text": "//CHECK#2"
                            },
                            {
                                "kind": "NewLineTrivia",
                                "text": "\n"
                            }
                        ],
                        "trailingTrivia": [
                            {
                                "kind": "WhitespaceTrivia",
                                "text": " "
                            }
                        ]
                    },
                    "variableDeclarators": [
                        {
                            "kind": "VariableDeclarator",
                            "fullStart": 537,
                            "fullEnd": 551,
                            "start": 537,
                            "end": 551,
                            "fullWidth": 14,
<<<<<<< HEAD
                            "width": 14,
                            "identifier": {
=======
                            "propertyName": {
>>>>>>> 85e84683
                                "kind": "IdentifierName",
                                "fullStart": 537,
                                "fullEnd": 544,
                                "start": 537,
                                "end": 543,
                                "fullWidth": 7,
                                "width": 6,
                                "text": "result",
                                "value": "result",
                                "valueText": "result",
                                "hasTrailingTrivia": true,
                                "trailingTrivia": [
                                    {
                                        "kind": "WhitespaceTrivia",
                                        "text": " "
                                    }
                                ]
                            },
                            "equalsValueClause": {
                                "kind": "EqualsValueClause",
                                "fullStart": 544,
                                "fullEnd": 551,
                                "start": 544,
                                "end": 551,
                                "fullWidth": 7,
                                "width": 7,
                                "equalsToken": {
                                    "kind": "EqualsToken",
                                    "fullStart": 544,
                                    "fullEnd": 546,
                                    "start": 544,
                                    "end": 545,
                                    "fullWidth": 2,
                                    "width": 1,
                                    "text": "=",
                                    "value": "=",
                                    "valueText": "=",
                                    "hasTrailingTrivia": true,
                                    "trailingTrivia": [
                                        {
                                            "kind": "WhitespaceTrivia",
                                            "text": " "
                                        }
                                    ]
                                },
                                "value": {
                                    "kind": "FalseKeyword",
                                    "fullStart": 546,
                                    "fullEnd": 551,
                                    "start": 546,
                                    "end": 551,
                                    "fullWidth": 5,
                                    "width": 5,
                                    "text": "false",
                                    "value": false,
                                    "valueText": "false"
                                }
                            }
                        }
                    ]
                },
                "semicolonToken": {
                    "kind": "SemicolonToken",
                    "fullStart": 551,
                    "fullEnd": 553,
                    "start": 551,
                    "end": 552,
                    "fullWidth": 2,
                    "width": 1,
                    "text": ";",
                    "value": ";",
                    "valueText": ";",
                    "hasTrailingTrivia": true,
                    "hasTrailingNewLine": true,
                    "trailingTrivia": [
                        {
                            "kind": "NewLineTrivia",
                            "text": "\n"
                        }
                    ]
                }
            },
            {
                "kind": "LabeledStatement",
                "fullStart": 553,
                "fullEnd": 725,
                "start": 553,
                "end": 724,
                "fullWidth": 172,
                "width": 171,
                "isIncrementallyUnusable": true,
                "identifier": {
                    "kind": "IdentifierName",
                    "fullStart": 553,
                    "fullEnd": 559,
                    "start": 553,
                    "end": 559,
                    "fullWidth": 6,
                    "width": 6,
                    "text": "label2",
                    "value": "label2",
                    "valueText": "label2"
                },
                "colonToken": {
                    "kind": "ColonToken",
                    "fullStart": 559,
                    "fullEnd": 561,
                    "start": 559,
                    "end": 560,
                    "fullWidth": 2,
                    "width": 1,
                    "text": ":",
                    "value": ":",
                    "valueText": ":",
                    "hasTrailingTrivia": true,
                    "trailingTrivia": [
                        {
                            "kind": "WhitespaceTrivia",
                            "text": " "
                        }
                    ]
                },
                "statement": {
                    "kind": "ForStatement",
                    "fullStart": 561,
                    "fullEnd": 725,
                    "start": 561,
                    "end": 724,
                    "fullWidth": 164,
                    "width": 163,
                    "isIncrementallyUnusable": true,
                    "forKeyword": {
                        "kind": "ForKeyword",
                        "fullStart": 561,
                        "fullEnd": 565,
                        "start": 561,
                        "end": 564,
                        "fullWidth": 4,
                        "width": 3,
                        "text": "for",
                        "value": "for",
                        "valueText": "for",
                        "hasTrailingTrivia": true,
                        "trailingTrivia": [
                            {
                                "kind": "WhitespaceTrivia",
                                "text": " "
                            }
                        ]
                    },
                    "openParenToken": {
                        "kind": "OpenParenToken",
                        "fullStart": 565,
                        "fullEnd": 566,
                        "start": 565,
                        "end": 566,
                        "fullWidth": 1,
                        "width": 1,
                        "text": "(",
                        "value": "(",
                        "valueText": "("
                    },
                    "variableDeclaration": {
                        "kind": "VariableDeclaration",
                        "fullStart": 566,
                        "fullEnd": 575,
                        "start": 566,
                        "end": 575,
                        "fullWidth": 9,
                        "width": 9,
                        "varKeyword": {
                            "kind": "VarKeyword",
                            "fullStart": 566,
                            "fullEnd": 570,
                            "start": 566,
                            "end": 569,
                            "fullWidth": 4,
                            "width": 3,
                            "text": "var",
                            "value": "var",
                            "valueText": "var",
                            "hasTrailingTrivia": true,
                            "trailingTrivia": [
                                {
                                    "kind": "WhitespaceTrivia",
                                    "text": " "
                                }
                            ]
                        },
                        "variableDeclarators": [
                            {
                                "kind": "VariableDeclarator",
                                "fullStart": 570,
                                "fullEnd": 575,
                                "start": 570,
                                "end": 575,
                                "fullWidth": 5,
<<<<<<< HEAD
                                "width": 5,
                                "identifier": {
=======
                                "propertyName": {
>>>>>>> 85e84683
                                    "kind": "IdentifierName",
                                    "fullStart": 570,
                                    "fullEnd": 572,
                                    "start": 570,
                                    "end": 571,
                                    "fullWidth": 2,
                                    "width": 1,
                                    "text": "i",
                                    "value": "i",
                                    "valueText": "i",
                                    "hasTrailingTrivia": true,
                                    "trailingTrivia": [
                                        {
                                            "kind": "WhitespaceTrivia",
                                            "text": " "
                                        }
                                    ]
                                },
                                "equalsValueClause": {
                                    "kind": "EqualsValueClause",
                                    "fullStart": 572,
                                    "fullEnd": 575,
                                    "start": 572,
                                    "end": 575,
                                    "fullWidth": 3,
                                    "width": 3,
                                    "equalsToken": {
                                        "kind": "EqualsToken",
                                        "fullStart": 572,
                                        "fullEnd": 574,
                                        "start": 572,
                                        "end": 573,
                                        "fullWidth": 2,
                                        "width": 1,
                                        "text": "=",
                                        "value": "=",
                                        "valueText": "=",
                                        "hasTrailingTrivia": true,
                                        "trailingTrivia": [
                                            {
                                                "kind": "WhitespaceTrivia",
                                                "text": " "
                                            }
                                        ]
                                    },
                                    "value": {
                                        "kind": "NumericLiteral",
                                        "fullStart": 574,
                                        "fullEnd": 575,
                                        "start": 574,
                                        "end": 575,
                                        "fullWidth": 1,
                                        "width": 1,
                                        "text": "0",
                                        "value": 0,
                                        "valueText": "0"
                                    }
                                }
                            }
                        ]
                    },
                    "firstSemicolonToken": {
                        "kind": "SemicolonToken",
                        "fullStart": 575,
                        "fullEnd": 577,
                        "start": 575,
                        "end": 576,
                        "fullWidth": 2,
                        "width": 1,
                        "text": ";",
                        "value": ";",
                        "valueText": ";",
                        "hasTrailingTrivia": true,
                        "trailingTrivia": [
                            {
                                "kind": "WhitespaceTrivia",
                                "text": " "
                            }
                        ]
                    },
                    "condition": {
                        "kind": "LessThanOrEqualExpression",
                        "fullStart": 577,
                        "fullEnd": 583,
                        "start": 577,
                        "end": 583,
                        "fullWidth": 6,
                        "width": 6,
                        "left": {
                            "kind": "IdentifierName",
                            "fullStart": 577,
                            "fullEnd": 579,
                            "start": 577,
                            "end": 578,
                            "fullWidth": 2,
                            "width": 1,
                            "text": "i",
                            "value": "i",
                            "valueText": "i",
                            "hasTrailingTrivia": true,
                            "trailingTrivia": [
                                {
                                    "kind": "WhitespaceTrivia",
                                    "text": " "
                                }
                            ]
                        },
                        "operatorToken": {
                            "kind": "LessThanEqualsToken",
                            "fullStart": 579,
                            "fullEnd": 582,
                            "start": 579,
                            "end": 581,
                            "fullWidth": 3,
                            "width": 2,
                            "text": "<=",
                            "value": "<=",
                            "valueText": "<=",
                            "hasTrailingTrivia": true,
                            "trailingTrivia": [
                                {
                                    "kind": "WhitespaceTrivia",
                                    "text": " "
                                }
                            ]
                        },
                        "right": {
                            "kind": "NumericLiteral",
                            "fullStart": 582,
                            "fullEnd": 583,
                            "start": 582,
                            "end": 583,
                            "fullWidth": 1,
                            "width": 1,
                            "text": "1",
                            "value": 1,
                            "valueText": "1"
                        }
                    },
                    "secondSemicolonToken": {
                        "kind": "SemicolonToken",
                        "fullStart": 583,
                        "fullEnd": 585,
                        "start": 583,
                        "end": 584,
                        "fullWidth": 2,
                        "width": 1,
                        "text": ";",
                        "value": ";",
                        "valueText": ";",
                        "hasTrailingTrivia": true,
                        "trailingTrivia": [
                            {
                                "kind": "WhitespaceTrivia",
                                "text": " "
                            }
                        ]
                    },
                    "incrementor": {
                        "kind": "PostIncrementExpression",
                        "fullStart": 585,
                        "fullEnd": 588,
                        "start": 585,
                        "end": 588,
                        "fullWidth": 3,
                        "width": 3,
                        "operand": {
                            "kind": "IdentifierName",
                            "fullStart": 585,
                            "fullEnd": 586,
                            "start": 585,
                            "end": 586,
                            "fullWidth": 1,
                            "width": 1,
                            "text": "i",
                            "value": "i",
                            "valueText": "i"
                        },
                        "operatorToken": {
                            "kind": "PlusPlusToken",
                            "fullStart": 586,
                            "fullEnd": 588,
                            "start": 586,
                            "end": 588,
                            "fullWidth": 2,
                            "width": 2,
                            "text": "++",
                            "value": "++",
                            "valueText": "++"
                        }
                    },
                    "closeParenToken": {
                        "kind": "CloseParenToken",
                        "fullStart": 588,
                        "fullEnd": 590,
                        "start": 588,
                        "end": 589,
                        "fullWidth": 2,
                        "width": 1,
                        "text": ")",
                        "value": ")",
                        "valueText": ")",
                        "hasTrailingTrivia": true,
                        "trailingTrivia": [
                            {
                                "kind": "WhitespaceTrivia",
                                "text": " "
                            }
                        ]
                    },
                    "statement": {
                        "kind": "Block",
                        "fullStart": 590,
                        "fullEnd": 725,
                        "start": 590,
                        "end": 724,
                        "fullWidth": 135,
                        "width": 134,
                        "isIncrementallyUnusable": true,
                        "openBraceToken": {
                            "kind": "OpenBraceToken",
                            "fullStart": 590,
                            "fullEnd": 592,
                            "start": 590,
                            "end": 591,
                            "fullWidth": 2,
                            "width": 1,
                            "text": "{",
                            "value": "{",
                            "valueText": "{",
                            "hasTrailingTrivia": true,
                            "hasTrailingNewLine": true,
                            "trailingTrivia": [
                                {
                                    "kind": "NewLineTrivia",
                                    "text": "\n"
                                }
                            ]
                        },
                        "statements": [
                            {
                                "kind": "ForStatement",
                                "fullStart": 592,
                                "fullEnd": 723,
                                "start": 594,
                                "end": 718,
                                "fullWidth": 131,
                                "width": 124,
                                "isIncrementallyUnusable": true,
                                "forKeyword": {
                                    "kind": "ForKeyword",
                                    "fullStart": 592,
                                    "fullEnd": 598,
                                    "start": 594,
                                    "end": 597,
                                    "fullWidth": 6,
                                    "width": 3,
                                    "text": "for",
                                    "value": "for",
                                    "valueText": "for",
                                    "hasLeadingTrivia": true,
                                    "hasTrailingTrivia": true,
                                    "leadingTrivia": [
                                        {
                                            "kind": "WhitespaceTrivia",
                                            "text": "  "
                                        }
                                    ],
                                    "trailingTrivia": [
                                        {
                                            "kind": "WhitespaceTrivia",
                                            "text": " "
                                        }
                                    ]
                                },
                                "openParenToken": {
                                    "kind": "OpenParenToken",
                                    "fullStart": 598,
                                    "fullEnd": 599,
                                    "start": 598,
                                    "end": 599,
                                    "fullWidth": 1,
                                    "width": 1,
                                    "text": "(",
                                    "value": "(",
                                    "valueText": "("
                                },
                                "variableDeclaration": {
                                    "kind": "VariableDeclaration",
                                    "fullStart": 599,
                                    "fullEnd": 608,
                                    "start": 599,
                                    "end": 608,
                                    "fullWidth": 9,
                                    "width": 9,
                                    "varKeyword": {
                                        "kind": "VarKeyword",
                                        "fullStart": 599,
                                        "fullEnd": 603,
                                        "start": 599,
                                        "end": 602,
                                        "fullWidth": 4,
                                        "width": 3,
                                        "text": "var",
                                        "value": "var",
                                        "valueText": "var",
                                        "hasTrailingTrivia": true,
                                        "trailingTrivia": [
                                            {
                                                "kind": "WhitespaceTrivia",
                                                "text": " "
                                            }
                                        ]
                                    },
                                    "variableDeclarators": [
                                        {
                                            "kind": "VariableDeclarator",
                                            "fullStart": 603,
                                            "fullEnd": 608,
                                            "start": 603,
                                            "end": 608,
                                            "fullWidth": 5,
<<<<<<< HEAD
                                            "width": 5,
                                            "identifier": {
=======
                                            "propertyName": {
>>>>>>> 85e84683
                                                "kind": "IdentifierName",
                                                "fullStart": 603,
                                                "fullEnd": 605,
                                                "start": 603,
                                                "end": 604,
                                                "fullWidth": 2,
                                                "width": 1,
                                                "text": "j",
                                                "value": "j",
                                                "valueText": "j",
                                                "hasTrailingTrivia": true,
                                                "trailingTrivia": [
                                                    {
                                                        "kind": "WhitespaceTrivia",
                                                        "text": " "
                                                    }
                                                ]
                                            },
                                            "equalsValueClause": {
                                                "kind": "EqualsValueClause",
                                                "fullStart": 605,
                                                "fullEnd": 608,
                                                "start": 605,
                                                "end": 608,
                                                "fullWidth": 3,
                                                "width": 3,
                                                "equalsToken": {
                                                    "kind": "EqualsToken",
                                                    "fullStart": 605,
                                                    "fullEnd": 607,
                                                    "start": 605,
                                                    "end": 606,
                                                    "fullWidth": 2,
                                                    "width": 1,
                                                    "text": "=",
                                                    "value": "=",
                                                    "valueText": "=",
                                                    "hasTrailingTrivia": true,
                                                    "trailingTrivia": [
                                                        {
                                                            "kind": "WhitespaceTrivia",
                                                            "text": " "
                                                        }
                                                    ]
                                                },
                                                "value": {
                                                    "kind": "NumericLiteral",
                                                    "fullStart": 607,
                                                    "fullEnd": 608,
                                                    "start": 607,
                                                    "end": 608,
                                                    "fullWidth": 1,
                                                    "width": 1,
                                                    "text": "0",
                                                    "value": 0,
                                                    "valueText": "0"
                                                }
                                            }
                                        }
                                    ]
                                },
                                "firstSemicolonToken": {
                                    "kind": "SemicolonToken",
                                    "fullStart": 608,
                                    "fullEnd": 610,
                                    "start": 608,
                                    "end": 609,
                                    "fullWidth": 2,
                                    "width": 1,
                                    "text": ";",
                                    "value": ";",
                                    "valueText": ";",
                                    "hasTrailingTrivia": true,
                                    "trailingTrivia": [
                                        {
                                            "kind": "WhitespaceTrivia",
                                            "text": " "
                                        }
                                    ]
                                },
                                "condition": {
                                    "kind": "LessThanOrEqualExpression",
                                    "fullStart": 610,
                                    "fullEnd": 616,
                                    "start": 610,
                                    "end": 616,
                                    "fullWidth": 6,
                                    "width": 6,
                                    "left": {
                                        "kind": "IdentifierName",
                                        "fullStart": 610,
                                        "fullEnd": 612,
                                        "start": 610,
                                        "end": 611,
                                        "fullWidth": 2,
                                        "width": 1,
                                        "text": "j",
                                        "value": "j",
                                        "valueText": "j",
                                        "hasTrailingTrivia": true,
                                        "trailingTrivia": [
                                            {
                                                "kind": "WhitespaceTrivia",
                                                "text": " "
                                            }
                                        ]
                                    },
                                    "operatorToken": {
                                        "kind": "LessThanEqualsToken",
                                        "fullStart": 612,
                                        "fullEnd": 615,
                                        "start": 612,
                                        "end": 614,
                                        "fullWidth": 3,
                                        "width": 2,
                                        "text": "<=",
                                        "value": "<=",
                                        "valueText": "<=",
                                        "hasTrailingTrivia": true,
                                        "trailingTrivia": [
                                            {
                                                "kind": "WhitespaceTrivia",
                                                "text": " "
                                            }
                                        ]
                                    },
                                    "right": {
                                        "kind": "NumericLiteral",
                                        "fullStart": 615,
                                        "fullEnd": 616,
                                        "start": 615,
                                        "end": 616,
                                        "fullWidth": 1,
                                        "width": 1,
                                        "text": "1",
                                        "value": 1,
                                        "valueText": "1"
                                    }
                                },
                                "secondSemicolonToken": {
                                    "kind": "SemicolonToken",
                                    "fullStart": 616,
                                    "fullEnd": 618,
                                    "start": 616,
                                    "end": 617,
                                    "fullWidth": 2,
                                    "width": 1,
                                    "text": ";",
                                    "value": ";",
                                    "valueText": ";",
                                    "hasTrailingTrivia": true,
                                    "trailingTrivia": [
                                        {
                                            "kind": "WhitespaceTrivia",
                                            "text": " "
                                        }
                                    ]
                                },
                                "incrementor": {
                                    "kind": "PostIncrementExpression",
                                    "fullStart": 618,
                                    "fullEnd": 621,
                                    "start": 618,
                                    "end": 621,
                                    "fullWidth": 3,
                                    "width": 3,
                                    "operand": {
                                        "kind": "IdentifierName",
                                        "fullStart": 618,
                                        "fullEnd": 619,
                                        "start": 618,
                                        "end": 619,
                                        "fullWidth": 1,
                                        "width": 1,
                                        "text": "j",
                                        "value": "j",
                                        "valueText": "j"
                                    },
                                    "operatorToken": {
                                        "kind": "PlusPlusToken",
                                        "fullStart": 619,
                                        "fullEnd": 621,
                                        "start": 619,
                                        "end": 621,
                                        "fullWidth": 2,
                                        "width": 2,
                                        "text": "++",
                                        "value": "++",
                                        "valueText": "++"
                                    }
                                },
                                "closeParenToken": {
                                    "kind": "CloseParenToken",
                                    "fullStart": 621,
                                    "fullEnd": 623,
                                    "start": 621,
                                    "end": 622,
                                    "fullWidth": 2,
                                    "width": 1,
                                    "text": ")",
                                    "value": ")",
                                    "valueText": ")",
                                    "hasTrailingTrivia": true,
                                    "trailingTrivia": [
                                        {
                                            "kind": "WhitespaceTrivia",
                                            "text": " "
                                        }
                                    ]
                                },
                                "statement": {
                                    "kind": "Block",
                                    "fullStart": 623,
                                    "fullEnd": 723,
                                    "start": 623,
                                    "end": 718,
                                    "fullWidth": 100,
                                    "width": 95,
                                    "isIncrementallyUnusable": true,
                                    "openBraceToken": {
                                        "kind": "OpenBraceToken",
                                        "fullStart": 623,
                                        "fullEnd": 625,
                                        "start": 623,
                                        "end": 624,
                                        "fullWidth": 2,
                                        "width": 1,
                                        "text": "{",
                                        "value": "{",
                                        "valueText": "{",
                                        "hasTrailingTrivia": true,
                                        "hasTrailingNewLine": true,
                                        "trailingTrivia": [
                                            {
                                                "kind": "NewLineTrivia",
                                                "text": "\n"
                                            }
                                        ]
                                    },
                                    "statements": [
                                        {
                                            "kind": "IfStatement",
                                            "fullStart": 625,
                                            "fullEnd": 715,
                                            "start": 629,
                                            "end": 714,
                                            "fullWidth": 90,
                                            "width": 85,
                                            "isIncrementallyUnusable": true,
                                            "ifKeyword": {
                                                "kind": "IfKeyword",
                                                "fullStart": 625,
                                                "fullEnd": 632,
                                                "start": 629,
                                                "end": 631,
                                                "fullWidth": 7,
                                                "width": 2,
                                                "text": "if",
                                                "value": "if",
                                                "valueText": "if",
                                                "hasLeadingTrivia": true,
                                                "hasTrailingTrivia": true,
                                                "leadingTrivia": [
                                                    {
                                                        "kind": "WhitespaceTrivia",
                                                        "text": "    "
                                                    }
                                                ],
                                                "trailingTrivia": [
                                                    {
                                                        "kind": "WhitespaceTrivia",
                                                        "text": " "
                                                    }
                                                ]
                                            },
                                            "openParenToken": {
                                                "kind": "OpenParenToken",
                                                "fullStart": 632,
                                                "fullEnd": 633,
                                                "start": 632,
                                                "end": 633,
                                                "fullWidth": 1,
                                                "width": 1,
                                                "text": "(",
                                                "value": "(",
                                                "valueText": "("
                                            },
                                            "condition": {
                                                "kind": "EqualsExpression",
                                                "fullStart": 633,
                                                "fullEnd": 640,
                                                "start": 633,
                                                "end": 640,
                                                "fullWidth": 7,
                                                "width": 7,
                                                "left": {
                                                    "kind": "IdentifierName",
                                                    "fullStart": 633,
                                                    "fullEnd": 635,
                                                    "start": 633,
                                                    "end": 634,
                                                    "fullWidth": 2,
                                                    "width": 1,
                                                    "text": "j",
                                                    "value": "j",
                                                    "valueText": "j",
                                                    "hasTrailingTrivia": true,
                                                    "trailingTrivia": [
                                                        {
                                                            "kind": "WhitespaceTrivia",
                                                            "text": " "
                                                        }
                                                    ]
                                                },
                                                "operatorToken": {
                                                    "kind": "EqualsEqualsEqualsToken",
                                                    "fullStart": 635,
                                                    "fullEnd": 639,
                                                    "start": 635,
                                                    "end": 638,
                                                    "fullWidth": 4,
                                                    "width": 3,
                                                    "text": "===",
                                                    "value": "===",
                                                    "valueText": "===",
                                                    "hasTrailingTrivia": true,
                                                    "trailingTrivia": [
                                                        {
                                                            "kind": "WhitespaceTrivia",
                                                            "text": " "
                                                        }
                                                    ]
                                                },
                                                "right": {
                                                    "kind": "NumericLiteral",
                                                    "fullStart": 639,
                                                    "fullEnd": 640,
                                                    "start": 639,
                                                    "end": 640,
                                                    "fullWidth": 1,
                                                    "width": 1,
                                                    "text": "0",
                                                    "value": 0,
                                                    "valueText": "0"
                                                }
                                            },
                                            "closeParenToken": {
                                                "kind": "CloseParenToken",
                                                "fullStart": 640,
                                                "fullEnd": 642,
                                                "start": 640,
                                                "end": 641,
                                                "fullWidth": 2,
                                                "width": 1,
                                                "text": ")",
                                                "value": ")",
                                                "valueText": ")",
                                                "hasTrailingTrivia": true,
                                                "trailingTrivia": [
                                                    {
                                                        "kind": "WhitespaceTrivia",
                                                        "text": " "
                                                    }
                                                ]
                                            },
                                            "statement": {
                                                "kind": "Block",
                                                "fullStart": 642,
                                                "fullEnd": 681,
                                                "start": 642,
                                                "end": 680,
                                                "fullWidth": 39,
                                                "width": 38,
                                                "isIncrementallyUnusable": true,
                                                "openBraceToken": {
                                                    "kind": "OpenBraceToken",
                                                    "fullStart": 642,
                                                    "fullEnd": 644,
                                                    "start": 642,
                                                    "end": 643,
                                                    "fullWidth": 2,
                                                    "width": 1,
                                                    "text": "{",
                                                    "value": "{",
                                                    "valueText": "{",
                                                    "hasTrailingTrivia": true,
                                                    "hasTrailingNewLine": true,
                                                    "trailingTrivia": [
                                                        {
                                                            "kind": "NewLineTrivia",
                                                            "text": "\n"
                                                        }
                                                    ]
                                                },
                                                "statements": [
                                                    {
                                                        "kind": "ContinueStatement",
                                                        "fullStart": 644,
                                                        "fullEnd": 660,
                                                        "start": 650,
                                                        "end": 658,
                                                        "fullWidth": 16,
                                                        "width": 8,
                                                        "isIncrementallyUnusable": true,
                                                        "continueKeyword": {
                                                            "kind": "ContinueKeyword",
                                                            "fullStart": 644,
                                                            "fullEnd": 660,
                                                            "start": 650,
                                                            "end": 658,
                                                            "fullWidth": 16,
                                                            "width": 8,
                                                            "text": "continue",
                                                            "value": "continue",
                                                            "valueText": "continue",
                                                            "hasLeadingTrivia": true,
                                                            "hasTrailingTrivia": true,
                                                            "hasTrailingNewLine": true,
                                                            "leadingTrivia": [
                                                                {
                                                                    "kind": "WhitespaceTrivia",
                                                                    "text": "      "
                                                                }
                                                            ],
                                                            "trailingTrivia": [
                                                                {
                                                                    "kind": "WhitespaceTrivia",
                                                                    "text": " "
                                                                },
                                                                {
                                                                    "kind": "NewLineTrivia",
                                                                    "text": "\n"
                                                                }
                                                            ]
                                                        },
                                                        "semicolonToken": {
                                                            "kind": "SemicolonToken",
                                                            "fullStart": -1,
                                                            "fullEnd": -1,
                                                            "start": -1,
                                                            "end": -1,
                                                            "fullWidth": 0,
                                                            "width": 0,
                                                            "text": ""
                                                        }
                                                    },
                                                    {
                                                        "kind": "ExpressionStatement",
                                                        "fullStart": 660,
                                                        "fullEnd": 675,
                                                        "start": 666,
                                                        "end": 673,
                                                        "fullWidth": 15,
                                                        "width": 7,
                                                        "expression": {
                                                            "kind": "IdentifierName",
                                                            "fullStart": 660,
                                                            "fullEnd": 672,
                                                            "start": 666,
                                                            "end": 672,
                                                            "fullWidth": 12,
                                                            "width": 6,
                                                            "text": "label2",
                                                            "value": "label2",
                                                            "valueText": "label2",
                                                            "hasLeadingTrivia": true,
                                                            "leadingTrivia": [
                                                                {
                                                                    "kind": "WhitespaceTrivia",
                                                                    "text": "      "
                                                                }
                                                            ]
                                                        },
                                                        "semicolonToken": {
                                                            "kind": "SemicolonToken",
                                                            "fullStart": 672,
                                                            "fullEnd": 675,
                                                            "start": 672,
                                                            "end": 673,
                                                            "fullWidth": 3,
                                                            "width": 1,
                                                            "text": ";",
                                                            "value": ";",
                                                            "valueText": ";",
                                                            "hasTrailingTrivia": true,
                                                            "hasTrailingNewLine": true,
                                                            "trailingTrivia": [
                                                                {
                                                                    "kind": "WhitespaceTrivia",
                                                                    "text": " "
                                                                },
                                                                {
                                                                    "kind": "NewLineTrivia",
                                                                    "text": "\n"
                                                                }
                                                            ]
                                                        }
                                                    }
                                                ],
                                                "closeBraceToken": {
                                                    "kind": "CloseBraceToken",
                                                    "fullStart": 675,
                                                    "fullEnd": 681,
                                                    "start": 679,
                                                    "end": 680,
                                                    "fullWidth": 6,
                                                    "width": 1,
                                                    "text": "}",
                                                    "value": "}",
                                                    "valueText": "}",
                                                    "hasLeadingTrivia": true,
                                                    "hasTrailingTrivia": true,
                                                    "leadingTrivia": [
                                                        {
                                                            "kind": "WhitespaceTrivia",
                                                            "text": "    "
                                                        }
                                                    ],
                                                    "trailingTrivia": [
                                                        {
                                                            "kind": "WhitespaceTrivia",
                                                            "text": " "
                                                        }
                                                    ]
                                                }
                                            },
                                            "elseClause": {
                                                "kind": "ElseClause",
                                                "fullStart": 681,
                                                "fullEnd": 715,
                                                "start": 681,
                                                "end": 714,
                                                "fullWidth": 34,
                                                "width": 33,
                                                "elseKeyword": {
                                                    "kind": "ElseKeyword",
                                                    "fullStart": 681,
                                                    "fullEnd": 686,
                                                    "start": 681,
                                                    "end": 685,
                                                    "fullWidth": 5,
                                                    "width": 4,
                                                    "text": "else",
                                                    "value": "else",
                                                    "valueText": "else",
                                                    "hasTrailingTrivia": true,
                                                    "trailingTrivia": [
                                                        {
                                                            "kind": "WhitespaceTrivia",
                                                            "text": " "
                                                        }
                                                    ]
                                                },
                                                "statement": {
                                                    "kind": "Block",
                                                    "fullStart": 686,
                                                    "fullEnd": 715,
                                                    "start": 686,
                                                    "end": 714,
                                                    "fullWidth": 29,
                                                    "width": 28,
                                                    "openBraceToken": {
                                                        "kind": "OpenBraceToken",
                                                        "fullStart": 686,
                                                        "fullEnd": 688,
                                                        "start": 686,
                                                        "end": 687,
                                                        "fullWidth": 2,
                                                        "width": 1,
                                                        "text": "{",
                                                        "value": "{",
                                                        "valueText": "{",
                                                        "hasTrailingTrivia": true,
                                                        "hasTrailingNewLine": true,
                                                        "trailingTrivia": [
                                                            {
                                                                "kind": "NewLineTrivia",
                                                                "text": "\n"
                                                            }
                                                        ]
                                                    },
                                                    "statements": [
                                                        {
                                                            "kind": "ExpressionStatement",
                                                            "fullStart": 688,
                                                            "fullEnd": 709,
                                                            "start": 694,
                                                            "end": 708,
                                                            "fullWidth": 21,
                                                            "width": 14,
                                                            "expression": {
                                                                "kind": "AssignmentExpression",
                                                                "fullStart": 688,
                                                                "fullEnd": 707,
                                                                "start": 694,
                                                                "end": 707,
                                                                "fullWidth": 19,
                                                                "width": 13,
                                                                "left": {
                                                                    "kind": "IdentifierName",
                                                                    "fullStart": 688,
                                                                    "fullEnd": 701,
                                                                    "start": 694,
                                                                    "end": 700,
                                                                    "fullWidth": 13,
                                                                    "width": 6,
                                                                    "text": "result",
                                                                    "value": "result",
                                                                    "valueText": "result",
                                                                    "hasLeadingTrivia": true,
                                                                    "hasTrailingTrivia": true,
                                                                    "leadingTrivia": [
                                                                        {
                                                                            "kind": "WhitespaceTrivia",
                                                                            "text": "      "
                                                                        }
                                                                    ],
                                                                    "trailingTrivia": [
                                                                        {
                                                                            "kind": "WhitespaceTrivia",
                                                                            "text": " "
                                                                        }
                                                                    ]
                                                                },
                                                                "operatorToken": {
                                                                    "kind": "EqualsToken",
                                                                    "fullStart": 701,
                                                                    "fullEnd": 703,
                                                                    "start": 701,
                                                                    "end": 702,
                                                                    "fullWidth": 2,
                                                                    "width": 1,
                                                                    "text": "=",
                                                                    "value": "=",
                                                                    "valueText": "=",
                                                                    "hasTrailingTrivia": true,
                                                                    "trailingTrivia": [
                                                                        {
                                                                            "kind": "WhitespaceTrivia",
                                                                            "text": " "
                                                                        }
                                                                    ]
                                                                },
                                                                "right": {
                                                                    "kind": "TrueKeyword",
                                                                    "fullStart": 703,
                                                                    "fullEnd": 707,
                                                                    "start": 703,
                                                                    "end": 707,
                                                                    "fullWidth": 4,
                                                                    "width": 4,
                                                                    "text": "true",
                                                                    "value": true,
                                                                    "valueText": "true"
                                                                }
                                                            },
                                                            "semicolonToken": {
                                                                "kind": "SemicolonToken",
                                                                "fullStart": 707,
                                                                "fullEnd": 709,
                                                                "start": 707,
                                                                "end": 708,
                                                                "fullWidth": 2,
                                                                "width": 1,
                                                                "text": ";",
                                                                "value": ";",
                                                                "valueText": ";",
                                                                "hasTrailingTrivia": true,
                                                                "hasTrailingNewLine": true,
                                                                "trailingTrivia": [
                                                                    {
                                                                        "kind": "NewLineTrivia",
                                                                        "text": "\n"
                                                                    }
                                                                ]
                                                            }
                                                        }
                                                    ],
                                                    "closeBraceToken": {
                                                        "kind": "CloseBraceToken",
                                                        "fullStart": 709,
                                                        "fullEnd": 715,
                                                        "start": 713,
                                                        "end": 714,
                                                        "fullWidth": 6,
                                                        "width": 1,
                                                        "text": "}",
                                                        "value": "}",
                                                        "valueText": "}",
                                                        "hasLeadingTrivia": true,
                                                        "hasTrailingTrivia": true,
                                                        "hasTrailingNewLine": true,
                                                        "leadingTrivia": [
                                                            {
                                                                "kind": "WhitespaceTrivia",
                                                                "text": "    "
                                                            }
                                                        ],
                                                        "trailingTrivia": [
                                                            {
                                                                "kind": "NewLineTrivia",
                                                                "text": "\n"
                                                            }
                                                        ]
                                                    }
                                                }
                                            }
                                        }
                                    ],
                                    "closeBraceToken": {
                                        "kind": "CloseBraceToken",
                                        "fullStart": 715,
                                        "fullEnd": 723,
                                        "start": 717,
                                        "end": 718,
                                        "fullWidth": 8,
                                        "width": 1,
                                        "text": "}",
                                        "value": "}",
                                        "valueText": "}",
                                        "hasLeadingTrivia": true,
                                        "hasTrailingTrivia": true,
                                        "hasTrailingNewLine": true,
                                        "leadingTrivia": [
                                            {
                                                "kind": "WhitespaceTrivia",
                                                "text": "  "
                                            }
                                        ],
                                        "trailingTrivia": [
                                            {
                                                "kind": "WhitespaceTrivia",
                                                "text": "    "
                                            },
                                            {
                                                "kind": "NewLineTrivia",
                                                "text": "\n"
                                            }
                                        ]
                                    }
                                }
                            }
                        ],
                        "closeBraceToken": {
                            "kind": "CloseBraceToken",
                            "fullStart": 723,
                            "fullEnd": 725,
                            "start": 723,
                            "end": 724,
                            "fullWidth": 2,
                            "width": 1,
                            "text": "}",
                            "value": "}",
                            "valueText": "}",
                            "hasTrailingTrivia": true,
                            "hasTrailingNewLine": true,
                            "trailingTrivia": [
                                {
                                    "kind": "NewLineTrivia",
                                    "text": "\n"
                                }
                            ]
                        }
                    }
                }
            },
            {
                "kind": "IfStatement",
                "fullStart": 725,
                "fullEnd": 827,
                "start": 726,
                "end": 826,
                "fullWidth": 102,
                "width": 100,
                "ifKeyword": {
                    "kind": "IfKeyword",
                    "fullStart": 725,
                    "fullEnd": 729,
                    "start": 726,
                    "end": 728,
                    "fullWidth": 4,
                    "width": 2,
                    "text": "if",
                    "value": "if",
                    "valueText": "if",
                    "hasLeadingTrivia": true,
                    "hasLeadingNewLine": true,
                    "hasTrailingTrivia": true,
                    "leadingTrivia": [
                        {
                            "kind": "NewLineTrivia",
                            "text": "\n"
                        }
                    ],
                    "trailingTrivia": [
                        {
                            "kind": "WhitespaceTrivia",
                            "text": " "
                        }
                    ]
                },
                "openParenToken": {
                    "kind": "OpenParenToken",
                    "fullStart": 729,
                    "fullEnd": 730,
                    "start": 729,
                    "end": 730,
                    "fullWidth": 1,
                    "width": 1,
                    "text": "(",
                    "value": "(",
                    "valueText": "("
                },
                "condition": {
                    "kind": "NotEqualsExpression",
                    "fullStart": 730,
                    "fullEnd": 745,
                    "start": 730,
                    "end": 745,
                    "fullWidth": 15,
                    "width": 15,
                    "left": {
                        "kind": "IdentifierName",
                        "fullStart": 730,
                        "fullEnd": 737,
                        "start": 730,
                        "end": 736,
                        "fullWidth": 7,
                        "width": 6,
                        "text": "result",
                        "value": "result",
                        "valueText": "result",
                        "hasTrailingTrivia": true,
                        "trailingTrivia": [
                            {
                                "kind": "WhitespaceTrivia",
                                "text": " "
                            }
                        ]
                    },
                    "operatorToken": {
                        "kind": "ExclamationEqualsEqualsToken",
                        "fullStart": 737,
                        "fullEnd": 741,
                        "start": 737,
                        "end": 740,
                        "fullWidth": 4,
                        "width": 3,
                        "text": "!==",
                        "value": "!==",
                        "valueText": "!==",
                        "hasTrailingTrivia": true,
                        "trailingTrivia": [
                            {
                                "kind": "WhitespaceTrivia",
                                "text": " "
                            }
                        ]
                    },
                    "right": {
                        "kind": "TrueKeyword",
                        "fullStart": 741,
                        "fullEnd": 745,
                        "start": 741,
                        "end": 745,
                        "fullWidth": 4,
                        "width": 4,
                        "text": "true",
                        "value": true,
                        "valueText": "true"
                    }
                },
                "closeParenToken": {
                    "kind": "CloseParenToken",
                    "fullStart": 745,
                    "fullEnd": 747,
                    "start": 745,
                    "end": 746,
                    "fullWidth": 2,
                    "width": 1,
                    "text": ")",
                    "value": ")",
                    "valueText": ")",
                    "hasTrailingTrivia": true,
                    "trailingTrivia": [
                        {
                            "kind": "WhitespaceTrivia",
                            "text": " "
                        }
                    ]
                },
                "statement": {
                    "kind": "Block",
                    "fullStart": 747,
                    "fullEnd": 827,
                    "start": 747,
                    "end": 826,
                    "fullWidth": 80,
                    "width": 79,
                    "openBraceToken": {
                        "kind": "OpenBraceToken",
                        "fullStart": 747,
                        "fullEnd": 749,
                        "start": 747,
                        "end": 748,
                        "fullWidth": 2,
                        "width": 1,
                        "text": "{",
                        "value": "{",
                        "valueText": "{",
                        "hasTrailingTrivia": true,
                        "hasTrailingNewLine": true,
                        "trailingTrivia": [
                            {
                                "kind": "NewLineTrivia",
                                "text": "\n"
                            }
                        ]
                    },
                    "statements": [
                        {
                            "kind": "ExpressionStatement",
                            "fullStart": 749,
                            "fullEnd": 825,
                            "start": 751,
                            "end": 824,
                            "fullWidth": 76,
                            "width": 73,
                            "expression": {
                                "kind": "InvocationExpression",
                                "fullStart": 749,
                                "fullEnd": 823,
                                "start": 751,
                                "end": 823,
                                "fullWidth": 74,
                                "width": 72,
                                "expression": {
                                    "kind": "IdentifierName",
                                    "fullStart": 749,
                                    "fullEnd": 757,
                                    "start": 751,
                                    "end": 757,
                                    "fullWidth": 8,
                                    "width": 6,
                                    "text": "$ERROR",
                                    "value": "$ERROR",
                                    "valueText": "$ERROR",
                                    "hasLeadingTrivia": true,
                                    "leadingTrivia": [
                                        {
                                            "kind": "WhitespaceTrivia",
                                            "text": "  "
                                        }
                                    ]
                                },
                                "argumentList": {
                                    "kind": "ArgumentList",
                                    "fullStart": 757,
                                    "fullEnd": 823,
                                    "start": 757,
                                    "end": 823,
                                    "fullWidth": 66,
                                    "width": 66,
                                    "openParenToken": {
                                        "kind": "OpenParenToken",
                                        "fullStart": 757,
                                        "fullEnd": 758,
                                        "start": 757,
                                        "end": 758,
                                        "fullWidth": 1,
                                        "width": 1,
                                        "text": "(",
                                        "value": "(",
                                        "valueText": "("
                                    },
                                    "arguments": [
                                        {
                                            "kind": "StringLiteral",
                                            "fullStart": 758,
                                            "fullEnd": 822,
                                            "start": 758,
                                            "end": 822,
                                            "fullWidth": 64,
                                            "width": 64,
                                            "text": "'#2: Check continue statement for automatic semicolon insertion'",
                                            "value": "#2: Check continue statement for automatic semicolon insertion",
                                            "valueText": "#2: Check continue statement for automatic semicolon insertion"
                                        }
                                    ],
                                    "closeParenToken": {
                                        "kind": "CloseParenToken",
                                        "fullStart": 822,
                                        "fullEnd": 823,
                                        "start": 822,
                                        "end": 823,
                                        "fullWidth": 1,
                                        "width": 1,
                                        "text": ")",
                                        "value": ")",
                                        "valueText": ")"
                                    }
                                }
                            },
                            "semicolonToken": {
                                "kind": "SemicolonToken",
                                "fullStart": 823,
                                "fullEnd": 825,
                                "start": 823,
                                "end": 824,
                                "fullWidth": 2,
                                "width": 1,
                                "text": ";",
                                "value": ";",
                                "valueText": ";",
                                "hasTrailingTrivia": true,
                                "hasTrailingNewLine": true,
                                "trailingTrivia": [
                                    {
                                        "kind": "NewLineTrivia",
                                        "text": "\n"
                                    }
                                ]
                            }
                        }
                    ],
                    "closeBraceToken": {
                        "kind": "CloseBraceToken",
                        "fullStart": 825,
                        "fullEnd": 827,
                        "start": 825,
                        "end": 826,
                        "fullWidth": 2,
                        "width": 1,
                        "text": "}",
                        "value": "}",
                        "valueText": "}",
                        "hasTrailingTrivia": true,
                        "hasTrailingNewLine": true,
                        "trailingTrivia": [
                            {
                                "kind": "NewLineTrivia",
                                "text": "\n"
                            }
                        ]
                    }
                }
            }
        ],
        "endOfFileToken": {
            "kind": "EndOfFileToken",
            "fullStart": 827,
            "fullEnd": 828,
            "start": 828,
            "end": 828,
            "fullWidth": 1,
            "width": 0,
            "text": "",
            "hasLeadingTrivia": true,
            "hasLeadingNewLine": true,
            "leadingTrivia": [
                {
                    "kind": "NewLineTrivia",
                    "text": "\n"
                }
            ]
        }
    },
    "lineMap": {
        "lineStarts": [
            0,
            61,
            132,
            133,
            137,
            199,
            202,
            231,
            286,
            290,
            291,
            301,
            340,
            373,
            392,
            415,
            428,
            508,
            514,
            520,
            522,
            523,
            533,
            553,
            592,
            625,
            644,
            660,
            675,
            688,
            709,
            715,
            723,
            725,
            726,
            749,
            825,
            827,
            828
        ],
        "length": 828
    }
}<|MERGE_RESOLUTION|>--- conflicted
+++ resolved
@@ -172,12 +172,8 @@
                                 "start": 318,
                                 "end": 323,
                                 "fullWidth": 5,
-<<<<<<< HEAD
                                 "width": 5,
-                                "identifier": {
-=======
                                 "propertyName": {
->>>>>>> 85e84683
                                     "kind": "IdentifierName",
                                     "fullStart": 318,
                                     "fullEnd": 320,
@@ -498,12 +494,8 @@
                                             "start": 351,
                                             "end": 356,
                                             "fullWidth": 5,
-<<<<<<< HEAD
                                             "width": 5,
-                                            "identifier": {
-=======
                                             "propertyName": {
->>>>>>> 85e84683
                                                 "kind": "IdentifierName",
                                                 "fullStart": 351,
                                                 "fullEnd": 353,
@@ -1301,12 +1293,8 @@
                             "start": 537,
                             "end": 551,
                             "fullWidth": 14,
-<<<<<<< HEAD
                             "width": 14,
-                            "identifier": {
-=======
                             "propertyName": {
->>>>>>> 85e84683
                                 "kind": "IdentifierName",
                                 "fullStart": 537,
                                 "fullEnd": 544,
@@ -1504,12 +1492,8 @@
                                 "start": 570,
                                 "end": 575,
                                 "fullWidth": 5,
-<<<<<<< HEAD
                                 "width": 5,
-                                "identifier": {
-=======
                                 "propertyName": {
->>>>>>> 85e84683
                                     "kind": "IdentifierName",
                                     "fullStart": 570,
                                     "fullEnd": 572,
@@ -1832,12 +1816,8 @@
                                             "start": 603,
                                             "end": 608,
                                             "fullWidth": 5,
-<<<<<<< HEAD
                                             "width": 5,
-                                            "identifier": {
-=======
                                             "propertyName": {
->>>>>>> 85e84683
                                                 "kind": "IdentifierName",
                                                 "fullStart": 603,
                                                 "fullEnd": 605,
