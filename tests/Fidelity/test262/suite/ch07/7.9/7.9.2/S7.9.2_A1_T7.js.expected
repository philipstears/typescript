--- conflicted
+++ resolved
@@ -376,12 +376,8 @@
                             "start": 432,
                             "end": 435,
                             "fullWidth": 3,
-<<<<<<< HEAD
                             "width": 3,
-                            "identifier": {
-=======
                             "propertyName": {
->>>>>>> 85e84683
                                 "kind": "IdentifierName",
                                 "fullStart": 432,
                                 "fullEnd": 433,
@@ -446,12 +442,8 @@
                             "start": 436,
                             "end": 439,
                             "fullWidth": 3,
-<<<<<<< HEAD
                             "width": 3,
-                            "identifier": {
-=======
                             "propertyName": {
->>>>>>> 85e84683
                                 "kind": "IdentifierName",
                                 "fullStart": 436,
                                 "fullEnd": 437,
@@ -516,12 +508,8 @@
                             "start": 440,
                             "end": 443,
                             "fullWidth": 3,
-<<<<<<< HEAD
                             "width": 3,
-                            "identifier": {
-=======
                             "propertyName": {
->>>>>>> 85e84683
                                 "kind": "IdentifierName",
                                 "fullStart": 440,
                                 "fullEnd": 441,
@@ -586,12 +574,8 @@
                             "start": 444,
                             "end": 447,
                             "fullWidth": 3,
-<<<<<<< HEAD
                             "width": 3,
-                            "identifier": {
-=======
                             "propertyName": {
->>>>>>> 85e84683
                                 "kind": "IdentifierName",
                                 "fullStart": 444,
                                 "fullEnd": 445,
