{
    "isDeclaration": false,
    "languageVersion": "EcmaScript5",
    "parseOptions": {
        "allowAutomaticSemicolonInsertion": true
    },
    "sourceUnit": {
        "kind": "SourceUnit",
        "fullStart": 0,
        "fullEnd": 491,
        "start": 391,
        "end": 491,
        "fullWidth": 491,
        "width": 100,
        "isIncrementallyUnusable": true,
        "moduleElements": [
            {
                "kind": "VariableStatement",
                "fullStart": 0,
                "fullEnd": 408,
                "start": 391,
                "end": 407,
                "fullWidth": 408,
                "width": 16,
                "modifiers": [],
                "variableDeclaration": {
                    "kind": "VariableDeclaration",
                    "fullStart": 0,
                    "fullEnd": 406,
                    "start": 391,
                    "end": 406,
                    "fullWidth": 406,
                    "width": 15,
                    "varKeyword": {
                        "kind": "VarKeyword",
                        "fullStart": 0,
                        "fullEnd": 395,
                        "start": 391,
                        "end": 394,
                        "fullWidth": 395,
                        "width": 3,
                        "text": "var",
                        "value": "var",
                        "valueText": "var",
                        "hasLeadingTrivia": true,
                        "hasLeadingComment": true,
                        "hasLeadingNewLine": true,
                        "hasTrailingTrivia": true,
                        "leadingTrivia": [
                            {
                                "kind": "SingleLineCommentTrivia",
                                "text": "// Copyright 2009 the Sputnik authors.  All rights reserved."
                            },
                            {
                                "kind": "NewLineTrivia",
                                "text": "\n"
                            },
                            {
                                "kind": "SingleLineCommentTrivia",
                                "text": "// This code is governed by the BSD license found in the LICENSE file."
                            },
                            {
                                "kind": "NewLineTrivia",
                                "text": "\n"
                            },
                            {
                                "kind": "NewLineTrivia",
                                "text": "\n"
                            },
                            {
                                "kind": "MultiLineCommentTrivia",
                                "text": "/**\n * Check examples for automatic semicolon insertion from the Standart\n *\n * @path ch07/7.9/7.9.2/S7.9.2_A1_T5.js\n * @description a=b \\n ++c is a valid sentence in the ECMAScript grammar\n *  with automatic semicolon insertion, but a!==b++c\n */"
                            },
                            {
                                "kind": "NewLineTrivia",
                                "text": "\n"
                            },
                            {
                                "kind": "NewLineTrivia",
                                "text": "\n"
                            },
                            {
                                "kind": "SingleLineCommentTrivia",
                                "text": "//CHECK#1"
                            },
                            {
                                "kind": "NewLineTrivia",
                                "text": "\n"
                            }
                        ],
                        "trailingTrivia": [
                            {
                                "kind": "WhitespaceTrivia",
                                "text": " "
                            }
                        ]
                    },
                    "variableDeclarators": [
                        {
                            "kind": "VariableDeclarator",
                            "fullStart": 395,
                            "fullEnd": 398,
                            "start": 395,
                            "end": 398,
                            "fullWidth": 3,
<<<<<<< HEAD
                            "width": 3,
                            "identifier": {
=======
                            "propertyName": {
>>>>>>> 85e84683
                                "kind": "IdentifierName",
                                "fullStart": 395,
                                "fullEnd": 396,
                                "start": 395,
                                "end": 396,
                                "fullWidth": 1,
                                "width": 1,
                                "text": "a",
                                "value": "a",
                                "valueText": "a"
                            },
                            "equalsValueClause": {
                                "kind": "EqualsValueClause",
                                "fullStart": 396,
                                "fullEnd": 398,
                                "start": 396,
                                "end": 398,
                                "fullWidth": 2,
                                "width": 2,
                                "equalsToken": {
                                    "kind": "EqualsToken",
                                    "fullStart": 396,
                                    "fullEnd": 397,
                                    "start": 396,
                                    "end": 397,
                                    "fullWidth": 1,
                                    "width": 1,
                                    "text": "=",
                                    "value": "=",
                                    "valueText": "="
                                },
                                "value": {
                                    "kind": "NumericLiteral",
                                    "fullStart": 397,
                                    "fullEnd": 398,
                                    "start": 397,
                                    "end": 398,
                                    "fullWidth": 1,
                                    "width": 1,
                                    "text": "1",
                                    "value": 1,
                                    "valueText": "1"
                                }
                            }
                        },
                        {
                            "kind": "CommaToken",
                            "fullStart": 398,
                            "fullEnd": 399,
                            "start": 398,
                            "end": 399,
                            "fullWidth": 1,
                            "width": 1,
                            "text": ",",
                            "value": ",",
                            "valueText": ","
                        },
                        {
                            "kind": "VariableDeclarator",
                            "fullStart": 399,
                            "fullEnd": 402,
                            "start": 399,
                            "end": 402,
                            "fullWidth": 3,
<<<<<<< HEAD
                            "width": 3,
                            "identifier": {
=======
                            "propertyName": {
>>>>>>> 85e84683
                                "kind": "IdentifierName",
                                "fullStart": 399,
                                "fullEnd": 400,
                                "start": 399,
                                "end": 400,
                                "fullWidth": 1,
                                "width": 1,
                                "text": "b",
                                "value": "b",
                                "valueText": "b"
                            },
                            "equalsValueClause": {
                                "kind": "EqualsValueClause",
                                "fullStart": 400,
                                "fullEnd": 402,
                                "start": 400,
                                "end": 402,
                                "fullWidth": 2,
                                "width": 2,
                                "equalsToken": {
                                    "kind": "EqualsToken",
                                    "fullStart": 400,
                                    "fullEnd": 401,
                                    "start": 400,
                                    "end": 401,
                                    "fullWidth": 1,
                                    "width": 1,
                                    "text": "=",
                                    "value": "=",
                                    "valueText": "="
                                },
                                "value": {
                                    "kind": "NumericLiteral",
                                    "fullStart": 401,
                                    "fullEnd": 402,
                                    "start": 401,
                                    "end": 402,
                                    "fullWidth": 1,
                                    "width": 1,
                                    "text": "2",
                                    "value": 2,
                                    "valueText": "2"
                                }
                            }
                        },
                        {
                            "kind": "CommaToken",
                            "fullStart": 402,
                            "fullEnd": 403,
                            "start": 402,
                            "end": 403,
                            "fullWidth": 1,
                            "width": 1,
                            "text": ",",
                            "value": ",",
                            "valueText": ","
                        },
                        {
                            "kind": "VariableDeclarator",
                            "fullStart": 403,
                            "fullEnd": 406,
                            "start": 403,
                            "end": 406,
                            "fullWidth": 3,
<<<<<<< HEAD
                            "width": 3,
                            "identifier": {
=======
                            "propertyName": {
>>>>>>> 85e84683
                                "kind": "IdentifierName",
                                "fullStart": 403,
                                "fullEnd": 404,
                                "start": 403,
                                "end": 404,
                                "fullWidth": 1,
                                "width": 1,
                                "text": "c",
                                "value": "c",
                                "valueText": "c"
                            },
                            "equalsValueClause": {
                                "kind": "EqualsValueClause",
                                "fullStart": 404,
                                "fullEnd": 406,
                                "start": 404,
                                "end": 406,
                                "fullWidth": 2,
                                "width": 2,
                                "equalsToken": {
                                    "kind": "EqualsToken",
                                    "fullStart": 404,
                                    "fullEnd": 405,
                                    "start": 404,
                                    "end": 405,
                                    "fullWidth": 1,
                                    "width": 1,
                                    "text": "=",
                                    "value": "=",
                                    "valueText": "="
                                },
                                "value": {
                                    "kind": "NumericLiteral",
                                    "fullStart": 405,
                                    "fullEnd": 406,
                                    "start": 405,
                                    "end": 406,
                                    "fullWidth": 1,
                                    "width": 1,
                                    "text": "3",
                                    "value": 3,
                                    "valueText": "3"
                                }
                            }
                        }
                    ]
                },
                "semicolonToken": {
                    "kind": "SemicolonToken",
                    "fullStart": 406,
                    "fullEnd": 408,
                    "start": 406,
                    "end": 407,
                    "fullWidth": 2,
                    "width": 1,
                    "text": ";",
                    "value": ";",
                    "valueText": ";",
                    "hasTrailingTrivia": true,
                    "hasTrailingNewLine": true,
                    "trailingTrivia": [
                        {
                            "kind": "NewLineTrivia",
                            "text": "\n"
                        }
                    ]
                }
            },
            {
                "kind": "ExpressionStatement",
                "fullStart": 408,
                "fullEnd": 412,
                "start": 408,
                "end": 411,
                "fullWidth": 4,
                "width": 3,
                "isIncrementallyUnusable": true,
                "expression": {
                    "kind": "AssignmentExpression",
                    "fullStart": 408,
                    "fullEnd": 412,
                    "start": 408,
                    "end": 411,
                    "fullWidth": 4,
                    "width": 3,
                    "left": {
                        "kind": "IdentifierName",
                        "fullStart": 408,
                        "fullEnd": 409,
                        "start": 408,
                        "end": 409,
                        "fullWidth": 1,
                        "width": 1,
                        "text": "a",
                        "value": "a",
                        "valueText": "a"
                    },
                    "operatorToken": {
                        "kind": "EqualsToken",
                        "fullStart": 409,
                        "fullEnd": 410,
                        "start": 409,
                        "end": 410,
                        "fullWidth": 1,
                        "width": 1,
                        "text": "=",
                        "value": "=",
                        "valueText": "="
                    },
                    "right": {
                        "kind": "IdentifierName",
                        "fullStart": 410,
                        "fullEnd": 412,
                        "start": 410,
                        "end": 411,
                        "fullWidth": 2,
                        "width": 1,
                        "text": "b",
                        "value": "b",
                        "valueText": "b",
                        "hasTrailingTrivia": true,
                        "hasTrailingNewLine": true,
                        "trailingTrivia": [
                            {
                                "kind": "NewLineTrivia",
                                "text": "\n"
                            }
                        ]
                    }
                },
                "semicolonToken": {
                    "kind": "SemicolonToken",
                    "fullStart": -1,
                    "fullEnd": -1,
                    "start": -1,
                    "end": -1,
                    "fullWidth": 0,
                    "width": 0,
                    "text": ""
                }
            },
            {
                "kind": "ExpressionStatement",
                "fullStart": 412,
                "fullEnd": 416,
                "start": 412,
                "end": 415,
                "fullWidth": 4,
                "width": 3,
                "isIncrementallyUnusable": true,
                "expression": {
                    "kind": "PreIncrementExpression",
                    "fullStart": 412,
                    "fullEnd": 416,
                    "start": 412,
                    "end": 415,
                    "fullWidth": 4,
                    "width": 3,
                    "operatorToken": {
                        "kind": "PlusPlusToken",
                        "fullStart": 412,
                        "fullEnd": 414,
                        "start": 412,
                        "end": 414,
                        "fullWidth": 2,
                        "width": 2,
                        "text": "++",
                        "value": "++",
                        "valueText": "++"
                    },
                    "operand": {
                        "kind": "IdentifierName",
                        "fullStart": 414,
                        "fullEnd": 416,
                        "start": 414,
                        "end": 415,
                        "fullWidth": 2,
                        "width": 1,
                        "text": "c",
                        "value": "c",
                        "valueText": "c",
                        "hasTrailingTrivia": true,
                        "hasTrailingNewLine": true,
                        "trailingTrivia": [
                            {
                                "kind": "NewLineTrivia",
                                "text": "\n"
                            }
                        ]
                    }
                },
                "semicolonToken": {
                    "kind": "SemicolonToken",
                    "fullStart": -1,
                    "fullEnd": -1,
                    "start": -1,
                    "end": -1,
                    "fullWidth": 0,
                    "width": 0,
                    "text": ""
                }
            },
            {
                "kind": "IfStatement",
                "fullStart": 416,
                "fullEnd": 490,
                "start": 417,
                "end": 489,
                "fullWidth": 74,
                "width": 72,
                "ifKeyword": {
                    "kind": "IfKeyword",
                    "fullStart": 416,
                    "fullEnd": 420,
                    "start": 417,
                    "end": 419,
                    "fullWidth": 4,
                    "width": 2,
                    "text": "if",
                    "value": "if",
                    "valueText": "if",
                    "hasLeadingTrivia": true,
                    "hasLeadingNewLine": true,
                    "hasTrailingTrivia": true,
                    "leadingTrivia": [
                        {
                            "kind": "NewLineTrivia",
                            "text": "\n"
                        }
                    ],
                    "trailingTrivia": [
                        {
                            "kind": "WhitespaceTrivia",
                            "text": " "
                        }
                    ]
                },
                "openParenToken": {
                    "kind": "OpenParenToken",
                    "fullStart": 420,
                    "fullEnd": 421,
                    "start": 420,
                    "end": 421,
                    "fullWidth": 1,
                    "width": 1,
                    "text": "(",
                    "value": "(",
                    "valueText": "("
                },
                "condition": {
                    "kind": "NotEqualsExpression",
                    "fullStart": 421,
                    "fullEnd": 426,
                    "start": 421,
                    "end": 426,
                    "fullWidth": 5,
                    "width": 5,
                    "left": {
                        "kind": "IdentifierName",
                        "fullStart": 421,
                        "fullEnd": 422,
                        "start": 421,
                        "end": 422,
                        "fullWidth": 1,
                        "width": 1,
                        "text": "a",
                        "value": "a",
                        "valueText": "a"
                    },
                    "operatorToken": {
                        "kind": "ExclamationEqualsEqualsToken",
                        "fullStart": 422,
                        "fullEnd": 425,
                        "start": 422,
                        "end": 425,
                        "fullWidth": 3,
                        "width": 3,
                        "text": "!==",
                        "value": "!==",
                        "valueText": "!=="
                    },
                    "right": {
                        "kind": "IdentifierName",
                        "fullStart": 425,
                        "fullEnd": 426,
                        "start": 425,
                        "end": 426,
                        "fullWidth": 1,
                        "width": 1,
                        "text": "b",
                        "value": "b",
                        "valueText": "b"
                    }
                },
                "closeParenToken": {
                    "kind": "CloseParenToken",
                    "fullStart": 426,
                    "fullEnd": 428,
                    "start": 426,
                    "end": 427,
                    "fullWidth": 2,
                    "width": 1,
                    "text": ")",
                    "value": ")",
                    "valueText": ")",
                    "hasTrailingTrivia": true,
                    "trailingTrivia": [
                        {
                            "kind": "WhitespaceTrivia",
                            "text": " "
                        }
                    ]
                },
                "statement": {
                    "kind": "ExpressionStatement",
                    "fullStart": 428,
                    "fullEnd": 490,
                    "start": 428,
                    "end": 489,
                    "fullWidth": 62,
                    "width": 61,
                    "expression": {
                        "kind": "InvocationExpression",
                        "fullStart": 428,
                        "fullEnd": 488,
                        "start": 428,
                        "end": 488,
                        "fullWidth": 60,
                        "width": 60,
                        "expression": {
                            "kind": "IdentifierName",
                            "fullStart": 428,
                            "fullEnd": 434,
                            "start": 428,
                            "end": 434,
                            "fullWidth": 6,
                            "width": 6,
                            "text": "$ERROR",
                            "value": "$ERROR",
                            "valueText": "$ERROR"
                        },
                        "argumentList": {
                            "kind": "ArgumentList",
                            "fullStart": 434,
                            "fullEnd": 488,
                            "start": 434,
                            "end": 488,
                            "fullWidth": 54,
                            "width": 54,
                            "openParenToken": {
                                "kind": "OpenParenToken",
                                "fullStart": 434,
                                "fullEnd": 435,
                                "start": 434,
                                "end": 435,
                                "fullWidth": 1,
                                "width": 1,
                                "text": "(",
                                "value": "(",
                                "valueText": "("
                            },
                            "arguments": [
                                {
                                    "kind": "StringLiteral",
                                    "fullStart": 435,
                                    "fullEnd": 487,
                                    "start": 435,
                                    "end": 487,
                                    "fullWidth": 52,
                                    "width": 52,
                                    "text": "'#1: Automatic semicolon insertion not work with ++'",
                                    "value": "#1: Automatic semicolon insertion not work with ++",
                                    "valueText": "#1: Automatic semicolon insertion not work with ++"
                                }
                            ],
                            "closeParenToken": {
                                "kind": "CloseParenToken",
                                "fullStart": 487,
                                "fullEnd": 488,
                                "start": 487,
                                "end": 488,
                                "fullWidth": 1,
                                "width": 1,
                                "text": ")",
                                "value": ")",
                                "valueText": ")"
                            }
                        }
                    },
                    "semicolonToken": {
                        "kind": "SemicolonToken",
                        "fullStart": 488,
                        "fullEnd": 490,
                        "start": 488,
                        "end": 489,
                        "fullWidth": 2,
                        "width": 1,
                        "text": ";",
                        "value": ";",
                        "valueText": ";",
                        "hasTrailingTrivia": true,
                        "hasTrailingNewLine": true,
                        "trailingTrivia": [
                            {
                                "kind": "NewLineTrivia",
                                "text": "\n"
                            }
                        ]
                    }
                }
            }
        ],
        "endOfFileToken": {
            "kind": "EndOfFileToken",
            "fullStart": 490,
            "fullEnd": 491,
            "start": 491,
            "end": 491,
            "fullWidth": 1,
            "width": 0,
            "text": "",
            "hasLeadingTrivia": true,
            "hasLeadingNewLine": true,
            "leadingTrivia": [
                {
                    "kind": "NewLineTrivia",
                    "text": "\n"
                }
            ]
        }
    },
    "lineMap": {
        "lineStarts": [
            0,
            61,
            132,
            133,
            137,
            207,
            210,
            250,
            323,
            376,
            380,
            381,
            391,
            408,
            412,
            416,
            417,
            490,
            491
        ],
        "length": 491
    }
}<|MERGE_RESOLUTION|>--- conflicted
+++ resolved
@@ -103,12 +103,8 @@
                             "start": 395,
                             "end": 398,
                             "fullWidth": 3,
-<<<<<<< HEAD
                             "width": 3,
-                            "identifier": {
-=======
                             "propertyName": {
->>>>>>> 85e84683
                                 "kind": "IdentifierName",
                                 "fullStart": 395,
                                 "fullEnd": 396,
@@ -173,12 +169,8 @@
                             "start": 399,
                             "end": 402,
                             "fullWidth": 3,
-<<<<<<< HEAD
                             "width": 3,
-                            "identifier": {
-=======
                             "propertyName": {
->>>>>>> 85e84683
                                 "kind": "IdentifierName",
                                 "fullStart": 399,
                                 "fullEnd": 400,
@@ -243,12 +235,8 @@
                             "start": 403,
                             "end": 406,
                             "fullWidth": 3,
-<<<<<<< HEAD
                             "width": 3,
-                            "identifier": {
-=======
                             "propertyName": {
->>>>>>> 85e84683
                                 "kind": "IdentifierName",
                                 "fullStart": 403,
                                 "fullEnd": 404,
