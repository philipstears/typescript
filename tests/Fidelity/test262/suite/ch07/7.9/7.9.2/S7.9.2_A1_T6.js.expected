{
    "isDeclaration": false,
    "languageVersion": "EcmaScript5",
    "parseOptions": {
        "allowAutomaticSemicolonInsertion": true
    },
    "diagnostics": [
        {
            "start": 391,
            "length": 4,
            "diagnosticCode": "Identifier expected; '{0}' is a keyword.",
            "arguments": [
                "else"
            ]
        }
    ],
    "sourceUnit": {
        "kind": "SourceUnit",
        "fullStart": 0,
        "fullEnd": 401,
        "start": 364,
        "end": 401,
        "fullWidth": 401,
        "width": 37,
        "isIncrementallyUnusable": true,
        "moduleElements": [
            {
                "kind": "VariableStatement",
                "fullStart": 0,
                "fullEnd": 383,
                "start": 364,
                "end": 382,
                "fullWidth": 383,
                "width": 18,
                "modifiers": [],
                "variableDeclaration": {
                    "kind": "VariableDeclaration",
                    "fullStart": 0,
                    "fullEnd": 381,
                    "start": 364,
                    "end": 381,
                    "fullWidth": 381,
                    "width": 17,
                    "varKeyword": {
                        "kind": "VarKeyword",
                        "fullStart": 0,
                        "fullEnd": 368,
                        "start": 364,
                        "end": 367,
                        "fullWidth": 368,
                        "width": 3,
                        "text": "var",
                        "value": "var",
                        "valueText": "var",
                        "hasLeadingTrivia": true,
                        "hasLeadingComment": true,
                        "hasLeadingNewLine": true,
                        "hasTrailingTrivia": true,
                        "leadingTrivia": [
                            {
                                "kind": "SingleLineCommentTrivia",
                                "text": "// Copyright 2009 the Sputnik authors.  All rights reserved."
                            },
                            {
                                "kind": "NewLineTrivia",
                                "text": "\n"
                            },
                            {
                                "kind": "SingleLineCommentTrivia",
                                "text": "// This code is governed by the BSD license found in the LICENSE file."
                            },
                            {
                                "kind": "NewLineTrivia",
                                "text": "\n"
                            },
                            {
                                "kind": "NewLineTrivia",
                                "text": "\n"
                            },
                            {
                                "kind": "MultiLineCommentTrivia",
                                "text": "/**\n * Check examples for automatic semicolon insertion from the Standart\n *\n * @path ch07/7.9/7.9.2/S7.9.2_A1_T6.js\n * @description if(a>b) \\n else c=d is not a valid sentence in the ECMAScript grammar\n * @negative\n */"
                            },
                            {
                                "kind": "NewLineTrivia",
                                "text": "\n"
                            },
                            {
                                "kind": "NewLineTrivia",
                                "text": "\n"
                            },
                            {
                                "kind": "SingleLineCommentTrivia",
                                "text": "//CHECK#1"
                            },
                            {
                                "kind": "NewLineTrivia",
                                "text": "\n"
                            }
                        ],
                        "trailingTrivia": [
                            {
                                "kind": "WhitespaceTrivia",
                                "text": " "
                            }
                        ]
                    },
                    "variableDeclarators": [
                        {
                            "kind": "VariableDeclarator",
                            "fullStart": 368,
                            "fullEnd": 371,
                            "start": 368,
                            "end": 371,
                            "fullWidth": 3,
<<<<<<< HEAD
                            "width": 3,
                            "identifier": {
=======
                            "propertyName": {
>>>>>>> 85e84683
                                "kind": "IdentifierName",
                                "fullStart": 368,
                                "fullEnd": 369,
                                "start": 368,
                                "end": 369,
                                "fullWidth": 1,
                                "width": 1,
                                "text": "a",
                                "value": "a",
                                "valueText": "a"
                            },
                            "equalsValueClause": {
                                "kind": "EqualsValueClause",
                                "fullStart": 369,
                                "fullEnd": 371,
                                "start": 369,
                                "end": 371,
                                "fullWidth": 2,
                                "width": 2,
                                "equalsToken": {
                                    "kind": "EqualsToken",
                                    "fullStart": 369,
                                    "fullEnd": 370,
                                    "start": 369,
                                    "end": 370,
                                    "fullWidth": 1,
                                    "width": 1,
                                    "text": "=",
                                    "value": "=",
                                    "valueText": "="
                                },
                                "value": {
                                    "kind": "NumericLiteral",
                                    "fullStart": 370,
                                    "fullEnd": 371,
                                    "start": 370,
                                    "end": 371,
                                    "fullWidth": 1,
                                    "width": 1,
                                    "text": "1",
                                    "value": 1,
                                    "valueText": "1"
                                }
                            }
                        },
                        {
                            "kind": "CommaToken",
                            "fullStart": 371,
                            "fullEnd": 372,
                            "start": 371,
                            "end": 372,
                            "fullWidth": 1,
                            "width": 1,
                            "text": ",",
                            "value": ",",
                            "valueText": ","
                        },
                        {
                            "kind": "VariableDeclarator",
                            "fullStart": 372,
                            "fullEnd": 375,
                            "start": 372,
                            "end": 375,
                            "fullWidth": 3,
<<<<<<< HEAD
                            "width": 3,
                            "identifier": {
=======
                            "propertyName": {
>>>>>>> 85e84683
                                "kind": "IdentifierName",
                                "fullStart": 372,
                                "fullEnd": 373,
                                "start": 372,
                                "end": 373,
                                "fullWidth": 1,
                                "width": 1,
                                "text": "b",
                                "value": "b",
                                "valueText": "b"
                            },
                            "equalsValueClause": {
                                "kind": "EqualsValueClause",
                                "fullStart": 373,
                                "fullEnd": 375,
                                "start": 373,
                                "end": 375,
                                "fullWidth": 2,
                                "width": 2,
                                "equalsToken": {
                                    "kind": "EqualsToken",
                                    "fullStart": 373,
                                    "fullEnd": 374,
                                    "start": 373,
                                    "end": 374,
                                    "fullWidth": 1,
                                    "width": 1,
                                    "text": "=",
                                    "value": "=",
                                    "valueText": "="
                                },
                                "value": {
                                    "kind": "NumericLiteral",
                                    "fullStart": 374,
                                    "fullEnd": 375,
                                    "start": 374,
                                    "end": 375,
                                    "fullWidth": 1,
                                    "width": 1,
                                    "text": "2",
                                    "value": 2,
                                    "valueText": "2"
                                }
                            }
                        },
                        {
                            "kind": "CommaToken",
                            "fullStart": 375,
                            "fullEnd": 376,
                            "start": 375,
                            "end": 376,
                            "fullWidth": 1,
                            "width": 1,
                            "text": ",",
                            "value": ",",
                            "valueText": ","
                        },
                        {
                            "kind": "VariableDeclarator",
                            "fullStart": 376,
                            "fullEnd": 379,
                            "start": 376,
                            "end": 379,
                            "fullWidth": 3,
<<<<<<< HEAD
                            "width": 3,
                            "identifier": {
=======
                            "propertyName": {
>>>>>>> 85e84683
                                "kind": "IdentifierName",
                                "fullStart": 376,
                                "fullEnd": 377,
                                "start": 376,
                                "end": 377,
                                "fullWidth": 1,
                                "width": 1,
                                "text": "c",
                                "value": "c",
                                "valueText": "c"
                            },
                            "equalsValueClause": {
                                "kind": "EqualsValueClause",
                                "fullStart": 377,
                                "fullEnd": 379,
                                "start": 377,
                                "end": 379,
                                "fullWidth": 2,
                                "width": 2,
                                "equalsToken": {
                                    "kind": "EqualsToken",
                                    "fullStart": 377,
                                    "fullEnd": 378,
                                    "start": 377,
                                    "end": 378,
                                    "fullWidth": 1,
                                    "width": 1,
                                    "text": "=",
                                    "value": "=",
                                    "valueText": "="
                                },
                                "value": {
                                    "kind": "NumericLiteral",
                                    "fullStart": 378,
                                    "fullEnd": 379,
                                    "start": 378,
                                    "end": 379,
                                    "fullWidth": 1,
                                    "width": 1,
                                    "text": "3",
                                    "value": 3,
                                    "valueText": "3"
                                }
                            }
                        },
                        {
                            "kind": "CommaToken",
                            "fullStart": 379,
                            "fullEnd": 380,
                            "start": 379,
                            "end": 380,
                            "fullWidth": 1,
                            "width": 1,
                            "text": ",",
                            "value": ",",
                            "valueText": ","
                        },
                        {
                            "kind": "VariableDeclarator",
                            "fullStart": 380,
                            "fullEnd": 381,
                            "start": 380,
                            "end": 381,
                            "fullWidth": 1,
<<<<<<< HEAD
                            "width": 1,
                            "identifier": {
=======
                            "propertyName": {
>>>>>>> 85e84683
                                "kind": "IdentifierName",
                                "fullStart": 380,
                                "fullEnd": 381,
                                "start": 380,
                                "end": 381,
                                "fullWidth": 1,
                                "width": 1,
                                "text": "d",
                                "value": "d",
                                "valueText": "d"
                            }
                        }
                    ]
                },
                "semicolonToken": {
                    "kind": "SemicolonToken",
                    "fullStart": 381,
                    "fullEnd": 383,
                    "start": 381,
                    "end": 382,
                    "fullWidth": 2,
                    "width": 1,
                    "text": ";",
                    "value": ";",
                    "valueText": ";",
                    "hasTrailingTrivia": true,
                    "hasTrailingNewLine": true,
                    "trailingTrivia": [
                        {
                            "kind": "NewLineTrivia",
                            "text": "\n"
                        }
                    ]
                }
            },
            {
                "kind": "IfStatement",
                "fullStart": 383,
                "fullEnd": 400,
                "start": 383,
                "end": 399,
                "fullWidth": 17,
                "width": 16,
                "isIncrementallyUnusable": true,
                "ifKeyword": {
                    "kind": "IfKeyword",
                    "fullStart": 383,
                    "fullEnd": 385,
                    "start": 383,
                    "end": 385,
                    "fullWidth": 2,
                    "width": 2,
                    "text": "if",
                    "value": "if",
                    "valueText": "if"
                },
                "openParenToken": {
                    "kind": "OpenParenToken",
                    "fullStart": 385,
                    "fullEnd": 386,
                    "start": 385,
                    "end": 386,
                    "fullWidth": 1,
                    "width": 1,
                    "text": "(",
                    "value": "(",
                    "valueText": "("
                },
                "condition": {
                    "kind": "GreaterThanExpression",
                    "fullStart": 386,
                    "fullEnd": 389,
                    "start": 386,
                    "end": 389,
                    "fullWidth": 3,
                    "width": 3,
                    "left": {
                        "kind": "IdentifierName",
                        "fullStart": 386,
                        "fullEnd": 387,
                        "start": 386,
                        "end": 387,
                        "fullWidth": 1,
                        "width": 1,
                        "text": "a",
                        "value": "a",
                        "valueText": "a"
                    },
                    "operatorToken": {
                        "kind": "GreaterThanToken",
                        "fullStart": 387,
                        "fullEnd": 388,
                        "start": 387,
                        "end": 388,
                        "fullWidth": 1,
                        "width": 1,
                        "text": ">",
                        "value": ">",
                        "valueText": ">"
                    },
                    "right": {
                        "kind": "IdentifierName",
                        "fullStart": 388,
                        "fullEnd": 389,
                        "start": 388,
                        "end": 389,
                        "fullWidth": 1,
                        "width": 1,
                        "text": "b",
                        "value": "b",
                        "valueText": "b"
                    }
                },
                "closeParenToken": {
                    "kind": "CloseParenToken",
                    "fullStart": 389,
                    "fullEnd": 391,
                    "start": 389,
                    "end": 390,
                    "fullWidth": 2,
                    "width": 1,
                    "text": ")",
                    "value": ")",
                    "valueText": ")",
                    "hasTrailingTrivia": true,
                    "hasTrailingNewLine": true,
                    "trailingTrivia": [
                        {
                            "kind": "NewLineTrivia",
                            "text": "\n"
                        }
                    ]
                },
                "statement": {
                    "kind": "ExpressionStatement",
                    "fullStart": -1,
                    "fullEnd": -1,
                    "start": -1,
                    "end": -1,
                    "fullWidth": 0,
                    "width": 0,
                    "isIncrementallyUnusable": true,
                    "expression": {
                        "kind": "IdentifierName",
                        "fullStart": -1,
                        "fullEnd": -1,
                        "start": -1,
                        "end": -1,
                        "fullWidth": 0,
                        "width": 0,
                        "text": ""
                    },
                    "semicolonToken": {
                        "kind": "SemicolonToken",
                        "fullStart": -1,
                        "fullEnd": -1,
                        "start": -1,
                        "end": -1,
                        "fullWidth": 0,
                        "width": 0,
                        "text": ""
                    }
                },
                "elseClause": {
                    "kind": "ElseClause",
                    "fullStart": 391,
                    "fullEnd": 400,
                    "start": 391,
                    "end": 399,
                    "fullWidth": 9,
                    "width": 8,
                    "isIncrementallyUnusable": true,
                    "elseKeyword": {
                        "kind": "ElseKeyword",
                        "fullStart": 391,
                        "fullEnd": 396,
                        "start": 391,
                        "end": 395,
                        "fullWidth": 5,
                        "width": 4,
                        "text": "else",
                        "value": "else",
                        "valueText": "else",
                        "hasTrailingTrivia": true,
                        "trailingTrivia": [
                            {
                                "kind": "WhitespaceTrivia",
                                "text": " "
                            }
                        ]
                    },
                    "statement": {
                        "kind": "ExpressionStatement",
                        "fullStart": 396,
                        "fullEnd": 400,
                        "start": 396,
                        "end": 399,
                        "fullWidth": 4,
                        "width": 3,
                        "isIncrementallyUnusable": true,
                        "expression": {
                            "kind": "AssignmentExpression",
                            "fullStart": 396,
                            "fullEnd": 400,
                            "start": 396,
                            "end": 399,
                            "fullWidth": 4,
                            "width": 3,
                            "left": {
                                "kind": "IdentifierName",
                                "fullStart": 396,
                                "fullEnd": 397,
                                "start": 396,
                                "end": 397,
                                "fullWidth": 1,
                                "width": 1,
                                "text": "c",
                                "value": "c",
                                "valueText": "c"
                            },
                            "operatorToken": {
                                "kind": "EqualsToken",
                                "fullStart": 397,
                                "fullEnd": 398,
                                "start": 397,
                                "end": 398,
                                "fullWidth": 1,
                                "width": 1,
                                "text": "=",
                                "value": "=",
                                "valueText": "="
                            },
                            "right": {
                                "kind": "IdentifierName",
                                "fullStart": 398,
                                "fullEnd": 400,
                                "start": 398,
                                "end": 399,
                                "fullWidth": 2,
                                "width": 1,
                                "text": "d",
                                "value": "d",
                                "valueText": "d",
                                "hasTrailingTrivia": true,
                                "hasTrailingNewLine": true,
                                "trailingTrivia": [
                                    {
                                        "kind": "NewLineTrivia",
                                        "text": "\n"
                                    }
                                ]
                            }
                        },
                        "semicolonToken": {
                            "kind": "SemicolonToken",
                            "fullStart": -1,
                            "fullEnd": -1,
                            "start": -1,
                            "end": -1,
                            "fullWidth": 0,
                            "width": 0,
                            "text": ""
                        }
                    }
                }
            }
        ],
        "endOfFileToken": {
            "kind": "EndOfFileToken",
            "fullStart": 400,
            "fullEnd": 401,
            "start": 401,
            "end": 401,
            "fullWidth": 1,
            "width": 0,
            "text": "",
            "hasLeadingTrivia": true,
            "hasLeadingNewLine": true,
            "leadingTrivia": [
                {
                    "kind": "NewLineTrivia",
                    "text": "\n"
                }
            ]
        }
    },
    "lineMap": {
        "lineStarts": [
            0,
            61,
            132,
            133,
            137,
            207,
            210,
            250,
            336,
            349,
            353,
            354,
            364,
            383,
            391,
            400,
            401
        ],
        "length": 401
    }
}<|MERGE_RESOLUTION|>--- conflicted
+++ resolved
@@ -113,12 +113,8 @@
                             "start": 368,
                             "end": 371,
                             "fullWidth": 3,
-<<<<<<< HEAD
                             "width": 3,
-                            "identifier": {
-=======
                             "propertyName": {
->>>>>>> 85e84683
                                 "kind": "IdentifierName",
                                 "fullStart": 368,
                                 "fullEnd": 369,
@@ -183,12 +179,8 @@
                             "start": 372,
                             "end": 375,
                             "fullWidth": 3,
-<<<<<<< HEAD
                             "width": 3,
-                            "identifier": {
-=======
                             "propertyName": {
->>>>>>> 85e84683
                                 "kind": "IdentifierName",
                                 "fullStart": 372,
                                 "fullEnd": 373,
@@ -253,12 +245,8 @@
                             "start": 376,
                             "end": 379,
                             "fullWidth": 3,
-<<<<<<< HEAD
                             "width": 3,
-                            "identifier": {
-=======
                             "propertyName": {
->>>>>>> 85e84683
                                 "kind": "IdentifierName",
                                 "fullStart": 376,
                                 "fullEnd": 377,
@@ -323,12 +311,8 @@
                             "start": 380,
                             "end": 381,
                             "fullWidth": 1,
-<<<<<<< HEAD
                             "width": 1,
-                            "identifier": {
-=======
                             "propertyName": {
->>>>>>> 85e84683
                                 "kind": "IdentifierName",
                                 "fullStart": 380,
                                 "fullEnd": 381,
