--- conflicted
+++ resolved
@@ -95,12 +95,8 @@
                             "start": 507,
                             "end": 510,
                             "fullWidth": 3,
-<<<<<<< HEAD
                             "width": 3,
-                            "identifier": {
-=======
                             "propertyName": {
->>>>>>> 85e84683
                                 "kind": "IdentifierName",
                                 "fullStart": 507,
                                 "fullEnd": 508,
@@ -172,12 +168,8 @@
                             "start": 512,
                             "end": 515,
                             "fullWidth": 3,
-<<<<<<< HEAD
                             "width": 3,
-                            "identifier": {
-=======
                             "propertyName": {
->>>>>>> 85e84683
                                 "kind": "IdentifierName",
                                 "fullStart": 512,
                                 "fullEnd": 513,
@@ -291,12 +283,8 @@
                             "start": 521,
                             "end": 532,
                             "fullWidth": 12,
-<<<<<<< HEAD
                             "width": 11,
-                            "identifier": {
-=======
                             "propertyName": {
->>>>>>> 85e84683
                                 "kind": "IdentifierName",
                                 "fullStart": 521,
                                 "fullEnd": 522,
