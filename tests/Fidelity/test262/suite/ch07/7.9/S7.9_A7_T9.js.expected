{
    "isDeclaration": false,
    "languageVersion": "EcmaScript5",
    "parseOptions": {
        "allowAutomaticSemicolonInsertion": true
    },
    "sourceUnit": {
        "kind": "SourceUnit",
        "fullStart": 0,
        "fullEnd": 327,
        "start": 310,
        "end": 327,
        "fullWidth": 327,
        "width": 17,
        "isIncrementallyUnusable": true,
        "moduleElements": [
            {
                "kind": "VariableStatement",
                "fullStart": 0,
                "fullEnd": 325,
                "start": 310,
                "end": 324,
                "fullWidth": 325,
                "width": 14,
                "isIncrementallyUnusable": true,
                "modifiers": [],
                "variableDeclaration": {
                    "kind": "VariableDeclaration",
                    "fullStart": 0,
                    "fullEnd": 325,
                    "start": 310,
                    "end": 324,
                    "fullWidth": 325,
                    "width": 14,
                    "varKeyword": {
                        "kind": "VarKeyword",
                        "fullStart": 0,
                        "fullEnd": 315,
                        "start": 310,
                        "end": 313,
                        "fullWidth": 315,
                        "width": 3,
                        "text": "var",
                        "value": "var",
                        "valueText": "var",
                        "hasLeadingTrivia": true,
                        "hasLeadingComment": true,
                        "hasLeadingNewLine": true,
                        "hasTrailingTrivia": true,
                        "hasTrailingNewLine": true,
                        "leadingTrivia": [
                            {
                                "kind": "SingleLineCommentTrivia",
                                "text": "// Copyright 2009 the Sputnik authors.  All rights reserved."
                            },
                            {
                                "kind": "NewLineTrivia",
                                "text": "\n"
                            },
                            {
                                "kind": "SingleLineCommentTrivia",
                                "text": "// This code is governed by the BSD license found in the LICENSE file."
                            },
                            {
                                "kind": "NewLineTrivia",
                                "text": "\n"
                            },
                            {
                                "kind": "NewLineTrivia",
                                "text": "\n"
                            },
                            {
                                "kind": "MultiLineCommentTrivia",
                                "text": "/**\n * Check Var Statement for automatic semicolon insertion\n *\n * @path ch07/7.9/S7.9_A7_T9.js\n * @description Checking if execution of \"var x \\n ,y = 1\" passes\n */"
                            },
                            {
                                "kind": "NewLineTrivia",
                                "text": "\n"
                            },
                            {
                                "kind": "NewLineTrivia",
                                "text": "\n"
                            },
                            {
                                "kind": "SingleLineCommentTrivia",
                                "text": "//CHECK#1"
                            },
                            {
                                "kind": "NewLineTrivia",
                                "text": "\n"
                            }
                        ],
                        "trailingTrivia": [
                            {
                                "kind": "WhitespaceTrivia",
                                "text": " "
                            },
                            {
                                "kind": "NewLineTrivia",
                                "text": "\n"
                            }
                        ]
                    },
                    "variableDeclarators": [
                        {
                            "kind": "VariableDeclarator",
                            "fullStart": 315,
                            "fullEnd": 318,
                            "start": 315,
                            "end": 316,
                            "fullWidth": 3,
<<<<<<< HEAD
                            "width": 1,
                            "identifier": {
=======
                            "propertyName": {
>>>>>>> 85e84683
                                "kind": "IdentifierName",
                                "fullStart": 315,
                                "fullEnd": 318,
                                "start": 315,
                                "end": 316,
                                "fullWidth": 3,
                                "width": 1,
                                "text": "x",
                                "value": "x",
                                "valueText": "x",
                                "hasTrailingTrivia": true,
                                "hasTrailingNewLine": true,
                                "trailingTrivia": [
                                    {
                                        "kind": "WhitespaceTrivia",
                                        "text": " "
                                    },
                                    {
                                        "kind": "NewLineTrivia",
                                        "text": "\n"
                                    }
                                ]
                            }
                        },
                        {
                            "kind": "CommaToken",
                            "fullStart": 318,
                            "fullEnd": 319,
                            "start": 318,
                            "end": 319,
                            "fullWidth": 1,
                            "width": 1,
                            "text": ",",
                            "value": ",",
                            "valueText": ","
                        },
                        {
                            "kind": "VariableDeclarator",
                            "fullStart": 319,
                            "fullEnd": 325,
                            "start": 319,
                            "end": 324,
                            "fullWidth": 6,
<<<<<<< HEAD
                            "width": 5,
                            "identifier": {
=======
                            "propertyName": {
>>>>>>> 85e84683
                                "kind": "IdentifierName",
                                "fullStart": 319,
                                "fullEnd": 321,
                                "start": 319,
                                "end": 320,
                                "fullWidth": 2,
                                "width": 1,
                                "text": "y",
                                "value": "y",
                                "valueText": "y",
                                "hasTrailingTrivia": true,
                                "trailingTrivia": [
                                    {
                                        "kind": "WhitespaceTrivia",
                                        "text": " "
                                    }
                                ]
                            },
                            "equalsValueClause": {
                                "kind": "EqualsValueClause",
                                "fullStart": 321,
                                "fullEnd": 325,
                                "start": 321,
                                "end": 324,
                                "fullWidth": 4,
                                "width": 3,
                                "equalsToken": {
                                    "kind": "EqualsToken",
                                    "fullStart": 321,
                                    "fullEnd": 323,
                                    "start": 321,
                                    "end": 322,
                                    "fullWidth": 2,
                                    "width": 1,
                                    "text": "=",
                                    "value": "=",
                                    "valueText": "=",
                                    "hasTrailingTrivia": true,
                                    "trailingTrivia": [
                                        {
                                            "kind": "WhitespaceTrivia",
                                            "text": " "
                                        }
                                    ]
                                },
                                "value": {
                                    "kind": "NumericLiteral",
                                    "fullStart": 323,
                                    "fullEnd": 325,
                                    "start": 323,
                                    "end": 324,
                                    "fullWidth": 2,
                                    "width": 1,
                                    "text": "1",
                                    "value": 1,
                                    "valueText": "1",
                                    "hasTrailingTrivia": true,
                                    "hasTrailingNewLine": true,
                                    "trailingTrivia": [
                                        {
                                            "kind": "NewLineTrivia",
                                            "text": "\n"
                                        }
                                    ]
                                }
                            }
                        }
                    ]
                },
                "semicolonToken": {
                    "kind": "SemicolonToken",
                    "fullStart": -1,
                    "fullEnd": -1,
                    "start": -1,
                    "end": -1,
                    "fullWidth": 0,
                    "width": 0,
                    "text": ""
                }
            }
        ],
        "endOfFileToken": {
            "kind": "EndOfFileToken",
            "fullStart": 325,
            "fullEnd": 327,
            "start": 327,
            "end": 327,
            "fullWidth": 2,
            "width": 0,
            "text": "",
            "hasLeadingTrivia": true,
            "hasLeadingNewLine": true,
            "leadingTrivia": [
                {
                    "kind": "NewLineTrivia",
                    "text": "\n"
                },
                {
                    "kind": "NewLineTrivia",
                    "text": "\n"
                }
            ]
        }
    },
    "lineMap": {
        "lineStarts": [
            0,
            61,
            132,
            133,
            137,
            194,
            197,
            229,
            295,
            299,
            300,
            310,
            315,
            318,
            325,
            326,
            327
        ],
        "length": 327
    }
}<|MERGE_RESOLUTION|>--- conflicted
+++ resolved
@@ -109,12 +109,8 @@
                             "start": 315,
                             "end": 316,
                             "fullWidth": 3,
-<<<<<<< HEAD
                             "width": 1,
-                            "identifier": {
-=======
                             "propertyName": {
->>>>>>> 85e84683
                                 "kind": "IdentifierName",
                                 "fullStart": 315,
                                 "fullEnd": 318,
@@ -158,12 +154,8 @@
                             "start": 319,
                             "end": 324,
                             "fullWidth": 6,
-<<<<<<< HEAD
                             "width": 5,
-                            "identifier": {
-=======
                             "propertyName": {
->>>>>>> 85e84683
                                 "kind": "IdentifierName",
                                 "fullStart": 319,
                                 "fullEnd": 321,
