{
    "isDeclaration": false,
    "languageVersion": "EcmaScript5",
    "parseOptions": {
        "allowAutomaticSemicolonInsertion": true
    },
    "sourceUnit": {
        "kind": "SourceUnit",
        "fullStart": 0,
        "fullEnd": 319,
        "start": 306,
        "end": 319,
        "fullWidth": 319,
        "width": 13,
        "isIncrementallyUnusable": true,
        "moduleElements": [
            {
                "kind": "VariableStatement",
                "fullStart": 0,
                "fullEnd": 317,
                "start": 306,
                "end": 315,
                "fullWidth": 317,
                "width": 9,
                "isIncrementallyUnusable": true,
                "modifiers": [],
                "variableDeclaration": {
                    "kind": "VariableDeclaration",
                    "fullStart": 0,
                    "fullEnd": 317,
                    "start": 306,
                    "end": 315,
                    "fullWidth": 317,
                    "width": 9,
                    "varKeyword": {
                        "kind": "VarKeyword",
                        "fullStart": 0,
                        "fullEnd": 310,
                        "start": 306,
                        "end": 309,
                        "fullWidth": 310,
                        "width": 3,
                        "text": "var",
                        "value": "var",
                        "valueText": "var",
                        "hasLeadingTrivia": true,
                        "hasLeadingComment": true,
                        "hasLeadingNewLine": true,
                        "hasTrailingTrivia": true,
                        "leadingTrivia": [
                            {
                                "kind": "SingleLineCommentTrivia",
                                "text": "// Copyright 2009 the Sputnik authors.  All rights reserved."
                            },
                            {
                                "kind": "NewLineTrivia",
                                "text": "\n"
                            },
                            {
                                "kind": "SingleLineCommentTrivia",
                                "text": "// This code is governed by the BSD license found in the LICENSE file."
                            },
                            {
                                "kind": "NewLineTrivia",
                                "text": "\n"
                            },
                            {
                                "kind": "NewLineTrivia",
                                "text": "\n"
                            },
                            {
                                "kind": "MultiLineCommentTrivia",
                                "text": "/**\n * Check Var Statement for automatic semicolon insertion\n *\n * @path ch07/7.9/S7.9_A7_T8.js\n * @description Checking if execution of \"var x \\n ,y\" passes\n */"
                            },
                            {
                                "kind": "NewLineTrivia",
                                "text": "\n"
                            },
                            {
                                "kind": "NewLineTrivia",
                                "text": "\n"
                            },
                            {
                                "kind": "SingleLineCommentTrivia",
                                "text": "//CHECK#1"
                            },
                            {
                                "kind": "NewLineTrivia",
                                "text": "\n"
                            }
                        ],
                        "trailingTrivia": [
                            {
                                "kind": "WhitespaceTrivia",
                                "text": " "
                            }
                        ]
                    },
                    "variableDeclarators": [
                        {
                            "kind": "VariableDeclarator",
                            "fullStart": 310,
                            "fullEnd": 313,
                            "start": 310,
                            "end": 311,
                            "fullWidth": 3,
<<<<<<< HEAD
                            "width": 1,
                            "identifier": {
=======
                            "propertyName": {
>>>>>>> 85e84683
                                "kind": "IdentifierName",
                                "fullStart": 310,
                                "fullEnd": 313,
                                "start": 310,
                                "end": 311,
                                "fullWidth": 3,
                                "width": 1,
                                "text": "x",
                                "value": "x",
                                "valueText": "x",
                                "hasTrailingTrivia": true,
                                "hasTrailingNewLine": true,
                                "trailingTrivia": [
                                    {
                                        "kind": "WhitespaceTrivia",
                                        "text": " "
                                    },
                                    {
                                        "kind": "NewLineTrivia",
                                        "text": "\n"
                                    }
                                ]
                            }
                        },
                        {
                            "kind": "CommaToken",
                            "fullStart": 313,
                            "fullEnd": 314,
                            "start": 313,
                            "end": 314,
                            "fullWidth": 1,
                            "width": 1,
                            "text": ",",
                            "value": ",",
                            "valueText": ","
                        },
                        {
                            "kind": "VariableDeclarator",
                            "fullStart": 314,
                            "fullEnd": 317,
                            "start": 314,
                            "end": 315,
                            "fullWidth": 3,
<<<<<<< HEAD
                            "width": 1,
                            "identifier": {
=======
                            "propertyName": {
>>>>>>> 85e84683
                                "kind": "IdentifierName",
                                "fullStart": 314,
                                "fullEnd": 317,
                                "start": 314,
                                "end": 315,
                                "fullWidth": 3,
                                "width": 1,
                                "text": "y",
                                "value": "y",
                                "valueText": "y",
                                "hasTrailingTrivia": true,
                                "hasTrailingNewLine": true,
                                "trailingTrivia": [
                                    {
                                        "kind": "WhitespaceTrivia",
                                        "text": " "
                                    },
                                    {
                                        "kind": "NewLineTrivia",
                                        "text": "\n"
                                    }
                                ]
                            }
                        }
                    ]
                },
                "semicolonToken": {
                    "kind": "SemicolonToken",
                    "fullStart": -1,
                    "fullEnd": -1,
                    "start": -1,
                    "end": -1,
                    "fullWidth": 0,
                    "width": 0,
                    "text": ""
                }
            }
        ],
        "endOfFileToken": {
            "kind": "EndOfFileToken",
            "fullStart": 317,
            "fullEnd": 319,
            "start": 319,
            "end": 319,
            "fullWidth": 2,
            "width": 0,
            "text": "",
            "hasLeadingTrivia": true,
            "hasLeadingNewLine": true,
            "leadingTrivia": [
                {
                    "kind": "NewLineTrivia",
                    "text": "\n"
                },
                {
                    "kind": "NewLineTrivia",
                    "text": "\n"
                }
            ]
        }
    },
    "lineMap": {
        "lineStarts": [
            0,
            61,
            132,
            133,
            137,
            194,
            197,
            229,
            291,
            295,
            296,
            306,
            313,
            317,
            318,
            319
        ],
        "length": 319
    }
}<|MERGE_RESOLUTION|>--- conflicted
+++ resolved
@@ -104,12 +104,8 @@
                             "start": 310,
                             "end": 311,
                             "fullWidth": 3,
-<<<<<<< HEAD
                             "width": 1,
-                            "identifier": {
-=======
                             "propertyName": {
->>>>>>> 85e84683
                                 "kind": "IdentifierName",
                                 "fullStart": 310,
                                 "fullEnd": 313,
@@ -153,12 +149,8 @@
                             "start": 314,
                             "end": 315,
                             "fullWidth": 3,
-<<<<<<< HEAD
                             "width": 1,
-                            "identifier": {
-=======
                             "propertyName": {
->>>>>>> 85e84683
                                 "kind": "IdentifierName",
                                 "fullStart": 314,
                                 "fullEnd": 317,
