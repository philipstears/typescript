--- conflicted
+++ resolved
@@ -118,12 +118,8 @@
                             "start": 509,
                             "end": 528,
                             "fullWidth": 19,
-<<<<<<< HEAD
                             "width": 19,
-                            "identifier": {
-=======
                             "propertyName": {
->>>>>>> 85e84683
                                 "kind": "IdentifierName",
                                 "fullStart": 509,
                                 "fullEnd": 512,
