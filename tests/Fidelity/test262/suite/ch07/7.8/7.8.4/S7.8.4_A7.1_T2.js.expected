--- conflicted
+++ resolved
@@ -102,12 +102,8 @@
                             "start": 354,
                             "end": 624,
                             "fullWidth": 270,
-<<<<<<< HEAD
                             "width": 270,
-                            "identifier": {
-=======
                             "propertyName": {
->>>>>>> 85e84683
                                 "kind": "IdentifierName",
                                 "fullStart": 354,
                                 "fullEnd": 362,
@@ -1044,12 +1040,8 @@
                             "start": 630,
                             "end": 772,
                             "fullWidth": 142,
-<<<<<<< HEAD
                             "width": 142,
-                            "identifier": {
-=======
                             "propertyName": {
->>>>>>> 85e84683
                                 "kind": "IdentifierName",
                                 "fullStart": 630,
                                 "fullEnd": 640,
@@ -2016,12 +2008,8 @@
                             "start": 783,
                             "end": 792,
                             "fullWidth": 9,
-<<<<<<< HEAD
                             "width": 9,
-                            "identifier": {
-=======
                             "propertyName": {
->>>>>>> 85e84683
                                 "kind": "IdentifierName",
                                 "fullStart": 783,
                                 "fullEnd": 789,
