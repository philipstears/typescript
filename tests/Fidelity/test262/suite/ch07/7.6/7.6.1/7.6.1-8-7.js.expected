--- conflicted
+++ resolved
@@ -713,11 +713,8 @@
                                                                     "start": 691,
                                                                     "end": 696,
                                                                     "fullWidth": 5,
-<<<<<<< HEAD
                                                                     "width": 5,
-=======
                                                                     "modifiers": [],
->>>>>>> e3c38734
                                                                     "identifier": {
                                                                         "kind": "IdentifierName",
                                                                         "fullStart": 691,
@@ -1207,11 +1204,8 @@
                                                                     "start": 845,
                                                                     "end": 850,
                                                                     "fullWidth": 5,
-<<<<<<< HEAD
                                                                     "width": 5,
-=======
                                                                     "modifiers": [],
->>>>>>> e3c38734
                                                                     "identifier": {
                                                                         "kind": "IdentifierName",
                                                                         "fullStart": 845,
@@ -1701,11 +1695,8 @@
                                                                     "start": 1003,
                                                                     "end": 1008,
                                                                     "fullWidth": 5,
-<<<<<<< HEAD
                                                                     "width": 5,
-=======
                                                                     "modifiers": [],
->>>>>>> e3c38734
                                                                     "identifier": {
                                                                         "kind": "IdentifierName",
                                                                         "fullStart": 1003,
