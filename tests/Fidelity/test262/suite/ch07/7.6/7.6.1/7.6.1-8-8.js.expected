{
    "isDeclaration": false,
    "languageVersion": "EcmaScript5",
    "parseOptions": {
        "allowAutomaticSemicolonInsertion": true
    },
    "sourceUnit": {
        "kind": "SourceUnit",
        "fullStart": 0,
        "fullEnd": 1435,
        "start": 565,
        "end": 1435,
        "fullWidth": 1435,
        "width": 870,
        "isIncrementallyUnusable": true,
        "moduleElements": [
            {
                "kind": "FunctionDeclaration",
                "fullStart": 0,
                "fullEnd": 1411,
                "start": 565,
                "end": 1409,
                "fullWidth": 1411,
                "width": 844,
                "isIncrementallyUnusable": true,
                "modifiers": [],
                "functionKeyword": {
                    "kind": "FunctionKeyword",
                    "fullStart": 0,
                    "fullEnd": 574,
                    "start": 565,
                    "end": 573,
                    "fullWidth": 574,
                    "width": 8,
                    "text": "function",
                    "value": "function",
                    "valueText": "function",
                    "hasLeadingTrivia": true,
                    "hasLeadingComment": true,
                    "hasLeadingNewLine": true,
                    "hasTrailingTrivia": true,
                    "leadingTrivia": [
                        {
                            "kind": "SingleLineCommentTrivia",
                            "text": "/// Copyright (c) 2012 Ecma International.  All rights reserved. "
                        },
                        {
                            "kind": "NewLineTrivia",
                            "text": "\r\n"
                        },
                        {
                            "kind": "SingleLineCommentTrivia",
                            "text": "/// Ecma International makes this code available under the terms and conditions set"
                        },
                        {
                            "kind": "NewLineTrivia",
                            "text": "\r\n"
                        },
                        {
                            "kind": "SingleLineCommentTrivia",
                            "text": "/// forth on http://hg.ecmascript.org/tests/test262/raw-file/tip/LICENSE (the "
                        },
                        {
                            "kind": "NewLineTrivia",
                            "text": "\r\n"
                        },
                        {
                            "kind": "SingleLineCommentTrivia",
                            "text": "/// \"Use Terms\").   Any redistribution of this code must retain the above "
                        },
                        {
                            "kind": "NewLineTrivia",
                            "text": "\r\n"
                        },
                        {
                            "kind": "SingleLineCommentTrivia",
                            "text": "/// copyright and this notice and otherwise comply with the Use Terms."
                        },
                        {
                            "kind": "NewLineTrivia",
                            "text": "\r\n"
                        },
                        {
                            "kind": "MultiLineCommentTrivia",
                            "text": "/**\r\n * @path ch07/7.6/7.6.1/7.6.1-8-8.js\r\n * @description Allow reserved words as property names by set function within an object, accessed via indexing: this, with, default\r\n */"
                        },
                        {
                            "kind": "NewLineTrivia",
                            "text": "\r\n"
                        },
                        {
                            "kind": "NewLineTrivia",
                            "text": "\r\n"
                        },
                        {
                            "kind": "NewLineTrivia",
                            "text": "\r\n"
                        }
                    ],
                    "trailingTrivia": [
                        {
                            "kind": "WhitespaceTrivia",
                            "text": " "
                        }
                    ]
                },
                "identifier": {
                    "kind": "IdentifierName",
                    "fullStart": 574,
                    "fullEnd": 582,
                    "start": 574,
                    "end": 582,
                    "fullWidth": 8,
                    "width": 8,
                    "text": "testcase",
                    "value": "testcase",
                    "valueText": "testcase"
                },
                "callSignature": {
                    "kind": "CallSignature",
                    "fullStart": 582,
                    "fullEnd": 585,
                    "start": 582,
                    "end": 584,
                    "fullWidth": 3,
                    "width": 2,
                    "parameterList": {
                        "kind": "ParameterList",
                        "fullStart": 582,
                        "fullEnd": 585,
                        "start": 582,
                        "end": 584,
                        "fullWidth": 3,
                        "width": 2,
                        "openParenToken": {
                            "kind": "OpenParenToken",
                            "fullStart": 582,
                            "fullEnd": 583,
                            "start": 582,
                            "end": 583,
                            "fullWidth": 1,
                            "width": 1,
                            "text": "(",
                            "value": "(",
                            "valueText": "("
                        },
                        "parameters": [],
                        "closeParenToken": {
                            "kind": "CloseParenToken",
                            "fullStart": 583,
                            "fullEnd": 585,
                            "start": 583,
                            "end": 584,
                            "fullWidth": 2,
                            "width": 1,
                            "text": ")",
                            "value": ")",
                            "valueText": ")",
                            "hasTrailingTrivia": true,
                            "trailingTrivia": [
                                {
                                    "kind": "WhitespaceTrivia",
                                    "text": " "
                                }
                            ]
                        }
                    }
                },
                "block": {
                    "kind": "Block",
                    "fullStart": 585,
                    "fullEnd": 1411,
                    "start": 585,
                    "end": 1409,
                    "fullWidth": 826,
                    "width": 824,
                    "isIncrementallyUnusable": true,
                    "openBraceToken": {
                        "kind": "OpenBraceToken",
                        "fullStart": 585,
                        "fullEnd": 588,
                        "start": 585,
                        "end": 586,
                        "fullWidth": 3,
                        "width": 1,
                        "text": "{",
                        "value": "{",
                        "valueText": "{",
                        "hasTrailingTrivia": true,
                        "hasTrailingNewLine": true,
                        "trailingTrivia": [
                            {
                                "kind": "NewLineTrivia",
                                "text": "\r\n"
                            }
                        ]
                    },
                    "statements": [
                        {
                            "kind": "VariableStatement",
                            "fullStart": 588,
                            "fullEnd": 634,
                            "start": 596,
                            "end": 632,
                            "fullWidth": 46,
                            "width": 36,
                            "modifiers": [],
                            "variableDeclaration": {
                                "kind": "VariableDeclaration",
                                "fullStart": 588,
                                "fullEnd": 631,
                                "start": 596,
                                "end": 631,
                                "fullWidth": 43,
                                "width": 35,
                                "varKeyword": {
                                    "kind": "VarKeyword",
                                    "fullStart": 588,
                                    "fullEnd": 600,
                                    "start": 596,
                                    "end": 599,
                                    "fullWidth": 12,
                                    "width": 3,
                                    "text": "var",
                                    "value": "var",
                                    "valueText": "var",
                                    "hasLeadingTrivia": true,
                                    "hasTrailingTrivia": true,
                                    "leadingTrivia": [
                                        {
                                            "kind": "WhitespaceTrivia",
                                            "text": "        "
                                        }
                                    ],
                                    "trailingTrivia": [
                                        {
                                            "kind": "WhitespaceTrivia",
                                            "text": " "
                                        }
                                    ]
                                },
                                "variableDeclarators": [
                                    {
                                        "kind": "VariableDeclarator",
                                        "fullStart": 600,
                                        "fullEnd": 609,
                                        "start": 600,
                                        "end": 609,
                                        "fullWidth": 9,
                                        "width": 9,
                                        "identifier": {
                                            "kind": "IdentifierName",
                                            "fullStart": 600,
                                            "fullEnd": 606,
                                            "start": 600,
                                            "end": 605,
                                            "fullWidth": 6,
                                            "width": 5,
                                            "text": "test0",
                                            "value": "test0",
                                            "valueText": "test0",
                                            "hasTrailingTrivia": true,
                                            "trailingTrivia": [
                                                {
                                                    "kind": "WhitespaceTrivia",
                                                    "text": " "
                                                }
                                            ]
                                        },
                                        "equalsValueClause": {
                                            "kind": "EqualsValueClause",
                                            "fullStart": 606,
                                            "fullEnd": 609,
                                            "start": 606,
                                            "end": 609,
                                            "fullWidth": 3,
                                            "width": 3,
                                            "equalsToken": {
                                                "kind": "EqualsToken",
                                                "fullStart": 606,
                                                "fullEnd": 608,
                                                "start": 606,
                                                "end": 607,
                                                "fullWidth": 2,
                                                "width": 1,
                                                "text": "=",
                                                "value": "=",
                                                "valueText": "=",
                                                "hasTrailingTrivia": true,
                                                "trailingTrivia": [
                                                    {
                                                        "kind": "WhitespaceTrivia",
                                                        "text": " "
                                                    }
                                                ]
                                            },
                                            "value": {
                                                "kind": "NumericLiteral",
                                                "fullStart": 608,
                                                "fullEnd": 609,
                                                "start": 608,
                                                "end": 609,
                                                "fullWidth": 1,
                                                "width": 1,
                                                "text": "0",
                                                "value": 0,
                                                "valueText": "0"
                                            }
                                        }
                                    },
                                    {
                                        "kind": "CommaToken",
                                        "fullStart": 609,
                                        "fullEnd": 611,
                                        "start": 609,
                                        "end": 610,
                                        "fullWidth": 2,
                                        "width": 1,
                                        "text": ",",
                                        "value": ",",
                                        "valueText": ",",
                                        "hasTrailingTrivia": true,
                                        "trailingTrivia": [
                                            {
                                                "kind": "WhitespaceTrivia",
                                                "text": " "
                                            }
                                        ]
                                    },
                                    {
                                        "kind": "VariableDeclarator",
                                        "fullStart": 611,
                                        "fullEnd": 620,
                                        "start": 611,
                                        "end": 620,
                                        "fullWidth": 9,
                                        "width": 9,
                                        "identifier": {
                                            "kind": "IdentifierName",
                                            "fullStart": 611,
                                            "fullEnd": 617,
                                            "start": 611,
                                            "end": 616,
                                            "fullWidth": 6,
                                            "width": 5,
                                            "text": "test1",
                                            "value": "test1",
                                            "valueText": "test1",
                                            "hasTrailingTrivia": true,
                                            "trailingTrivia": [
                                                {
                                                    "kind": "WhitespaceTrivia",
                                                    "text": " "
                                                }
                                            ]
                                        },
                                        "equalsValueClause": {
                                            "kind": "EqualsValueClause",
                                            "fullStart": 617,
                                            "fullEnd": 620,
                                            "start": 617,
                                            "end": 620,
                                            "fullWidth": 3,
                                            "width": 3,
                                            "equalsToken": {
                                                "kind": "EqualsToken",
                                                "fullStart": 617,
                                                "fullEnd": 619,
                                                "start": 617,
                                                "end": 618,
                                                "fullWidth": 2,
                                                "width": 1,
                                                "text": "=",
                                                "value": "=",
                                                "valueText": "=",
                                                "hasTrailingTrivia": true,
                                                "trailingTrivia": [
                                                    {
                                                        "kind": "WhitespaceTrivia",
                                                        "text": " "
                                                    }
                                                ]
                                            },
                                            "value": {
                                                "kind": "NumericLiteral",
                                                "fullStart": 619,
                                                "fullEnd": 620,
                                                "start": 619,
                                                "end": 620,
                                                "fullWidth": 1,
                                                "width": 1,
                                                "text": "1",
                                                "value": 1,
                                                "valueText": "1"
                                            }
                                        }
                                    },
                                    {
                                        "kind": "CommaToken",
                                        "fullStart": 620,
                                        "fullEnd": 622,
                                        "start": 620,
                                        "end": 621,
                                        "fullWidth": 2,
                                        "width": 1,
                                        "text": ",",
                                        "value": ",",
                                        "valueText": ",",
                                        "hasTrailingTrivia": true,
                                        "trailingTrivia": [
                                            {
                                                "kind": "WhitespaceTrivia",
                                                "text": " "
                                            }
                                        ]
                                    },
                                    {
                                        "kind": "VariableDeclarator",
                                        "fullStart": 622,
                                        "fullEnd": 631,
                                        "start": 622,
                                        "end": 631,
                                        "fullWidth": 9,
                                        "width": 9,
                                        "identifier": {
                                            "kind": "IdentifierName",
                                            "fullStart": 622,
                                            "fullEnd": 628,
                                            "start": 622,
                                            "end": 627,
                                            "fullWidth": 6,
                                            "width": 5,
                                            "text": "test2",
                                            "value": "test2",
                                            "valueText": "test2",
                                            "hasTrailingTrivia": true,
                                            "trailingTrivia": [
                                                {
                                                    "kind": "WhitespaceTrivia",
                                                    "text": " "
                                                }
                                            ]
                                        },
                                        "equalsValueClause": {
                                            "kind": "EqualsValueClause",
                                            "fullStart": 628,
                                            "fullEnd": 631,
                                            "start": 628,
                                            "end": 631,
                                            "fullWidth": 3,
                                            "width": 3,
                                            "equalsToken": {
                                                "kind": "EqualsToken",
                                                "fullStart": 628,
                                                "fullEnd": 630,
                                                "start": 628,
                                                "end": 629,
                                                "fullWidth": 2,
                                                "width": 1,
                                                "text": "=",
                                                "value": "=",
                                                "valueText": "=",
                                                "hasTrailingTrivia": true,
                                                "trailingTrivia": [
                                                    {
                                                        "kind": "WhitespaceTrivia",
                                                        "text": " "
                                                    }
                                                ]
                                            },
                                            "value": {
                                                "kind": "NumericLiteral",
                                                "fullStart": 630,
                                                "fullEnd": 631,
                                                "start": 630,
                                                "end": 631,
                                                "fullWidth": 1,
                                                "width": 1,
                                                "text": "2",
                                                "value": 2,
                                                "valueText": "2"
                                            }
                                        }
                                    }
                                ]
                            },
                            "semicolonToken": {
                                "kind": "SemicolonToken",
                                "fullStart": 631,
                                "fullEnd": 634,
                                "start": 631,
                                "end": 632,
                                "fullWidth": 3,
                                "width": 1,
                                "text": ";",
                                "value": ";",
                                "valueText": ";",
                                "hasTrailingTrivia": true,
                                "hasTrailingNewLine": true,
                                "trailingTrivia": [
                                    {
                                        "kind": "NewLineTrivia",
                                        "text": "\r\n"
                                    }
                                ]
                            }
                        },
                        {
                            "kind": "VariableStatement",
                            "fullStart": 634,
                            "fullEnd": 1131,
                            "start": 642,
                            "end": 1128,
                            "fullWidth": 497,
                            "width": 486,
                            "isIncrementallyUnusable": true,
                            "modifiers": [],
                            "variableDeclaration": {
                                "kind": "VariableDeclaration",
                                "fullStart": 634,
                                "fullEnd": 1127,
                                "start": 642,
                                "end": 1127,
                                "fullWidth": 493,
                                "width": 485,
                                "isIncrementallyUnusable": true,
                                "varKeyword": {
                                    "kind": "VarKeyword",
                                    "fullStart": 634,
                                    "fullEnd": 646,
                                    "start": 642,
                                    "end": 645,
                                    "fullWidth": 12,
                                    "width": 3,
                                    "text": "var",
                                    "value": "var",
                                    "valueText": "var",
                                    "hasLeadingTrivia": true,
                                    "hasTrailingTrivia": true,
                                    "leadingTrivia": [
                                        {
                                            "kind": "WhitespaceTrivia",
                                            "text": "        "
                                        }
                                    ],
                                    "trailingTrivia": [
                                        {
                                            "kind": "WhitespaceTrivia",
                                            "text": " "
                                        }
                                    ]
                                },
                                "variableDeclarators": [
                                    {
                                        "kind": "VariableDeclarator",
                                        "fullStart": 646,
                                        "fullEnd": 1127,
                                        "start": 646,
                                        "end": 1127,
                                        "fullWidth": 481,
                                        "width": 481,
                                        "isIncrementallyUnusable": true,
                                        "identifier": {
                                            "kind": "IdentifierName",
                                            "fullStart": 646,
                                            "fullEnd": 658,
                                            "start": 646,
                                            "end": 656,
                                            "fullWidth": 12,
                                            "width": 10,
                                            "text": "tokenCodes",
                                            "value": "tokenCodes",
                                            "valueText": "tokenCodes",
                                            "hasTrailingTrivia": true,
                                            "trailingTrivia": [
                                                {
                                                    "kind": "WhitespaceTrivia",
                                                    "text": "  "
                                                }
                                            ]
                                        },
                                        "equalsValueClause": {
                                            "kind": "EqualsValueClause",
                                            "fullStart": 658,
                                            "fullEnd": 1127,
                                            "start": 658,
                                            "end": 1127,
                                            "fullWidth": 469,
                                            "width": 469,
                                            "isIncrementallyUnusable": true,
                                            "equalsToken": {
                                                "kind": "EqualsToken",
                                                "fullStart": 658,
                                                "fullEnd": 660,
                                                "start": 658,
                                                "end": 659,
                                                "fullWidth": 2,
                                                "width": 1,
                                                "text": "=",
                                                "value": "=",
                                                "valueText": "=",
                                                "hasTrailingTrivia": true,
                                                "trailingTrivia": [
                                                    {
                                                        "kind": "WhitespaceTrivia",
                                                        "text": " "
                                                    }
                                                ]
                                            },
                                            "value": {
                                                "kind": "ObjectLiteralExpression",
                                                "fullStart": 660,
                                                "fullEnd": 1127,
                                                "start": 660,
                                                "end": 1127,
                                                "fullWidth": 467,
                                                "width": 467,
                                                "isIncrementallyUnusable": true,
                                                "openBraceToken": {
                                                    "kind": "OpenBraceToken",
                                                    "fullStart": 660,
                                                    "fullEnd": 663,
                                                    "start": 660,
                                                    "end": 661,
                                                    "fullWidth": 3,
                                                    "width": 1,
                                                    "text": "{",
                                                    "value": "{",
                                                    "valueText": "{",
                                                    "hasTrailingTrivia": true,
                                                    "hasTrailingNewLine": true,
                                                    "trailingTrivia": [
                                                        {
                                                            "kind": "NewLineTrivia",
                                                            "text": "\r\n"
                                                        }
                                                    ]
                                                },
                                                "propertyAssignments": [
                                                    {
                                                        "kind": "SetAccessor",
                                                        "fullStart": 663,
                                                        "fullEnd": 738,
                                                        "start": 675,
                                                        "end": 738,
                                                        "fullWidth": 75,
                                                        "width": 63,
                                                        "isIncrementallyUnusable": true,
                                                        "modifiers": [],
                                                        "setKeyword": {
                                                            "kind": "SetKeyword",
                                                            "fullStart": 663,
                                                            "fullEnd": 679,
                                                            "start": 675,
                                                            "end": 678,
                                                            "fullWidth": 16,
                                                            "width": 3,
                                                            "text": "set",
                                                            "value": "set",
                                                            "valueText": "set",
                                                            "hasLeadingTrivia": true,
                                                            "hasTrailingTrivia": true,
                                                            "leadingTrivia": [
                                                                {
                                                                    "kind": "WhitespaceTrivia",
                                                                    "text": "            "
                                                                }
                                                            ],
                                                            "trailingTrivia": [
                                                                {
                                                                    "kind": "WhitespaceTrivia",
                                                                    "text": " "
                                                                }
                                                            ]
                                                        },
                                                        "propertyName": {
                                                            "kind": "IdentifierName",
                                                            "fullStart": 679,
                                                            "fullEnd": 683,
                                                            "start": 679,
                                                            "end": 683,
                                                            "fullWidth": 4,
                                                            "width": 4,
                                                            "text": "this",
                                                            "value": "this",
                                                            "valueText": "this"
                                                        },
                                                        "parameterList": {
                                                            "kind": "ParameterList",
                                                            "fullStart": 683,
                                                            "fullEnd": 690,
                                                            "start": 683,
                                                            "end": 690,
                                                            "fullWidth": 7,
                                                            "width": 7,
                                                            "openParenToken": {
                                                                "kind": "OpenParenToken",
                                                                "fullStart": 683,
                                                                "fullEnd": 684,
                                                                "start": 683,
                                                                "end": 684,
                                                                "fullWidth": 1,
                                                                "width": 1,
                                                                "text": "(",
                                                                "value": "(",
                                                                "valueText": "("
                                                            },
                                                            "parameters": [
                                                                {
                                                                    "kind": "Parameter",
                                                                    "fullStart": 684,
                                                                    "fullEnd": 689,
                                                                    "start": 684,
                                                                    "end": 689,
                                                                    "fullWidth": 5,
<<<<<<< HEAD
                                                                    "width": 5,
=======
                                                                    "modifiers": [],
>>>>>>> e3c38734
                                                                    "identifier": {
                                                                        "kind": "IdentifierName",
                                                                        "fullStart": 684,
                                                                        "fullEnd": 689,
                                                                        "start": 684,
                                                                        "end": 689,
                                                                        "fullWidth": 5,
                                                                        "width": 5,
                                                                        "text": "value",
                                                                        "value": "value",
                                                                        "valueText": "value"
                                                                    }
                                                                }
                                                            ],
                                                            "closeParenToken": {
                                                                "kind": "CloseParenToken",
                                                                "fullStart": 689,
                                                                "fullEnd": 690,
                                                                "start": 689,
                                                                "end": 690,
                                                                "fullWidth": 1,
                                                                "width": 1,
                                                                "text": ")",
                                                                "value": ")",
                                                                "valueText": ")"
                                                            }
                                                        },
                                                        "block": {
                                                            "kind": "Block",
                                                            "fullStart": 690,
                                                            "fullEnd": 738,
                                                            "start": 690,
                                                            "end": 738,
                                                            "fullWidth": 48,
                                                            "width": 48,
                                                            "openBraceToken": {
                                                                "kind": "OpenBraceToken",
                                                                "fullStart": 690,
                                                                "fullEnd": 693,
                                                                "start": 690,
                                                                "end": 691,
                                                                "fullWidth": 3,
                                                                "width": 1,
                                                                "text": "{",
                                                                "value": "{",
                                                                "valueText": "{",
                                                                "hasTrailingTrivia": true,
                                                                "hasTrailingNewLine": true,
                                                                "trailingTrivia": [
                                                                    {
                                                                        "kind": "NewLineTrivia",
                                                                        "text": "\r\n"
                                                                    }
                                                                ]
                                                            },
                                                            "statements": [
                                                                {
                                                                    "kind": "ExpressionStatement",
                                                                    "fullStart": 693,
                                                                    "fullEnd": 725,
                                                                    "start": 709,
                                                                    "end": 723,
                                                                    "fullWidth": 32,
                                                                    "width": 14,
                                                                    "expression": {
                                                                        "kind": "AssignmentExpression",
                                                                        "fullStart": 693,
                                                                        "fullEnd": 722,
                                                                        "start": 709,
                                                                        "end": 722,
                                                                        "fullWidth": 29,
                                                                        "width": 13,
                                                                        "left": {
                                                                            "kind": "IdentifierName",
                                                                            "fullStart": 693,
                                                                            "fullEnd": 715,
                                                                            "start": 709,
                                                                            "end": 714,
                                                                            "fullWidth": 22,
                                                                            "width": 5,
                                                                            "text": "test0",
                                                                            "value": "test0",
                                                                            "valueText": "test0",
                                                                            "hasLeadingTrivia": true,
                                                                            "hasTrailingTrivia": true,
                                                                            "leadingTrivia": [
                                                                                {
                                                                                    "kind": "WhitespaceTrivia",
                                                                                    "text": "                "
                                                                                }
                                                                            ],
                                                                            "trailingTrivia": [
                                                                                {
                                                                                    "kind": "WhitespaceTrivia",
                                                                                    "text": " "
                                                                                }
                                                                            ]
                                                                        },
                                                                        "operatorToken": {
                                                                            "kind": "EqualsToken",
                                                                            "fullStart": 715,
                                                                            "fullEnd": 717,
                                                                            "start": 715,
                                                                            "end": 716,
                                                                            "fullWidth": 2,
                                                                            "width": 1,
                                                                            "text": "=",
                                                                            "value": "=",
                                                                            "valueText": "=",
                                                                            "hasTrailingTrivia": true,
                                                                            "trailingTrivia": [
                                                                                {
                                                                                    "kind": "WhitespaceTrivia",
                                                                                    "text": " "
                                                                                }
                                                                            ]
                                                                        },
                                                                        "right": {
                                                                            "kind": "IdentifierName",
                                                                            "fullStart": 717,
                                                                            "fullEnd": 722,
                                                                            "start": 717,
                                                                            "end": 722,
                                                                            "fullWidth": 5,
                                                                            "width": 5,
                                                                            "text": "value",
                                                                            "value": "value",
                                                                            "valueText": "value"
                                                                        }
                                                                    },
                                                                    "semicolonToken": {
                                                                        "kind": "SemicolonToken",
                                                                        "fullStart": 722,
                                                                        "fullEnd": 725,
                                                                        "start": 722,
                                                                        "end": 723,
                                                                        "fullWidth": 3,
                                                                        "width": 1,
                                                                        "text": ";",
                                                                        "value": ";",
                                                                        "valueText": ";",
                                                                        "hasTrailingTrivia": true,
                                                                        "hasTrailingNewLine": true,
                                                                        "trailingTrivia": [
                                                                            {
                                                                                "kind": "NewLineTrivia",
                                                                                "text": "\r\n"
                                                                            }
                                                                        ]
                                                                    }
                                                                }
                                                            ],
                                                            "closeBraceToken": {
                                                                "kind": "CloseBraceToken",
                                                                "fullStart": 725,
                                                                "fullEnd": 738,
                                                                "start": 737,
                                                                "end": 738,
                                                                "fullWidth": 13,
                                                                "width": 1,
                                                                "text": "}",
                                                                "value": "}",
                                                                "valueText": "}",
                                                                "hasLeadingTrivia": true,
                                                                "leadingTrivia": [
                                                                    {
                                                                        "kind": "WhitespaceTrivia",
                                                                        "text": "            "
                                                                    }
                                                                ]
                                                            }
                                                        }
                                                    },
                                                    {
                                                        "kind": "CommaToken",
                                                        "fullStart": 738,
                                                        "fullEnd": 741,
                                                        "start": 738,
                                                        "end": 739,
                                                        "fullWidth": 3,
                                                        "width": 1,
                                                        "text": ",",
                                                        "value": ",",
                                                        "valueText": ",",
                                                        "hasTrailingTrivia": true,
                                                        "hasTrailingNewLine": true,
                                                        "trailingTrivia": [
                                                            {
                                                                "kind": "NewLineTrivia",
                                                                "text": "\r\n"
                                                            }
                                                        ]
                                                    },
                                                    {
                                                        "kind": "GetAccessor",
                                                        "fullStart": 741,
                                                        "fullEnd": 810,
                                                        "start": 753,
                                                        "end": 810,
                                                        "fullWidth": 69,
                                                        "width": 57,
                                                        "isIncrementallyUnusable": true,
                                                        "modifiers": [],
                                                        "getKeyword": {
                                                            "kind": "GetKeyword",
                                                            "fullStart": 741,
                                                            "fullEnd": 757,
                                                            "start": 753,
                                                            "end": 756,
                                                            "fullWidth": 16,
                                                            "width": 3,
                                                            "text": "get",
                                                            "value": "get",
                                                            "valueText": "get",
                                                            "hasLeadingTrivia": true,
                                                            "hasTrailingTrivia": true,
                                                            "leadingTrivia": [
                                                                {
                                                                    "kind": "WhitespaceTrivia",
                                                                    "text": "            "
                                                                }
                                                            ],
                                                            "trailingTrivia": [
                                                                {
                                                                    "kind": "WhitespaceTrivia",
                                                                    "text": " "
                                                                }
                                                            ]
                                                        },
                                                        "propertyName": {
                                                            "kind": "IdentifierName",
                                                            "fullStart": 757,
                                                            "fullEnd": 761,
                                                            "start": 757,
                                                            "end": 761,
                                                            "fullWidth": 4,
                                                            "width": 4,
                                                            "text": "this",
                                                            "value": "this",
                                                            "valueText": "this"
                                                        },
                                                        "parameterList": {
                                                            "kind": "ParameterList",
                                                            "fullStart": 761,
                                                            "fullEnd": 763,
                                                            "start": 761,
                                                            "end": 763,
                                                            "fullWidth": 2,
                                                            "width": 2,
                                                            "openParenToken": {
                                                                "kind": "OpenParenToken",
                                                                "fullStart": 761,
                                                                "fullEnd": 762,
                                                                "start": 761,
                                                                "end": 762,
                                                                "fullWidth": 1,
                                                                "width": 1,
                                                                "text": "(",
                                                                "value": "(",
                                                                "valueText": "("
                                                            },
                                                            "parameters": [],
                                                            "closeParenToken": {
                                                                "kind": "CloseParenToken",
                                                                "fullStart": 762,
                                                                "fullEnd": 763,
                                                                "start": 762,
                                                                "end": 763,
                                                                "fullWidth": 1,
                                                                "width": 1,
                                                                "text": ")",
                                                                "value": ")",
                                                                "valueText": ")"
                                                            }
                                                        },
                                                        "block": {
                                                            "kind": "Block",
                                                            "fullStart": 763,
                                                            "fullEnd": 810,
                                                            "start": 763,
                                                            "end": 810,
                                                            "fullWidth": 47,
                                                            "width": 47,
                                                            "openBraceToken": {
                                                                "kind": "OpenBraceToken",
                                                                "fullStart": 763,
                                                                "fullEnd": 766,
                                                                "start": 763,
                                                                "end": 764,
                                                                "fullWidth": 3,
                                                                "width": 1,
                                                                "text": "{",
                                                                "value": "{",
                                                                "valueText": "{",
                                                                "hasTrailingTrivia": true,
                                                                "hasTrailingNewLine": true,
                                                                "trailingTrivia": [
                                                                    {
                                                                        "kind": "NewLineTrivia",
                                                                        "text": "\r\n"
                                                                    }
                                                                ]
                                                            },
                                                            "statements": [
                                                                {
                                                                    "kind": "ReturnStatement",
                                                                    "fullStart": 766,
                                                                    "fullEnd": 797,
                                                                    "start": 782,
                                                                    "end": 795,
                                                                    "fullWidth": 31,
                                                                    "width": 13,
                                                                    "returnKeyword": {
                                                                        "kind": "ReturnKeyword",
                                                                        "fullStart": 766,
                                                                        "fullEnd": 789,
                                                                        "start": 782,
                                                                        "end": 788,
                                                                        "fullWidth": 23,
                                                                        "width": 6,
                                                                        "text": "return",
                                                                        "value": "return",
                                                                        "valueText": "return",
                                                                        "hasLeadingTrivia": true,
                                                                        "hasTrailingTrivia": true,
                                                                        "leadingTrivia": [
                                                                            {
                                                                                "kind": "WhitespaceTrivia",
                                                                                "text": "                "
                                                                            }
                                                                        ],
                                                                        "trailingTrivia": [
                                                                            {
                                                                                "kind": "WhitespaceTrivia",
                                                                                "text": " "
                                                                            }
                                                                        ]
                                                                    },
                                                                    "expression": {
                                                                        "kind": "IdentifierName",
                                                                        "fullStart": 789,
                                                                        "fullEnd": 794,
                                                                        "start": 789,
                                                                        "end": 794,
                                                                        "fullWidth": 5,
                                                                        "width": 5,
                                                                        "text": "test0",
                                                                        "value": "test0",
                                                                        "valueText": "test0"
                                                                    },
                                                                    "semicolonToken": {
                                                                        "kind": "SemicolonToken",
                                                                        "fullStart": 794,
                                                                        "fullEnd": 797,
                                                                        "start": 794,
                                                                        "end": 795,
                                                                        "fullWidth": 3,
                                                                        "width": 1,
                                                                        "text": ";",
                                                                        "value": ";",
                                                                        "valueText": ";",
                                                                        "hasTrailingTrivia": true,
                                                                        "hasTrailingNewLine": true,
                                                                        "trailingTrivia": [
                                                                            {
                                                                                "kind": "NewLineTrivia",
                                                                                "text": "\r\n"
                                                                            }
                                                                        ]
                                                                    }
                                                                }
                                                            ],
                                                            "closeBraceToken": {
                                                                "kind": "CloseBraceToken",
                                                                "fullStart": 797,
                                                                "fullEnd": 810,
                                                                "start": 809,
                                                                "end": 810,
                                                                "fullWidth": 13,
                                                                "width": 1,
                                                                "text": "}",
                                                                "value": "}",
                                                                "valueText": "}",
                                                                "hasLeadingTrivia": true,
                                                                "leadingTrivia": [
                                                                    {
                                                                        "kind": "WhitespaceTrivia",
                                                                        "text": "            "
                                                                    }
                                                                ]
                                                            }
                                                        }
                                                    },
                                                    {
                                                        "kind": "CommaToken",
                                                        "fullStart": 810,
                                                        "fullEnd": 813,
                                                        "start": 810,
                                                        "end": 811,
                                                        "fullWidth": 3,
                                                        "width": 1,
                                                        "text": ",",
                                                        "value": ",",
                                                        "valueText": ",",
                                                        "hasTrailingTrivia": true,
                                                        "hasTrailingNewLine": true,
                                                        "trailingTrivia": [
                                                            {
                                                                "kind": "NewLineTrivia",
                                                                "text": "\r\n"
                                                            }
                                                        ]
                                                    },
                                                    {
                                                        "kind": "SetAccessor",
                                                        "fullStart": 813,
                                                        "fullEnd": 888,
                                                        "start": 825,
                                                        "end": 888,
                                                        "fullWidth": 75,
                                                        "width": 63,
                                                        "isIncrementallyUnusable": true,
                                                        "modifiers": [],
                                                        "setKeyword": {
                                                            "kind": "SetKeyword",
                                                            "fullStart": 813,
                                                            "fullEnd": 829,
                                                            "start": 825,
                                                            "end": 828,
                                                            "fullWidth": 16,
                                                            "width": 3,
                                                            "text": "set",
                                                            "value": "set",
                                                            "valueText": "set",
                                                            "hasLeadingTrivia": true,
                                                            "hasTrailingTrivia": true,
                                                            "leadingTrivia": [
                                                                {
                                                                    "kind": "WhitespaceTrivia",
                                                                    "text": "            "
                                                                }
                                                            ],
                                                            "trailingTrivia": [
                                                                {
                                                                    "kind": "WhitespaceTrivia",
                                                                    "text": " "
                                                                }
                                                            ]
                                                        },
                                                        "propertyName": {
                                                            "kind": "IdentifierName",
                                                            "fullStart": 829,
                                                            "fullEnd": 833,
                                                            "start": 829,
                                                            "end": 833,
                                                            "fullWidth": 4,
                                                            "width": 4,
                                                            "text": "with",
                                                            "value": "with",
                                                            "valueText": "with"
                                                        },
                                                        "parameterList": {
                                                            "kind": "ParameterList",
                                                            "fullStart": 833,
                                                            "fullEnd": 840,
                                                            "start": 833,
                                                            "end": 840,
                                                            "fullWidth": 7,
                                                            "width": 7,
                                                            "openParenToken": {
                                                                "kind": "OpenParenToken",
                                                                "fullStart": 833,
                                                                "fullEnd": 834,
                                                                "start": 833,
                                                                "end": 834,
                                                                "fullWidth": 1,
                                                                "width": 1,
                                                                "text": "(",
                                                                "value": "(",
                                                                "valueText": "("
                                                            },
                                                            "parameters": [
                                                                {
                                                                    "kind": "Parameter",
                                                                    "fullStart": 834,
                                                                    "fullEnd": 839,
                                                                    "start": 834,
                                                                    "end": 839,
                                                                    "fullWidth": 5,
<<<<<<< HEAD
                                                                    "width": 5,
=======
                                                                    "modifiers": [],
>>>>>>> e3c38734
                                                                    "identifier": {
                                                                        "kind": "IdentifierName",
                                                                        "fullStart": 834,
                                                                        "fullEnd": 839,
                                                                        "start": 834,
                                                                        "end": 839,
                                                                        "fullWidth": 5,
                                                                        "width": 5,
                                                                        "text": "value",
                                                                        "value": "value",
                                                                        "valueText": "value"
                                                                    }
                                                                }
                                                            ],
                                                            "closeParenToken": {
                                                                "kind": "CloseParenToken",
                                                                "fullStart": 839,
                                                                "fullEnd": 840,
                                                                "start": 839,
                                                                "end": 840,
                                                                "fullWidth": 1,
                                                                "width": 1,
                                                                "text": ")",
                                                                "value": ")",
                                                                "valueText": ")"
                                                            }
                                                        },
                                                        "block": {
                                                            "kind": "Block",
                                                            "fullStart": 840,
                                                            "fullEnd": 888,
                                                            "start": 840,
                                                            "end": 888,
                                                            "fullWidth": 48,
                                                            "width": 48,
                                                            "openBraceToken": {
                                                                "kind": "OpenBraceToken",
                                                                "fullStart": 840,
                                                                "fullEnd": 843,
                                                                "start": 840,
                                                                "end": 841,
                                                                "fullWidth": 3,
                                                                "width": 1,
                                                                "text": "{",
                                                                "value": "{",
                                                                "valueText": "{",
                                                                "hasTrailingTrivia": true,
                                                                "hasTrailingNewLine": true,
                                                                "trailingTrivia": [
                                                                    {
                                                                        "kind": "NewLineTrivia",
                                                                        "text": "\r\n"
                                                                    }
                                                                ]
                                                            },
                                                            "statements": [
                                                                {
                                                                    "kind": "ExpressionStatement",
                                                                    "fullStart": 843,
                                                                    "fullEnd": 875,
                                                                    "start": 859,
                                                                    "end": 873,
                                                                    "fullWidth": 32,
                                                                    "width": 14,
                                                                    "expression": {
                                                                        "kind": "AssignmentExpression",
                                                                        "fullStart": 843,
                                                                        "fullEnd": 872,
                                                                        "start": 859,
                                                                        "end": 872,
                                                                        "fullWidth": 29,
                                                                        "width": 13,
                                                                        "left": {
                                                                            "kind": "IdentifierName",
                                                                            "fullStart": 843,
                                                                            "fullEnd": 865,
                                                                            "start": 859,
                                                                            "end": 864,
                                                                            "fullWidth": 22,
                                                                            "width": 5,
                                                                            "text": "test1",
                                                                            "value": "test1",
                                                                            "valueText": "test1",
                                                                            "hasLeadingTrivia": true,
                                                                            "hasTrailingTrivia": true,
                                                                            "leadingTrivia": [
                                                                                {
                                                                                    "kind": "WhitespaceTrivia",
                                                                                    "text": "                "
                                                                                }
                                                                            ],
                                                                            "trailingTrivia": [
                                                                                {
                                                                                    "kind": "WhitespaceTrivia",
                                                                                    "text": " "
                                                                                }
                                                                            ]
                                                                        },
                                                                        "operatorToken": {
                                                                            "kind": "EqualsToken",
                                                                            "fullStart": 865,
                                                                            "fullEnd": 867,
                                                                            "start": 865,
                                                                            "end": 866,
                                                                            "fullWidth": 2,
                                                                            "width": 1,
                                                                            "text": "=",
                                                                            "value": "=",
                                                                            "valueText": "=",
                                                                            "hasTrailingTrivia": true,
                                                                            "trailingTrivia": [
                                                                                {
                                                                                    "kind": "WhitespaceTrivia",
                                                                                    "text": " "
                                                                                }
                                                                            ]
                                                                        },
                                                                        "right": {
                                                                            "kind": "IdentifierName",
                                                                            "fullStart": 867,
                                                                            "fullEnd": 872,
                                                                            "start": 867,
                                                                            "end": 872,
                                                                            "fullWidth": 5,
                                                                            "width": 5,
                                                                            "text": "value",
                                                                            "value": "value",
                                                                            "valueText": "value"
                                                                        }
                                                                    },
                                                                    "semicolonToken": {
                                                                        "kind": "SemicolonToken",
                                                                        "fullStart": 872,
                                                                        "fullEnd": 875,
                                                                        "start": 872,
                                                                        "end": 873,
                                                                        "fullWidth": 3,
                                                                        "width": 1,
                                                                        "text": ";",
                                                                        "value": ";",
                                                                        "valueText": ";",
                                                                        "hasTrailingTrivia": true,
                                                                        "hasTrailingNewLine": true,
                                                                        "trailingTrivia": [
                                                                            {
                                                                                "kind": "NewLineTrivia",
                                                                                "text": "\r\n"
                                                                            }
                                                                        ]
                                                                    }
                                                                }
                                                            ],
                                                            "closeBraceToken": {
                                                                "kind": "CloseBraceToken",
                                                                "fullStart": 875,
                                                                "fullEnd": 888,
                                                                "start": 887,
                                                                "end": 888,
                                                                "fullWidth": 13,
                                                                "width": 1,
                                                                "text": "}",
                                                                "value": "}",
                                                                "valueText": "}",
                                                                "hasLeadingTrivia": true,
                                                                "leadingTrivia": [
                                                                    {
                                                                        "kind": "WhitespaceTrivia",
                                                                        "text": "            "
                                                                    }
                                                                ]
                                                            }
                                                        }
                                                    },
                                                    {
                                                        "kind": "CommaToken",
                                                        "fullStart": 888,
                                                        "fullEnd": 891,
                                                        "start": 888,
                                                        "end": 889,
                                                        "fullWidth": 3,
                                                        "width": 1,
                                                        "text": ",",
                                                        "value": ",",
                                                        "valueText": ",",
                                                        "hasTrailingTrivia": true,
                                                        "hasTrailingNewLine": true,
                                                        "trailingTrivia": [
                                                            {
                                                                "kind": "NewLineTrivia",
                                                                "text": "\r\n"
                                                            }
                                                        ]
                                                    },
                                                    {
                                                        "kind": "GetAccessor",
                                                        "fullStart": 891,
                                                        "fullEnd": 960,
                                                        "start": 903,
                                                        "end": 960,
                                                        "fullWidth": 69,
                                                        "width": 57,
                                                        "isIncrementallyUnusable": true,
                                                        "modifiers": [],
                                                        "getKeyword": {
                                                            "kind": "GetKeyword",
                                                            "fullStart": 891,
                                                            "fullEnd": 907,
                                                            "start": 903,
                                                            "end": 906,
                                                            "fullWidth": 16,
                                                            "width": 3,
                                                            "text": "get",
                                                            "value": "get",
                                                            "valueText": "get",
                                                            "hasLeadingTrivia": true,
                                                            "hasTrailingTrivia": true,
                                                            "leadingTrivia": [
                                                                {
                                                                    "kind": "WhitespaceTrivia",
                                                                    "text": "            "
                                                                }
                                                            ],
                                                            "trailingTrivia": [
                                                                {
                                                                    "kind": "WhitespaceTrivia",
                                                                    "text": " "
                                                                }
                                                            ]
                                                        },
                                                        "propertyName": {
                                                            "kind": "IdentifierName",
                                                            "fullStart": 907,
                                                            "fullEnd": 911,
                                                            "start": 907,
                                                            "end": 911,
                                                            "fullWidth": 4,
                                                            "width": 4,
                                                            "text": "with",
                                                            "value": "with",
                                                            "valueText": "with"
                                                        },
                                                        "parameterList": {
                                                            "kind": "ParameterList",
                                                            "fullStart": 911,
                                                            "fullEnd": 913,
                                                            "start": 911,
                                                            "end": 913,
                                                            "fullWidth": 2,
                                                            "width": 2,
                                                            "openParenToken": {
                                                                "kind": "OpenParenToken",
                                                                "fullStart": 911,
                                                                "fullEnd": 912,
                                                                "start": 911,
                                                                "end": 912,
                                                                "fullWidth": 1,
                                                                "width": 1,
                                                                "text": "(",
                                                                "value": "(",
                                                                "valueText": "("
                                                            },
                                                            "parameters": [],
                                                            "closeParenToken": {
                                                                "kind": "CloseParenToken",
                                                                "fullStart": 912,
                                                                "fullEnd": 913,
                                                                "start": 912,
                                                                "end": 913,
                                                                "fullWidth": 1,
                                                                "width": 1,
                                                                "text": ")",
                                                                "value": ")",
                                                                "valueText": ")"
                                                            }
                                                        },
                                                        "block": {
                                                            "kind": "Block",
                                                            "fullStart": 913,
                                                            "fullEnd": 960,
                                                            "start": 913,
                                                            "end": 960,
                                                            "fullWidth": 47,
                                                            "width": 47,
                                                            "openBraceToken": {
                                                                "kind": "OpenBraceToken",
                                                                "fullStart": 913,
                                                                "fullEnd": 916,
                                                                "start": 913,
                                                                "end": 914,
                                                                "fullWidth": 3,
                                                                "width": 1,
                                                                "text": "{",
                                                                "value": "{",
                                                                "valueText": "{",
                                                                "hasTrailingTrivia": true,
                                                                "hasTrailingNewLine": true,
                                                                "trailingTrivia": [
                                                                    {
                                                                        "kind": "NewLineTrivia",
                                                                        "text": "\r\n"
                                                                    }
                                                                ]
                                                            },
                                                            "statements": [
                                                                {
                                                                    "kind": "ReturnStatement",
                                                                    "fullStart": 916,
                                                                    "fullEnd": 947,
                                                                    "start": 932,
                                                                    "end": 945,
                                                                    "fullWidth": 31,
                                                                    "width": 13,
                                                                    "returnKeyword": {
                                                                        "kind": "ReturnKeyword",
                                                                        "fullStart": 916,
                                                                        "fullEnd": 939,
                                                                        "start": 932,
                                                                        "end": 938,
                                                                        "fullWidth": 23,
                                                                        "width": 6,
                                                                        "text": "return",
                                                                        "value": "return",
                                                                        "valueText": "return",
                                                                        "hasLeadingTrivia": true,
                                                                        "hasTrailingTrivia": true,
                                                                        "leadingTrivia": [
                                                                            {
                                                                                "kind": "WhitespaceTrivia",
                                                                                "text": "                "
                                                                            }
                                                                        ],
                                                                        "trailingTrivia": [
                                                                            {
                                                                                "kind": "WhitespaceTrivia",
                                                                                "text": " "
                                                                            }
                                                                        ]
                                                                    },
                                                                    "expression": {
                                                                        "kind": "IdentifierName",
                                                                        "fullStart": 939,
                                                                        "fullEnd": 944,
                                                                        "start": 939,
                                                                        "end": 944,
                                                                        "fullWidth": 5,
                                                                        "width": 5,
                                                                        "text": "test1",
                                                                        "value": "test1",
                                                                        "valueText": "test1"
                                                                    },
                                                                    "semicolonToken": {
                                                                        "kind": "SemicolonToken",
                                                                        "fullStart": 944,
                                                                        "fullEnd": 947,
                                                                        "start": 944,
                                                                        "end": 945,
                                                                        "fullWidth": 3,
                                                                        "width": 1,
                                                                        "text": ";",
                                                                        "value": ";",
                                                                        "valueText": ";",
                                                                        "hasTrailingTrivia": true,
                                                                        "hasTrailingNewLine": true,
                                                                        "trailingTrivia": [
                                                                            {
                                                                                "kind": "NewLineTrivia",
                                                                                "text": "\r\n"
                                                                            }
                                                                        ]
                                                                    }
                                                                }
                                                            ],
                                                            "closeBraceToken": {
                                                                "kind": "CloseBraceToken",
                                                                "fullStart": 947,
                                                                "fullEnd": 960,
                                                                "start": 959,
                                                                "end": 960,
                                                                "fullWidth": 13,
                                                                "width": 1,
                                                                "text": "}",
                                                                "value": "}",
                                                                "valueText": "}",
                                                                "hasLeadingTrivia": true,
                                                                "leadingTrivia": [
                                                                    {
                                                                        "kind": "WhitespaceTrivia",
                                                                        "text": "            "
                                                                    }
                                                                ]
                                                            }
                                                        }
                                                    },
                                                    {
                                                        "kind": "CommaToken",
                                                        "fullStart": 960,
                                                        "fullEnd": 963,
                                                        "start": 960,
                                                        "end": 961,
                                                        "fullWidth": 3,
                                                        "width": 1,
                                                        "text": ",",
                                                        "value": ",",
                                                        "valueText": ",",
                                                        "hasTrailingTrivia": true,
                                                        "hasTrailingNewLine": true,
                                                        "trailingTrivia": [
                                                            {
                                                                "kind": "NewLineTrivia",
                                                                "text": "\r\n"
                                                            }
                                                        ]
                                                    },
                                                    {
                                                        "kind": "SetAccessor",
                                                        "fullStart": 963,
                                                        "fullEnd": 1041,
                                                        "start": 975,
                                                        "end": 1041,
                                                        "fullWidth": 78,
                                                        "width": 66,
                                                        "isIncrementallyUnusable": true,
                                                        "modifiers": [],
                                                        "setKeyword": {
                                                            "kind": "SetKeyword",
                                                            "fullStart": 963,
                                                            "fullEnd": 979,
                                                            "start": 975,
                                                            "end": 978,
                                                            "fullWidth": 16,
                                                            "width": 3,
                                                            "text": "set",
                                                            "value": "set",
                                                            "valueText": "set",
                                                            "hasLeadingTrivia": true,
                                                            "hasTrailingTrivia": true,
                                                            "leadingTrivia": [
                                                                {
                                                                    "kind": "WhitespaceTrivia",
                                                                    "text": "            "
                                                                }
                                                            ],
                                                            "trailingTrivia": [
                                                                {
                                                                    "kind": "WhitespaceTrivia",
                                                                    "text": " "
                                                                }
                                                            ]
                                                        },
                                                        "propertyName": {
                                                            "kind": "IdentifierName",
                                                            "fullStart": 979,
                                                            "fullEnd": 986,
                                                            "start": 979,
                                                            "end": 986,
                                                            "fullWidth": 7,
                                                            "width": 7,
                                                            "text": "default",
                                                            "value": "default",
                                                            "valueText": "default"
                                                        },
                                                        "parameterList": {
                                                            "kind": "ParameterList",
                                                            "fullStart": 986,
                                                            "fullEnd": 993,
                                                            "start": 986,
                                                            "end": 993,
                                                            "fullWidth": 7,
                                                            "width": 7,
                                                            "openParenToken": {
                                                                "kind": "OpenParenToken",
                                                                "fullStart": 986,
                                                                "fullEnd": 987,
                                                                "start": 986,
                                                                "end": 987,
                                                                "fullWidth": 1,
                                                                "width": 1,
                                                                "text": "(",
                                                                "value": "(",
                                                                "valueText": "("
                                                            },
                                                            "parameters": [
                                                                {
                                                                    "kind": "Parameter",
                                                                    "fullStart": 987,
                                                                    "fullEnd": 992,
                                                                    "start": 987,
                                                                    "end": 992,
                                                                    "fullWidth": 5,
<<<<<<< HEAD
                                                                    "width": 5,
=======
                                                                    "modifiers": [],
>>>>>>> e3c38734
                                                                    "identifier": {
                                                                        "kind": "IdentifierName",
                                                                        "fullStart": 987,
                                                                        "fullEnd": 992,
                                                                        "start": 987,
                                                                        "end": 992,
                                                                        "fullWidth": 5,
                                                                        "width": 5,
                                                                        "text": "value",
                                                                        "value": "value",
                                                                        "valueText": "value"
                                                                    }
                                                                }
                                                            ],
                                                            "closeParenToken": {
                                                                "kind": "CloseParenToken",
                                                                "fullStart": 992,
                                                                "fullEnd": 993,
                                                                "start": 992,
                                                                "end": 993,
                                                                "fullWidth": 1,
                                                                "width": 1,
                                                                "text": ")",
                                                                "value": ")",
                                                                "valueText": ")"
                                                            }
                                                        },
                                                        "block": {
                                                            "kind": "Block",
                                                            "fullStart": 993,
                                                            "fullEnd": 1041,
                                                            "start": 993,
                                                            "end": 1041,
                                                            "fullWidth": 48,
                                                            "width": 48,
                                                            "openBraceToken": {
                                                                "kind": "OpenBraceToken",
                                                                "fullStart": 993,
                                                                "fullEnd": 996,
                                                                "start": 993,
                                                                "end": 994,
                                                                "fullWidth": 3,
                                                                "width": 1,
                                                                "text": "{",
                                                                "value": "{",
                                                                "valueText": "{",
                                                                "hasTrailingTrivia": true,
                                                                "hasTrailingNewLine": true,
                                                                "trailingTrivia": [
                                                                    {
                                                                        "kind": "NewLineTrivia",
                                                                        "text": "\r\n"
                                                                    }
                                                                ]
                                                            },
                                                            "statements": [
                                                                {
                                                                    "kind": "ExpressionStatement",
                                                                    "fullStart": 996,
                                                                    "fullEnd": 1028,
                                                                    "start": 1012,
                                                                    "end": 1026,
                                                                    "fullWidth": 32,
                                                                    "width": 14,
                                                                    "expression": {
                                                                        "kind": "AssignmentExpression",
                                                                        "fullStart": 996,
                                                                        "fullEnd": 1025,
                                                                        "start": 1012,
                                                                        "end": 1025,
                                                                        "fullWidth": 29,
                                                                        "width": 13,
                                                                        "left": {
                                                                            "kind": "IdentifierName",
                                                                            "fullStart": 996,
                                                                            "fullEnd": 1018,
                                                                            "start": 1012,
                                                                            "end": 1017,
                                                                            "fullWidth": 22,
                                                                            "width": 5,
                                                                            "text": "test2",
                                                                            "value": "test2",
                                                                            "valueText": "test2",
                                                                            "hasLeadingTrivia": true,
                                                                            "hasTrailingTrivia": true,
                                                                            "leadingTrivia": [
                                                                                {
                                                                                    "kind": "WhitespaceTrivia",
                                                                                    "text": "                "
                                                                                }
                                                                            ],
                                                                            "trailingTrivia": [
                                                                                {
                                                                                    "kind": "WhitespaceTrivia",
                                                                                    "text": " "
                                                                                }
                                                                            ]
                                                                        },
                                                                        "operatorToken": {
                                                                            "kind": "EqualsToken",
                                                                            "fullStart": 1018,
                                                                            "fullEnd": 1020,
                                                                            "start": 1018,
                                                                            "end": 1019,
                                                                            "fullWidth": 2,
                                                                            "width": 1,
                                                                            "text": "=",
                                                                            "value": "=",
                                                                            "valueText": "=",
                                                                            "hasTrailingTrivia": true,
                                                                            "trailingTrivia": [
                                                                                {
                                                                                    "kind": "WhitespaceTrivia",
                                                                                    "text": " "
                                                                                }
                                                                            ]
                                                                        },
                                                                        "right": {
                                                                            "kind": "IdentifierName",
                                                                            "fullStart": 1020,
                                                                            "fullEnd": 1025,
                                                                            "start": 1020,
                                                                            "end": 1025,
                                                                            "fullWidth": 5,
                                                                            "width": 5,
                                                                            "text": "value",
                                                                            "value": "value",
                                                                            "valueText": "value"
                                                                        }
                                                                    },
                                                                    "semicolonToken": {
                                                                        "kind": "SemicolonToken",
                                                                        "fullStart": 1025,
                                                                        "fullEnd": 1028,
                                                                        "start": 1025,
                                                                        "end": 1026,
                                                                        "fullWidth": 3,
                                                                        "width": 1,
                                                                        "text": ";",
                                                                        "value": ";",
                                                                        "valueText": ";",
                                                                        "hasTrailingTrivia": true,
                                                                        "hasTrailingNewLine": true,
                                                                        "trailingTrivia": [
                                                                            {
                                                                                "kind": "NewLineTrivia",
                                                                                "text": "\r\n"
                                                                            }
                                                                        ]
                                                                    }
                                                                }
                                                            ],
                                                            "closeBraceToken": {
                                                                "kind": "CloseBraceToken",
                                                                "fullStart": 1028,
                                                                "fullEnd": 1041,
                                                                "start": 1040,
                                                                "end": 1041,
                                                                "fullWidth": 13,
                                                                "width": 1,
                                                                "text": "}",
                                                                "value": "}",
                                                                "valueText": "}",
                                                                "hasLeadingTrivia": true,
                                                                "leadingTrivia": [
                                                                    {
                                                                        "kind": "WhitespaceTrivia",
                                                                        "text": "            "
                                                                    }
                                                                ]
                                                            }
                                                        }
                                                    },
                                                    {
                                                        "kind": "CommaToken",
                                                        "fullStart": 1041,
                                                        "fullEnd": 1044,
                                                        "start": 1041,
                                                        "end": 1042,
                                                        "fullWidth": 3,
                                                        "width": 1,
                                                        "text": ",",
                                                        "value": ",",
                                                        "valueText": ",",
                                                        "hasTrailingTrivia": true,
                                                        "hasTrailingNewLine": true,
                                                        "trailingTrivia": [
                                                            {
                                                                "kind": "NewLineTrivia",
                                                                "text": "\r\n"
                                                            }
                                                        ]
                                                    },
                                                    {
                                                        "kind": "GetAccessor",
                                                        "fullStart": 1044,
                                                        "fullEnd": 1118,
                                                        "start": 1056,
                                                        "end": 1116,
                                                        "fullWidth": 74,
                                                        "width": 60,
                                                        "isIncrementallyUnusable": true,
                                                        "modifiers": [],
                                                        "getKeyword": {
                                                            "kind": "GetKeyword",
                                                            "fullStart": 1044,
                                                            "fullEnd": 1060,
                                                            "start": 1056,
                                                            "end": 1059,
                                                            "fullWidth": 16,
                                                            "width": 3,
                                                            "text": "get",
                                                            "value": "get",
                                                            "valueText": "get",
                                                            "hasLeadingTrivia": true,
                                                            "hasTrailingTrivia": true,
                                                            "leadingTrivia": [
                                                                {
                                                                    "kind": "WhitespaceTrivia",
                                                                    "text": "            "
                                                                }
                                                            ],
                                                            "trailingTrivia": [
                                                                {
                                                                    "kind": "WhitespaceTrivia",
                                                                    "text": " "
                                                                }
                                                            ]
                                                        },
                                                        "propertyName": {
                                                            "kind": "IdentifierName",
                                                            "fullStart": 1060,
                                                            "fullEnd": 1067,
                                                            "start": 1060,
                                                            "end": 1067,
                                                            "fullWidth": 7,
                                                            "width": 7,
                                                            "text": "default",
                                                            "value": "default",
                                                            "valueText": "default"
                                                        },
                                                        "parameterList": {
                                                            "kind": "ParameterList",
                                                            "fullStart": 1067,
                                                            "fullEnd": 1069,
                                                            "start": 1067,
                                                            "end": 1069,
                                                            "fullWidth": 2,
                                                            "width": 2,
                                                            "openParenToken": {
                                                                "kind": "OpenParenToken",
                                                                "fullStart": 1067,
                                                                "fullEnd": 1068,
                                                                "start": 1067,
                                                                "end": 1068,
                                                                "fullWidth": 1,
                                                                "width": 1,
                                                                "text": "(",
                                                                "value": "(",
                                                                "valueText": "("
                                                            },
                                                            "parameters": [],
                                                            "closeParenToken": {
                                                                "kind": "CloseParenToken",
                                                                "fullStart": 1068,
                                                                "fullEnd": 1069,
                                                                "start": 1068,
                                                                "end": 1069,
                                                                "fullWidth": 1,
                                                                "width": 1,
                                                                "text": ")",
                                                                "value": ")",
                                                                "valueText": ")"
                                                            }
                                                        },
                                                        "block": {
                                                            "kind": "Block",
                                                            "fullStart": 1069,
                                                            "fullEnd": 1118,
                                                            "start": 1069,
                                                            "end": 1116,
                                                            "fullWidth": 49,
                                                            "width": 47,
                                                            "openBraceToken": {
                                                                "kind": "OpenBraceToken",
                                                                "fullStart": 1069,
                                                                "fullEnd": 1072,
                                                                "start": 1069,
                                                                "end": 1070,
                                                                "fullWidth": 3,
                                                                "width": 1,
                                                                "text": "{",
                                                                "value": "{",
                                                                "valueText": "{",
                                                                "hasTrailingTrivia": true,
                                                                "hasTrailingNewLine": true,
                                                                "trailingTrivia": [
                                                                    {
                                                                        "kind": "NewLineTrivia",
                                                                        "text": "\r\n"
                                                                    }
                                                                ]
                                                            },
                                                            "statements": [
                                                                {
                                                                    "kind": "ReturnStatement",
                                                                    "fullStart": 1072,
                                                                    "fullEnd": 1103,
                                                                    "start": 1088,
                                                                    "end": 1101,
                                                                    "fullWidth": 31,
                                                                    "width": 13,
                                                                    "returnKeyword": {
                                                                        "kind": "ReturnKeyword",
                                                                        "fullStart": 1072,
                                                                        "fullEnd": 1095,
                                                                        "start": 1088,
                                                                        "end": 1094,
                                                                        "fullWidth": 23,
                                                                        "width": 6,
                                                                        "text": "return",
                                                                        "value": "return",
                                                                        "valueText": "return",
                                                                        "hasLeadingTrivia": true,
                                                                        "hasTrailingTrivia": true,
                                                                        "leadingTrivia": [
                                                                            {
                                                                                "kind": "WhitespaceTrivia",
                                                                                "text": "                "
                                                                            }
                                                                        ],
                                                                        "trailingTrivia": [
                                                                            {
                                                                                "kind": "WhitespaceTrivia",
                                                                                "text": " "
                                                                            }
                                                                        ]
                                                                    },
                                                                    "expression": {
                                                                        "kind": "IdentifierName",
                                                                        "fullStart": 1095,
                                                                        "fullEnd": 1100,
                                                                        "start": 1095,
                                                                        "end": 1100,
                                                                        "fullWidth": 5,
                                                                        "width": 5,
                                                                        "text": "test2",
                                                                        "value": "test2",
                                                                        "valueText": "test2"
                                                                    },
                                                                    "semicolonToken": {
                                                                        "kind": "SemicolonToken",
                                                                        "fullStart": 1100,
                                                                        "fullEnd": 1103,
                                                                        "start": 1100,
                                                                        "end": 1101,
                                                                        "fullWidth": 3,
                                                                        "width": 1,
                                                                        "text": ";",
                                                                        "value": ";",
                                                                        "valueText": ";",
                                                                        "hasTrailingTrivia": true,
                                                                        "hasTrailingNewLine": true,
                                                                        "trailingTrivia": [
                                                                            {
                                                                                "kind": "NewLineTrivia",
                                                                                "text": "\r\n"
                                                                            }
                                                                        ]
                                                                    }
                                                                }
                                                            ],
                                                            "closeBraceToken": {
                                                                "kind": "CloseBraceToken",
                                                                "fullStart": 1103,
                                                                "fullEnd": 1118,
                                                                "start": 1115,
                                                                "end": 1116,
                                                                "fullWidth": 15,
                                                                "width": 1,
                                                                "text": "}",
                                                                "value": "}",
                                                                "valueText": "}",
                                                                "hasLeadingTrivia": true,
                                                                "hasTrailingTrivia": true,
                                                                "hasTrailingNewLine": true,
                                                                "leadingTrivia": [
                                                                    {
                                                                        "kind": "WhitespaceTrivia",
                                                                        "text": "            "
                                                                    }
                                                                ],
                                                                "trailingTrivia": [
                                                                    {
                                                                        "kind": "NewLineTrivia",
                                                                        "text": "\r\n"
                                                                    }
                                                                ]
                                                            }
                                                        }
                                                    }
                                                ],
                                                "closeBraceToken": {
                                                    "kind": "CloseBraceToken",
                                                    "fullStart": 1118,
                                                    "fullEnd": 1127,
                                                    "start": 1126,
                                                    "end": 1127,
                                                    "fullWidth": 9,
                                                    "width": 1,
                                                    "text": "}",
                                                    "value": "}",
                                                    "valueText": "}",
                                                    "hasLeadingTrivia": true,
                                                    "leadingTrivia": [
                                                        {
                                                            "kind": "WhitespaceTrivia",
                                                            "text": "        "
                                                        }
                                                    ]
                                                }
                                            }
                                        }
                                    }
                                ]
                            },
                            "semicolonToken": {
                                "kind": "SemicolonToken",
                                "fullStart": 1127,
                                "fullEnd": 1131,
                                "start": 1127,
                                "end": 1128,
                                "fullWidth": 4,
                                "width": 1,
                                "text": ";",
                                "value": ";",
                                "valueText": ";",
                                "hasTrailingTrivia": true,
                                "hasTrailingNewLine": true,
                                "trailingTrivia": [
                                    {
                                        "kind": "WhitespaceTrivia",
                                        "text": " "
                                    },
                                    {
                                        "kind": "NewLineTrivia",
                                        "text": "\r\n"
                                    }
                                ]
                            }
                        },
                        {
                            "kind": "VariableStatement",
                            "fullStart": 1131,
                            "fullEnd": 1231,
                            "start": 1139,
                            "end": 1229,
                            "fullWidth": 100,
                            "width": 90,
                            "modifiers": [],
                            "variableDeclaration": {
                                "kind": "VariableDeclaration",
                                "fullStart": 1131,
                                "fullEnd": 1228,
                                "start": 1139,
                                "end": 1228,
                                "fullWidth": 97,
                                "width": 89,
                                "varKeyword": {
                                    "kind": "VarKeyword",
                                    "fullStart": 1131,
                                    "fullEnd": 1143,
                                    "start": 1139,
                                    "end": 1142,
                                    "fullWidth": 12,
                                    "width": 3,
                                    "text": "var",
                                    "value": "var",
                                    "valueText": "var",
                                    "hasLeadingTrivia": true,
                                    "hasTrailingTrivia": true,
                                    "leadingTrivia": [
                                        {
                                            "kind": "WhitespaceTrivia",
                                            "text": "        "
                                        }
                                    ],
                                    "trailingTrivia": [
                                        {
                                            "kind": "WhitespaceTrivia",
                                            "text": " "
                                        }
                                    ]
                                },
                                "variableDeclarators": [
                                    {
                                        "kind": "VariableDeclarator",
                                        "fullStart": 1143,
                                        "fullEnd": 1228,
                                        "start": 1143,
                                        "end": 1228,
                                        "fullWidth": 85,
                                        "width": 85,
                                        "identifier": {
                                            "kind": "IdentifierName",
                                            "fullStart": 1143,
                                            "fullEnd": 1147,
                                            "start": 1143,
                                            "end": 1146,
                                            "fullWidth": 4,
                                            "width": 3,
                                            "text": "arr",
                                            "value": "arr",
                                            "valueText": "arr",
                                            "hasTrailingTrivia": true,
                                            "trailingTrivia": [
                                                {
                                                    "kind": "WhitespaceTrivia",
                                                    "text": " "
                                                }
                                            ]
                                        },
                                        "equalsValueClause": {
                                            "kind": "EqualsValueClause",
                                            "fullStart": 1147,
                                            "fullEnd": 1228,
                                            "start": 1147,
                                            "end": 1228,
                                            "fullWidth": 81,
                                            "width": 81,
                                            "equalsToken": {
                                                "kind": "EqualsToken",
                                                "fullStart": 1147,
                                                "fullEnd": 1149,
                                                "start": 1147,
                                                "end": 1148,
                                                "fullWidth": 2,
                                                "width": 1,
                                                "text": "=",
                                                "value": "=",
                                                "valueText": "=",
                                                "hasTrailingTrivia": true,
                                                "trailingTrivia": [
                                                    {
                                                        "kind": "WhitespaceTrivia",
                                                        "text": " "
                                                    }
                                                ]
                                            },
                                            "value": {
                                                "kind": "ArrayLiteralExpression",
                                                "fullStart": 1149,
                                                "fullEnd": 1228,
                                                "start": 1149,
                                                "end": 1228,
                                                "fullWidth": 79,
                                                "width": 79,
                                                "openBracketToken": {
                                                    "kind": "OpenBracketToken",
                                                    "fullStart": 1149,
                                                    "fullEnd": 1152,
                                                    "start": 1149,
                                                    "end": 1150,
                                                    "fullWidth": 3,
                                                    "width": 1,
                                                    "text": "[",
                                                    "value": "[",
                                                    "valueText": "[",
                                                    "hasTrailingTrivia": true,
                                                    "hasTrailingNewLine": true,
                                                    "trailingTrivia": [
                                                        {
                                                            "kind": "NewLineTrivia",
                                                            "text": "\r\n"
                                                        }
                                                    ]
                                                },
                                                "expressions": [
                                                    {
                                                        "kind": "StringLiteral",
                                                        "fullStart": 1152,
                                                        "fullEnd": 1170,
                                                        "start": 1164,
                                                        "end": 1170,
                                                        "fullWidth": 18,
                                                        "width": 6,
                                                        "text": "'this'",
                                                        "value": "this",
                                                        "valueText": "this",
                                                        "hasLeadingTrivia": true,
                                                        "leadingTrivia": [
                                                            {
                                                                "kind": "WhitespaceTrivia",
                                                                "text": "            "
                                                            }
                                                        ]
                                                    },
                                                    {
                                                        "kind": "CommaToken",
                                                        "fullStart": 1170,
                                                        "fullEnd": 1174,
                                                        "start": 1170,
                                                        "end": 1171,
                                                        "fullWidth": 4,
                                                        "width": 1,
                                                        "text": ",",
                                                        "value": ",",
                                                        "valueText": ",",
                                                        "hasTrailingTrivia": true,
                                                        "hasTrailingNewLine": true,
                                                        "trailingTrivia": [
                                                            {
                                                                "kind": "WhitespaceTrivia",
                                                                "text": " "
                                                            },
                                                            {
                                                                "kind": "NewLineTrivia",
                                                                "text": "\r\n"
                                                            }
                                                        ]
                                                    },
                                                    {
                                                        "kind": "StringLiteral",
                                                        "fullStart": 1174,
                                                        "fullEnd": 1192,
                                                        "start": 1186,
                                                        "end": 1192,
                                                        "fullWidth": 18,
                                                        "width": 6,
                                                        "text": "'with'",
                                                        "value": "with",
                                                        "valueText": "with",
                                                        "hasLeadingTrivia": true,
                                                        "leadingTrivia": [
                                                            {
                                                                "kind": "WhitespaceTrivia",
                                                                "text": "            "
                                                            }
                                                        ]
                                                    },
                                                    {
                                                        "kind": "CommaToken",
                                                        "fullStart": 1192,
                                                        "fullEnd": 1196,
                                                        "start": 1192,
                                                        "end": 1193,
                                                        "fullWidth": 4,
                                                        "width": 1,
                                                        "text": ",",
                                                        "value": ",",
                                                        "valueText": ",",
                                                        "hasTrailingTrivia": true,
                                                        "hasTrailingNewLine": true,
                                                        "trailingTrivia": [
                                                            {
                                                                "kind": "WhitespaceTrivia",
                                                                "text": " "
                                                            },
                                                            {
                                                                "kind": "NewLineTrivia",
                                                                "text": "\r\n"
                                                            }
                                                        ]
                                                    },
                                                    {
                                                        "kind": "StringLiteral",
                                                        "fullStart": 1196,
                                                        "fullEnd": 1219,
                                                        "start": 1208,
                                                        "end": 1217,
                                                        "fullWidth": 23,
                                                        "width": 9,
                                                        "text": "'default'",
                                                        "value": "default",
                                                        "valueText": "default",
                                                        "hasLeadingTrivia": true,
                                                        "hasTrailingTrivia": true,
                                                        "hasTrailingNewLine": true,
                                                        "leadingTrivia": [
                                                            {
                                                                "kind": "WhitespaceTrivia",
                                                                "text": "            "
                                                            }
                                                        ],
                                                        "trailingTrivia": [
                                                            {
                                                                "kind": "NewLineTrivia",
                                                                "text": "\r\n"
                                                            }
                                                        ]
                                                    }
                                                ],
                                                "closeBracketToken": {
                                                    "kind": "CloseBracketToken",
                                                    "fullStart": 1219,
                                                    "fullEnd": 1228,
                                                    "start": 1227,
                                                    "end": 1228,
                                                    "fullWidth": 9,
                                                    "width": 1,
                                                    "text": "]",
                                                    "value": "]",
                                                    "valueText": "]",
                                                    "hasLeadingTrivia": true,
                                                    "leadingTrivia": [
                                                        {
                                                            "kind": "WhitespaceTrivia",
                                                            "text": "        "
                                                        }
                                                    ]
                                                }
                                            }
                                        }
                                    }
                                ]
                            },
                            "semicolonToken": {
                                "kind": "SemicolonToken",
                                "fullStart": 1228,
                                "fullEnd": 1231,
                                "start": 1228,
                                "end": 1229,
                                "fullWidth": 3,
                                "width": 1,
                                "text": ";",
                                "value": ";",
                                "valueText": ";",
                                "hasTrailingTrivia": true,
                                "hasTrailingNewLine": true,
                                "trailingTrivia": [
                                    {
                                        "kind": "NewLineTrivia",
                                        "text": "\r\n"
                                    }
                                ]
                            }
                        },
                        {
                            "kind": "ForStatement",
                            "fullStart": 1231,
                            "fullEnd": 1382,
                            "start": 1239,
                            "end": 1380,
                            "fullWidth": 151,
                            "width": 141,
                            "forKeyword": {
                                "kind": "ForKeyword",
                                "fullStart": 1231,
                                "fullEnd": 1243,
                                "start": 1239,
                                "end": 1242,
                                "fullWidth": 12,
                                "width": 3,
                                "text": "for",
                                "value": "for",
                                "valueText": "for",
                                "hasLeadingTrivia": true,
                                "hasTrailingTrivia": true,
                                "leadingTrivia": [
                                    {
                                        "kind": "WhitespaceTrivia",
                                        "text": "        "
                                    }
                                ],
                                "trailingTrivia": [
                                    {
                                        "kind": "WhitespaceTrivia",
                                        "text": " "
                                    }
                                ]
                            },
                            "openParenToken": {
                                "kind": "OpenParenToken",
                                "fullStart": 1243,
                                "fullEnd": 1244,
                                "start": 1243,
                                "end": 1244,
                                "fullWidth": 1,
                                "width": 1,
                                "text": "(",
                                "value": "(",
                                "valueText": "("
                            },
                            "variableDeclaration": {
                                "kind": "VariableDeclaration",
                                "fullStart": 1244,
                                "fullEnd": 1253,
                                "start": 1244,
                                "end": 1253,
                                "fullWidth": 9,
                                "width": 9,
                                "varKeyword": {
                                    "kind": "VarKeyword",
                                    "fullStart": 1244,
                                    "fullEnd": 1248,
                                    "start": 1244,
                                    "end": 1247,
                                    "fullWidth": 4,
                                    "width": 3,
                                    "text": "var",
                                    "value": "var",
                                    "valueText": "var",
                                    "hasTrailingTrivia": true,
                                    "trailingTrivia": [
                                        {
                                            "kind": "WhitespaceTrivia",
                                            "text": " "
                                        }
                                    ]
                                },
                                "variableDeclarators": [
                                    {
                                        "kind": "VariableDeclarator",
                                        "fullStart": 1248,
                                        "fullEnd": 1253,
                                        "start": 1248,
                                        "end": 1253,
                                        "fullWidth": 5,
                                        "width": 5,
                                        "identifier": {
                                            "kind": "IdentifierName",
                                            "fullStart": 1248,
                                            "fullEnd": 1250,
                                            "start": 1248,
                                            "end": 1249,
                                            "fullWidth": 2,
                                            "width": 1,
                                            "text": "i",
                                            "value": "i",
                                            "valueText": "i",
                                            "hasTrailingTrivia": true,
                                            "trailingTrivia": [
                                                {
                                                    "kind": "WhitespaceTrivia",
                                                    "text": " "
                                                }
                                            ]
                                        },
                                        "equalsValueClause": {
                                            "kind": "EqualsValueClause",
                                            "fullStart": 1250,
                                            "fullEnd": 1253,
                                            "start": 1250,
                                            "end": 1253,
                                            "fullWidth": 3,
                                            "width": 3,
                                            "equalsToken": {
                                                "kind": "EqualsToken",
                                                "fullStart": 1250,
                                                "fullEnd": 1252,
                                                "start": 1250,
                                                "end": 1251,
                                                "fullWidth": 2,
                                                "width": 1,
                                                "text": "=",
                                                "value": "=",
                                                "valueText": "=",
                                                "hasTrailingTrivia": true,
                                                "trailingTrivia": [
                                                    {
                                                        "kind": "WhitespaceTrivia",
                                                        "text": " "
                                                    }
                                                ]
                                            },
                                            "value": {
                                                "kind": "NumericLiteral",
                                                "fullStart": 1252,
                                                "fullEnd": 1253,
                                                "start": 1252,
                                                "end": 1253,
                                                "fullWidth": 1,
                                                "width": 1,
                                                "text": "0",
                                                "value": 0,
                                                "valueText": "0"
                                            }
                                        }
                                    }
                                ]
                            },
                            "firstSemicolonToken": {
                                "kind": "SemicolonToken",
                                "fullStart": 1253,
                                "fullEnd": 1255,
                                "start": 1253,
                                "end": 1254,
                                "fullWidth": 2,
                                "width": 1,
                                "text": ";",
                                "value": ";",
                                "valueText": ";",
                                "hasTrailingTrivia": true,
                                "trailingTrivia": [
                                    {
                                        "kind": "WhitespaceTrivia",
                                        "text": " "
                                    }
                                ]
                            },
                            "condition": {
                                "kind": "LessThanExpression",
                                "fullStart": 1255,
                                "fullEnd": 1269,
                                "start": 1255,
                                "end": 1269,
                                "fullWidth": 14,
                                "width": 14,
                                "left": {
                                    "kind": "IdentifierName",
                                    "fullStart": 1255,
                                    "fullEnd": 1257,
                                    "start": 1255,
                                    "end": 1256,
                                    "fullWidth": 2,
                                    "width": 1,
                                    "text": "i",
                                    "value": "i",
                                    "valueText": "i",
                                    "hasTrailingTrivia": true,
                                    "trailingTrivia": [
                                        {
                                            "kind": "WhitespaceTrivia",
                                            "text": " "
                                        }
                                    ]
                                },
                                "operatorToken": {
                                    "kind": "LessThanToken",
                                    "fullStart": 1257,
                                    "fullEnd": 1259,
                                    "start": 1257,
                                    "end": 1258,
                                    "fullWidth": 2,
                                    "width": 1,
                                    "text": "<",
                                    "value": "<",
                                    "valueText": "<",
                                    "hasTrailingTrivia": true,
                                    "trailingTrivia": [
                                        {
                                            "kind": "WhitespaceTrivia",
                                            "text": " "
                                        }
                                    ]
                                },
                                "right": {
                                    "kind": "MemberAccessExpression",
                                    "fullStart": 1259,
                                    "fullEnd": 1269,
                                    "start": 1259,
                                    "end": 1269,
                                    "fullWidth": 10,
                                    "width": 10,
                                    "expression": {
                                        "kind": "IdentifierName",
                                        "fullStart": 1259,
                                        "fullEnd": 1262,
                                        "start": 1259,
                                        "end": 1262,
                                        "fullWidth": 3,
                                        "width": 3,
                                        "text": "arr",
                                        "value": "arr",
                                        "valueText": "arr"
                                    },
                                    "dotToken": {
                                        "kind": "DotToken",
                                        "fullStart": 1262,
                                        "fullEnd": 1263,
                                        "start": 1262,
                                        "end": 1263,
                                        "fullWidth": 1,
                                        "width": 1,
                                        "text": ".",
                                        "value": ".",
                                        "valueText": "."
                                    },
                                    "name": {
                                        "kind": "IdentifierName",
                                        "fullStart": 1263,
                                        "fullEnd": 1269,
                                        "start": 1263,
                                        "end": 1269,
                                        "fullWidth": 6,
                                        "width": 6,
                                        "text": "length",
                                        "value": "length",
                                        "valueText": "length"
                                    }
                                }
                            },
                            "secondSemicolonToken": {
                                "kind": "SemicolonToken",
                                "fullStart": 1269,
                                "fullEnd": 1271,
                                "start": 1269,
                                "end": 1270,
                                "fullWidth": 2,
                                "width": 1,
                                "text": ";",
                                "value": ";",
                                "valueText": ";",
                                "hasTrailingTrivia": true,
                                "trailingTrivia": [
                                    {
                                        "kind": "WhitespaceTrivia",
                                        "text": " "
                                    }
                                ]
                            },
                            "incrementor": {
                                "kind": "PostIncrementExpression",
                                "fullStart": 1271,
                                "fullEnd": 1274,
                                "start": 1271,
                                "end": 1274,
                                "fullWidth": 3,
                                "width": 3,
                                "operand": {
                                    "kind": "IdentifierName",
                                    "fullStart": 1271,
                                    "fullEnd": 1272,
                                    "start": 1271,
                                    "end": 1272,
                                    "fullWidth": 1,
                                    "width": 1,
                                    "text": "i",
                                    "value": "i",
                                    "valueText": "i"
                                },
                                "operatorToken": {
                                    "kind": "PlusPlusToken",
                                    "fullStart": 1272,
                                    "fullEnd": 1274,
                                    "start": 1272,
                                    "end": 1274,
                                    "fullWidth": 2,
                                    "width": 2,
                                    "text": "++",
                                    "value": "++",
                                    "valueText": "++"
                                }
                            },
                            "closeParenToken": {
                                "kind": "CloseParenToken",
                                "fullStart": 1274,
                                "fullEnd": 1276,
                                "start": 1274,
                                "end": 1275,
                                "fullWidth": 2,
                                "width": 1,
                                "text": ")",
                                "value": ")",
                                "valueText": ")",
                                "hasTrailingTrivia": true,
                                "trailingTrivia": [
                                    {
                                        "kind": "WhitespaceTrivia",
                                        "text": " "
                                    }
                                ]
                            },
                            "statement": {
                                "kind": "Block",
                                "fullStart": 1276,
                                "fullEnd": 1382,
                                "start": 1276,
                                "end": 1380,
                                "fullWidth": 106,
                                "width": 104,
                                "openBraceToken": {
                                    "kind": "OpenBraceToken",
                                    "fullStart": 1276,
                                    "fullEnd": 1279,
                                    "start": 1276,
                                    "end": 1277,
                                    "fullWidth": 3,
                                    "width": 1,
                                    "text": "{",
                                    "value": "{",
                                    "valueText": "{",
                                    "hasTrailingTrivia": true,
                                    "hasTrailingNewLine": true,
                                    "trailingTrivia": [
                                        {
                                            "kind": "NewLineTrivia",
                                            "text": "\r\n"
                                        }
                                    ]
                                },
                                "statements": [
                                    {
                                        "kind": "IfStatement",
                                        "fullStart": 1279,
                                        "fullEnd": 1368,
                                        "start": 1291,
                                        "end": 1368,
                                        "fullWidth": 89,
                                        "width": 77,
                                        "ifKeyword": {
                                            "kind": "IfKeyword",
                                            "fullStart": 1279,
                                            "fullEnd": 1294,
                                            "start": 1291,
                                            "end": 1293,
                                            "fullWidth": 15,
                                            "width": 2,
                                            "text": "if",
                                            "value": "if",
                                            "valueText": "if",
                                            "hasLeadingTrivia": true,
                                            "hasTrailingTrivia": true,
                                            "leadingTrivia": [
                                                {
                                                    "kind": "WhitespaceTrivia",
                                                    "text": "            "
                                                }
                                            ],
                                            "trailingTrivia": [
                                                {
                                                    "kind": "WhitespaceTrivia",
                                                    "text": " "
                                                }
                                            ]
                                        },
                                        "openParenToken": {
                                            "kind": "OpenParenToken",
                                            "fullStart": 1294,
                                            "fullEnd": 1295,
                                            "start": 1294,
                                            "end": 1295,
                                            "fullWidth": 1,
                                            "width": 1,
                                            "text": "(",
                                            "value": "(",
                                            "valueText": "("
                                        },
                                        "condition": {
                                            "kind": "NotEqualsExpression",
                                            "fullStart": 1295,
                                            "fullEnd": 1319,
                                            "start": 1295,
                                            "end": 1319,
                                            "fullWidth": 24,
                                            "width": 24,
                                            "left": {
                                                "kind": "ElementAccessExpression",
                                                "fullStart": 1295,
                                                "fullEnd": 1314,
                                                "start": 1295,
                                                "end": 1313,
                                                "fullWidth": 19,
                                                "width": 18,
                                                "expression": {
                                                    "kind": "IdentifierName",
                                                    "fullStart": 1295,
                                                    "fullEnd": 1305,
                                                    "start": 1295,
                                                    "end": 1305,
                                                    "fullWidth": 10,
                                                    "width": 10,
                                                    "text": "tokenCodes",
                                                    "value": "tokenCodes",
                                                    "valueText": "tokenCodes"
                                                },
                                                "openBracketToken": {
                                                    "kind": "OpenBracketToken",
                                                    "fullStart": 1305,
                                                    "fullEnd": 1306,
                                                    "start": 1305,
                                                    "end": 1306,
                                                    "fullWidth": 1,
                                                    "width": 1,
                                                    "text": "[",
                                                    "value": "[",
                                                    "valueText": "["
                                                },
                                                "argumentExpression": {
                                                    "kind": "ElementAccessExpression",
                                                    "fullStart": 1306,
                                                    "fullEnd": 1312,
                                                    "start": 1306,
                                                    "end": 1312,
                                                    "fullWidth": 6,
                                                    "width": 6,
                                                    "expression": {
                                                        "kind": "IdentifierName",
                                                        "fullStart": 1306,
                                                        "fullEnd": 1309,
                                                        "start": 1306,
                                                        "end": 1309,
                                                        "fullWidth": 3,
                                                        "width": 3,
                                                        "text": "arr",
                                                        "value": "arr",
                                                        "valueText": "arr"
                                                    },
                                                    "openBracketToken": {
                                                        "kind": "OpenBracketToken",
                                                        "fullStart": 1309,
                                                        "fullEnd": 1310,
                                                        "start": 1309,
                                                        "end": 1310,
                                                        "fullWidth": 1,
                                                        "width": 1,
                                                        "text": "[",
                                                        "value": "[",
                                                        "valueText": "["
                                                    },
                                                    "argumentExpression": {
                                                        "kind": "IdentifierName",
                                                        "fullStart": 1310,
                                                        "fullEnd": 1311,
                                                        "start": 1310,
                                                        "end": 1311,
                                                        "fullWidth": 1,
                                                        "width": 1,
                                                        "text": "i",
                                                        "value": "i",
                                                        "valueText": "i"
                                                    },
                                                    "closeBracketToken": {
                                                        "kind": "CloseBracketToken",
                                                        "fullStart": 1311,
                                                        "fullEnd": 1312,
                                                        "start": 1311,
                                                        "end": 1312,
                                                        "fullWidth": 1,
                                                        "width": 1,
                                                        "text": "]",
                                                        "value": "]",
                                                        "valueText": "]"
                                                    }
                                                },
                                                "closeBracketToken": {
                                                    "kind": "CloseBracketToken",
                                                    "fullStart": 1312,
                                                    "fullEnd": 1314,
                                                    "start": 1312,
                                                    "end": 1313,
                                                    "fullWidth": 2,
                                                    "width": 1,
                                                    "text": "]",
                                                    "value": "]",
                                                    "valueText": "]",
                                                    "hasTrailingTrivia": true,
                                                    "trailingTrivia": [
                                                        {
                                                            "kind": "WhitespaceTrivia",
                                                            "text": " "
                                                        }
                                                    ]
                                                }
                                            },
                                            "operatorToken": {
                                                "kind": "ExclamationEqualsEqualsToken",
                                                "fullStart": 1314,
                                                "fullEnd": 1318,
                                                "start": 1314,
                                                "end": 1317,
                                                "fullWidth": 4,
                                                "width": 3,
                                                "text": "!==",
                                                "value": "!==",
                                                "valueText": "!==",
                                                "hasTrailingTrivia": true,
                                                "trailingTrivia": [
                                                    {
                                                        "kind": "WhitespaceTrivia",
                                                        "text": " "
                                                    }
                                                ]
                                            },
                                            "right": {
                                                "kind": "IdentifierName",
                                                "fullStart": 1318,
                                                "fullEnd": 1319,
                                                "start": 1318,
                                                "end": 1319,
                                                "fullWidth": 1,
                                                "width": 1,
                                                "text": "i",
                                                "value": "i",
                                                "valueText": "i"
                                            }
                                        },
                                        "closeParenToken": {
                                            "kind": "CloseParenToken",
                                            "fullStart": 1319,
                                            "fullEnd": 1321,
                                            "start": 1319,
                                            "end": 1320,
                                            "fullWidth": 2,
                                            "width": 1,
                                            "text": ")",
                                            "value": ")",
                                            "valueText": ")",
                                            "hasTrailingTrivia": true,
                                            "trailingTrivia": [
                                                {
                                                    "kind": "WhitespaceTrivia",
                                                    "text": " "
                                                }
                                            ]
                                        },
                                        "statement": {
                                            "kind": "Block",
                                            "fullStart": 1321,
                                            "fullEnd": 1368,
                                            "start": 1321,
                                            "end": 1368,
                                            "fullWidth": 47,
                                            "width": 47,
                                            "openBraceToken": {
                                                "kind": "OpenBraceToken",
                                                "fullStart": 1321,
                                                "fullEnd": 1324,
                                                "start": 1321,
                                                "end": 1322,
                                                "fullWidth": 3,
                                                "width": 1,
                                                "text": "{",
                                                "value": "{",
                                                "valueText": "{",
                                                "hasTrailingTrivia": true,
                                                "hasTrailingNewLine": true,
                                                "trailingTrivia": [
                                                    {
                                                        "kind": "NewLineTrivia",
                                                        "text": "\r\n"
                                                    }
                                                ]
                                            },
                                            "statements": [
                                                {
                                                    "kind": "ReturnStatement",
                                                    "fullStart": 1324,
                                                    "fullEnd": 1355,
                                                    "start": 1340,
                                                    "end": 1353,
                                                    "fullWidth": 31,
                                                    "width": 13,
                                                    "returnKeyword": {
                                                        "kind": "ReturnKeyword",
                                                        "fullStart": 1324,
                                                        "fullEnd": 1347,
                                                        "start": 1340,
                                                        "end": 1346,
                                                        "fullWidth": 23,
                                                        "width": 6,
                                                        "text": "return",
                                                        "value": "return",
                                                        "valueText": "return",
                                                        "hasLeadingTrivia": true,
                                                        "hasTrailingTrivia": true,
                                                        "leadingTrivia": [
                                                            {
                                                                "kind": "WhitespaceTrivia",
                                                                "text": "                "
                                                            }
                                                        ],
                                                        "trailingTrivia": [
                                                            {
                                                                "kind": "WhitespaceTrivia",
                                                                "text": " "
                                                            }
                                                        ]
                                                    },
                                                    "expression": {
                                                        "kind": "FalseKeyword",
                                                        "fullStart": 1347,
                                                        "fullEnd": 1352,
                                                        "start": 1347,
                                                        "end": 1352,
                                                        "fullWidth": 5,
                                                        "width": 5,
                                                        "text": "false",
                                                        "value": false,
                                                        "valueText": "false"
                                                    },
                                                    "semicolonToken": {
                                                        "kind": "SemicolonToken",
                                                        "fullStart": 1352,
                                                        "fullEnd": 1355,
                                                        "start": 1352,
                                                        "end": 1353,
                                                        "fullWidth": 3,
                                                        "width": 1,
                                                        "text": ";",
                                                        "value": ";",
                                                        "valueText": ";",
                                                        "hasTrailingTrivia": true,
                                                        "hasTrailingNewLine": true,
                                                        "trailingTrivia": [
                                                            {
                                                                "kind": "NewLineTrivia",
                                                                "text": "\r\n"
                                                            }
                                                        ]
                                                    }
                                                }
                                            ],
                                            "closeBraceToken": {
                                                "kind": "CloseBraceToken",
                                                "fullStart": 1355,
                                                "fullEnd": 1368,
                                                "start": 1367,
                                                "end": 1368,
                                                "fullWidth": 13,
                                                "width": 1,
                                                "text": "}",
                                                "value": "}",
                                                "valueText": "}",
                                                "hasLeadingTrivia": true,
                                                "leadingTrivia": [
                                                    {
                                                        "kind": "WhitespaceTrivia",
                                                        "text": "            "
                                                    }
                                                ]
                                            }
                                        }
                                    },
                                    {
                                        "kind": "EmptyStatement",
                                        "fullStart": 1368,
                                        "fullEnd": 1371,
                                        "start": 1368,
                                        "end": 1369,
                                        "fullWidth": 3,
                                        "width": 1,
                                        "semicolonToken": {
                                            "kind": "SemicolonToken",
                                            "fullStart": 1368,
                                            "fullEnd": 1371,
                                            "start": 1368,
                                            "end": 1369,
                                            "fullWidth": 3,
                                            "width": 1,
                                            "text": ";",
                                            "value": ";",
                                            "valueText": ";",
                                            "hasTrailingTrivia": true,
                                            "hasTrailingNewLine": true,
                                            "trailingTrivia": [
                                                {
                                                    "kind": "NewLineTrivia",
                                                    "text": "\r\n"
                                                }
                                            ]
                                        }
                                    }
                                ],
                                "closeBraceToken": {
                                    "kind": "CloseBraceToken",
                                    "fullStart": 1371,
                                    "fullEnd": 1382,
                                    "start": 1379,
                                    "end": 1380,
                                    "fullWidth": 11,
                                    "width": 1,
                                    "text": "}",
                                    "value": "}",
                                    "valueText": "}",
                                    "hasLeadingTrivia": true,
                                    "hasTrailingTrivia": true,
                                    "hasTrailingNewLine": true,
                                    "leadingTrivia": [
                                        {
                                            "kind": "WhitespaceTrivia",
                                            "text": "        "
                                        }
                                    ],
                                    "trailingTrivia": [
                                        {
                                            "kind": "NewLineTrivia",
                                            "text": "\r\n"
                                        }
                                    ]
                                }
                            }
                        },
                        {
                            "kind": "ReturnStatement",
                            "fullStart": 1382,
                            "fullEnd": 1404,
                            "start": 1390,
                            "end": 1402,
                            "fullWidth": 22,
                            "width": 12,
                            "returnKeyword": {
                                "kind": "ReturnKeyword",
                                "fullStart": 1382,
                                "fullEnd": 1397,
                                "start": 1390,
                                "end": 1396,
                                "fullWidth": 15,
                                "width": 6,
                                "text": "return",
                                "value": "return",
                                "valueText": "return",
                                "hasLeadingTrivia": true,
                                "hasTrailingTrivia": true,
                                "leadingTrivia": [
                                    {
                                        "kind": "WhitespaceTrivia",
                                        "text": "        "
                                    }
                                ],
                                "trailingTrivia": [
                                    {
                                        "kind": "WhitespaceTrivia",
                                        "text": " "
                                    }
                                ]
                            },
                            "expression": {
                                "kind": "TrueKeyword",
                                "fullStart": 1397,
                                "fullEnd": 1401,
                                "start": 1397,
                                "end": 1401,
                                "fullWidth": 4,
                                "width": 4,
                                "text": "true",
                                "value": true,
                                "valueText": "true"
                            },
                            "semicolonToken": {
                                "kind": "SemicolonToken",
                                "fullStart": 1401,
                                "fullEnd": 1404,
                                "start": 1401,
                                "end": 1402,
                                "fullWidth": 3,
                                "width": 1,
                                "text": ";",
                                "value": ";",
                                "valueText": ";",
                                "hasTrailingTrivia": true,
                                "hasTrailingNewLine": true,
                                "trailingTrivia": [
                                    {
                                        "kind": "NewLineTrivia",
                                        "text": "\r\n"
                                    }
                                ]
                            }
                        }
                    ],
                    "closeBraceToken": {
                        "kind": "CloseBraceToken",
                        "fullStart": 1404,
                        "fullEnd": 1411,
                        "start": 1408,
                        "end": 1409,
                        "fullWidth": 7,
                        "width": 1,
                        "text": "}",
                        "value": "}",
                        "valueText": "}",
                        "hasLeadingTrivia": true,
                        "hasTrailingTrivia": true,
                        "hasTrailingNewLine": true,
                        "leadingTrivia": [
                            {
                                "kind": "WhitespaceTrivia",
                                "text": "    "
                            }
                        ],
                        "trailingTrivia": [
                            {
                                "kind": "NewLineTrivia",
                                "text": "\r\n"
                            }
                        ]
                    }
                }
            },
            {
                "kind": "ExpressionStatement",
                "fullStart": 1411,
                "fullEnd": 1435,
                "start": 1411,
                "end": 1433,
                "fullWidth": 24,
                "width": 22,
                "expression": {
                    "kind": "InvocationExpression",
                    "fullStart": 1411,
                    "fullEnd": 1432,
                    "start": 1411,
                    "end": 1432,
                    "fullWidth": 21,
                    "width": 21,
                    "expression": {
                        "kind": "IdentifierName",
                        "fullStart": 1411,
                        "fullEnd": 1422,
                        "start": 1411,
                        "end": 1422,
                        "fullWidth": 11,
                        "width": 11,
                        "text": "runTestCase",
                        "value": "runTestCase",
                        "valueText": "runTestCase"
                    },
                    "argumentList": {
                        "kind": "ArgumentList",
                        "fullStart": 1422,
                        "fullEnd": 1432,
                        "start": 1422,
                        "end": 1432,
                        "fullWidth": 10,
                        "width": 10,
                        "openParenToken": {
                            "kind": "OpenParenToken",
                            "fullStart": 1422,
                            "fullEnd": 1423,
                            "start": 1422,
                            "end": 1423,
                            "fullWidth": 1,
                            "width": 1,
                            "text": "(",
                            "value": "(",
                            "valueText": "("
                        },
                        "arguments": [
                            {
                                "kind": "IdentifierName",
                                "fullStart": 1423,
                                "fullEnd": 1431,
                                "start": 1423,
                                "end": 1431,
                                "fullWidth": 8,
                                "width": 8,
                                "text": "testcase",
                                "value": "testcase",
                                "valueText": "testcase"
                            }
                        ],
                        "closeParenToken": {
                            "kind": "CloseParenToken",
                            "fullStart": 1431,
                            "fullEnd": 1432,
                            "start": 1431,
                            "end": 1432,
                            "fullWidth": 1,
                            "width": 1,
                            "text": ")",
                            "value": ")",
                            "valueText": ")"
                        }
                    }
                },
                "semicolonToken": {
                    "kind": "SemicolonToken",
                    "fullStart": 1432,
                    "fullEnd": 1435,
                    "start": 1432,
                    "end": 1433,
                    "fullWidth": 3,
                    "width": 1,
                    "text": ";",
                    "value": ";",
                    "valueText": ";",
                    "hasTrailingTrivia": true,
                    "hasTrailingNewLine": true,
                    "trailingTrivia": [
                        {
                            "kind": "NewLineTrivia",
                            "text": "\r\n"
                        }
                    ]
                }
            }
        ],
        "endOfFileToken": {
            "kind": "EndOfFileToken",
            "fullStart": 1435,
            "fullEnd": 1435,
            "start": 1435,
            "end": 1435,
            "fullWidth": 0,
            "width": 0,
            "text": ""
        }
    },
    "lineMap": {
        "lineStarts": [
            0,
            67,
            152,
            232,
            308,
            380,
            385,
            423,
            556,
            561,
            563,
            565,
            588,
            634,
            663,
            693,
            725,
            741,
            766,
            797,
            813,
            843,
            875,
            891,
            916,
            947,
            963,
            996,
            1028,
            1044,
            1072,
            1103,
            1118,
            1131,
            1152,
            1174,
            1196,
            1219,
            1231,
            1279,
            1324,
            1355,
            1371,
            1382,
            1404,
            1411,
            1435
        ],
        "length": 1435
    }
}<|MERGE_RESOLUTION|>--- conflicted
+++ resolved
@@ -713,11 +713,8 @@
                                                                     "start": 684,
                                                                     "end": 689,
                                                                     "fullWidth": 5,
-<<<<<<< HEAD
                                                                     "width": 5,
-=======
                                                                     "modifiers": [],
->>>>>>> e3c38734
                                                                     "identifier": {
                                                                         "kind": "IdentifierName",
                                                                         "fullStart": 684,
@@ -1207,11 +1204,8 @@
                                                                     "start": 834,
                                                                     "end": 839,
                                                                     "fullWidth": 5,
-<<<<<<< HEAD
                                                                     "width": 5,
-=======
                                                                     "modifiers": [],
->>>>>>> e3c38734
                                                                     "identifier": {
                                                                         "kind": "IdentifierName",
                                                                         "fullStart": 834,
@@ -1701,11 +1695,8 @@
                                                                     "start": 987,
                                                                     "end": 992,
                                                                     "fullWidth": 5,
-<<<<<<< HEAD
                                                                     "width": 5,
-=======
                                                                     "modifiers": [],
->>>>>>> e3c38734
                                                                     "identifier": {
                                                                         "kind": "IdentifierName",
                                                                         "fullStart": 987,
