{
    "isDeclaration": false,
    "languageVersion": "EcmaScript5",
    "parseOptions": {
        "allowAutomaticSemicolonInsertion": true
    },
    "sourceUnit": {
        "kind": "SourceUnit",
        "fullStart": 0,
        "fullEnd": 1014,
        "start": 561,
        "end": 1014,
        "fullWidth": 1014,
        "width": 453,
        "isIncrementallyUnusable": true,
        "moduleElements": [
            {
                "kind": "FunctionDeclaration",
                "fullStart": 0,
                "fullEnd": 990,
                "start": 561,
                "end": 988,
                "fullWidth": 990,
                "width": 427,
                "isIncrementallyUnusable": true,
                "modifiers": [],
                "functionKeyword": {
                    "kind": "FunctionKeyword",
                    "fullStart": 0,
                    "fullEnd": 570,
                    "start": 561,
                    "end": 569,
                    "fullWidth": 570,
                    "width": 8,
                    "text": "function",
                    "value": "function",
                    "valueText": "function",
                    "hasLeadingTrivia": true,
                    "hasLeadingComment": true,
                    "hasLeadingNewLine": true,
                    "hasTrailingTrivia": true,
                    "leadingTrivia": [
                        {
                            "kind": "SingleLineCommentTrivia",
                            "text": "/// Copyright (c) 2012 Ecma International.  All rights reserved. "
                        },
                        {
                            "kind": "NewLineTrivia",
                            "text": "\r\n"
                        },
                        {
                            "kind": "SingleLineCommentTrivia",
                            "text": "/// Ecma International makes this code available under the terms and conditions set"
                        },
                        {
                            "kind": "NewLineTrivia",
                            "text": "\r\n"
                        },
                        {
                            "kind": "SingleLineCommentTrivia",
                            "text": "/// forth on http://hg.ecmascript.org/tests/test262/raw-file/tip/LICENSE (the "
                        },
                        {
                            "kind": "NewLineTrivia",
                            "text": "\r\n"
                        },
                        {
                            "kind": "SingleLineCommentTrivia",
                            "text": "/// \"Use Terms\").   Any redistribution of this code must retain the above "
                        },
                        {
                            "kind": "NewLineTrivia",
                            "text": "\r\n"
                        },
                        {
                            "kind": "SingleLineCommentTrivia",
                            "text": "/// copyright and this notice and otherwise comply with the Use Terms."
                        },
                        {
                            "kind": "NewLineTrivia",
                            "text": "\r\n"
                        },
                        {
                            "kind": "MultiLineCommentTrivia",
                            "text": "/**\r\n * @path ch07/7.6/7.6.1/7.6.1-6-11.js\r\n * @description Allow reserved words as property names by dot operator assignment, accessed via indexing: enum, extends, super\r\n */"
                        },
                        {
                            "kind": "NewLineTrivia",
                            "text": "\r\n"
                        },
                        {
                            "kind": "NewLineTrivia",
                            "text": "\r\n"
                        },
                        {
                            "kind": "NewLineTrivia",
                            "text": "\r\n"
                        }
                    ],
                    "trailingTrivia": [
                        {
                            "kind": "WhitespaceTrivia",
                            "text": " "
                        }
                    ]
                },
                "identifier": {
                    "kind": "IdentifierName",
                    "fullStart": 570,
                    "fullEnd": 578,
                    "start": 570,
                    "end": 578,
                    "fullWidth": 8,
                    "width": 8,
                    "text": "testcase",
                    "value": "testcase",
                    "valueText": "testcase"
                },
                "callSignature": {
                    "kind": "CallSignature",
                    "fullStart": 578,
                    "fullEnd": 581,
                    "start": 578,
                    "end": 580,
                    "fullWidth": 3,
                    "width": 2,
                    "parameterList": {
                        "kind": "ParameterList",
                        "fullStart": 578,
                        "fullEnd": 581,
                        "start": 578,
                        "end": 580,
                        "fullWidth": 3,
                        "width": 2,
                        "openParenToken": {
                            "kind": "OpenParenToken",
                            "fullStart": 578,
                            "fullEnd": 579,
                            "start": 578,
                            "end": 579,
                            "fullWidth": 1,
                            "width": 1,
                            "text": "(",
                            "value": "(",
                            "valueText": "("
                        },
                        "parameters": [],
                        "closeParenToken": {
                            "kind": "CloseParenToken",
                            "fullStart": 579,
                            "fullEnd": 581,
                            "start": 579,
                            "end": 580,
                            "fullWidth": 2,
                            "width": 1,
                            "text": ")",
                            "value": ")",
                            "valueText": ")",
                            "hasTrailingTrivia": true,
                            "trailingTrivia": [
                                {
                                    "kind": "WhitespaceTrivia",
                                    "text": " "
                                }
                            ]
                        }
                    }
                },
                "block": {
                    "kind": "Block",
                    "fullStart": 581,
                    "fullEnd": 990,
                    "start": 581,
                    "end": 988,
                    "fullWidth": 409,
                    "width": 407,
                    "isIncrementallyUnusable": true,
                    "openBraceToken": {
                        "kind": "OpenBraceToken",
                        "fullStart": 581,
                        "fullEnd": 584,
                        "start": 581,
                        "end": 582,
                        "fullWidth": 3,
                        "width": 1,
                        "text": "{",
                        "value": "{",
                        "valueText": "{",
                        "hasTrailingTrivia": true,
                        "hasTrailingNewLine": true,
                        "trailingTrivia": [
                            {
                                "kind": "NewLineTrivia",
                                "text": "\r\n"
                            }
                        ]
                    },
                    "statements": [
                        {
                            "kind": "VariableStatement",
                            "fullStart": 584,
                            "fullEnd": 615,
                            "start": 592,
                            "end": 613,
                            "fullWidth": 31,
                            "width": 21,
                            "modifiers": [],
                            "variableDeclaration": {
                                "kind": "VariableDeclaration",
                                "fullStart": 584,
                                "fullEnd": 612,
                                "start": 592,
                                "end": 612,
                                "fullWidth": 28,
                                "width": 20,
                                "varKeyword": {
                                    "kind": "VarKeyword",
                                    "fullStart": 584,
                                    "fullEnd": 596,
                                    "start": 592,
                                    "end": 595,
                                    "fullWidth": 12,
                                    "width": 3,
                                    "text": "var",
                                    "value": "var",
                                    "valueText": "var",
                                    "hasLeadingTrivia": true,
                                    "hasTrailingTrivia": true,
                                    "leadingTrivia": [
                                        {
                                            "kind": "WhitespaceTrivia",
                                            "text": "        "
                                        }
                                    ],
                                    "trailingTrivia": [
                                        {
                                            "kind": "WhitespaceTrivia",
                                            "text": " "
                                        }
                                    ]
                                },
                                "variableDeclarators": [
                                    {
                                        "kind": "VariableDeclarator",
                                        "fullStart": 596,
                                        "fullEnd": 612,
                                        "start": 596,
                                        "end": 612,
                                        "fullWidth": 16,
<<<<<<< HEAD
                                        "width": 16,
                                        "identifier": {
=======
                                        "propertyName": {
>>>>>>> 85e84683
                                            "kind": "IdentifierName",
                                            "fullStart": 596,
                                            "fullEnd": 608,
                                            "start": 596,
                                            "end": 606,
                                            "fullWidth": 12,
                                            "width": 10,
                                            "text": "tokenCodes",
                                            "value": "tokenCodes",
                                            "valueText": "tokenCodes",
                                            "hasTrailingTrivia": true,
                                            "trailingTrivia": [
                                                {
                                                    "kind": "WhitespaceTrivia",
                                                    "text": "  "
                                                }
                                            ]
                                        },
                                        "equalsValueClause": {
                                            "kind": "EqualsValueClause",
                                            "fullStart": 608,
                                            "fullEnd": 612,
                                            "start": 608,
                                            "end": 612,
                                            "fullWidth": 4,
                                            "width": 4,
                                            "equalsToken": {
                                                "kind": "EqualsToken",
                                                "fullStart": 608,
                                                "fullEnd": 610,
                                                "start": 608,
                                                "end": 609,
                                                "fullWidth": 2,
                                                "width": 1,
                                                "text": "=",
                                                "value": "=",
                                                "valueText": "=",
                                                "hasTrailingTrivia": true,
                                                "trailingTrivia": [
                                                    {
                                                        "kind": "WhitespaceTrivia",
                                                        "text": " "
                                                    }
                                                ]
                                            },
                                            "value": {
                                                "kind": "ObjectLiteralExpression",
                                                "fullStart": 610,
                                                "fullEnd": 612,
                                                "start": 610,
                                                "end": 612,
                                                "fullWidth": 2,
                                                "width": 2,
                                                "openBraceToken": {
                                                    "kind": "OpenBraceToken",
                                                    "fullStart": 610,
                                                    "fullEnd": 611,
                                                    "start": 610,
                                                    "end": 611,
                                                    "fullWidth": 1,
                                                    "width": 1,
                                                    "text": "{",
                                                    "value": "{",
                                                    "valueText": "{"
                                                },
                                                "propertyAssignments": [],
                                                "closeBraceToken": {
                                                    "kind": "CloseBraceToken",
                                                    "fullStart": 611,
                                                    "fullEnd": 612,
                                                    "start": 611,
                                                    "end": 612,
                                                    "fullWidth": 1,
                                                    "width": 1,
                                                    "text": "}",
                                                    "value": "}",
                                                    "valueText": "}"
                                                }
                                            }
                                        }
                                    }
                                ]
                            },
                            "semicolonToken": {
                                "kind": "SemicolonToken",
                                "fullStart": 612,
                                "fullEnd": 615,
                                "start": 612,
                                "end": 613,
                                "fullWidth": 3,
                                "width": 1,
                                "text": ";",
                                "value": ";",
                                "valueText": ";",
                                "hasTrailingTrivia": true,
                                "hasTrailingNewLine": true,
                                "trailingTrivia": [
                                    {
                                        "kind": "NewLineTrivia",
                                        "text": "\r\n"
                                    }
                                ]
                            }
                        },
                        {
                            "kind": "ExpressionStatement",
                            "fullStart": 615,
                            "fullEnd": 645,
                            "start": 623,
                            "end": 643,
                            "fullWidth": 30,
                            "width": 20,
                            "isIncrementallyUnusable": true,
                            "expression": {
                                "kind": "AssignmentExpression",
                                "fullStart": 615,
                                "fullEnd": 642,
                                "start": 623,
                                "end": 642,
                                "fullWidth": 27,
                                "width": 19,
                                "isIncrementallyUnusable": true,
                                "left": {
                                    "kind": "MemberAccessExpression",
                                    "fullStart": 615,
                                    "fullEnd": 639,
                                    "start": 623,
                                    "end": 638,
                                    "fullWidth": 24,
                                    "width": 15,
                                    "isIncrementallyUnusable": true,
                                    "expression": {
                                        "kind": "IdentifierName",
                                        "fullStart": 615,
                                        "fullEnd": 633,
                                        "start": 623,
                                        "end": 633,
                                        "fullWidth": 18,
                                        "width": 10,
                                        "text": "tokenCodes",
                                        "value": "tokenCodes",
                                        "valueText": "tokenCodes",
                                        "hasLeadingTrivia": true,
                                        "leadingTrivia": [
                                            {
                                                "kind": "WhitespaceTrivia",
                                                "text": "        "
                                            }
                                        ]
                                    },
                                    "dotToken": {
                                        "kind": "DotToken",
                                        "fullStart": 633,
                                        "fullEnd": 634,
                                        "start": 633,
                                        "end": 634,
                                        "fullWidth": 1,
                                        "width": 1,
                                        "text": ".",
                                        "value": ".",
                                        "valueText": "."
                                    },
                                    "name": {
                                        "kind": "IdentifierName",
                                        "fullStart": 634,
                                        "fullEnd": 639,
                                        "start": 634,
                                        "end": 638,
                                        "fullWidth": 5,
                                        "width": 4,
                                        "text": "enum",
                                        "value": "enum",
                                        "valueText": "enum",
                                        "hasTrailingTrivia": true,
                                        "trailingTrivia": [
                                            {
                                                "kind": "WhitespaceTrivia",
                                                "text": " "
                                            }
                                        ]
                                    }
                                },
                                "operatorToken": {
                                    "kind": "EqualsToken",
                                    "fullStart": 639,
                                    "fullEnd": 641,
                                    "start": 639,
                                    "end": 640,
                                    "fullWidth": 2,
                                    "width": 1,
                                    "text": "=",
                                    "value": "=",
                                    "valueText": "=",
                                    "hasTrailingTrivia": true,
                                    "trailingTrivia": [
                                        {
                                            "kind": "WhitespaceTrivia",
                                            "text": " "
                                        }
                                    ]
                                },
                                "right": {
                                    "kind": "NumericLiteral",
                                    "fullStart": 641,
                                    "fullEnd": 642,
                                    "start": 641,
                                    "end": 642,
                                    "fullWidth": 1,
                                    "width": 1,
                                    "text": "0",
                                    "value": 0,
                                    "valueText": "0"
                                }
                            },
                            "semicolonToken": {
                                "kind": "SemicolonToken",
                                "fullStart": 642,
                                "fullEnd": 645,
                                "start": 642,
                                "end": 643,
                                "fullWidth": 3,
                                "width": 1,
                                "text": ";",
                                "value": ";",
                                "valueText": ";",
                                "hasTrailingTrivia": true,
                                "hasTrailingNewLine": true,
                                "trailingTrivia": [
                                    {
                                        "kind": "NewLineTrivia",
                                        "text": "\r\n"
                                    }
                                ]
                            }
                        },
                        {
                            "kind": "ExpressionStatement",
                            "fullStart": 645,
                            "fullEnd": 678,
                            "start": 653,
                            "end": 676,
                            "fullWidth": 33,
                            "width": 23,
                            "isIncrementallyUnusable": true,
                            "expression": {
                                "kind": "AssignmentExpression",
                                "fullStart": 645,
                                "fullEnd": 675,
                                "start": 653,
                                "end": 675,
                                "fullWidth": 30,
                                "width": 22,
                                "isIncrementallyUnusable": true,
                                "left": {
                                    "kind": "MemberAccessExpression",
                                    "fullStart": 645,
                                    "fullEnd": 672,
                                    "start": 653,
                                    "end": 671,
                                    "fullWidth": 27,
                                    "width": 18,
                                    "isIncrementallyUnusable": true,
                                    "expression": {
                                        "kind": "IdentifierName",
                                        "fullStart": 645,
                                        "fullEnd": 663,
                                        "start": 653,
                                        "end": 663,
                                        "fullWidth": 18,
                                        "width": 10,
                                        "text": "tokenCodes",
                                        "value": "tokenCodes",
                                        "valueText": "tokenCodes",
                                        "hasLeadingTrivia": true,
                                        "leadingTrivia": [
                                            {
                                                "kind": "WhitespaceTrivia",
                                                "text": "        "
                                            }
                                        ]
                                    },
                                    "dotToken": {
                                        "kind": "DotToken",
                                        "fullStart": 663,
                                        "fullEnd": 664,
                                        "start": 663,
                                        "end": 664,
                                        "fullWidth": 1,
                                        "width": 1,
                                        "text": ".",
                                        "value": ".",
                                        "valueText": "."
                                    },
                                    "name": {
                                        "kind": "IdentifierName",
                                        "fullStart": 664,
                                        "fullEnd": 672,
                                        "start": 664,
                                        "end": 671,
                                        "fullWidth": 8,
                                        "width": 7,
                                        "text": "extends",
                                        "value": "extends",
                                        "valueText": "extends",
                                        "hasTrailingTrivia": true,
                                        "trailingTrivia": [
                                            {
                                                "kind": "WhitespaceTrivia",
                                                "text": " "
                                            }
                                        ]
                                    }
                                },
                                "operatorToken": {
                                    "kind": "EqualsToken",
                                    "fullStart": 672,
                                    "fullEnd": 674,
                                    "start": 672,
                                    "end": 673,
                                    "fullWidth": 2,
                                    "width": 1,
                                    "text": "=",
                                    "value": "=",
                                    "valueText": "=",
                                    "hasTrailingTrivia": true,
                                    "trailingTrivia": [
                                        {
                                            "kind": "WhitespaceTrivia",
                                            "text": " "
                                        }
                                    ]
                                },
                                "right": {
                                    "kind": "NumericLiteral",
                                    "fullStart": 674,
                                    "fullEnd": 675,
                                    "start": 674,
                                    "end": 675,
                                    "fullWidth": 1,
                                    "width": 1,
                                    "text": "1",
                                    "value": 1,
                                    "valueText": "1"
                                }
                            },
                            "semicolonToken": {
                                "kind": "SemicolonToken",
                                "fullStart": 675,
                                "fullEnd": 678,
                                "start": 675,
                                "end": 676,
                                "fullWidth": 3,
                                "width": 1,
                                "text": ";",
                                "value": ";",
                                "valueText": ";",
                                "hasTrailingTrivia": true,
                                "hasTrailingNewLine": true,
                                "trailingTrivia": [
                                    {
                                        "kind": "NewLineTrivia",
                                        "text": "\r\n"
                                    }
                                ]
                            }
                        },
                        {
                            "kind": "ExpressionStatement",
                            "fullStart": 678,
                            "fullEnd": 709,
                            "start": 686,
                            "end": 707,
                            "fullWidth": 31,
                            "width": 21,
                            "isIncrementallyUnusable": true,
                            "expression": {
                                "kind": "AssignmentExpression",
                                "fullStart": 678,
                                "fullEnd": 706,
                                "start": 686,
                                "end": 706,
                                "fullWidth": 28,
                                "width": 20,
                                "isIncrementallyUnusable": true,
                                "left": {
                                    "kind": "MemberAccessExpression",
                                    "fullStart": 678,
                                    "fullEnd": 703,
                                    "start": 686,
                                    "end": 702,
                                    "fullWidth": 25,
                                    "width": 16,
                                    "isIncrementallyUnusable": true,
                                    "expression": {
                                        "kind": "IdentifierName",
                                        "fullStart": 678,
                                        "fullEnd": 696,
                                        "start": 686,
                                        "end": 696,
                                        "fullWidth": 18,
                                        "width": 10,
                                        "text": "tokenCodes",
                                        "value": "tokenCodes",
                                        "valueText": "tokenCodes",
                                        "hasLeadingTrivia": true,
                                        "leadingTrivia": [
                                            {
                                                "kind": "WhitespaceTrivia",
                                                "text": "        "
                                            }
                                        ]
                                    },
                                    "dotToken": {
                                        "kind": "DotToken",
                                        "fullStart": 696,
                                        "fullEnd": 697,
                                        "start": 696,
                                        "end": 697,
                                        "fullWidth": 1,
                                        "width": 1,
                                        "text": ".",
                                        "value": ".",
                                        "valueText": "."
                                    },
                                    "name": {
                                        "kind": "IdentifierName",
                                        "fullStart": 697,
                                        "fullEnd": 703,
                                        "start": 697,
                                        "end": 702,
                                        "fullWidth": 6,
                                        "width": 5,
                                        "text": "super",
                                        "value": "super",
                                        "valueText": "super",
                                        "hasTrailingTrivia": true,
                                        "trailingTrivia": [
                                            {
                                                "kind": "WhitespaceTrivia",
                                                "text": " "
                                            }
                                        ]
                                    }
                                },
                                "operatorToken": {
                                    "kind": "EqualsToken",
                                    "fullStart": 703,
                                    "fullEnd": 705,
                                    "start": 703,
                                    "end": 704,
                                    "fullWidth": 2,
                                    "width": 1,
                                    "text": "=",
                                    "value": "=",
                                    "valueText": "=",
                                    "hasTrailingTrivia": true,
                                    "trailingTrivia": [
                                        {
                                            "kind": "WhitespaceTrivia",
                                            "text": " "
                                        }
                                    ]
                                },
                                "right": {
                                    "kind": "NumericLiteral",
                                    "fullStart": 705,
                                    "fullEnd": 706,
                                    "start": 705,
                                    "end": 706,
                                    "fullWidth": 1,
                                    "width": 1,
                                    "text": "2",
                                    "value": 2,
                                    "valueText": "2"
                                }
                            },
                            "semicolonToken": {
                                "kind": "SemicolonToken",
                                "fullStart": 706,
                                "fullEnd": 709,
                                "start": 706,
                                "end": 707,
                                "fullWidth": 3,
                                "width": 1,
                                "text": ";",
                                "value": ";",
                                "valueText": ";",
                                "hasTrailingTrivia": true,
                                "hasTrailingNewLine": true,
                                "trailingTrivia": [
                                    {
                                        "kind": "NewLineTrivia",
                                        "text": "\r\n"
                                    }
                                ]
                            }
                        },
                        {
                            "kind": "VariableStatement",
                            "fullStart": 709,
                            "fullEnd": 809,
                            "start": 717,
                            "end": 807,
                            "fullWidth": 100,
                            "width": 90,
                            "modifiers": [],
                            "variableDeclaration": {
                                "kind": "VariableDeclaration",
                                "fullStart": 709,
                                "fullEnd": 806,
                                "start": 717,
                                "end": 806,
                                "fullWidth": 97,
                                "width": 89,
                                "varKeyword": {
                                    "kind": "VarKeyword",
                                    "fullStart": 709,
                                    "fullEnd": 721,
                                    "start": 717,
                                    "end": 720,
                                    "fullWidth": 12,
                                    "width": 3,
                                    "text": "var",
                                    "value": "var",
                                    "valueText": "var",
                                    "hasLeadingTrivia": true,
                                    "hasTrailingTrivia": true,
                                    "leadingTrivia": [
                                        {
                                            "kind": "WhitespaceTrivia",
                                            "text": "        "
                                        }
                                    ],
                                    "trailingTrivia": [
                                        {
                                            "kind": "WhitespaceTrivia",
                                            "text": " "
                                        }
                                    ]
                                },
                                "variableDeclarators": [
                                    {
                                        "kind": "VariableDeclarator",
                                        "fullStart": 721,
                                        "fullEnd": 806,
                                        "start": 721,
                                        "end": 806,
                                        "fullWidth": 85,
<<<<<<< HEAD
                                        "width": 85,
                                        "identifier": {
=======
                                        "propertyName": {
>>>>>>> 85e84683
                                            "kind": "IdentifierName",
                                            "fullStart": 721,
                                            "fullEnd": 725,
                                            "start": 721,
                                            "end": 724,
                                            "fullWidth": 4,
                                            "width": 3,
                                            "text": "arr",
                                            "value": "arr",
                                            "valueText": "arr",
                                            "hasTrailingTrivia": true,
                                            "trailingTrivia": [
                                                {
                                                    "kind": "WhitespaceTrivia",
                                                    "text": " "
                                                }
                                            ]
                                        },
                                        "equalsValueClause": {
                                            "kind": "EqualsValueClause",
                                            "fullStart": 725,
                                            "fullEnd": 806,
                                            "start": 725,
                                            "end": 806,
                                            "fullWidth": 81,
                                            "width": 81,
                                            "equalsToken": {
                                                "kind": "EqualsToken",
                                                "fullStart": 725,
                                                "fullEnd": 727,
                                                "start": 725,
                                                "end": 726,
                                                "fullWidth": 2,
                                                "width": 1,
                                                "text": "=",
                                                "value": "=",
                                                "valueText": "=",
                                                "hasTrailingTrivia": true,
                                                "trailingTrivia": [
                                                    {
                                                        "kind": "WhitespaceTrivia",
                                                        "text": " "
                                                    }
                                                ]
                                            },
                                            "value": {
                                                "kind": "ArrayLiteralExpression",
                                                "fullStart": 727,
                                                "fullEnd": 806,
                                                "start": 727,
                                                "end": 806,
                                                "fullWidth": 79,
                                                "width": 79,
                                                "openBracketToken": {
                                                    "kind": "OpenBracketToken",
                                                    "fullStart": 727,
                                                    "fullEnd": 730,
                                                    "start": 727,
                                                    "end": 728,
                                                    "fullWidth": 3,
                                                    "width": 1,
                                                    "text": "[",
                                                    "value": "[",
                                                    "valueText": "[",
                                                    "hasTrailingTrivia": true,
                                                    "hasTrailingNewLine": true,
                                                    "trailingTrivia": [
                                                        {
                                                            "kind": "NewLineTrivia",
                                                            "text": "\r\n"
                                                        }
                                                    ]
                                                },
                                                "expressions": [
                                                    {
                                                        "kind": "StringLiteral",
                                                        "fullStart": 730,
                                                        "fullEnd": 748,
                                                        "start": 742,
                                                        "end": 748,
                                                        "fullWidth": 18,
                                                        "width": 6,
                                                        "text": "'enum'",
                                                        "value": "enum",
                                                        "valueText": "enum",
                                                        "hasLeadingTrivia": true,
                                                        "leadingTrivia": [
                                                            {
                                                                "kind": "WhitespaceTrivia",
                                                                "text": "            "
                                                            }
                                                        ]
                                                    },
                                                    {
                                                        "kind": "CommaToken",
                                                        "fullStart": 748,
                                                        "fullEnd": 751,
                                                        "start": 748,
                                                        "end": 749,
                                                        "fullWidth": 3,
                                                        "width": 1,
                                                        "text": ",",
                                                        "value": ",",
                                                        "valueText": ",",
                                                        "hasTrailingTrivia": true,
                                                        "hasTrailingNewLine": true,
                                                        "trailingTrivia": [
                                                            {
                                                                "kind": "NewLineTrivia",
                                                                "text": "\r\n"
                                                            }
                                                        ]
                                                    },
                                                    {
                                                        "kind": "StringLiteral",
                                                        "fullStart": 751,
                                                        "fullEnd": 772,
                                                        "start": 763,
                                                        "end": 772,
                                                        "fullWidth": 21,
                                                        "width": 9,
                                                        "text": "'extends'",
                                                        "value": "extends",
                                                        "valueText": "extends",
                                                        "hasLeadingTrivia": true,
                                                        "leadingTrivia": [
                                                            {
                                                                "kind": "WhitespaceTrivia",
                                                                "text": "            "
                                                            }
                                                        ]
                                                    },
                                                    {
                                                        "kind": "CommaToken",
                                                        "fullStart": 772,
                                                        "fullEnd": 775,
                                                        "start": 772,
                                                        "end": 773,
                                                        "fullWidth": 3,
                                                        "width": 1,
                                                        "text": ",",
                                                        "value": ",",
                                                        "valueText": ",",
                                                        "hasTrailingTrivia": true,
                                                        "hasTrailingNewLine": true,
                                                        "trailingTrivia": [
                                                            {
                                                                "kind": "NewLineTrivia",
                                                                "text": "\r\n"
                                                            }
                                                        ]
                                                    },
                                                    {
                                                        "kind": "StringLiteral",
                                                        "fullStart": 775,
                                                        "fullEnd": 796,
                                                        "start": 787,
                                                        "end": 794,
                                                        "fullWidth": 21,
                                                        "width": 7,
                                                        "text": "'super'",
                                                        "value": "super",
                                                        "valueText": "super",
                                                        "hasLeadingTrivia": true,
                                                        "hasTrailingTrivia": true,
                                                        "hasTrailingNewLine": true,
                                                        "leadingTrivia": [
                                                            {
                                                                "kind": "WhitespaceTrivia",
                                                                "text": "            "
                                                            }
                                                        ],
                                                        "trailingTrivia": [
                                                            {
                                                                "kind": "NewLineTrivia",
                                                                "text": "\r\n"
                                                            }
                                                        ]
                                                    }
                                                ],
                                                "closeBracketToken": {
                                                    "kind": "CloseBracketToken",
                                                    "fullStart": 796,
                                                    "fullEnd": 806,
                                                    "start": 805,
                                                    "end": 806,
                                                    "fullWidth": 10,
                                                    "width": 1,
                                                    "text": "]",
                                                    "value": "]",
                                                    "valueText": "]",
                                                    "hasLeadingTrivia": true,
                                                    "leadingTrivia": [
                                                        {
                                                            "kind": "WhitespaceTrivia",
                                                            "text": "         "
                                                        }
                                                    ]
                                                }
                                            }
                                        }
                                    }
                                ]
                            },
                            "semicolonToken": {
                                "kind": "SemicolonToken",
                                "fullStart": 806,
                                "fullEnd": 809,
                                "start": 806,
                                "end": 807,
                                "fullWidth": 3,
                                "width": 1,
                                "text": ";",
                                "value": ";",
                                "valueText": ";",
                                "hasTrailingTrivia": true,
                                "hasTrailingNewLine": true,
                                "trailingTrivia": [
                                    {
                                        "kind": "NewLineTrivia",
                                        "text": "\r\n"
                                    }
                                ]
                            }
                        },
                        {
                            "kind": "ForStatement",
                            "fullStart": 809,
                            "fullEnd": 961,
                            "start": 818,
                            "end": 959,
                            "fullWidth": 152,
                            "width": 141,
                            "forKeyword": {
                                "kind": "ForKeyword",
                                "fullStart": 809,
                                "fullEnd": 822,
                                "start": 818,
                                "end": 821,
                                "fullWidth": 13,
                                "width": 3,
                                "text": "for",
                                "value": "for",
                                "valueText": "for",
                                "hasLeadingTrivia": true,
                                "hasTrailingTrivia": true,
                                "leadingTrivia": [
                                    {
                                        "kind": "WhitespaceTrivia",
                                        "text": "         "
                                    }
                                ],
                                "trailingTrivia": [
                                    {
                                        "kind": "WhitespaceTrivia",
                                        "text": " "
                                    }
                                ]
                            },
                            "openParenToken": {
                                "kind": "OpenParenToken",
                                "fullStart": 822,
                                "fullEnd": 823,
                                "start": 822,
                                "end": 823,
                                "fullWidth": 1,
                                "width": 1,
                                "text": "(",
                                "value": "(",
                                "valueText": "("
                            },
                            "variableDeclaration": {
                                "kind": "VariableDeclaration",
                                "fullStart": 823,
                                "fullEnd": 832,
                                "start": 823,
                                "end": 832,
                                "fullWidth": 9,
                                "width": 9,
                                "varKeyword": {
                                    "kind": "VarKeyword",
                                    "fullStart": 823,
                                    "fullEnd": 827,
                                    "start": 823,
                                    "end": 826,
                                    "fullWidth": 4,
                                    "width": 3,
                                    "text": "var",
                                    "value": "var",
                                    "valueText": "var",
                                    "hasTrailingTrivia": true,
                                    "trailingTrivia": [
                                        {
                                            "kind": "WhitespaceTrivia",
                                            "text": " "
                                        }
                                    ]
                                },
                                "variableDeclarators": [
                                    {
                                        "kind": "VariableDeclarator",
                                        "fullStart": 827,
                                        "fullEnd": 832,
                                        "start": 827,
                                        "end": 832,
                                        "fullWidth": 5,
<<<<<<< HEAD
                                        "width": 5,
                                        "identifier": {
=======
                                        "propertyName": {
>>>>>>> 85e84683
                                            "kind": "IdentifierName",
                                            "fullStart": 827,
                                            "fullEnd": 829,
                                            "start": 827,
                                            "end": 828,
                                            "fullWidth": 2,
                                            "width": 1,
                                            "text": "i",
                                            "value": "i",
                                            "valueText": "i",
                                            "hasTrailingTrivia": true,
                                            "trailingTrivia": [
                                                {
                                                    "kind": "WhitespaceTrivia",
                                                    "text": " "
                                                }
                                            ]
                                        },
                                        "equalsValueClause": {
                                            "kind": "EqualsValueClause",
                                            "fullStart": 829,
                                            "fullEnd": 832,
                                            "start": 829,
                                            "end": 832,
                                            "fullWidth": 3,
                                            "width": 3,
                                            "equalsToken": {
                                                "kind": "EqualsToken",
                                                "fullStart": 829,
                                                "fullEnd": 831,
                                                "start": 829,
                                                "end": 830,
                                                "fullWidth": 2,
                                                "width": 1,
                                                "text": "=",
                                                "value": "=",
                                                "valueText": "=",
                                                "hasTrailingTrivia": true,
                                                "trailingTrivia": [
                                                    {
                                                        "kind": "WhitespaceTrivia",
                                                        "text": " "
                                                    }
                                                ]
                                            },
                                            "value": {
                                                "kind": "NumericLiteral",
                                                "fullStart": 831,
                                                "fullEnd": 832,
                                                "start": 831,
                                                "end": 832,
                                                "fullWidth": 1,
                                                "width": 1,
                                                "text": "0",
                                                "value": 0,
                                                "valueText": "0"
                                            }
                                        }
                                    }
                                ]
                            },
                            "firstSemicolonToken": {
                                "kind": "SemicolonToken",
                                "fullStart": 832,
                                "fullEnd": 834,
                                "start": 832,
                                "end": 833,
                                "fullWidth": 2,
                                "width": 1,
                                "text": ";",
                                "value": ";",
                                "valueText": ";",
                                "hasTrailingTrivia": true,
                                "trailingTrivia": [
                                    {
                                        "kind": "WhitespaceTrivia",
                                        "text": " "
                                    }
                                ]
                            },
                            "condition": {
                                "kind": "LessThanExpression",
                                "fullStart": 834,
                                "fullEnd": 848,
                                "start": 834,
                                "end": 848,
                                "fullWidth": 14,
                                "width": 14,
                                "left": {
                                    "kind": "IdentifierName",
                                    "fullStart": 834,
                                    "fullEnd": 836,
                                    "start": 834,
                                    "end": 835,
                                    "fullWidth": 2,
                                    "width": 1,
                                    "text": "i",
                                    "value": "i",
                                    "valueText": "i",
                                    "hasTrailingTrivia": true,
                                    "trailingTrivia": [
                                        {
                                            "kind": "WhitespaceTrivia",
                                            "text": " "
                                        }
                                    ]
                                },
                                "operatorToken": {
                                    "kind": "LessThanToken",
                                    "fullStart": 836,
                                    "fullEnd": 838,
                                    "start": 836,
                                    "end": 837,
                                    "fullWidth": 2,
                                    "width": 1,
                                    "text": "<",
                                    "value": "<",
                                    "valueText": "<",
                                    "hasTrailingTrivia": true,
                                    "trailingTrivia": [
                                        {
                                            "kind": "WhitespaceTrivia",
                                            "text": " "
                                        }
                                    ]
                                },
                                "right": {
                                    "kind": "MemberAccessExpression",
                                    "fullStart": 838,
                                    "fullEnd": 848,
                                    "start": 838,
                                    "end": 848,
                                    "fullWidth": 10,
                                    "width": 10,
                                    "expression": {
                                        "kind": "IdentifierName",
                                        "fullStart": 838,
                                        "fullEnd": 841,
                                        "start": 838,
                                        "end": 841,
                                        "fullWidth": 3,
                                        "width": 3,
                                        "text": "arr",
                                        "value": "arr",
                                        "valueText": "arr"
                                    },
                                    "dotToken": {
                                        "kind": "DotToken",
                                        "fullStart": 841,
                                        "fullEnd": 842,
                                        "start": 841,
                                        "end": 842,
                                        "fullWidth": 1,
                                        "width": 1,
                                        "text": ".",
                                        "value": ".",
                                        "valueText": "."
                                    },
                                    "name": {
                                        "kind": "IdentifierName",
                                        "fullStart": 842,
                                        "fullEnd": 848,
                                        "start": 842,
                                        "end": 848,
                                        "fullWidth": 6,
                                        "width": 6,
                                        "text": "length",
                                        "value": "length",
                                        "valueText": "length"
                                    }
                                }
                            },
                            "secondSemicolonToken": {
                                "kind": "SemicolonToken",
                                "fullStart": 848,
                                "fullEnd": 850,
                                "start": 848,
                                "end": 849,
                                "fullWidth": 2,
                                "width": 1,
                                "text": ";",
                                "value": ";",
                                "valueText": ";",
                                "hasTrailingTrivia": true,
                                "trailingTrivia": [
                                    {
                                        "kind": "WhitespaceTrivia",
                                        "text": " "
                                    }
                                ]
                            },
                            "incrementor": {
                                "kind": "PostIncrementExpression",
                                "fullStart": 850,
                                "fullEnd": 853,
                                "start": 850,
                                "end": 853,
                                "fullWidth": 3,
                                "width": 3,
                                "operand": {
                                    "kind": "IdentifierName",
                                    "fullStart": 850,
                                    "fullEnd": 851,
                                    "start": 850,
                                    "end": 851,
                                    "fullWidth": 1,
                                    "width": 1,
                                    "text": "i",
                                    "value": "i",
                                    "valueText": "i"
                                },
                                "operatorToken": {
                                    "kind": "PlusPlusToken",
                                    "fullStart": 851,
                                    "fullEnd": 853,
                                    "start": 851,
                                    "end": 853,
                                    "fullWidth": 2,
                                    "width": 2,
                                    "text": "++",
                                    "value": "++",
                                    "valueText": "++"
                                }
                            },
                            "closeParenToken": {
                                "kind": "CloseParenToken",
                                "fullStart": 853,
                                "fullEnd": 855,
                                "start": 853,
                                "end": 854,
                                "fullWidth": 2,
                                "width": 1,
                                "text": ")",
                                "value": ")",
                                "valueText": ")",
                                "hasTrailingTrivia": true,
                                "trailingTrivia": [
                                    {
                                        "kind": "WhitespaceTrivia",
                                        "text": " "
                                    }
                                ]
                            },
                            "statement": {
                                "kind": "Block",
                                "fullStart": 855,
                                "fullEnd": 961,
                                "start": 855,
                                "end": 959,
                                "fullWidth": 106,
                                "width": 104,
                                "openBraceToken": {
                                    "kind": "OpenBraceToken",
                                    "fullStart": 855,
                                    "fullEnd": 858,
                                    "start": 855,
                                    "end": 856,
                                    "fullWidth": 3,
                                    "width": 1,
                                    "text": "{",
                                    "value": "{",
                                    "valueText": "{",
                                    "hasTrailingTrivia": true,
                                    "hasTrailingNewLine": true,
                                    "trailingTrivia": [
                                        {
                                            "kind": "NewLineTrivia",
                                            "text": "\r\n"
                                        }
                                    ]
                                },
                                "statements": [
                                    {
                                        "kind": "IfStatement",
                                        "fullStart": 858,
                                        "fullEnd": 947,
                                        "start": 870,
                                        "end": 947,
                                        "fullWidth": 89,
                                        "width": 77,
                                        "ifKeyword": {
                                            "kind": "IfKeyword",
                                            "fullStart": 858,
                                            "fullEnd": 873,
                                            "start": 870,
                                            "end": 872,
                                            "fullWidth": 15,
                                            "width": 2,
                                            "text": "if",
                                            "value": "if",
                                            "valueText": "if",
                                            "hasLeadingTrivia": true,
                                            "hasTrailingTrivia": true,
                                            "leadingTrivia": [
                                                {
                                                    "kind": "WhitespaceTrivia",
                                                    "text": "            "
                                                }
                                            ],
                                            "trailingTrivia": [
                                                {
                                                    "kind": "WhitespaceTrivia",
                                                    "text": " "
                                                }
                                            ]
                                        },
                                        "openParenToken": {
                                            "kind": "OpenParenToken",
                                            "fullStart": 873,
                                            "fullEnd": 874,
                                            "start": 873,
                                            "end": 874,
                                            "fullWidth": 1,
                                            "width": 1,
                                            "text": "(",
                                            "value": "(",
                                            "valueText": "("
                                        },
                                        "condition": {
                                            "kind": "NotEqualsExpression",
                                            "fullStart": 874,
                                            "fullEnd": 898,
                                            "start": 874,
                                            "end": 898,
                                            "fullWidth": 24,
                                            "width": 24,
                                            "left": {
                                                "kind": "ElementAccessExpression",
                                                "fullStart": 874,
                                                "fullEnd": 893,
                                                "start": 874,
                                                "end": 892,
                                                "fullWidth": 19,
                                                "width": 18,
                                                "expression": {
                                                    "kind": "IdentifierName",
                                                    "fullStart": 874,
                                                    "fullEnd": 884,
                                                    "start": 874,
                                                    "end": 884,
                                                    "fullWidth": 10,
                                                    "width": 10,
                                                    "text": "tokenCodes",
                                                    "value": "tokenCodes",
                                                    "valueText": "tokenCodes"
                                                },
                                                "openBracketToken": {
                                                    "kind": "OpenBracketToken",
                                                    "fullStart": 884,
                                                    "fullEnd": 885,
                                                    "start": 884,
                                                    "end": 885,
                                                    "fullWidth": 1,
                                                    "width": 1,
                                                    "text": "[",
                                                    "value": "[",
                                                    "valueText": "["
                                                },
                                                "argumentExpression": {
                                                    "kind": "ElementAccessExpression",
                                                    "fullStart": 885,
                                                    "fullEnd": 891,
                                                    "start": 885,
                                                    "end": 891,
                                                    "fullWidth": 6,
                                                    "width": 6,
                                                    "expression": {
                                                        "kind": "IdentifierName",
                                                        "fullStart": 885,
                                                        "fullEnd": 888,
                                                        "start": 885,
                                                        "end": 888,
                                                        "fullWidth": 3,
                                                        "width": 3,
                                                        "text": "arr",
                                                        "value": "arr",
                                                        "valueText": "arr"
                                                    },
                                                    "openBracketToken": {
                                                        "kind": "OpenBracketToken",
                                                        "fullStart": 888,
                                                        "fullEnd": 889,
                                                        "start": 888,
                                                        "end": 889,
                                                        "fullWidth": 1,
                                                        "width": 1,
                                                        "text": "[",
                                                        "value": "[",
                                                        "valueText": "["
                                                    },
                                                    "argumentExpression": {
                                                        "kind": "IdentifierName",
                                                        "fullStart": 889,
                                                        "fullEnd": 890,
                                                        "start": 889,
                                                        "end": 890,
                                                        "fullWidth": 1,
                                                        "width": 1,
                                                        "text": "i",
                                                        "value": "i",
                                                        "valueText": "i"
                                                    },
                                                    "closeBracketToken": {
                                                        "kind": "CloseBracketToken",
                                                        "fullStart": 890,
                                                        "fullEnd": 891,
                                                        "start": 890,
                                                        "end": 891,
                                                        "fullWidth": 1,
                                                        "width": 1,
                                                        "text": "]",
                                                        "value": "]",
                                                        "valueText": "]"
                                                    }
                                                },
                                                "closeBracketToken": {
                                                    "kind": "CloseBracketToken",
                                                    "fullStart": 891,
                                                    "fullEnd": 893,
                                                    "start": 891,
                                                    "end": 892,
                                                    "fullWidth": 2,
                                                    "width": 1,
                                                    "text": "]",
                                                    "value": "]",
                                                    "valueText": "]",
                                                    "hasTrailingTrivia": true,
                                                    "trailingTrivia": [
                                                        {
                                                            "kind": "WhitespaceTrivia",
                                                            "text": " "
                                                        }
                                                    ]
                                                }
                                            },
                                            "operatorToken": {
                                                "kind": "ExclamationEqualsEqualsToken",
                                                "fullStart": 893,
                                                "fullEnd": 897,
                                                "start": 893,
                                                "end": 896,
                                                "fullWidth": 4,
                                                "width": 3,
                                                "text": "!==",
                                                "value": "!==",
                                                "valueText": "!==",
                                                "hasTrailingTrivia": true,
                                                "trailingTrivia": [
                                                    {
                                                        "kind": "WhitespaceTrivia",
                                                        "text": " "
                                                    }
                                                ]
                                            },
                                            "right": {
                                                "kind": "IdentifierName",
                                                "fullStart": 897,
                                                "fullEnd": 898,
                                                "start": 897,
                                                "end": 898,
                                                "fullWidth": 1,
                                                "width": 1,
                                                "text": "i",
                                                "value": "i",
                                                "valueText": "i"
                                            }
                                        },
                                        "closeParenToken": {
                                            "kind": "CloseParenToken",
                                            "fullStart": 898,
                                            "fullEnd": 900,
                                            "start": 898,
                                            "end": 899,
                                            "fullWidth": 2,
                                            "width": 1,
                                            "text": ")",
                                            "value": ")",
                                            "valueText": ")",
                                            "hasTrailingTrivia": true,
                                            "trailingTrivia": [
                                                {
                                                    "kind": "WhitespaceTrivia",
                                                    "text": " "
                                                }
                                            ]
                                        },
                                        "statement": {
                                            "kind": "Block",
                                            "fullStart": 900,
                                            "fullEnd": 947,
                                            "start": 900,
                                            "end": 947,
                                            "fullWidth": 47,
                                            "width": 47,
                                            "openBraceToken": {
                                                "kind": "OpenBraceToken",
                                                "fullStart": 900,
                                                "fullEnd": 903,
                                                "start": 900,
                                                "end": 901,
                                                "fullWidth": 3,
                                                "width": 1,
                                                "text": "{",
                                                "value": "{",
                                                "valueText": "{",
                                                "hasTrailingTrivia": true,
                                                "hasTrailingNewLine": true,
                                                "trailingTrivia": [
                                                    {
                                                        "kind": "NewLineTrivia",
                                                        "text": "\r\n"
                                                    }
                                                ]
                                            },
                                            "statements": [
                                                {
                                                    "kind": "ReturnStatement",
                                                    "fullStart": 903,
                                                    "fullEnd": 934,
                                                    "start": 919,
                                                    "end": 932,
                                                    "fullWidth": 31,
                                                    "width": 13,
                                                    "returnKeyword": {
                                                        "kind": "ReturnKeyword",
                                                        "fullStart": 903,
                                                        "fullEnd": 926,
                                                        "start": 919,
                                                        "end": 925,
                                                        "fullWidth": 23,
                                                        "width": 6,
                                                        "text": "return",
                                                        "value": "return",
                                                        "valueText": "return",
                                                        "hasLeadingTrivia": true,
                                                        "hasTrailingTrivia": true,
                                                        "leadingTrivia": [
                                                            {
                                                                "kind": "WhitespaceTrivia",
                                                                "text": "                "
                                                            }
                                                        ],
                                                        "trailingTrivia": [
                                                            {
                                                                "kind": "WhitespaceTrivia",
                                                                "text": " "
                                                            }
                                                        ]
                                                    },
                                                    "expression": {
                                                        "kind": "FalseKeyword",
                                                        "fullStart": 926,
                                                        "fullEnd": 931,
                                                        "start": 926,
                                                        "end": 931,
                                                        "fullWidth": 5,
                                                        "width": 5,
                                                        "text": "false",
                                                        "value": false,
                                                        "valueText": "false"
                                                    },
                                                    "semicolonToken": {
                                                        "kind": "SemicolonToken",
                                                        "fullStart": 931,
                                                        "fullEnd": 934,
                                                        "start": 931,
                                                        "end": 932,
                                                        "fullWidth": 3,
                                                        "width": 1,
                                                        "text": ";",
                                                        "value": ";",
                                                        "valueText": ";",
                                                        "hasTrailingTrivia": true,
                                                        "hasTrailingNewLine": true,
                                                        "trailingTrivia": [
                                                            {
                                                                "kind": "NewLineTrivia",
                                                                "text": "\r\n"
                                                            }
                                                        ]
                                                    }
                                                }
                                            ],
                                            "closeBraceToken": {
                                                "kind": "CloseBraceToken",
                                                "fullStart": 934,
                                                "fullEnd": 947,
                                                "start": 946,
                                                "end": 947,
                                                "fullWidth": 13,
                                                "width": 1,
                                                "text": "}",
                                                "value": "}",
                                                "valueText": "}",
                                                "hasLeadingTrivia": true,
                                                "leadingTrivia": [
                                                    {
                                                        "kind": "WhitespaceTrivia",
                                                        "text": "            "
                                                    }
                                                ]
                                            }
                                        }
                                    },
                                    {
                                        "kind": "EmptyStatement",
                                        "fullStart": 947,
                                        "fullEnd": 950,
                                        "start": 947,
                                        "end": 948,
                                        "fullWidth": 3,
                                        "width": 1,
                                        "semicolonToken": {
                                            "kind": "SemicolonToken",
                                            "fullStart": 947,
                                            "fullEnd": 950,
                                            "start": 947,
                                            "end": 948,
                                            "fullWidth": 3,
                                            "width": 1,
                                            "text": ";",
                                            "value": ";",
                                            "valueText": ";",
                                            "hasTrailingTrivia": true,
                                            "hasTrailingNewLine": true,
                                            "trailingTrivia": [
                                                {
                                                    "kind": "NewLineTrivia",
                                                    "text": "\r\n"
                                                }
                                            ]
                                        }
                                    }
                                ],
                                "closeBraceToken": {
                                    "kind": "CloseBraceToken",
                                    "fullStart": 950,
                                    "fullEnd": 961,
                                    "start": 958,
                                    "end": 959,
                                    "fullWidth": 11,
                                    "width": 1,
                                    "text": "}",
                                    "value": "}",
                                    "valueText": "}",
                                    "hasLeadingTrivia": true,
                                    "hasTrailingTrivia": true,
                                    "hasTrailingNewLine": true,
                                    "leadingTrivia": [
                                        {
                                            "kind": "WhitespaceTrivia",
                                            "text": "        "
                                        }
                                    ],
                                    "trailingTrivia": [
                                        {
                                            "kind": "NewLineTrivia",
                                            "text": "\r\n"
                                        }
                                    ]
                                }
                            }
                        },
                        {
                            "kind": "ReturnStatement",
                            "fullStart": 961,
                            "fullEnd": 983,
                            "start": 969,
                            "end": 981,
                            "fullWidth": 22,
                            "width": 12,
                            "returnKeyword": {
                                "kind": "ReturnKeyword",
                                "fullStart": 961,
                                "fullEnd": 976,
                                "start": 969,
                                "end": 975,
                                "fullWidth": 15,
                                "width": 6,
                                "text": "return",
                                "value": "return",
                                "valueText": "return",
                                "hasLeadingTrivia": true,
                                "hasTrailingTrivia": true,
                                "leadingTrivia": [
                                    {
                                        "kind": "WhitespaceTrivia",
                                        "text": "        "
                                    }
                                ],
                                "trailingTrivia": [
                                    {
                                        "kind": "WhitespaceTrivia",
                                        "text": " "
                                    }
                                ]
                            },
                            "expression": {
                                "kind": "TrueKeyword",
                                "fullStart": 976,
                                "fullEnd": 980,
                                "start": 976,
                                "end": 980,
                                "fullWidth": 4,
                                "width": 4,
                                "text": "true",
                                "value": true,
                                "valueText": "true"
                            },
                            "semicolonToken": {
                                "kind": "SemicolonToken",
                                "fullStart": 980,
                                "fullEnd": 983,
                                "start": 980,
                                "end": 981,
                                "fullWidth": 3,
                                "width": 1,
                                "text": ";",
                                "value": ";",
                                "valueText": ";",
                                "hasTrailingTrivia": true,
                                "hasTrailingNewLine": true,
                                "trailingTrivia": [
                                    {
                                        "kind": "NewLineTrivia",
                                        "text": "\r\n"
                                    }
                                ]
                            }
                        }
                    ],
                    "closeBraceToken": {
                        "kind": "CloseBraceToken",
                        "fullStart": 983,
                        "fullEnd": 990,
                        "start": 987,
                        "end": 988,
                        "fullWidth": 7,
                        "width": 1,
                        "text": "}",
                        "value": "}",
                        "valueText": "}",
                        "hasLeadingTrivia": true,
                        "hasTrailingTrivia": true,
                        "hasTrailingNewLine": true,
                        "leadingTrivia": [
                            {
                                "kind": "WhitespaceTrivia",
                                "text": "    "
                            }
                        ],
                        "trailingTrivia": [
                            {
                                "kind": "NewLineTrivia",
                                "text": "\r\n"
                            }
                        ]
                    }
                }
            },
            {
                "kind": "ExpressionStatement",
                "fullStart": 990,
                "fullEnd": 1014,
                "start": 990,
                "end": 1012,
                "fullWidth": 24,
                "width": 22,
                "expression": {
                    "kind": "InvocationExpression",
                    "fullStart": 990,
                    "fullEnd": 1011,
                    "start": 990,
                    "end": 1011,
                    "fullWidth": 21,
                    "width": 21,
                    "expression": {
                        "kind": "IdentifierName",
                        "fullStart": 990,
                        "fullEnd": 1001,
                        "start": 990,
                        "end": 1001,
                        "fullWidth": 11,
                        "width": 11,
                        "text": "runTestCase",
                        "value": "runTestCase",
                        "valueText": "runTestCase"
                    },
                    "argumentList": {
                        "kind": "ArgumentList",
                        "fullStart": 1001,
                        "fullEnd": 1011,
                        "start": 1001,
                        "end": 1011,
                        "fullWidth": 10,
                        "width": 10,
                        "openParenToken": {
                            "kind": "OpenParenToken",
                            "fullStart": 1001,
                            "fullEnd": 1002,
                            "start": 1001,
                            "end": 1002,
                            "fullWidth": 1,
                            "width": 1,
                            "text": "(",
                            "value": "(",
                            "valueText": "("
                        },
                        "arguments": [
                            {
                                "kind": "IdentifierName",
                                "fullStart": 1002,
                                "fullEnd": 1010,
                                "start": 1002,
                                "end": 1010,
                                "fullWidth": 8,
                                "width": 8,
                                "text": "testcase",
                                "value": "testcase",
                                "valueText": "testcase"
                            }
                        ],
                        "closeParenToken": {
                            "kind": "CloseParenToken",
                            "fullStart": 1010,
                            "fullEnd": 1011,
                            "start": 1010,
                            "end": 1011,
                            "fullWidth": 1,
                            "width": 1,
                            "text": ")",
                            "value": ")",
                            "valueText": ")"
                        }
                    }
                },
                "semicolonToken": {
                    "kind": "SemicolonToken",
                    "fullStart": 1011,
                    "fullEnd": 1014,
                    "start": 1011,
                    "end": 1012,
                    "fullWidth": 3,
                    "width": 1,
                    "text": ";",
                    "value": ";",
                    "valueText": ";",
                    "hasTrailingTrivia": true,
                    "hasTrailingNewLine": true,
                    "trailingTrivia": [
                        {
                            "kind": "NewLineTrivia",
                            "text": "\r\n"
                        }
                    ]
                }
            }
        ],
        "endOfFileToken": {
            "kind": "EndOfFileToken",
            "fullStart": 1014,
            "fullEnd": 1014,
            "start": 1014,
            "end": 1014,
            "fullWidth": 0,
            "width": 0,
            "text": ""
        }
    },
    "lineMap": {
        "lineStarts": [
            0,
            67,
            152,
            232,
            308,
            380,
            385,
            424,
            552,
            557,
            559,
            561,
            584,
            615,
            645,
            678,
            709,
            730,
            751,
            775,
            796,
            809,
            858,
            903,
            934,
            950,
            961,
            983,
            990,
            1014
        ],
        "length": 1014
    }
}<|MERGE_RESOLUTION|>--- conflicted
+++ resolved
@@ -247,12 +247,8 @@
                                         "start": 596,
                                         "end": 612,
                                         "fullWidth": 16,
-<<<<<<< HEAD
                                         "width": 16,
-                                        "identifier": {
-=======
                                         "propertyName": {
->>>>>>> 85e84683
                                             "kind": "IdentifierName",
                                             "fullStart": 596,
                                             "fullEnd": 608,
@@ -801,12 +797,8 @@
                                         "start": 721,
                                         "end": 806,
                                         "fullWidth": 85,
-<<<<<<< HEAD
                                         "width": 85,
-                                        "identifier": {
-=======
                                         "propertyName": {
->>>>>>> 85e84683
                                             "kind": "IdentifierName",
                                             "fullStart": 721,
                                             "fullEnd": 725,
@@ -1113,12 +1105,8 @@
                                         "start": 827,
                                         "end": 832,
                                         "fullWidth": 5,
-<<<<<<< HEAD
                                         "width": 5,
-                                        "identifier": {
-=======
                                         "propertyName": {
->>>>>>> 85e84683
                                             "kind": "IdentifierName",
                                             "fullStart": 827,
                                             "fullEnd": 829,
