--- conflicted
+++ resolved
@@ -247,12 +247,8 @@
                                         "start": 592,
                                         "end": 608,
                                         "fullWidth": 16,
-<<<<<<< HEAD
                                         "width": 16,
-                                        "identifier": {
-=======
                                         "propertyName": {
->>>>>>> 85e84683
                                             "kind": "IdentifierName",
                                             "fullStart": 592,
                                             "fullEnd": 604,
@@ -805,12 +801,8 @@
                                         "start": 709,
                                         "end": 791,
                                         "fullWidth": 82,
-<<<<<<< HEAD
                                         "width": 82,
-                                        "identifier": {
-=======
                                         "propertyName": {
->>>>>>> 85e84683
                                             "kind": "IdentifierName",
                                             "fullStart": 709,
                                             "fullEnd": 713,
@@ -1117,12 +1109,8 @@
                                         "start": 812,
                                         "end": 817,
                                         "fullWidth": 5,
-<<<<<<< HEAD
                                         "width": 5,
-                                        "identifier": {
-=======
                                         "propertyName": {
->>>>>>> 85e84683
                                             "kind": "IdentifierName",
                                             "fullStart": 812,
                                             "fullEnd": 814,
