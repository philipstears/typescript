--- conflicted
+++ resolved
@@ -705,11 +705,8 @@
                                                                     "start": 702,
                                                                     "end": 707,
                                                                     "fullWidth": 5,
-<<<<<<< HEAD
                                                                     "width": 5,
-=======
                                                                     "modifiers": [],
->>>>>>> e3c38734
                                                                     "identifier": {
                                                                         "kind": "IdentifierName",
                                                                         "fullStart": 702,
@@ -1197,11 +1194,8 @@
                                                                     "start": 856,
                                                                     "end": 861,
                                                                     "fullWidth": 5,
-<<<<<<< HEAD
                                                                     "width": 5,
-=======
                                                                     "modifiers": [],
->>>>>>> e3c38734
                                                                     "identifier": {
                                                                         "kind": "IdentifierName",
                                                                         "fullStart": 856,
@@ -1689,11 +1683,8 @@
                                                                     "start": 1009,
                                                                     "end": 1014,
                                                                     "fullWidth": 5,
-<<<<<<< HEAD
                                                                     "width": 5,
-=======
                                                                     "modifiers": [],
->>>>>>> e3c38734
                                                                     "identifier": {
                                                                         "kind": "IdentifierName",
                                                                         "fullStart": 1009,
