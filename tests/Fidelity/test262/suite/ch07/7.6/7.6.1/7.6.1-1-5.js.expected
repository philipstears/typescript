{
    "isDeclaration": false,
    "languageVersion": "EcmaScript5",
    "parseOptions": {
        "allowAutomaticSemicolonInsertion": true
    },
    "sourceUnit": {
        "kind": "SourceUnit",
        "fullStart": 0,
        "fullEnd": 1165,
        "start": 566,
        "end": 1165,
        "fullWidth": 1165,
        "width": 599,
        "isIncrementallyUnusable": true,
        "moduleElements": [
            {
                "kind": "FunctionDeclaration",
                "fullStart": 0,
                "fullEnd": 1141,
                "start": 566,
                "end": 1139,
                "fullWidth": 1141,
                "width": 573,
                "isIncrementallyUnusable": true,
                "modifiers": [],
                "functionKeyword": {
                    "kind": "FunctionKeyword",
                    "fullStart": 0,
                    "fullEnd": 575,
                    "start": 566,
                    "end": 574,
                    "fullWidth": 575,
                    "width": 8,
                    "text": "function",
                    "value": "function",
                    "valueText": "function",
                    "hasLeadingTrivia": true,
                    "hasLeadingComment": true,
                    "hasLeadingNewLine": true,
                    "hasTrailingTrivia": true,
                    "leadingTrivia": [
                        {
                            "kind": "SingleLineCommentTrivia",
                            "text": "/// Copyright (c) 2012 Ecma International.  All rights reserved. "
                        },
                        {
                            "kind": "NewLineTrivia",
                            "text": "\r\n"
                        },
                        {
                            "kind": "SingleLineCommentTrivia",
                            "text": "/// Ecma International makes this code available under the terms and conditions set"
                        },
                        {
                            "kind": "NewLineTrivia",
                            "text": "\r\n"
                        },
                        {
                            "kind": "SingleLineCommentTrivia",
                            "text": "/// forth on http://hg.ecmascript.org/tests/test262/raw-file/tip/LICENSE (the "
                        },
                        {
                            "kind": "NewLineTrivia",
                            "text": "\r\n"
                        },
                        {
                            "kind": "SingleLineCommentTrivia",
                            "text": "/// \"Use Terms\").   Any redistribution of this code must retain the above "
                        },
                        {
                            "kind": "NewLineTrivia",
                            "text": "\r\n"
                        },
                        {
                            "kind": "SingleLineCommentTrivia",
                            "text": "/// copyright and this notice and otherwise comply with the Use Terms."
                        },
                        {
                            "kind": "NewLineTrivia",
                            "text": "\r\n"
                        },
                        {
                            "kind": "MultiLineCommentTrivia",
                            "text": "/**\r\n * @path ch07/7.6/7.6.1/7.6.1-1-5.js\r\n * @description Allow reserved words as property names at object initialization, verified with hasOwnProperty: finally, return, void\r\n */"
                        },
                        {
                            "kind": "NewLineTrivia",
                            "text": "\r\n"
                        },
                        {
                            "kind": "NewLineTrivia",
                            "text": "\r\n"
                        },
                        {
                            "kind": "NewLineTrivia",
                            "text": "\r\n"
                        }
                    ],
                    "trailingTrivia": [
                        {
                            "kind": "WhitespaceTrivia",
                            "text": " "
                        }
                    ]
                },
                "identifier": {
                    "kind": "IdentifierName",
                    "fullStart": 575,
                    "fullEnd": 583,
                    "start": 575,
                    "end": 583,
                    "fullWidth": 8,
                    "width": 8,
                    "text": "testcase",
                    "value": "testcase",
                    "valueText": "testcase"
                },
                "callSignature": {
                    "kind": "CallSignature",
                    "fullStart": 583,
                    "fullEnd": 585,
                    "start": 583,
                    "end": 585,
                    "fullWidth": 2,
                    "width": 2,
                    "parameterList": {
                        "kind": "ParameterList",
                        "fullStart": 583,
                        "fullEnd": 585,
                        "start": 583,
                        "end": 585,
                        "fullWidth": 2,
                        "width": 2,
                        "openParenToken": {
                            "kind": "OpenParenToken",
                            "fullStart": 583,
                            "fullEnd": 584,
                            "start": 583,
                            "end": 584,
                            "fullWidth": 1,
                            "width": 1,
                            "text": "(",
                            "value": "(",
                            "valueText": "("
                        },
                        "parameters": [],
                        "closeParenToken": {
                            "kind": "CloseParenToken",
                            "fullStart": 584,
                            "fullEnd": 585,
                            "start": 584,
                            "end": 585,
                            "fullWidth": 1,
                            "width": 1,
                            "text": ")",
                            "value": ")",
                            "valueText": ")"
                        }
                    }
                },
                "block": {
                    "kind": "Block",
                    "fullStart": 585,
                    "fullEnd": 1141,
                    "start": 585,
                    "end": 1139,
                    "fullWidth": 556,
                    "width": 554,
                    "isIncrementallyUnusable": true,
                    "openBraceToken": {
                        "kind": "OpenBraceToken",
                        "fullStart": 585,
                        "fullEnd": 594,
                        "start": 585,
                        "end": 586,
                        "fullWidth": 9,
                        "width": 1,
                        "text": "{",
                        "value": "{",
                        "valueText": "{",
                        "hasTrailingTrivia": true,
                        "hasTrailingNewLine": true,
                        "trailingTrivia": [
                            {
                                "kind": "WhitespaceTrivia",
                                "text": "      "
                            },
                            {
                                "kind": "NewLineTrivia",
                                "text": "\r\n"
                            }
                        ]
                    },
                    "statements": [
                        {
                            "kind": "VariableStatement",
                            "fullStart": 594,
                            "fullEnd": 706,
                            "start": 602,
                            "end": 704,
                            "fullWidth": 112,
                            "width": 102,
                            "isIncrementallyUnusable": true,
                            "modifiers": [],
                            "variableDeclaration": {
                                "kind": "VariableDeclaration",
                                "fullStart": 594,
                                "fullEnd": 703,
                                "start": 602,
                                "end": 703,
                                "fullWidth": 109,
                                "width": 101,
                                "isIncrementallyUnusable": true,
                                "varKeyword": {
                                    "kind": "VarKeyword",
                                    "fullStart": 594,
                                    "fullEnd": 606,
                                    "start": 602,
                                    "end": 605,
                                    "fullWidth": 12,
                                    "width": 3,
                                    "text": "var",
                                    "value": "var",
                                    "valueText": "var",
                                    "hasLeadingTrivia": true,
                                    "hasTrailingTrivia": true,
                                    "leadingTrivia": [
                                        {
                                            "kind": "WhitespaceTrivia",
                                            "text": "        "
                                        }
                                    ],
                                    "trailingTrivia": [
                                        {
                                            "kind": "WhitespaceTrivia",
                                            "text": " "
                                        }
                                    ]
                                },
                                "variableDeclarators": [
                                    {
                                        "kind": "VariableDeclarator",
                                        "fullStart": 606,
                                        "fullEnd": 703,
                                        "start": 606,
                                        "end": 703,
                                        "fullWidth": 97,
                                        "width": 97,
                                        "isIncrementallyUnusable": true,
                                        "propertyName": {
                                            "kind": "IdentifierName",
                                            "fullStart": 606,
                                            "fullEnd": 618,
                                            "start": 606,
                                            "end": 616,
                                            "fullWidth": 12,
                                            "width": 10,
                                            "text": "tokenCodes",
                                            "value": "tokenCodes",
                                            "valueText": "tokenCodes",
                                            "hasTrailingTrivia": true,
                                            "trailingTrivia": [
                                                {
                                                    "kind": "WhitespaceTrivia",
                                                    "text": "  "
                                                }
                                            ]
                                        },
                                        "equalsValueClause": {
                                            "kind": "EqualsValueClause",
                                            "fullStart": 618,
                                            "fullEnd": 703,
                                            "start": 618,
                                            "end": 703,
                                            "fullWidth": 85,
                                            "width": 85,
                                            "isIncrementallyUnusable": true,
                                            "equalsToken": {
                                                "kind": "EqualsToken",
                                                "fullStart": 618,
                                                "fullEnd": 620,
                                                "start": 618,
                                                "end": 619,
                                                "fullWidth": 2,
                                                "width": 1,
                                                "text": "=",
                                                "value": "=",
                                                "valueText": "=",
                                                "hasTrailingTrivia": true,
                                                "trailingTrivia": [
                                                    {
                                                        "kind": "WhitespaceTrivia",
                                                        "text": " "
                                                    }
                                                ]
                                            },
                                            "value": {
                                                "kind": "ObjectLiteralExpression",
                                                "fullStart": 620,
                                                "fullEnd": 703,
                                                "start": 620,
                                                "end": 703,
                                                "fullWidth": 83,
                                                "width": 83,
                                                "isIncrementallyUnusable": true,
                                                "openBraceToken": {
                                                    "kind": "OpenBraceToken",
                                                    "fullStart": 620,
                                                    "fullEnd": 624,
                                                    "start": 620,
                                                    "end": 621,
                                                    "fullWidth": 4,
                                                    "width": 1,
                                                    "text": "{",
                                                    "value": "{",
                                                    "valueText": "{",
                                                    "hasTrailingTrivia": true,
                                                    "hasTrailingNewLine": true,
                                                    "trailingTrivia": [
                                                        {
                                                            "kind": "WhitespaceTrivia",
                                                            "text": " "
                                                        },
                                                        {
                                                            "kind": "NewLineTrivia",
                                                            "text": "\r\n"
                                                        }
                                                    ]
                                                },
                                                "propertyAssignments": [
                                                    {
                                                        "kind": "SimplePropertyAssignment",
                                                        "fullStart": 624,
                                                        "fullEnd": 646,
                                                        "start": 636,
                                                        "end": 646,
                                                        "fullWidth": 22,
                                                        "width": 10,
                                                        "isIncrementallyUnusable": true,
                                                        "propertyName": {
                                                            "kind": "IdentifierName",
                                                            "fullStart": 624,
                                                            "fullEnd": 643,
                                                            "start": 636,
                                                            "end": 643,
                                                            "fullWidth": 19,
                                                            "width": 7,
                                                            "text": "finally",
                                                            "value": "finally",
                                                            "valueText": "finally",
                                                            "hasLeadingTrivia": true,
                                                            "leadingTrivia": [
                                                                {
                                                                    "kind": "WhitespaceTrivia",
                                                                    "text": "            "
                                                                }
                                                            ]
                                                        },
                                                        "colonToken": {
                                                            "kind": "ColonToken",
                                                            "fullStart": 643,
                                                            "fullEnd": 645,
                                                            "start": 643,
                                                            "end": 644,
                                                            "fullWidth": 2,
                                                            "width": 1,
                                                            "text": ":",
                                                            "value": ":",
                                                            "valueText": ":",
                                                            "hasTrailingTrivia": true,
                                                            "trailingTrivia": [
                                                                {
                                                                    "kind": "WhitespaceTrivia",
                                                                    "text": " "
                                                                }
                                                            ]
                                                        },
                                                        "expression": {
                                                            "kind": "NumericLiteral",
                                                            "fullStart": 645,
                                                            "fullEnd": 646,
                                                            "start": 645,
                                                            "end": 646,
                                                            "fullWidth": 1,
                                                            "width": 1,
                                                            "text": "0",
                                                            "value": 0,
                                                            "valueText": "0"
                                                        }
                                                    },
                                                    {
                                                        "kind": "CommaToken",
                                                        "fullStart": 646,
                                                        "fullEnd": 649,
                                                        "start": 646,
                                                        "end": 647,
                                                        "fullWidth": 3,
                                                        "width": 1,
                                                        "text": ",",
                                                        "value": ",",
                                                        "valueText": ",",
                                                        "hasTrailingTrivia": true,
                                                        "hasTrailingNewLine": true,
                                                        "trailingTrivia": [
                                                            {
                                                                "kind": "NewLineTrivia",
                                                                "text": "\r\n"
                                                            }
                                                        ]
                                                    },
                                                    {
                                                        "kind": "SimplePropertyAssignment",
                                                        "fullStart": 649,
                                                        "fullEnd": 670,
                                                        "start": 661,
                                                        "end": 670,
                                                        "fullWidth": 21,
                                                        "width": 9,
                                                        "isIncrementallyUnusable": true,
                                                        "propertyName": {
                                                            "kind": "IdentifierName",
                                                            "fullStart": 649,
                                                            "fullEnd": 667,
                                                            "start": 661,
                                                            "end": 667,
                                                            "fullWidth": 18,
                                                            "width": 6,
                                                            "text": "return",
                                                            "value": "return",
                                                            "valueText": "return",
                                                            "hasLeadingTrivia": true,
                                                            "leadingTrivia": [
                                                                {
                                                                    "kind": "WhitespaceTrivia",
                                                                    "text": "            "
                                                                }
                                                            ]
                                                        },
                                                        "colonToken": {
                                                            "kind": "ColonToken",
                                                            "fullStart": 667,
                                                            "fullEnd": 669,
                                                            "start": 667,
                                                            "end": 668,
                                                            "fullWidth": 2,
                                                            "width": 1,
                                                            "text": ":",
                                                            "value": ":",
                                                            "valueText": ":",
                                                            "hasTrailingTrivia": true,
                                                            "trailingTrivia": [
                                                                {
                                                                    "kind": "WhitespaceTrivia",
                                                                    "text": " "
                                                                }
                                                            ]
                                                        },
                                                        "expression": {
                                                            "kind": "NumericLiteral",
                                                            "fullStart": 669,
                                                            "fullEnd": 670,
                                                            "start": 669,
                                                            "end": 670,
                                                            "fullWidth": 1,
                                                            "width": 1,
                                                            "text": "1",
                                                            "value": 1,
                                                            "valueText": "1"
                                                        }
                                                    },
                                                    {
                                                        "kind": "CommaToken",
                                                        "fullStart": 670,
                                                        "fullEnd": 673,
                                                        "start": 670,
                                                        "end": 671,
                                                        "fullWidth": 3,
                                                        "width": 1,
                                                        "text": ",",
                                                        "value": ",",
                                                        "valueText": ",",
                                                        "hasTrailingTrivia": true,
                                                        "hasTrailingNewLine": true,
                                                        "trailingTrivia": [
                                                            {
                                                                "kind": "NewLineTrivia",
                                                                "text": "\r\n"
                                                            }
                                                        ]
                                                    },
                                                    {
                                                        "kind": "SimplePropertyAssignment",
                                                        "fullStart": 673,
                                                        "fullEnd": 694,
                                                        "start": 685,
                                                        "end": 692,
                                                        "fullWidth": 21,
                                                        "width": 7,
                                                        "isIncrementallyUnusable": true,
                                                        "propertyName": {
                                                            "kind": "IdentifierName",
                                                            "fullStart": 673,
                                                            "fullEnd": 689,
                                                            "start": 685,
                                                            "end": 689,
                                                            "fullWidth": 16,
                                                            "width": 4,
                                                            "text": "void",
                                                            "value": "void",
                                                            "valueText": "void",
                                                            "hasLeadingTrivia": true,
                                                            "leadingTrivia": [
                                                                {
                                                                    "kind": "WhitespaceTrivia",
                                                                    "text": "            "
                                                                }
                                                            ]
                                                        },
                                                        "colonToken": {
                                                            "kind": "ColonToken",
                                                            "fullStart": 689,
                                                            "fullEnd": 691,
                                                            "start": 689,
                                                            "end": 690,
                                                            "fullWidth": 2,
                                                            "width": 1,
                                                            "text": ":",
                                                            "value": ":",
                                                            "valueText": ":",
                                                            "hasTrailingTrivia": true,
                                                            "trailingTrivia": [
                                                                {
                                                                    "kind": "WhitespaceTrivia",
                                                                    "text": " "
                                                                }
                                                            ]
                                                        },
                                                        "expression": {
                                                            "kind": "NumericLiteral",
                                                            "fullStart": 691,
                                                            "fullEnd": 694,
                                                            "start": 691,
                                                            "end": 692,
                                                            "fullWidth": 3,
                                                            "width": 1,
                                                            "text": "2",
                                                            "value": 2,
                                                            "valueText": "2",
                                                            "hasTrailingTrivia": true,
                                                            "hasTrailingNewLine": true,
                                                            "trailingTrivia": [
                                                                {
                                                                    "kind": "NewLineTrivia",
                                                                    "text": "\r\n"
                                                                }
                                                            ]
                                                        }
                                                    }
                                                ],
                                                "closeBraceToken": {
                                                    "kind": "CloseBraceToken",
                                                    "fullStart": 694,
                                                    "fullEnd": 703,
                                                    "start": 702,
                                                    "end": 703,
                                                    "fullWidth": 9,
                                                    "width": 1,
                                                    "text": "}",
                                                    "value": "}",
                                                    "valueText": "}",
                                                    "hasLeadingTrivia": true,
                                                    "leadingTrivia": [
                                                        {
                                                            "kind": "WhitespaceTrivia",
                                                            "text": "        "
                                                        }
                                                    ]
                                                }
                                            }
                                        }
                                    }
                                ]
                            },
                            "semicolonToken": {
                                "kind": "SemicolonToken",
                                "fullStart": 703,
                                "fullEnd": 706,
                                "start": 703,
                                "end": 704,
                                "fullWidth": 3,
                                "width": 1,
                                "text": ";",
                                "value": ";",
                                "valueText": ";",
                                "hasTrailingTrivia": true,
                                "hasTrailingNewLine": true,
                                "trailingTrivia": [
                                    {
                                        "kind": "NewLineTrivia",
                                        "text": "\r\n"
                                    }
                                ]
                            }
                        },
                        {
                            "kind": "VariableStatement",
                            "fullStart": 706,
                            "fullEnd": 817,
                            "start": 714,
                            "end": 807,
                            "fullWidth": 111,
                            "width": 93,
                            "modifiers": [],
                            "variableDeclaration": {
                                "kind": "VariableDeclaration",
                                "fullStart": 706,
                                "fullEnd": 806,
                                "start": 714,
                                "end": 806,
                                "fullWidth": 100,
                                "width": 92,
                                "varKeyword": {
                                    "kind": "VarKeyword",
                                    "fullStart": 706,
                                    "fullEnd": 718,
                                    "start": 714,
                                    "end": 717,
                                    "fullWidth": 12,
                                    "width": 3,
                                    "text": "var",
                                    "value": "var",
                                    "valueText": "var",
                                    "hasLeadingTrivia": true,
                                    "hasTrailingTrivia": true,
                                    "leadingTrivia": [
                                        {
                                            "kind": "WhitespaceTrivia",
                                            "text": "        "
                                        }
                                    ],
                                    "trailingTrivia": [
                                        {
                                            "kind": "WhitespaceTrivia",
                                            "text": " "
                                        }
                                    ]
                                },
                                "variableDeclarators": [
                                    {
                                        "kind": "VariableDeclarator",
                                        "fullStart": 718,
                                        "fullEnd": 806,
                                        "start": 718,
                                        "end": 806,
                                        "fullWidth": 88,
<<<<<<< HEAD
                                        "width": 88,
                                        "identifier": {
=======
                                        "propertyName": {
>>>>>>> 85e84683
                                            "kind": "IdentifierName",
                                            "fullStart": 718,
                                            "fullEnd": 722,
                                            "start": 718,
                                            "end": 721,
                                            "fullWidth": 4,
                                            "width": 3,
                                            "text": "arr",
                                            "value": "arr",
                                            "valueText": "arr",
                                            "hasTrailingTrivia": true,
                                            "trailingTrivia": [
                                                {
                                                    "kind": "WhitespaceTrivia",
                                                    "text": " "
                                                }
                                            ]
                                        },
                                        "equalsValueClause": {
                                            "kind": "EqualsValueClause",
                                            "fullStart": 722,
                                            "fullEnd": 806,
                                            "start": 722,
                                            "end": 806,
                                            "fullWidth": 84,
                                            "width": 84,
                                            "equalsToken": {
                                                "kind": "EqualsToken",
                                                "fullStart": 722,
                                                "fullEnd": 724,
                                                "start": 722,
                                                "end": 723,
                                                "fullWidth": 2,
                                                "width": 1,
                                                "text": "=",
                                                "value": "=",
                                                "valueText": "=",
                                                "hasTrailingTrivia": true,
                                                "trailingTrivia": [
                                                    {
                                                        "kind": "WhitespaceTrivia",
                                                        "text": " "
                                                    }
                                                ]
                                            },
                                            "value": {
                                                "kind": "ArrayLiteralExpression",
                                                "fullStart": 724,
                                                "fullEnd": 806,
                                                "start": 724,
                                                "end": 806,
                                                "fullWidth": 82,
                                                "width": 82,
                                                "openBracketToken": {
                                                    "kind": "OpenBracketToken",
                                                    "fullStart": 724,
                                                    "fullEnd": 728,
                                                    "start": 724,
                                                    "end": 725,
                                                    "fullWidth": 4,
                                                    "width": 1,
                                                    "text": "[",
                                                    "value": "[",
                                                    "valueText": "[",
                                                    "hasTrailingTrivia": true,
                                                    "hasTrailingNewLine": true,
                                                    "trailingTrivia": [
                                                        {
                                                            "kind": "WhitespaceTrivia",
                                                            "text": " "
                                                        },
                                                        {
                                                            "kind": "NewLineTrivia",
                                                            "text": "\r\n"
                                                        }
                                                    ]
                                                },
                                                "expressions": [
                                                    {
                                                        "kind": "StringLiteral",
                                                        "fullStart": 728,
                                                        "fullEnd": 749,
                                                        "start": 740,
                                                        "end": 749,
                                                        "fullWidth": 21,
                                                        "width": 9,
                                                        "text": "'finally'",
                                                        "value": "finally",
                                                        "valueText": "finally",
                                                        "hasLeadingTrivia": true,
                                                        "leadingTrivia": [
                                                            {
                                                                "kind": "WhitespaceTrivia",
                                                                "text": "            "
                                                            }
                                                        ]
                                                    },
                                                    {
                                                        "kind": "CommaToken",
                                                        "fullStart": 749,
                                                        "fullEnd": 753,
                                                        "start": 749,
                                                        "end": 750,
                                                        "fullWidth": 4,
                                                        "width": 1,
                                                        "text": ",",
                                                        "value": ",",
                                                        "valueText": ",",
                                                        "hasTrailingTrivia": true,
                                                        "hasTrailingNewLine": true,
                                                        "trailingTrivia": [
                                                            {
                                                                "kind": "WhitespaceTrivia",
                                                                "text": " "
                                                            },
                                                            {
                                                                "kind": "NewLineTrivia",
                                                                "text": "\r\n"
                                                            }
                                                        ]
                                                    },
                                                    {
                                                        "kind": "StringLiteral",
                                                        "fullStart": 753,
                                                        "fullEnd": 773,
                                                        "start": 765,
                                                        "end": 773,
                                                        "fullWidth": 20,
                                                        "width": 8,
                                                        "text": "'return'",
                                                        "value": "return",
                                                        "valueText": "return",
                                                        "hasLeadingTrivia": true,
                                                        "leadingTrivia": [
                                                            {
                                                                "kind": "WhitespaceTrivia",
                                                                "text": "            "
                                                            }
                                                        ]
                                                    },
                                                    {
                                                        "kind": "CommaToken",
                                                        "fullStart": 773,
                                                        "fullEnd": 777,
                                                        "start": 773,
                                                        "end": 774,
                                                        "fullWidth": 4,
                                                        "width": 1,
                                                        "text": ",",
                                                        "value": ",",
                                                        "valueText": ",",
                                                        "hasTrailingTrivia": true,
                                                        "hasTrailingNewLine": true,
                                                        "trailingTrivia": [
                                                            {
                                                                "kind": "WhitespaceTrivia",
                                                                "text": " "
                                                            },
                                                            {
                                                                "kind": "NewLineTrivia",
                                                                "text": "\r\n"
                                                            }
                                                        ]
                                                    },
                                                    {
                                                        "kind": "StringLiteral",
                                                        "fullStart": 777,
                                                        "fullEnd": 797,
                                                        "start": 789,
                                                        "end": 795,
                                                        "fullWidth": 20,
                                                        "width": 6,
                                                        "text": "'void'",
                                                        "value": "void",
                                                        "valueText": "void",
                                                        "hasLeadingTrivia": true,
                                                        "hasTrailingTrivia": true,
                                                        "hasTrailingNewLine": true,
                                                        "leadingTrivia": [
                                                            {
                                                                "kind": "WhitespaceTrivia",
                                                                "text": "            "
                                                            }
                                                        ],
                                                        "trailingTrivia": [
                                                            {
                                                                "kind": "NewLineTrivia",
                                                                "text": "\r\n"
                                                            }
                                                        ]
                                                    }
                                                ],
                                                "closeBracketToken": {
                                                    "kind": "CloseBracketToken",
                                                    "fullStart": 797,
                                                    "fullEnd": 806,
                                                    "start": 805,
                                                    "end": 806,
                                                    "fullWidth": 9,
                                                    "width": 1,
                                                    "text": "]",
                                                    "value": "]",
                                                    "valueText": "]",
                                                    "hasLeadingTrivia": true,
                                                    "leadingTrivia": [
                                                        {
                                                            "kind": "WhitespaceTrivia",
                                                            "text": "        "
                                                        }
                                                    ]
                                                }
                                            }
                                        }
                                    }
                                ]
                            },
                            "semicolonToken": {
                                "kind": "SemicolonToken",
                                "fullStart": 806,
                                "fullEnd": 817,
                                "start": 806,
                                "end": 807,
                                "fullWidth": 11,
                                "width": 1,
                                "text": ";",
                                "value": ";",
                                "valueText": ";",
                                "hasTrailingTrivia": true,
                                "hasTrailingNewLine": true,
                                "trailingTrivia": [
                                    {
                                        "kind": "WhitespaceTrivia",
                                        "text": "        "
                                    },
                                    {
                                        "kind": "NewLineTrivia",
                                        "text": "\r\n"
                                    }
                                ]
                            }
                        },
                        {
                            "kind": "ForInStatement",
                            "fullStart": 817,
                            "fullEnd": 1116,
                            "start": 825,
                            "end": 1114,
                            "fullWidth": 299,
                            "width": 289,
                            "forKeyword": {
                                "kind": "ForKeyword",
                                "fullStart": 817,
                                "fullEnd": 828,
                                "start": 825,
                                "end": 828,
                                "fullWidth": 11,
                                "width": 3,
                                "text": "for",
                                "value": "for",
                                "valueText": "for",
                                "hasLeadingTrivia": true,
                                "leadingTrivia": [
                                    {
                                        "kind": "WhitespaceTrivia",
                                        "text": "        "
                                    }
                                ]
                            },
                            "openParenToken": {
                                "kind": "OpenParenToken",
                                "fullStart": 828,
                                "fullEnd": 829,
                                "start": 828,
                                "end": 829,
                                "fullWidth": 1,
                                "width": 1,
                                "text": "(",
                                "value": "(",
                                "valueText": "("
                            },
                            "variableDeclaration": {
                                "kind": "VariableDeclaration",
                                "fullStart": 829,
                                "fullEnd": 835,
                                "start": 829,
                                "end": 834,
                                "fullWidth": 6,
                                "width": 5,
                                "varKeyword": {
                                    "kind": "VarKeyword",
                                    "fullStart": 829,
                                    "fullEnd": 833,
                                    "start": 829,
                                    "end": 832,
                                    "fullWidth": 4,
                                    "width": 3,
                                    "text": "var",
                                    "value": "var",
                                    "valueText": "var",
                                    "hasTrailingTrivia": true,
                                    "trailingTrivia": [
                                        {
                                            "kind": "WhitespaceTrivia",
                                            "text": " "
                                        }
                                    ]
                                },
                                "variableDeclarators": [
                                    {
                                        "kind": "VariableDeclarator",
                                        "fullStart": 833,
                                        "fullEnd": 835,
                                        "start": 833,
                                        "end": 834,
                                        "fullWidth": 2,
<<<<<<< HEAD
                                        "width": 1,
                                        "identifier": {
=======
                                        "propertyName": {
>>>>>>> 85e84683
                                            "kind": "IdentifierName",
                                            "fullStart": 833,
                                            "fullEnd": 835,
                                            "start": 833,
                                            "end": 834,
                                            "fullWidth": 2,
                                            "width": 1,
                                            "text": "p",
                                            "value": "p",
                                            "valueText": "p",
                                            "hasTrailingTrivia": true,
                                            "trailingTrivia": [
                                                {
                                                    "kind": "WhitespaceTrivia",
                                                    "text": " "
                                                }
                                            ]
                                        }
                                    }
                                ]
                            },
                            "inKeyword": {
                                "kind": "InKeyword",
                                "fullStart": 835,
                                "fullEnd": 838,
                                "start": 835,
                                "end": 837,
                                "fullWidth": 3,
                                "width": 2,
                                "text": "in",
                                "value": "in",
                                "valueText": "in",
                                "hasTrailingTrivia": true,
                                "trailingTrivia": [
                                    {
                                        "kind": "WhitespaceTrivia",
                                        "text": " "
                                    }
                                ]
                            },
                            "expression": {
                                "kind": "IdentifierName",
                                "fullStart": 838,
                                "fullEnd": 848,
                                "start": 838,
                                "end": 848,
                                "fullWidth": 10,
                                "width": 10,
                                "text": "tokenCodes",
                                "value": "tokenCodes",
                                "valueText": "tokenCodes"
                            },
                            "closeParenToken": {
                                "kind": "CloseParenToken",
                                "fullStart": 848,
                                "fullEnd": 850,
                                "start": 848,
                                "end": 849,
                                "fullWidth": 2,
                                "width": 1,
                                "text": ")",
                                "value": ")",
                                "valueText": ")",
                                "hasTrailingTrivia": true,
                                "trailingTrivia": [
                                    {
                                        "kind": "WhitespaceTrivia",
                                        "text": " "
                                    }
                                ]
                            },
                            "statement": {
                                "kind": "Block",
                                "fullStart": 850,
                                "fullEnd": 1116,
                                "start": 850,
                                "end": 1114,
                                "fullWidth": 266,
                                "width": 264,
                                "openBraceToken": {
                                    "kind": "OpenBraceToken",
                                    "fullStart": 850,
                                    "fullEnd": 853,
                                    "start": 850,
                                    "end": 851,
                                    "fullWidth": 3,
                                    "width": 1,
                                    "text": "{",
                                    "value": "{",
                                    "valueText": "{",
                                    "hasTrailingTrivia": true,
                                    "hasTrailingNewLine": true,
                                    "trailingTrivia": [
                                        {
                                            "kind": "NewLineTrivia",
                                            "text": "\r\n"
                                        }
                                    ]
                                },
                                "statements": [
                                    {
                                        "kind": "ForInStatement",
                                        "fullStart": 853,
                                        "fullEnd": 1105,
                                        "start": 865,
                                        "end": 1103,
                                        "fullWidth": 252,
                                        "width": 238,
                                        "forKeyword": {
                                            "kind": "ForKeyword",
                                            "fullStart": 853,
                                            "fullEnd": 868,
                                            "start": 865,
                                            "end": 868,
                                            "fullWidth": 15,
                                            "width": 3,
                                            "text": "for",
                                            "value": "for",
                                            "valueText": "for",
                                            "hasLeadingTrivia": true,
                                            "leadingTrivia": [
                                                {
                                                    "kind": "WhitespaceTrivia",
                                                    "text": "            "
                                                }
                                            ]
                                        },
                                        "openParenToken": {
                                            "kind": "OpenParenToken",
                                            "fullStart": 868,
                                            "fullEnd": 869,
                                            "start": 868,
                                            "end": 869,
                                            "fullWidth": 1,
                                            "width": 1,
                                            "text": "(",
                                            "value": "(",
                                            "valueText": "("
                                        },
                                        "variableDeclaration": {
                                            "kind": "VariableDeclaration",
                                            "fullStart": 869,
                                            "fullEnd": 876,
                                            "start": 869,
                                            "end": 875,
                                            "fullWidth": 7,
                                            "width": 6,
                                            "varKeyword": {
                                                "kind": "VarKeyword",
                                                "fullStart": 869,
                                                "fullEnd": 873,
                                                "start": 869,
                                                "end": 872,
                                                "fullWidth": 4,
                                                "width": 3,
                                                "text": "var",
                                                "value": "var",
                                                "valueText": "var",
                                                "hasTrailingTrivia": true,
                                                "trailingTrivia": [
                                                    {
                                                        "kind": "WhitespaceTrivia",
                                                        "text": " "
                                                    }
                                                ]
                                            },
                                            "variableDeclarators": [
                                                {
                                                    "kind": "VariableDeclarator",
                                                    "fullStart": 873,
                                                    "fullEnd": 876,
                                                    "start": 873,
                                                    "end": 875,
                                                    "fullWidth": 3,
<<<<<<< HEAD
                                                    "width": 2,
                                                    "identifier": {
=======
                                                    "propertyName": {
>>>>>>> 85e84683
                                                        "kind": "IdentifierName",
                                                        "fullStart": 873,
                                                        "fullEnd": 876,
                                                        "start": 873,
                                                        "end": 875,
                                                        "fullWidth": 3,
                                                        "width": 2,
                                                        "text": "p1",
                                                        "value": "p1",
                                                        "valueText": "p1",
                                                        "hasTrailingTrivia": true,
                                                        "trailingTrivia": [
                                                            {
                                                                "kind": "WhitespaceTrivia",
                                                                "text": " "
                                                            }
                                                        ]
                                                    }
                                                }
                                            ]
                                        },
                                        "inKeyword": {
                                            "kind": "InKeyword",
                                            "fullStart": 876,
                                            "fullEnd": 879,
                                            "start": 876,
                                            "end": 878,
                                            "fullWidth": 3,
                                            "width": 2,
                                            "text": "in",
                                            "value": "in",
                                            "valueText": "in",
                                            "hasTrailingTrivia": true,
                                            "trailingTrivia": [
                                                {
                                                    "kind": "WhitespaceTrivia",
                                                    "text": " "
                                                }
                                            ]
                                        },
                                        "expression": {
                                            "kind": "IdentifierName",
                                            "fullStart": 879,
                                            "fullEnd": 882,
                                            "start": 879,
                                            "end": 882,
                                            "fullWidth": 3,
                                            "width": 3,
                                            "text": "arr",
                                            "value": "arr",
                                            "valueText": "arr"
                                        },
                                        "closeParenToken": {
                                            "kind": "CloseParenToken",
                                            "fullStart": 882,
                                            "fullEnd": 884,
                                            "start": 882,
                                            "end": 883,
                                            "fullWidth": 2,
                                            "width": 1,
                                            "text": ")",
                                            "value": ")",
                                            "valueText": ")",
                                            "hasTrailingTrivia": true,
                                            "trailingTrivia": [
                                                {
                                                    "kind": "WhitespaceTrivia",
                                                    "text": " "
                                                }
                                            ]
                                        },
                                        "statement": {
                                            "kind": "Block",
                                            "fullStart": 884,
                                            "fullEnd": 1105,
                                            "start": 884,
                                            "end": 1103,
                                            "fullWidth": 221,
                                            "width": 219,
                                            "openBraceToken": {
                                                "kind": "OpenBraceToken",
                                                "fullStart": 884,
                                                "fullEnd": 887,
                                                "start": 884,
                                                "end": 885,
                                                "fullWidth": 3,
                                                "width": 1,
                                                "text": "{",
                                                "value": "{",
                                                "valueText": "{",
                                                "hasTrailingTrivia": true,
                                                "hasTrailingNewLine": true,
                                                "trailingTrivia": [
                                                    {
                                                        "kind": "NewLineTrivia",
                                                        "text": "\r\n"
                                                    }
                                                ]
                                            },
                                            "statements": [
                                                {
                                                    "kind": "IfStatement",
                                                    "fullStart": 887,
                                                    "fullEnd": 1090,
                                                    "start": 903,
                                                    "end": 1088,
                                                    "fullWidth": 203,
                                                    "width": 185,
                                                    "ifKeyword": {
                                                        "kind": "IfKeyword",
                                                        "fullStart": 887,
                                                        "fullEnd": 905,
                                                        "start": 903,
                                                        "end": 905,
                                                        "fullWidth": 18,
                                                        "width": 2,
                                                        "text": "if",
                                                        "value": "if",
                                                        "valueText": "if",
                                                        "hasLeadingTrivia": true,
                                                        "leadingTrivia": [
                                                            {
                                                                "kind": "WhitespaceTrivia",
                                                                "text": "                "
                                                            }
                                                        ]
                                                    },
                                                    "openParenToken": {
                                                        "kind": "OpenParenToken",
                                                        "fullStart": 905,
                                                        "fullEnd": 906,
                                                        "start": 905,
                                                        "end": 906,
                                                        "fullWidth": 1,
                                                        "width": 1,
                                                        "text": "(",
                                                        "value": "(",
                                                        "valueText": "("
                                                    },
                                                    "condition": {
                                                        "kind": "EqualsExpression",
                                                        "fullStart": 906,
                                                        "fullEnd": 919,
                                                        "start": 906,
                                                        "end": 919,
                                                        "fullWidth": 13,
                                                        "width": 13,
                                                        "left": {
                                                            "kind": "ElementAccessExpression",
                                                            "fullStart": 906,
                                                            "fullEnd": 914,
                                                            "start": 906,
                                                            "end": 913,
                                                            "fullWidth": 8,
                                                            "width": 7,
                                                            "expression": {
                                                                "kind": "IdentifierName",
                                                                "fullStart": 906,
                                                                "fullEnd": 909,
                                                                "start": 906,
                                                                "end": 909,
                                                                "fullWidth": 3,
                                                                "width": 3,
                                                                "text": "arr",
                                                                "value": "arr",
                                                                "valueText": "arr"
                                                            },
                                                            "openBracketToken": {
                                                                "kind": "OpenBracketToken",
                                                                "fullStart": 909,
                                                                "fullEnd": 910,
                                                                "start": 909,
                                                                "end": 910,
                                                                "fullWidth": 1,
                                                                "width": 1,
                                                                "text": "[",
                                                                "value": "[",
                                                                "valueText": "["
                                                            },
                                                            "argumentExpression": {
                                                                "kind": "IdentifierName",
                                                                "fullStart": 910,
                                                                "fullEnd": 912,
                                                                "start": 910,
                                                                "end": 912,
                                                                "fullWidth": 2,
                                                                "width": 2,
                                                                "text": "p1",
                                                                "value": "p1",
                                                                "valueText": "p1"
                                                            },
                                                            "closeBracketToken": {
                                                                "kind": "CloseBracketToken",
                                                                "fullStart": 912,
                                                                "fullEnd": 914,
                                                                "start": 912,
                                                                "end": 913,
                                                                "fullWidth": 2,
                                                                "width": 1,
                                                                "text": "]",
                                                                "value": "]",
                                                                "valueText": "]",
                                                                "hasTrailingTrivia": true,
                                                                "trailingTrivia": [
                                                                    {
                                                                        "kind": "WhitespaceTrivia",
                                                                        "text": " "
                                                                    }
                                                                ]
                                                            }
                                                        },
                                                        "operatorToken": {
                                                            "kind": "EqualsEqualsEqualsToken",
                                                            "fullStart": 914,
                                                            "fullEnd": 918,
                                                            "start": 914,
                                                            "end": 917,
                                                            "fullWidth": 4,
                                                            "width": 3,
                                                            "text": "===",
                                                            "value": "===",
                                                            "valueText": "===",
                                                            "hasTrailingTrivia": true,
                                                            "trailingTrivia": [
                                                                {
                                                                    "kind": "WhitespaceTrivia",
                                                                    "text": " "
                                                                }
                                                            ]
                                                        },
                                                        "right": {
                                                            "kind": "IdentifierName",
                                                            "fullStart": 918,
                                                            "fullEnd": 919,
                                                            "start": 918,
                                                            "end": 919,
                                                            "fullWidth": 1,
                                                            "width": 1,
                                                            "text": "p",
                                                            "value": "p",
                                                            "valueText": "p"
                                                        }
                                                    },
                                                    "closeParenToken": {
                                                        "kind": "CloseParenToken",
                                                        "fullStart": 919,
                                                        "fullEnd": 921,
                                                        "start": 919,
                                                        "end": 920,
                                                        "fullWidth": 2,
                                                        "width": 1,
                                                        "text": ")",
                                                        "value": ")",
                                                        "valueText": ")",
                                                        "hasTrailingTrivia": true,
                                                        "trailingTrivia": [
                                                            {
                                                                "kind": "WhitespaceTrivia",
                                                                "text": " "
                                                            }
                                                        ]
                                                    },
                                                    "statement": {
                                                        "kind": "Block",
                                                        "fullStart": 921,
                                                        "fullEnd": 1090,
                                                        "start": 921,
                                                        "end": 1088,
                                                        "fullWidth": 169,
                                                        "width": 167,
                                                        "openBraceToken": {
                                                            "kind": "OpenBraceToken",
                                                            "fullStart": 921,
                                                            "fullEnd": 945,
                                                            "start": 921,
                                                            "end": 922,
                                                            "fullWidth": 24,
                                                            "width": 1,
                                                            "text": "{",
                                                            "value": "{",
                                                            "valueText": "{",
                                                            "hasTrailingTrivia": true,
                                                            "hasTrailingNewLine": true,
                                                            "trailingTrivia": [
                                                                {
                                                                    "kind": "WhitespaceTrivia",
                                                                    "text": "                     "
                                                                },
                                                                {
                                                                    "kind": "NewLineTrivia",
                                                                    "text": "\r\n"
                                                                }
                                                            ]
                                                        },
                                                        "statements": [
                                                            {
                                                                "kind": "IfStatement",
                                                                "fullStart": 945,
                                                                "fullEnd": 1068,
                                                                "start": 965,
                                                                "end": 1068,
                                                                "fullWidth": 123,
                                                                "width": 103,
                                                                "ifKeyword": {
                                                                    "kind": "IfKeyword",
                                                                    "fullStart": 945,
                                                                    "fullEnd": 967,
                                                                    "start": 965,
                                                                    "end": 967,
                                                                    "fullWidth": 22,
                                                                    "width": 2,
                                                                    "text": "if",
                                                                    "value": "if",
                                                                    "valueText": "if",
                                                                    "hasLeadingTrivia": true,
                                                                    "leadingTrivia": [
                                                                        {
                                                                            "kind": "WhitespaceTrivia",
                                                                            "text": "                    "
                                                                        }
                                                                    ]
                                                                },
                                                                "openParenToken": {
                                                                    "kind": "OpenParenToken",
                                                                    "fullStart": 967,
                                                                    "fullEnd": 968,
                                                                    "start": 967,
                                                                    "end": 968,
                                                                    "fullWidth": 1,
                                                                    "width": 1,
                                                                    "text": "(",
                                                                    "value": "(",
                                                                    "valueText": "("
                                                                },
                                                                "condition": {
                                                                    "kind": "LogicalNotExpression",
                                                                    "fullStart": 968,
                                                                    "fullEnd": 1003,
                                                                    "start": 968,
                                                                    "end": 1003,
                                                                    "fullWidth": 35,
                                                                    "width": 35,
                                                                    "operatorToken": {
                                                                        "kind": "ExclamationToken",
                                                                        "fullStart": 968,
                                                                        "fullEnd": 969,
                                                                        "start": 968,
                                                                        "end": 969,
                                                                        "fullWidth": 1,
                                                                        "width": 1,
                                                                        "text": "!",
                                                                        "value": "!",
                                                                        "valueText": "!"
                                                                    },
                                                                    "operand": {
                                                                        "kind": "InvocationExpression",
                                                                        "fullStart": 969,
                                                                        "fullEnd": 1003,
                                                                        "start": 969,
                                                                        "end": 1003,
                                                                        "fullWidth": 34,
                                                                        "width": 34,
                                                                        "expression": {
                                                                            "kind": "MemberAccessExpression",
                                                                            "fullStart": 969,
                                                                            "fullEnd": 994,
                                                                            "start": 969,
                                                                            "end": 994,
                                                                            "fullWidth": 25,
                                                                            "width": 25,
                                                                            "expression": {
                                                                                "kind": "IdentifierName",
                                                                                "fullStart": 969,
                                                                                "fullEnd": 979,
                                                                                "start": 969,
                                                                                "end": 979,
                                                                                "fullWidth": 10,
                                                                                "width": 10,
                                                                                "text": "tokenCodes",
                                                                                "value": "tokenCodes",
                                                                                "valueText": "tokenCodes"
                                                                            },
                                                                            "dotToken": {
                                                                                "kind": "DotToken",
                                                                                "fullStart": 979,
                                                                                "fullEnd": 980,
                                                                                "start": 979,
                                                                                "end": 980,
                                                                                "fullWidth": 1,
                                                                                "width": 1,
                                                                                "text": ".",
                                                                                "value": ".",
                                                                                "valueText": "."
                                                                            },
                                                                            "name": {
                                                                                "kind": "IdentifierName",
                                                                                "fullStart": 980,
                                                                                "fullEnd": 994,
                                                                                "start": 980,
                                                                                "end": 994,
                                                                                "fullWidth": 14,
                                                                                "width": 14,
                                                                                "text": "hasOwnProperty",
                                                                                "value": "hasOwnProperty",
                                                                                "valueText": "hasOwnProperty"
                                                                            }
                                                                        },
                                                                        "argumentList": {
                                                                            "kind": "ArgumentList",
                                                                            "fullStart": 994,
                                                                            "fullEnd": 1003,
                                                                            "start": 994,
                                                                            "end": 1003,
                                                                            "fullWidth": 9,
                                                                            "width": 9,
                                                                            "openParenToken": {
                                                                                "kind": "OpenParenToken",
                                                                                "fullStart": 994,
                                                                                "fullEnd": 995,
                                                                                "start": 994,
                                                                                "end": 995,
                                                                                "fullWidth": 1,
                                                                                "width": 1,
                                                                                "text": "(",
                                                                                "value": "(",
                                                                                "valueText": "("
                                                                            },
                                                                            "arguments": [
                                                                                {
                                                                                    "kind": "ElementAccessExpression",
                                                                                    "fullStart": 995,
                                                                                    "fullEnd": 1002,
                                                                                    "start": 995,
                                                                                    "end": 1002,
                                                                                    "fullWidth": 7,
                                                                                    "width": 7,
                                                                                    "expression": {
                                                                                        "kind": "IdentifierName",
                                                                                        "fullStart": 995,
                                                                                        "fullEnd": 998,
                                                                                        "start": 995,
                                                                                        "end": 998,
                                                                                        "fullWidth": 3,
                                                                                        "width": 3,
                                                                                        "text": "arr",
                                                                                        "value": "arr",
                                                                                        "valueText": "arr"
                                                                                    },
                                                                                    "openBracketToken": {
                                                                                        "kind": "OpenBracketToken",
                                                                                        "fullStart": 998,
                                                                                        "fullEnd": 999,
                                                                                        "start": 998,
                                                                                        "end": 999,
                                                                                        "fullWidth": 1,
                                                                                        "width": 1,
                                                                                        "text": "[",
                                                                                        "value": "[",
                                                                                        "valueText": "["
                                                                                    },
                                                                                    "argumentExpression": {
                                                                                        "kind": "IdentifierName",
                                                                                        "fullStart": 999,
                                                                                        "fullEnd": 1001,
                                                                                        "start": 999,
                                                                                        "end": 1001,
                                                                                        "fullWidth": 2,
                                                                                        "width": 2,
                                                                                        "text": "p1",
                                                                                        "value": "p1",
                                                                                        "valueText": "p1"
                                                                                    },
                                                                                    "closeBracketToken": {
                                                                                        "kind": "CloseBracketToken",
                                                                                        "fullStart": 1001,
                                                                                        "fullEnd": 1002,
                                                                                        "start": 1001,
                                                                                        "end": 1002,
                                                                                        "fullWidth": 1,
                                                                                        "width": 1,
                                                                                        "text": "]",
                                                                                        "value": "]",
                                                                                        "valueText": "]"
                                                                                    }
                                                                                }
                                                                            ],
                                                                            "closeParenToken": {
                                                                                "kind": "CloseParenToken",
                                                                                "fullStart": 1002,
                                                                                "fullEnd": 1003,
                                                                                "start": 1002,
                                                                                "end": 1003,
                                                                                "fullWidth": 1,
                                                                                "width": 1,
                                                                                "text": ")",
                                                                                "value": ")",
                                                                                "valueText": ")"
                                                                            }
                                                                        }
                                                                    }
                                                                },
                                                                "closeParenToken": {
                                                                    "kind": "CloseParenToken",
                                                                    "fullStart": 1003,
                                                                    "fullEnd": 1005,
                                                                    "start": 1003,
                                                                    "end": 1004,
                                                                    "fullWidth": 2,
                                                                    "width": 1,
                                                                    "text": ")",
                                                                    "value": ")",
                                                                    "valueText": ")",
                                                                    "hasTrailingTrivia": true,
                                                                    "trailingTrivia": [
                                                                        {
                                                                            "kind": "WhitespaceTrivia",
                                                                            "text": " "
                                                                        }
                                                                    ]
                                                                },
                                                                "statement": {
                                                                    "kind": "Block",
                                                                    "fullStart": 1005,
                                                                    "fullEnd": 1068,
                                                                    "start": 1005,
                                                                    "end": 1068,
                                                                    "fullWidth": 63,
                                                                    "width": 63,
                                                                    "openBraceToken": {
                                                                        "kind": "OpenBraceToken",
                                                                        "fullStart": 1005,
                                                                        "fullEnd": 1008,
                                                                        "start": 1005,
                                                                        "end": 1006,
                                                                        "fullWidth": 3,
                                                                        "width": 1,
                                                                        "text": "{",
                                                                        "value": "{",
                                                                        "valueText": "{",
                                                                        "hasTrailingTrivia": true,
                                                                        "hasTrailingNewLine": true,
                                                                        "trailingTrivia": [
                                                                            {
                                                                                "kind": "NewLineTrivia",
                                                                                "text": "\r\n"
                                                                            }
                                                                        ]
                                                                    },
                                                                    "statements": [
                                                                        {
                                                                            "kind": "ReturnStatement",
                                                                            "fullStart": 1008,
                                                                            "fullEnd": 1047,
                                                                            "start": 1032,
                                                                            "end": 1045,
                                                                            "fullWidth": 39,
                                                                            "width": 13,
                                                                            "returnKeyword": {
                                                                                "kind": "ReturnKeyword",
                                                                                "fullStart": 1008,
                                                                                "fullEnd": 1039,
                                                                                "start": 1032,
                                                                                "end": 1038,
                                                                                "fullWidth": 31,
                                                                                "width": 6,
                                                                                "text": "return",
                                                                                "value": "return",
                                                                                "valueText": "return",
                                                                                "hasLeadingTrivia": true,
                                                                                "hasTrailingTrivia": true,
                                                                                "leadingTrivia": [
                                                                                    {
                                                                                        "kind": "WhitespaceTrivia",
                                                                                        "text": "                        "
                                                                                    }
                                                                                ],
                                                                                "trailingTrivia": [
                                                                                    {
                                                                                        "kind": "WhitespaceTrivia",
                                                                                        "text": " "
                                                                                    }
                                                                                ]
                                                                            },
                                                                            "expression": {
                                                                                "kind": "FalseKeyword",
                                                                                "fullStart": 1039,
                                                                                "fullEnd": 1044,
                                                                                "start": 1039,
                                                                                "end": 1044,
                                                                                "fullWidth": 5,
                                                                                "width": 5,
                                                                                "text": "false",
                                                                                "value": false,
                                                                                "valueText": "false"
                                                                            },
                                                                            "semicolonToken": {
                                                                                "kind": "SemicolonToken",
                                                                                "fullStart": 1044,
                                                                                "fullEnd": 1047,
                                                                                "start": 1044,
                                                                                "end": 1045,
                                                                                "fullWidth": 3,
                                                                                "width": 1,
                                                                                "text": ";",
                                                                                "value": ";",
                                                                                "valueText": ";",
                                                                                "hasTrailingTrivia": true,
                                                                                "hasTrailingNewLine": true,
                                                                                "trailingTrivia": [
                                                                                    {
                                                                                        "kind": "NewLineTrivia",
                                                                                        "text": "\r\n"
                                                                                    }
                                                                                ]
                                                                            }
                                                                        }
                                                                    ],
                                                                    "closeBraceToken": {
                                                                        "kind": "CloseBraceToken",
                                                                        "fullStart": 1047,
                                                                        "fullEnd": 1068,
                                                                        "start": 1067,
                                                                        "end": 1068,
                                                                        "fullWidth": 21,
                                                                        "width": 1,
                                                                        "text": "}",
                                                                        "value": "}",
                                                                        "valueText": "}",
                                                                        "hasLeadingTrivia": true,
                                                                        "leadingTrivia": [
                                                                            {
                                                                                "kind": "WhitespaceTrivia",
                                                                                "text": "                    "
                                                                            }
                                                                        ]
                                                                    }
                                                                }
                                                            },
                                                            {
                                                                "kind": "EmptyStatement",
                                                                "fullStart": 1068,
                                                                "fullEnd": 1071,
                                                                "start": 1068,
                                                                "end": 1069,
                                                                "fullWidth": 3,
                                                                "width": 1,
                                                                "semicolonToken": {
                                                                    "kind": "SemicolonToken",
                                                                    "fullStart": 1068,
                                                                    "fullEnd": 1071,
                                                                    "start": 1068,
                                                                    "end": 1069,
                                                                    "fullWidth": 3,
                                                                    "width": 1,
                                                                    "text": ";",
                                                                    "value": ";",
                                                                    "valueText": ";",
                                                                    "hasTrailingTrivia": true,
                                                                    "hasTrailingNewLine": true,
                                                                    "trailingTrivia": [
                                                                        {
                                                                            "kind": "NewLineTrivia",
                                                                            "text": "\r\n"
                                                                        }
                                                                    ]
                                                                }
                                                            }
                                                        ],
                                                        "closeBraceToken": {
                                                            "kind": "CloseBraceToken",
                                                            "fullStart": 1071,
                                                            "fullEnd": 1090,
                                                            "start": 1087,
                                                            "end": 1088,
                                                            "fullWidth": 19,
                                                            "width": 1,
                                                            "text": "}",
                                                            "value": "}",
                                                            "valueText": "}",
                                                            "hasLeadingTrivia": true,
                                                            "hasTrailingTrivia": true,
                                                            "hasTrailingNewLine": true,
                                                            "leadingTrivia": [
                                                                {
                                                                    "kind": "WhitespaceTrivia",
                                                                    "text": "                "
                                                                }
                                                            ],
                                                            "trailingTrivia": [
                                                                {
                                                                    "kind": "NewLineTrivia",
                                                                    "text": "\r\n"
                                                                }
                                                            ]
                                                        }
                                                    }
                                                }
                                            ],
                                            "closeBraceToken": {
                                                "kind": "CloseBraceToken",
                                                "fullStart": 1090,
                                                "fullEnd": 1105,
                                                "start": 1102,
                                                "end": 1103,
                                                "fullWidth": 15,
                                                "width": 1,
                                                "text": "}",
                                                "value": "}",
                                                "valueText": "}",
                                                "hasLeadingTrivia": true,
                                                "hasTrailingTrivia": true,
                                                "hasTrailingNewLine": true,
                                                "leadingTrivia": [
                                                    {
                                                        "kind": "WhitespaceTrivia",
                                                        "text": "            "
                                                    }
                                                ],
                                                "trailingTrivia": [
                                                    {
                                                        "kind": "NewLineTrivia",
                                                        "text": "\r\n"
                                                    }
                                                ]
                                            }
                                        }
                                    }
                                ],
                                "closeBraceToken": {
                                    "kind": "CloseBraceToken",
                                    "fullStart": 1105,
                                    "fullEnd": 1116,
                                    "start": 1113,
                                    "end": 1114,
                                    "fullWidth": 11,
                                    "width": 1,
                                    "text": "}",
                                    "value": "}",
                                    "valueText": "}",
                                    "hasLeadingTrivia": true,
                                    "hasTrailingTrivia": true,
                                    "hasTrailingNewLine": true,
                                    "leadingTrivia": [
                                        {
                                            "kind": "WhitespaceTrivia",
                                            "text": "        "
                                        }
                                    ],
                                    "trailingTrivia": [
                                        {
                                            "kind": "NewLineTrivia",
                                            "text": "\r\n"
                                        }
                                    ]
                                }
                            }
                        },
                        {
                            "kind": "ReturnStatement",
                            "fullStart": 1116,
                            "fullEnd": 1138,
                            "start": 1124,
                            "end": 1136,
                            "fullWidth": 22,
                            "width": 12,
                            "returnKeyword": {
                                "kind": "ReturnKeyword",
                                "fullStart": 1116,
                                "fullEnd": 1131,
                                "start": 1124,
                                "end": 1130,
                                "fullWidth": 15,
                                "width": 6,
                                "text": "return",
                                "value": "return",
                                "valueText": "return",
                                "hasLeadingTrivia": true,
                                "hasTrailingTrivia": true,
                                "leadingTrivia": [
                                    {
                                        "kind": "WhitespaceTrivia",
                                        "text": "        "
                                    }
                                ],
                                "trailingTrivia": [
                                    {
                                        "kind": "WhitespaceTrivia",
                                        "text": " "
                                    }
                                ]
                            },
                            "expression": {
                                "kind": "TrueKeyword",
                                "fullStart": 1131,
                                "fullEnd": 1135,
                                "start": 1131,
                                "end": 1135,
                                "fullWidth": 4,
                                "width": 4,
                                "text": "true",
                                "value": true,
                                "valueText": "true"
                            },
                            "semicolonToken": {
                                "kind": "SemicolonToken",
                                "fullStart": 1135,
                                "fullEnd": 1138,
                                "start": 1135,
                                "end": 1136,
                                "fullWidth": 3,
                                "width": 1,
                                "text": ";",
                                "value": ";",
                                "valueText": ";",
                                "hasTrailingTrivia": true,
                                "hasTrailingNewLine": true,
                                "trailingTrivia": [
                                    {
                                        "kind": "NewLineTrivia",
                                        "text": "\r\n"
                                    }
                                ]
                            }
                        }
                    ],
                    "closeBraceToken": {
                        "kind": "CloseBraceToken",
                        "fullStart": 1138,
                        "fullEnd": 1141,
                        "start": 1138,
                        "end": 1139,
                        "fullWidth": 3,
                        "width": 1,
                        "text": "}",
                        "value": "}",
                        "valueText": "}",
                        "hasTrailingTrivia": true,
                        "hasTrailingNewLine": true,
                        "trailingTrivia": [
                            {
                                "kind": "NewLineTrivia",
                                "text": "\r\n"
                            }
                        ]
                    }
                }
            },
            {
                "kind": "ExpressionStatement",
                "fullStart": 1141,
                "fullEnd": 1165,
                "start": 1141,
                "end": 1163,
                "fullWidth": 24,
                "width": 22,
                "expression": {
                    "kind": "InvocationExpression",
                    "fullStart": 1141,
                    "fullEnd": 1162,
                    "start": 1141,
                    "end": 1162,
                    "fullWidth": 21,
                    "width": 21,
                    "expression": {
                        "kind": "IdentifierName",
                        "fullStart": 1141,
                        "fullEnd": 1152,
                        "start": 1141,
                        "end": 1152,
                        "fullWidth": 11,
                        "width": 11,
                        "text": "runTestCase",
                        "value": "runTestCase",
                        "valueText": "runTestCase"
                    },
                    "argumentList": {
                        "kind": "ArgumentList",
                        "fullStart": 1152,
                        "fullEnd": 1162,
                        "start": 1152,
                        "end": 1162,
                        "fullWidth": 10,
                        "width": 10,
                        "openParenToken": {
                            "kind": "OpenParenToken",
                            "fullStart": 1152,
                            "fullEnd": 1153,
                            "start": 1152,
                            "end": 1153,
                            "fullWidth": 1,
                            "width": 1,
                            "text": "(",
                            "value": "(",
                            "valueText": "("
                        },
                        "arguments": [
                            {
                                "kind": "IdentifierName",
                                "fullStart": 1153,
                                "fullEnd": 1161,
                                "start": 1153,
                                "end": 1161,
                                "fullWidth": 8,
                                "width": 8,
                                "text": "testcase",
                                "value": "testcase",
                                "valueText": "testcase"
                            }
                        ],
                        "closeParenToken": {
                            "kind": "CloseParenToken",
                            "fullStart": 1161,
                            "fullEnd": 1162,
                            "start": 1161,
                            "end": 1162,
                            "fullWidth": 1,
                            "width": 1,
                            "text": ")",
                            "value": ")",
                            "valueText": ")"
                        }
                    }
                },
                "semicolonToken": {
                    "kind": "SemicolonToken",
                    "fullStart": 1162,
                    "fullEnd": 1165,
                    "start": 1162,
                    "end": 1163,
                    "fullWidth": 3,
                    "width": 1,
                    "text": ";",
                    "value": ";",
                    "valueText": ";",
                    "hasTrailingTrivia": true,
                    "hasTrailingNewLine": true,
                    "trailingTrivia": [
                        {
                            "kind": "NewLineTrivia",
                            "text": "\r\n"
                        }
                    ]
                }
            }
        ],
        "endOfFileToken": {
            "kind": "EndOfFileToken",
            "fullStart": 1165,
            "fullEnd": 1165,
            "start": 1165,
            "end": 1165,
            "fullWidth": 0,
            "width": 0,
            "text": ""
        }
    },
    "lineMap": {
        "lineStarts": [
            0,
            67,
            152,
            232,
            308,
            380,
            385,
            423,
            557,
            562,
            564,
            566,
            594,
            624,
            649,
            673,
            694,
            706,
            728,
            753,
            777,
            797,
            817,
            853,
            887,
            945,
            1008,
            1047,
            1071,
            1090,
            1105,
            1116,
            1138,
            1141,
            1165
        ],
        "length": 1165
    }
}<|MERGE_RESOLUTION|>--- conflicted
+++ resolved
@@ -654,12 +654,8 @@
                                         "start": 718,
                                         "end": 806,
                                         "fullWidth": 88,
-<<<<<<< HEAD
                                         "width": 88,
-                                        "identifier": {
-=======
                                         "propertyName": {
->>>>>>> 85e84683
                                             "kind": "IdentifierName",
                                             "fullStart": 718,
                                             "fullEnd": 722,
@@ -975,12 +971,8 @@
                                         "start": 833,
                                         "end": 834,
                                         "fullWidth": 2,
-<<<<<<< HEAD
                                         "width": 1,
-                                        "identifier": {
-=======
                                         "propertyName": {
->>>>>>> 85e84683
                                             "kind": "IdentifierName",
                                             "fullStart": 833,
                                             "fullEnd": 835,
@@ -1155,12 +1147,8 @@
                                                     "start": 873,
                                                     "end": 875,
                                                     "fullWidth": 3,
-<<<<<<< HEAD
                                                     "width": 2,
-                                                    "identifier": {
-=======
                                                     "propertyName": {
->>>>>>> 85e84683
                                                         "kind": "IdentifierName",
                                                         "fullStart": 873,
                                                         "fullEnd": 876,
