--- conflicted
+++ resolved
@@ -247,12 +247,8 @@
                                         "start": 603,
                                         "end": 612,
                                         "fullWidth": 9,
-<<<<<<< HEAD
                                         "width": 9,
-                                        "identifier": {
-=======
                                         "propertyName": {
->>>>>>> 85e84683
                                             "kind": "IdentifierName",
                                             "fullStart": 603,
                                             "fullEnd": 609,
@@ -338,12 +334,8 @@
                                         "start": 614,
                                         "end": 623,
                                         "fullWidth": 9,
-<<<<<<< HEAD
                                         "width": 9,
-                                        "identifier": {
-=======
                                         "propertyName": {
->>>>>>> 85e84683
                                             "kind": "IdentifierName",
                                             "fullStart": 614,
                                             "fullEnd": 620,
@@ -429,12 +421,8 @@
                                         "start": 625,
                                         "end": 634,
                                         "fullWidth": 9,
-<<<<<<< HEAD
                                         "width": 9,
-                                        "identifier": {
-=======
                                         "propertyName": {
->>>>>>> 85e84683
                                             "kind": "IdentifierName",
                                             "fullStart": 625,
                                             "fullEnd": 631,
@@ -2211,12 +2199,8 @@
                                         "start": 1140,
                                         "end": 1223,
                                         "fullWidth": 83,
-<<<<<<< HEAD
                                         "width": 83,
-                                        "identifier": {
-=======
                                         "propertyName": {
->>>>>>> 85e84683
                                             "kind": "IdentifierName",
                                             "fullStart": 1140,
                                             "fullEnd": 1144,
@@ -2520,12 +2504,8 @@
                                         "start": 1242,
                                         "end": 1243,
                                         "fullWidth": 2,
-<<<<<<< HEAD
                                         "width": 1,
-                                        "identifier": {
-=======
                                         "propertyName": {
->>>>>>> 85e84683
                                             "kind": "IdentifierName",
                                             "fullStart": 1242,
                                             "fullEnd": 1244,
@@ -2704,12 +2684,8 @@
                                                     "start": 1289,
                                                     "end": 1291,
                                                     "fullWidth": 3,
-<<<<<<< HEAD
                                                     "width": 2,
-                                                    "identifier": {
-=======
                                                     "propertyName": {
->>>>>>> 85e84683
                                                         "kind": "IdentifierName",
                                                         "fullStart": 1289,
                                                         "fullEnd": 1292,
