{
    "isDeclaration": false,
    "languageVersion": "EcmaScript5",
    "parseOptions": {
        "allowAutomaticSemicolonInsertion": true
    },
    "sourceUnit": {
        "kind": "SourceUnit",
        "fullStart": 0,
        "fullEnd": 1029,
        "start": 557,
        "end": 1029,
        "fullWidth": 1029,
        "width": 472,
        "isIncrementallyUnusable": true,
        "moduleElements": [
            {
                "kind": "FunctionDeclaration",
                "fullStart": 0,
                "fullEnd": 1005,
                "start": 557,
                "end": 1003,
                "fullWidth": 1005,
                "width": 446,
                "modifiers": [],
                "functionKeyword": {
                    "kind": "FunctionKeyword",
                    "fullStart": 0,
                    "fullEnd": 566,
                    "start": 557,
                    "end": 565,
                    "fullWidth": 566,
                    "width": 8,
                    "text": "function",
                    "value": "function",
                    "valueText": "function",
                    "hasLeadingTrivia": true,
                    "hasLeadingComment": true,
                    "hasLeadingNewLine": true,
                    "hasTrailingTrivia": true,
                    "leadingTrivia": [
                        {
                            "kind": "SingleLineCommentTrivia",
                            "text": "/// Copyright (c) 2012 Ecma International.  All rights reserved. "
                        },
                        {
                            "kind": "NewLineTrivia",
                            "text": "\r\n"
                        },
                        {
                            "kind": "SingleLineCommentTrivia",
                            "text": "/// Ecma International makes this code available under the terms and conditions set"
                        },
                        {
                            "kind": "NewLineTrivia",
                            "text": "\r\n"
                        },
                        {
                            "kind": "SingleLineCommentTrivia",
                            "text": "/// forth on http://hg.ecmascript.org/tests/test262/raw-file/tip/LICENSE (the "
                        },
                        {
                            "kind": "NewLineTrivia",
                            "text": "\r\n"
                        },
                        {
                            "kind": "SingleLineCommentTrivia",
                            "text": "/// \"Use Terms\").   Any redistribution of this code must retain the above "
                        },
                        {
                            "kind": "NewLineTrivia",
                            "text": "\r\n"
                        },
                        {
                            "kind": "SingleLineCommentTrivia",
                            "text": "/// copyright and this notice and otherwise comply with the Use Terms."
                        },
                        {
                            "kind": "NewLineTrivia",
                            "text": "\r\n"
                        },
                        {
                            "kind": "MultiLineCommentTrivia",
                            "text": "/**\r\n * @path ch07/7.6/7.6.1/7.6.1-7-3.js\r\n * @description Allow reserved words as property names by index assignment, accessed via indexing: instanceof, typeof, else\r\n */"
                        },
                        {
                            "kind": "NewLineTrivia",
                            "text": "\r\n"
                        },
                        {
                            "kind": "NewLineTrivia",
                            "text": "\r\n"
                        },
                        {
                            "kind": "NewLineTrivia",
                            "text": "\r\n"
                        }
                    ],
                    "trailingTrivia": [
                        {
                            "kind": "WhitespaceTrivia",
                            "text": " "
                        }
                    ]
                },
                "identifier": {
                    "kind": "IdentifierName",
                    "fullStart": 566,
                    "fullEnd": 574,
                    "start": 566,
                    "end": 574,
                    "fullWidth": 8,
                    "width": 8,
                    "text": "testcase",
                    "value": "testcase",
                    "valueText": "testcase"
                },
                "callSignature": {
                    "kind": "CallSignature",
                    "fullStart": 574,
                    "fullEnd": 577,
                    "start": 574,
                    "end": 576,
                    "fullWidth": 3,
                    "width": 2,
                    "parameterList": {
                        "kind": "ParameterList",
                        "fullStart": 574,
                        "fullEnd": 577,
                        "start": 574,
                        "end": 576,
                        "fullWidth": 3,
                        "width": 2,
                        "openParenToken": {
                            "kind": "OpenParenToken",
                            "fullStart": 574,
                            "fullEnd": 575,
                            "start": 574,
                            "end": 575,
                            "fullWidth": 1,
                            "width": 1,
                            "text": "(",
                            "value": "(",
                            "valueText": "("
                        },
                        "parameters": [],
                        "closeParenToken": {
                            "kind": "CloseParenToken",
                            "fullStart": 575,
                            "fullEnd": 577,
                            "start": 575,
                            "end": 576,
                            "fullWidth": 2,
                            "width": 1,
                            "text": ")",
                            "value": ")",
                            "valueText": ")",
                            "hasTrailingTrivia": true,
                            "trailingTrivia": [
                                {
                                    "kind": "WhitespaceTrivia",
                                    "text": " "
                                }
                            ]
                        }
                    }
                },
                "block": {
                    "kind": "Block",
                    "fullStart": 577,
                    "fullEnd": 1005,
                    "start": 577,
                    "end": 1003,
                    "fullWidth": 428,
                    "width": 426,
                    "openBraceToken": {
                        "kind": "OpenBraceToken",
                        "fullStart": 577,
                        "fullEnd": 580,
                        "start": 577,
                        "end": 578,
                        "fullWidth": 3,
                        "width": 1,
                        "text": "{",
                        "value": "{",
                        "valueText": "{",
                        "hasTrailingTrivia": true,
                        "hasTrailingNewLine": true,
                        "trailingTrivia": [
                            {
                                "kind": "NewLineTrivia",
                                "text": "\r\n"
                            }
                        ]
                    },
                    "statements": [
                        {
                            "kind": "VariableStatement",
                            "fullStart": 580,
                            "fullEnd": 610,
                            "start": 588,
                            "end": 608,
                            "fullWidth": 30,
                            "width": 20,
                            "modifiers": [],
                            "variableDeclaration": {
                                "kind": "VariableDeclaration",
                                "fullStart": 580,
                                "fullEnd": 607,
                                "start": 588,
                                "end": 607,
                                "fullWidth": 27,
                                "width": 19,
                                "varKeyword": {
                                    "kind": "VarKeyword",
                                    "fullStart": 580,
                                    "fullEnd": 592,
                                    "start": 588,
                                    "end": 591,
                                    "fullWidth": 12,
                                    "width": 3,
                                    "text": "var",
                                    "value": "var",
                                    "valueText": "var",
                                    "hasLeadingTrivia": true,
                                    "hasTrailingTrivia": true,
                                    "leadingTrivia": [
                                        {
                                            "kind": "WhitespaceTrivia",
                                            "text": "        "
                                        }
                                    ],
                                    "trailingTrivia": [
                                        {
                                            "kind": "WhitespaceTrivia",
                                            "text": " "
                                        }
                                    ]
                                },
                                "variableDeclarators": [
                                    {
                                        "kind": "VariableDeclarator",
                                        "fullStart": 592,
                                        "fullEnd": 607,
                                        "start": 592,
                                        "end": 607,
                                        "fullWidth": 15,
<<<<<<< HEAD
                                        "width": 15,
                                        "identifier": {
=======
                                        "propertyName": {
>>>>>>> 85e84683
                                            "kind": "IdentifierName",
                                            "fullStart": 592,
                                            "fullEnd": 603,
                                            "start": 592,
                                            "end": 602,
                                            "fullWidth": 11,
                                            "width": 10,
                                            "text": "tokenCodes",
                                            "value": "tokenCodes",
                                            "valueText": "tokenCodes",
                                            "hasTrailingTrivia": true,
                                            "trailingTrivia": [
                                                {
                                                    "kind": "WhitespaceTrivia",
                                                    "text": " "
                                                }
                                            ]
                                        },
                                        "equalsValueClause": {
                                            "kind": "EqualsValueClause",
                                            "fullStart": 603,
                                            "fullEnd": 607,
                                            "start": 603,
                                            "end": 607,
                                            "fullWidth": 4,
                                            "width": 4,
                                            "equalsToken": {
                                                "kind": "EqualsToken",
                                                "fullStart": 603,
                                                "fullEnd": 605,
                                                "start": 603,
                                                "end": 604,
                                                "fullWidth": 2,
                                                "width": 1,
                                                "text": "=",
                                                "value": "=",
                                                "valueText": "=",
                                                "hasTrailingTrivia": true,
                                                "trailingTrivia": [
                                                    {
                                                        "kind": "WhitespaceTrivia",
                                                        "text": " "
                                                    }
                                                ]
                                            },
                                            "value": {
                                                "kind": "ObjectLiteralExpression",
                                                "fullStart": 605,
                                                "fullEnd": 607,
                                                "start": 605,
                                                "end": 607,
                                                "fullWidth": 2,
                                                "width": 2,
                                                "openBraceToken": {
                                                    "kind": "OpenBraceToken",
                                                    "fullStart": 605,
                                                    "fullEnd": 606,
                                                    "start": 605,
                                                    "end": 606,
                                                    "fullWidth": 1,
                                                    "width": 1,
                                                    "text": "{",
                                                    "value": "{",
                                                    "valueText": "{"
                                                },
                                                "propertyAssignments": [],
                                                "closeBraceToken": {
                                                    "kind": "CloseBraceToken",
                                                    "fullStart": 606,
                                                    "fullEnd": 607,
                                                    "start": 606,
                                                    "end": 607,
                                                    "fullWidth": 1,
                                                    "width": 1,
                                                    "text": "}",
                                                    "value": "}",
                                                    "valueText": "}"
                                                }
                                            }
                                        }
                                    }
                                ]
                            },
                            "semicolonToken": {
                                "kind": "SemicolonToken",
                                "fullStart": 607,
                                "fullEnd": 610,
                                "start": 607,
                                "end": 608,
                                "fullWidth": 3,
                                "width": 1,
                                "text": ";",
                                "value": ";",
                                "valueText": ";",
                                "hasTrailingTrivia": true,
                                "hasTrailingNewLine": true,
                                "trailingTrivia": [
                                    {
                                        "kind": "NewLineTrivia",
                                        "text": "\r\n"
                                    }
                                ]
                            }
                        },
                        {
                            "kind": "ExpressionStatement",
                            "fullStart": 610,
                            "fullEnd": 649,
                            "start": 618,
                            "end": 647,
                            "fullWidth": 39,
                            "width": 29,
                            "expression": {
                                "kind": "AssignmentExpression",
                                "fullStart": 610,
                                "fullEnd": 646,
                                "start": 618,
                                "end": 646,
                                "fullWidth": 36,
                                "width": 28,
                                "left": {
                                    "kind": "ElementAccessExpression",
                                    "fullStart": 610,
                                    "fullEnd": 643,
                                    "start": 618,
                                    "end": 642,
                                    "fullWidth": 33,
                                    "width": 24,
                                    "expression": {
                                        "kind": "IdentifierName",
                                        "fullStart": 610,
                                        "fullEnd": 628,
                                        "start": 618,
                                        "end": 628,
                                        "fullWidth": 18,
                                        "width": 10,
                                        "text": "tokenCodes",
                                        "value": "tokenCodes",
                                        "valueText": "tokenCodes",
                                        "hasLeadingTrivia": true,
                                        "leadingTrivia": [
                                            {
                                                "kind": "WhitespaceTrivia",
                                                "text": "        "
                                            }
                                        ]
                                    },
                                    "openBracketToken": {
                                        "kind": "OpenBracketToken",
                                        "fullStart": 628,
                                        "fullEnd": 629,
                                        "start": 628,
                                        "end": 629,
                                        "fullWidth": 1,
                                        "width": 1,
                                        "text": "[",
                                        "value": "[",
                                        "valueText": "["
                                    },
                                    "argumentExpression": {
                                        "kind": "StringLiteral",
                                        "fullStart": 629,
                                        "fullEnd": 641,
                                        "start": 629,
                                        "end": 641,
                                        "fullWidth": 12,
                                        "width": 12,
                                        "text": "'instanceof'",
                                        "value": "instanceof",
                                        "valueText": "instanceof"
                                    },
                                    "closeBracketToken": {
                                        "kind": "CloseBracketToken",
                                        "fullStart": 641,
                                        "fullEnd": 643,
                                        "start": 641,
                                        "end": 642,
                                        "fullWidth": 2,
                                        "width": 1,
                                        "text": "]",
                                        "value": "]",
                                        "valueText": "]",
                                        "hasTrailingTrivia": true,
                                        "trailingTrivia": [
                                            {
                                                "kind": "WhitespaceTrivia",
                                                "text": " "
                                            }
                                        ]
                                    }
                                },
                                "operatorToken": {
                                    "kind": "EqualsToken",
                                    "fullStart": 643,
                                    "fullEnd": 645,
                                    "start": 643,
                                    "end": 644,
                                    "fullWidth": 2,
                                    "width": 1,
                                    "text": "=",
                                    "value": "=",
                                    "valueText": "=",
                                    "hasTrailingTrivia": true,
                                    "trailingTrivia": [
                                        {
                                            "kind": "WhitespaceTrivia",
                                            "text": " "
                                        }
                                    ]
                                },
                                "right": {
                                    "kind": "NumericLiteral",
                                    "fullStart": 645,
                                    "fullEnd": 646,
                                    "start": 645,
                                    "end": 646,
                                    "fullWidth": 1,
                                    "width": 1,
                                    "text": "0",
                                    "value": 0,
                                    "valueText": "0"
                                }
                            },
                            "semicolonToken": {
                                "kind": "SemicolonToken",
                                "fullStart": 646,
                                "fullEnd": 649,
                                "start": 646,
                                "end": 647,
                                "fullWidth": 3,
                                "width": 1,
                                "text": ";",
                                "value": ";",
                                "valueText": ";",
                                "hasTrailingTrivia": true,
                                "hasTrailingNewLine": true,
                                "trailingTrivia": [
                                    {
                                        "kind": "NewLineTrivia",
                                        "text": "\r\n"
                                    }
                                ]
                            }
                        },
                        {
                            "kind": "ExpressionStatement",
                            "fullStart": 649,
                            "fullEnd": 684,
                            "start": 657,
                            "end": 682,
                            "fullWidth": 35,
                            "width": 25,
                            "expression": {
                                "kind": "AssignmentExpression",
                                "fullStart": 649,
                                "fullEnd": 681,
                                "start": 657,
                                "end": 681,
                                "fullWidth": 32,
                                "width": 24,
                                "left": {
                                    "kind": "ElementAccessExpression",
                                    "fullStart": 649,
                                    "fullEnd": 678,
                                    "start": 657,
                                    "end": 677,
                                    "fullWidth": 29,
                                    "width": 20,
                                    "expression": {
                                        "kind": "IdentifierName",
                                        "fullStart": 649,
                                        "fullEnd": 667,
                                        "start": 657,
                                        "end": 667,
                                        "fullWidth": 18,
                                        "width": 10,
                                        "text": "tokenCodes",
                                        "value": "tokenCodes",
                                        "valueText": "tokenCodes",
                                        "hasLeadingTrivia": true,
                                        "leadingTrivia": [
                                            {
                                                "kind": "WhitespaceTrivia",
                                                "text": "        "
                                            }
                                        ]
                                    },
                                    "openBracketToken": {
                                        "kind": "OpenBracketToken",
                                        "fullStart": 667,
                                        "fullEnd": 668,
                                        "start": 667,
                                        "end": 668,
                                        "fullWidth": 1,
                                        "width": 1,
                                        "text": "[",
                                        "value": "[",
                                        "valueText": "["
                                    },
                                    "argumentExpression": {
                                        "kind": "StringLiteral",
                                        "fullStart": 668,
                                        "fullEnd": 676,
                                        "start": 668,
                                        "end": 676,
                                        "fullWidth": 8,
                                        "width": 8,
                                        "text": "'typeof'",
                                        "value": "typeof",
                                        "valueText": "typeof"
                                    },
                                    "closeBracketToken": {
                                        "kind": "CloseBracketToken",
                                        "fullStart": 676,
                                        "fullEnd": 678,
                                        "start": 676,
                                        "end": 677,
                                        "fullWidth": 2,
                                        "width": 1,
                                        "text": "]",
                                        "value": "]",
                                        "valueText": "]",
                                        "hasTrailingTrivia": true,
                                        "trailingTrivia": [
                                            {
                                                "kind": "WhitespaceTrivia",
                                                "text": " "
                                            }
                                        ]
                                    }
                                },
                                "operatorToken": {
                                    "kind": "EqualsToken",
                                    "fullStart": 678,
                                    "fullEnd": 680,
                                    "start": 678,
                                    "end": 679,
                                    "fullWidth": 2,
                                    "width": 1,
                                    "text": "=",
                                    "value": "=",
                                    "valueText": "=",
                                    "hasTrailingTrivia": true,
                                    "trailingTrivia": [
                                        {
                                            "kind": "WhitespaceTrivia",
                                            "text": " "
                                        }
                                    ]
                                },
                                "right": {
                                    "kind": "NumericLiteral",
                                    "fullStart": 680,
                                    "fullEnd": 681,
                                    "start": 680,
                                    "end": 681,
                                    "fullWidth": 1,
                                    "width": 1,
                                    "text": "1",
                                    "value": 1,
                                    "valueText": "1"
                                }
                            },
                            "semicolonToken": {
                                "kind": "SemicolonToken",
                                "fullStart": 681,
                                "fullEnd": 684,
                                "start": 681,
                                "end": 682,
                                "fullWidth": 3,
                                "width": 1,
                                "text": ";",
                                "value": ";",
                                "valueText": ";",
                                "hasTrailingTrivia": true,
                                "hasTrailingNewLine": true,
                                "trailingTrivia": [
                                    {
                                        "kind": "NewLineTrivia",
                                        "text": "\r\n"
                                    }
                                ]
                            }
                        },
                        {
                            "kind": "ExpressionStatement",
                            "fullStart": 684,
                            "fullEnd": 722,
                            "start": 692,
                            "end": 715,
                            "fullWidth": 38,
                            "width": 23,
                            "expression": {
                                "kind": "AssignmentExpression",
                                "fullStart": 684,
                                "fullEnd": 714,
                                "start": 692,
                                "end": 714,
                                "fullWidth": 30,
                                "width": 22,
                                "left": {
                                    "kind": "ElementAccessExpression",
                                    "fullStart": 684,
                                    "fullEnd": 711,
                                    "start": 692,
                                    "end": 710,
                                    "fullWidth": 27,
                                    "width": 18,
                                    "expression": {
                                        "kind": "IdentifierName",
                                        "fullStart": 684,
                                        "fullEnd": 702,
                                        "start": 692,
                                        "end": 702,
                                        "fullWidth": 18,
                                        "width": 10,
                                        "text": "tokenCodes",
                                        "value": "tokenCodes",
                                        "valueText": "tokenCodes",
                                        "hasLeadingTrivia": true,
                                        "leadingTrivia": [
                                            {
                                                "kind": "WhitespaceTrivia",
                                                "text": "        "
                                            }
                                        ]
                                    },
                                    "openBracketToken": {
                                        "kind": "OpenBracketToken",
                                        "fullStart": 702,
                                        "fullEnd": 703,
                                        "start": 702,
                                        "end": 703,
                                        "fullWidth": 1,
                                        "width": 1,
                                        "text": "[",
                                        "value": "[",
                                        "valueText": "["
                                    },
                                    "argumentExpression": {
                                        "kind": "StringLiteral",
                                        "fullStart": 703,
                                        "fullEnd": 709,
                                        "start": 703,
                                        "end": 709,
                                        "fullWidth": 6,
                                        "width": 6,
                                        "text": "'else'",
                                        "value": "else",
                                        "valueText": "else"
                                    },
                                    "closeBracketToken": {
                                        "kind": "CloseBracketToken",
                                        "fullStart": 709,
                                        "fullEnd": 711,
                                        "start": 709,
                                        "end": 710,
                                        "fullWidth": 2,
                                        "width": 1,
                                        "text": "]",
                                        "value": "]",
                                        "valueText": "]",
                                        "hasTrailingTrivia": true,
                                        "trailingTrivia": [
                                            {
                                                "kind": "WhitespaceTrivia",
                                                "text": " "
                                            }
                                        ]
                                    }
                                },
                                "operatorToken": {
                                    "kind": "EqualsToken",
                                    "fullStart": 711,
                                    "fullEnd": 713,
                                    "start": 711,
                                    "end": 712,
                                    "fullWidth": 2,
                                    "width": 1,
                                    "text": "=",
                                    "value": "=",
                                    "valueText": "=",
                                    "hasTrailingTrivia": true,
                                    "trailingTrivia": [
                                        {
                                            "kind": "WhitespaceTrivia",
                                            "text": " "
                                        }
                                    ]
                                },
                                "right": {
                                    "kind": "NumericLiteral",
                                    "fullStart": 713,
                                    "fullEnd": 714,
                                    "start": 713,
                                    "end": 714,
                                    "fullWidth": 1,
                                    "width": 1,
                                    "text": "2",
                                    "value": 2,
                                    "valueText": "2"
                                }
                            },
                            "semicolonToken": {
                                "kind": "SemicolonToken",
                                "fullStart": 714,
                                "fullEnd": 722,
                                "start": 714,
                                "end": 715,
                                "fullWidth": 8,
                                "width": 1,
                                "text": ";",
                                "value": ";",
                                "valueText": ";",
                                "hasTrailingTrivia": true,
                                "hasTrailingNewLine": true,
                                "trailingTrivia": [
                                    {
                                        "kind": "WhitespaceTrivia",
                                        "text": "     "
                                    },
                                    {
                                        "kind": "NewLineTrivia",
                                        "text": "\r\n"
                                    }
                                ]
                            }
                        },
                        {
                            "kind": "VariableStatement",
                            "fullStart": 722,
                            "fullEnd": 825,
                            "start": 730,
                            "end": 823,
                            "fullWidth": 103,
                            "width": 93,
                            "modifiers": [],
                            "variableDeclaration": {
                                "kind": "VariableDeclaration",
                                "fullStart": 722,
                                "fullEnd": 822,
                                "start": 730,
                                "end": 822,
                                "fullWidth": 100,
                                "width": 92,
                                "varKeyword": {
                                    "kind": "VarKeyword",
                                    "fullStart": 722,
                                    "fullEnd": 734,
                                    "start": 730,
                                    "end": 733,
                                    "fullWidth": 12,
                                    "width": 3,
                                    "text": "var",
                                    "value": "var",
                                    "valueText": "var",
                                    "hasLeadingTrivia": true,
                                    "hasTrailingTrivia": true,
                                    "leadingTrivia": [
                                        {
                                            "kind": "WhitespaceTrivia",
                                            "text": "        "
                                        }
                                    ],
                                    "trailingTrivia": [
                                        {
                                            "kind": "WhitespaceTrivia",
                                            "text": " "
                                        }
                                    ]
                                },
                                "variableDeclarators": [
                                    {
                                        "kind": "VariableDeclarator",
                                        "fullStart": 734,
                                        "fullEnd": 822,
                                        "start": 734,
                                        "end": 822,
                                        "fullWidth": 88,
<<<<<<< HEAD
                                        "width": 88,
                                        "identifier": {
=======
                                        "propertyName": {
>>>>>>> 85e84683
                                            "kind": "IdentifierName",
                                            "fullStart": 734,
                                            "fullEnd": 738,
                                            "start": 734,
                                            "end": 737,
                                            "fullWidth": 4,
                                            "width": 3,
                                            "text": "arr",
                                            "value": "arr",
                                            "valueText": "arr",
                                            "hasTrailingTrivia": true,
                                            "trailingTrivia": [
                                                {
                                                    "kind": "WhitespaceTrivia",
                                                    "text": " "
                                                }
                                            ]
                                        },
                                        "equalsValueClause": {
                                            "kind": "EqualsValueClause",
                                            "fullStart": 738,
                                            "fullEnd": 822,
                                            "start": 738,
                                            "end": 822,
                                            "fullWidth": 84,
                                            "width": 84,
                                            "equalsToken": {
                                                "kind": "EqualsToken",
                                                "fullStart": 738,
                                                "fullEnd": 740,
                                                "start": 738,
                                                "end": 739,
                                                "fullWidth": 2,
                                                "width": 1,
                                                "text": "=",
                                                "value": "=",
                                                "valueText": "=",
                                                "hasTrailingTrivia": true,
                                                "trailingTrivia": [
                                                    {
                                                        "kind": "WhitespaceTrivia",
                                                        "text": " "
                                                    }
                                                ]
                                            },
                                            "value": {
                                                "kind": "ArrayLiteralExpression",
                                                "fullStart": 740,
                                                "fullEnd": 822,
                                                "start": 740,
                                                "end": 822,
                                                "fullWidth": 82,
                                                "width": 82,
                                                "openBracketToken": {
                                                    "kind": "OpenBracketToken",
                                                    "fullStart": 740,
                                                    "fullEnd": 743,
                                                    "start": 740,
                                                    "end": 741,
                                                    "fullWidth": 3,
                                                    "width": 1,
                                                    "text": "[",
                                                    "value": "[",
                                                    "valueText": "[",
                                                    "hasTrailingTrivia": true,
                                                    "hasTrailingNewLine": true,
                                                    "trailingTrivia": [
                                                        {
                                                            "kind": "NewLineTrivia",
                                                            "text": "\r\n"
                                                        }
                                                    ]
                                                },
                                                "expressions": [
                                                    {
                                                        "kind": "StringLiteral",
                                                        "fullStart": 743,
                                                        "fullEnd": 767,
                                                        "start": 755,
                                                        "end": 767,
                                                        "fullWidth": 24,
                                                        "width": 12,
                                                        "text": "'instanceof'",
                                                        "value": "instanceof",
                                                        "valueText": "instanceof",
                                                        "hasLeadingTrivia": true,
                                                        "leadingTrivia": [
                                                            {
                                                                "kind": "WhitespaceTrivia",
                                                                "text": "            "
                                                            }
                                                        ]
                                                    },
                                                    {
                                                        "kind": "CommaToken",
                                                        "fullStart": 767,
                                                        "fullEnd": 770,
                                                        "start": 767,
                                                        "end": 768,
                                                        "fullWidth": 3,
                                                        "width": 1,
                                                        "text": ",",
                                                        "value": ",",
                                                        "valueText": ",",
                                                        "hasTrailingTrivia": true,
                                                        "hasTrailingNewLine": true,
                                                        "trailingTrivia": [
                                                            {
                                                                "kind": "NewLineTrivia",
                                                                "text": "\r\n"
                                                            }
                                                        ]
                                                    },
                                                    {
                                                        "kind": "StringLiteral",
                                                        "fullStart": 770,
                                                        "fullEnd": 790,
                                                        "start": 782,
                                                        "end": 790,
                                                        "fullWidth": 20,
                                                        "width": 8,
                                                        "text": "'typeof'",
                                                        "value": "typeof",
                                                        "valueText": "typeof",
                                                        "hasLeadingTrivia": true,
                                                        "leadingTrivia": [
                                                            {
                                                                "kind": "WhitespaceTrivia",
                                                                "text": "            "
                                                            }
                                                        ]
                                                    },
                                                    {
                                                        "kind": "CommaToken",
                                                        "fullStart": 790,
                                                        "fullEnd": 793,
                                                        "start": 790,
                                                        "end": 791,
                                                        "fullWidth": 3,
                                                        "width": 1,
                                                        "text": ",",
                                                        "value": ",",
                                                        "valueText": ",",
                                                        "hasTrailingTrivia": true,
                                                        "hasTrailingNewLine": true,
                                                        "trailingTrivia": [
                                                            {
                                                                "kind": "NewLineTrivia",
                                                                "text": "\r\n"
                                                            }
                                                        ]
                                                    },
                                                    {
                                                        "kind": "StringLiteral",
                                                        "fullStart": 793,
                                                        "fullEnd": 813,
                                                        "start": 805,
                                                        "end": 811,
                                                        "fullWidth": 20,
                                                        "width": 6,
                                                        "text": "'else'",
                                                        "value": "else",
                                                        "valueText": "else",
                                                        "hasLeadingTrivia": true,
                                                        "hasTrailingTrivia": true,
                                                        "hasTrailingNewLine": true,
                                                        "leadingTrivia": [
                                                            {
                                                                "kind": "WhitespaceTrivia",
                                                                "text": "            "
                                                            }
                                                        ],
                                                        "trailingTrivia": [
                                                            {
                                                                "kind": "NewLineTrivia",
                                                                "text": "\r\n"
                                                            }
                                                        ]
                                                    }
                                                ],
                                                "closeBracketToken": {
                                                    "kind": "CloseBracketToken",
                                                    "fullStart": 813,
                                                    "fullEnd": 822,
                                                    "start": 821,
                                                    "end": 822,
                                                    "fullWidth": 9,
                                                    "width": 1,
                                                    "text": "]",
                                                    "value": "]",
                                                    "valueText": "]",
                                                    "hasLeadingTrivia": true,
                                                    "leadingTrivia": [
                                                        {
                                                            "kind": "WhitespaceTrivia",
                                                            "text": "        "
                                                        }
                                                    ]
                                                }
                                            }
                                        }
                                    }
                                ]
                            },
                            "semicolonToken": {
                                "kind": "SemicolonToken",
                                "fullStart": 822,
                                "fullEnd": 825,
                                "start": 822,
                                "end": 823,
                                "fullWidth": 3,
                                "width": 1,
                                "text": ";",
                                "value": ";",
                                "valueText": ";",
                                "hasTrailingTrivia": true,
                                "hasTrailingNewLine": true,
                                "trailingTrivia": [
                                    {
                                        "kind": "NewLineTrivia",
                                        "text": "\r\n"
                                    }
                                ]
                            }
                        },
                        {
                            "kind": "ForStatement",
                            "fullStart": 825,
                            "fullEnd": 976,
                            "start": 833,
                            "end": 974,
                            "fullWidth": 151,
                            "width": 141,
                            "forKeyword": {
                                "kind": "ForKeyword",
                                "fullStart": 825,
                                "fullEnd": 837,
                                "start": 833,
                                "end": 836,
                                "fullWidth": 12,
                                "width": 3,
                                "text": "for",
                                "value": "for",
                                "valueText": "for",
                                "hasLeadingTrivia": true,
                                "hasTrailingTrivia": true,
                                "leadingTrivia": [
                                    {
                                        "kind": "WhitespaceTrivia",
                                        "text": "        "
                                    }
                                ],
                                "trailingTrivia": [
                                    {
                                        "kind": "WhitespaceTrivia",
                                        "text": " "
                                    }
                                ]
                            },
                            "openParenToken": {
                                "kind": "OpenParenToken",
                                "fullStart": 837,
                                "fullEnd": 838,
                                "start": 837,
                                "end": 838,
                                "fullWidth": 1,
                                "width": 1,
                                "text": "(",
                                "value": "(",
                                "valueText": "("
                            },
                            "variableDeclaration": {
                                "kind": "VariableDeclaration",
                                "fullStart": 838,
                                "fullEnd": 847,
                                "start": 838,
                                "end": 847,
                                "fullWidth": 9,
                                "width": 9,
                                "varKeyword": {
                                    "kind": "VarKeyword",
                                    "fullStart": 838,
                                    "fullEnd": 842,
                                    "start": 838,
                                    "end": 841,
                                    "fullWidth": 4,
                                    "width": 3,
                                    "text": "var",
                                    "value": "var",
                                    "valueText": "var",
                                    "hasTrailingTrivia": true,
                                    "trailingTrivia": [
                                        {
                                            "kind": "WhitespaceTrivia",
                                            "text": " "
                                        }
                                    ]
                                },
                                "variableDeclarators": [
                                    {
                                        "kind": "VariableDeclarator",
                                        "fullStart": 842,
                                        "fullEnd": 847,
                                        "start": 842,
                                        "end": 847,
                                        "fullWidth": 5,
<<<<<<< HEAD
                                        "width": 5,
                                        "identifier": {
=======
                                        "propertyName": {
>>>>>>> 85e84683
                                            "kind": "IdentifierName",
                                            "fullStart": 842,
                                            "fullEnd": 844,
                                            "start": 842,
                                            "end": 843,
                                            "fullWidth": 2,
                                            "width": 1,
                                            "text": "i",
                                            "value": "i",
                                            "valueText": "i",
                                            "hasTrailingTrivia": true,
                                            "trailingTrivia": [
                                                {
                                                    "kind": "WhitespaceTrivia",
                                                    "text": " "
                                                }
                                            ]
                                        },
                                        "equalsValueClause": {
                                            "kind": "EqualsValueClause",
                                            "fullStart": 844,
                                            "fullEnd": 847,
                                            "start": 844,
                                            "end": 847,
                                            "fullWidth": 3,
                                            "width": 3,
                                            "equalsToken": {
                                                "kind": "EqualsToken",
                                                "fullStart": 844,
                                                "fullEnd": 846,
                                                "start": 844,
                                                "end": 845,
                                                "fullWidth": 2,
                                                "width": 1,
                                                "text": "=",
                                                "value": "=",
                                                "valueText": "=",
                                                "hasTrailingTrivia": true,
                                                "trailingTrivia": [
                                                    {
                                                        "kind": "WhitespaceTrivia",
                                                        "text": " "
                                                    }
                                                ]
                                            },
                                            "value": {
                                                "kind": "NumericLiteral",
                                                "fullStart": 846,
                                                "fullEnd": 847,
                                                "start": 846,
                                                "end": 847,
                                                "fullWidth": 1,
                                                "width": 1,
                                                "text": "0",
                                                "value": 0,
                                                "valueText": "0"
                                            }
                                        }
                                    }
                                ]
                            },
                            "firstSemicolonToken": {
                                "kind": "SemicolonToken",
                                "fullStart": 847,
                                "fullEnd": 849,
                                "start": 847,
                                "end": 848,
                                "fullWidth": 2,
                                "width": 1,
                                "text": ";",
                                "value": ";",
                                "valueText": ";",
                                "hasTrailingTrivia": true,
                                "trailingTrivia": [
                                    {
                                        "kind": "WhitespaceTrivia",
                                        "text": " "
                                    }
                                ]
                            },
                            "condition": {
                                "kind": "LessThanExpression",
                                "fullStart": 849,
                                "fullEnd": 863,
                                "start": 849,
                                "end": 863,
                                "fullWidth": 14,
                                "width": 14,
                                "left": {
                                    "kind": "IdentifierName",
                                    "fullStart": 849,
                                    "fullEnd": 851,
                                    "start": 849,
                                    "end": 850,
                                    "fullWidth": 2,
                                    "width": 1,
                                    "text": "i",
                                    "value": "i",
                                    "valueText": "i",
                                    "hasTrailingTrivia": true,
                                    "trailingTrivia": [
                                        {
                                            "kind": "WhitespaceTrivia",
                                            "text": " "
                                        }
                                    ]
                                },
                                "operatorToken": {
                                    "kind": "LessThanToken",
                                    "fullStart": 851,
                                    "fullEnd": 853,
                                    "start": 851,
                                    "end": 852,
                                    "fullWidth": 2,
                                    "width": 1,
                                    "text": "<",
                                    "value": "<",
                                    "valueText": "<",
                                    "hasTrailingTrivia": true,
                                    "trailingTrivia": [
                                        {
                                            "kind": "WhitespaceTrivia",
                                            "text": " "
                                        }
                                    ]
                                },
                                "right": {
                                    "kind": "MemberAccessExpression",
                                    "fullStart": 853,
                                    "fullEnd": 863,
                                    "start": 853,
                                    "end": 863,
                                    "fullWidth": 10,
                                    "width": 10,
                                    "expression": {
                                        "kind": "IdentifierName",
                                        "fullStart": 853,
                                        "fullEnd": 856,
                                        "start": 853,
                                        "end": 856,
                                        "fullWidth": 3,
                                        "width": 3,
                                        "text": "arr",
                                        "value": "arr",
                                        "valueText": "arr"
                                    },
                                    "dotToken": {
                                        "kind": "DotToken",
                                        "fullStart": 856,
                                        "fullEnd": 857,
                                        "start": 856,
                                        "end": 857,
                                        "fullWidth": 1,
                                        "width": 1,
                                        "text": ".",
                                        "value": ".",
                                        "valueText": "."
                                    },
                                    "name": {
                                        "kind": "IdentifierName",
                                        "fullStart": 857,
                                        "fullEnd": 863,
                                        "start": 857,
                                        "end": 863,
                                        "fullWidth": 6,
                                        "width": 6,
                                        "text": "length",
                                        "value": "length",
                                        "valueText": "length"
                                    }
                                }
                            },
                            "secondSemicolonToken": {
                                "kind": "SemicolonToken",
                                "fullStart": 863,
                                "fullEnd": 865,
                                "start": 863,
                                "end": 864,
                                "fullWidth": 2,
                                "width": 1,
                                "text": ";",
                                "value": ";",
                                "valueText": ";",
                                "hasTrailingTrivia": true,
                                "trailingTrivia": [
                                    {
                                        "kind": "WhitespaceTrivia",
                                        "text": " "
                                    }
                                ]
                            },
                            "incrementor": {
                                "kind": "PostIncrementExpression",
                                "fullStart": 865,
                                "fullEnd": 868,
                                "start": 865,
                                "end": 868,
                                "fullWidth": 3,
                                "width": 3,
                                "operand": {
                                    "kind": "IdentifierName",
                                    "fullStart": 865,
                                    "fullEnd": 866,
                                    "start": 865,
                                    "end": 866,
                                    "fullWidth": 1,
                                    "width": 1,
                                    "text": "i",
                                    "value": "i",
                                    "valueText": "i"
                                },
                                "operatorToken": {
                                    "kind": "PlusPlusToken",
                                    "fullStart": 866,
                                    "fullEnd": 868,
                                    "start": 866,
                                    "end": 868,
                                    "fullWidth": 2,
                                    "width": 2,
                                    "text": "++",
                                    "value": "++",
                                    "valueText": "++"
                                }
                            },
                            "closeParenToken": {
                                "kind": "CloseParenToken",
                                "fullStart": 868,
                                "fullEnd": 870,
                                "start": 868,
                                "end": 869,
                                "fullWidth": 2,
                                "width": 1,
                                "text": ")",
                                "value": ")",
                                "valueText": ")",
                                "hasTrailingTrivia": true,
                                "trailingTrivia": [
                                    {
                                        "kind": "WhitespaceTrivia",
                                        "text": " "
                                    }
                                ]
                            },
                            "statement": {
                                "kind": "Block",
                                "fullStart": 870,
                                "fullEnd": 976,
                                "start": 870,
                                "end": 974,
                                "fullWidth": 106,
                                "width": 104,
                                "openBraceToken": {
                                    "kind": "OpenBraceToken",
                                    "fullStart": 870,
                                    "fullEnd": 873,
                                    "start": 870,
                                    "end": 871,
                                    "fullWidth": 3,
                                    "width": 1,
                                    "text": "{",
                                    "value": "{",
                                    "valueText": "{",
                                    "hasTrailingTrivia": true,
                                    "hasTrailingNewLine": true,
                                    "trailingTrivia": [
                                        {
                                            "kind": "NewLineTrivia",
                                            "text": "\r\n"
                                        }
                                    ]
                                },
                                "statements": [
                                    {
                                        "kind": "IfStatement",
                                        "fullStart": 873,
                                        "fullEnd": 962,
                                        "start": 885,
                                        "end": 962,
                                        "fullWidth": 89,
                                        "width": 77,
                                        "ifKeyword": {
                                            "kind": "IfKeyword",
                                            "fullStart": 873,
                                            "fullEnd": 888,
                                            "start": 885,
                                            "end": 887,
                                            "fullWidth": 15,
                                            "width": 2,
                                            "text": "if",
                                            "value": "if",
                                            "valueText": "if",
                                            "hasLeadingTrivia": true,
                                            "hasTrailingTrivia": true,
                                            "leadingTrivia": [
                                                {
                                                    "kind": "WhitespaceTrivia",
                                                    "text": "            "
                                                }
                                            ],
                                            "trailingTrivia": [
                                                {
                                                    "kind": "WhitespaceTrivia",
                                                    "text": " "
                                                }
                                            ]
                                        },
                                        "openParenToken": {
                                            "kind": "OpenParenToken",
                                            "fullStart": 888,
                                            "fullEnd": 889,
                                            "start": 888,
                                            "end": 889,
                                            "fullWidth": 1,
                                            "width": 1,
                                            "text": "(",
                                            "value": "(",
                                            "valueText": "("
                                        },
                                        "condition": {
                                            "kind": "NotEqualsExpression",
                                            "fullStart": 889,
                                            "fullEnd": 913,
                                            "start": 889,
                                            "end": 913,
                                            "fullWidth": 24,
                                            "width": 24,
                                            "left": {
                                                "kind": "ElementAccessExpression",
                                                "fullStart": 889,
                                                "fullEnd": 908,
                                                "start": 889,
                                                "end": 907,
                                                "fullWidth": 19,
                                                "width": 18,
                                                "expression": {
                                                    "kind": "IdentifierName",
                                                    "fullStart": 889,
                                                    "fullEnd": 899,
                                                    "start": 889,
                                                    "end": 899,
                                                    "fullWidth": 10,
                                                    "width": 10,
                                                    "text": "tokenCodes",
                                                    "value": "tokenCodes",
                                                    "valueText": "tokenCodes"
                                                },
                                                "openBracketToken": {
                                                    "kind": "OpenBracketToken",
                                                    "fullStart": 899,
                                                    "fullEnd": 900,
                                                    "start": 899,
                                                    "end": 900,
                                                    "fullWidth": 1,
                                                    "width": 1,
                                                    "text": "[",
                                                    "value": "[",
                                                    "valueText": "["
                                                },
                                                "argumentExpression": {
                                                    "kind": "ElementAccessExpression",
                                                    "fullStart": 900,
                                                    "fullEnd": 906,
                                                    "start": 900,
                                                    "end": 906,
                                                    "fullWidth": 6,
                                                    "width": 6,
                                                    "expression": {
                                                        "kind": "IdentifierName",
                                                        "fullStart": 900,
                                                        "fullEnd": 903,
                                                        "start": 900,
                                                        "end": 903,
                                                        "fullWidth": 3,
                                                        "width": 3,
                                                        "text": "arr",
                                                        "value": "arr",
                                                        "valueText": "arr"
                                                    },
                                                    "openBracketToken": {
                                                        "kind": "OpenBracketToken",
                                                        "fullStart": 903,
                                                        "fullEnd": 904,
                                                        "start": 903,
                                                        "end": 904,
                                                        "fullWidth": 1,
                                                        "width": 1,
                                                        "text": "[",
                                                        "value": "[",
                                                        "valueText": "["
                                                    },
                                                    "argumentExpression": {
                                                        "kind": "IdentifierName",
                                                        "fullStart": 904,
                                                        "fullEnd": 905,
                                                        "start": 904,
                                                        "end": 905,
                                                        "fullWidth": 1,
                                                        "width": 1,
                                                        "text": "i",
                                                        "value": "i",
                                                        "valueText": "i"
                                                    },
                                                    "closeBracketToken": {
                                                        "kind": "CloseBracketToken",
                                                        "fullStart": 905,
                                                        "fullEnd": 906,
                                                        "start": 905,
                                                        "end": 906,
                                                        "fullWidth": 1,
                                                        "width": 1,
                                                        "text": "]",
                                                        "value": "]",
                                                        "valueText": "]"
                                                    }
                                                },
                                                "closeBracketToken": {
                                                    "kind": "CloseBracketToken",
                                                    "fullStart": 906,
                                                    "fullEnd": 908,
                                                    "start": 906,
                                                    "end": 907,
                                                    "fullWidth": 2,
                                                    "width": 1,
                                                    "text": "]",
                                                    "value": "]",
                                                    "valueText": "]",
                                                    "hasTrailingTrivia": true,
                                                    "trailingTrivia": [
                                                        {
                                                            "kind": "WhitespaceTrivia",
                                                            "text": " "
                                                        }
                                                    ]
                                                }
                                            },
                                            "operatorToken": {
                                                "kind": "ExclamationEqualsEqualsToken",
                                                "fullStart": 908,
                                                "fullEnd": 912,
                                                "start": 908,
                                                "end": 911,
                                                "fullWidth": 4,
                                                "width": 3,
                                                "text": "!==",
                                                "value": "!==",
                                                "valueText": "!==",
                                                "hasTrailingTrivia": true,
                                                "trailingTrivia": [
                                                    {
                                                        "kind": "WhitespaceTrivia",
                                                        "text": " "
                                                    }
                                                ]
                                            },
                                            "right": {
                                                "kind": "IdentifierName",
                                                "fullStart": 912,
                                                "fullEnd": 913,
                                                "start": 912,
                                                "end": 913,
                                                "fullWidth": 1,
                                                "width": 1,
                                                "text": "i",
                                                "value": "i",
                                                "valueText": "i"
                                            }
                                        },
                                        "closeParenToken": {
                                            "kind": "CloseParenToken",
                                            "fullStart": 913,
                                            "fullEnd": 915,
                                            "start": 913,
                                            "end": 914,
                                            "fullWidth": 2,
                                            "width": 1,
                                            "text": ")",
                                            "value": ")",
                                            "valueText": ")",
                                            "hasTrailingTrivia": true,
                                            "trailingTrivia": [
                                                {
                                                    "kind": "WhitespaceTrivia",
                                                    "text": " "
                                                }
                                            ]
                                        },
                                        "statement": {
                                            "kind": "Block",
                                            "fullStart": 915,
                                            "fullEnd": 962,
                                            "start": 915,
                                            "end": 962,
                                            "fullWidth": 47,
                                            "width": 47,
                                            "openBraceToken": {
                                                "kind": "OpenBraceToken",
                                                "fullStart": 915,
                                                "fullEnd": 918,
                                                "start": 915,
                                                "end": 916,
                                                "fullWidth": 3,
                                                "width": 1,
                                                "text": "{",
                                                "value": "{",
                                                "valueText": "{",
                                                "hasTrailingTrivia": true,
                                                "hasTrailingNewLine": true,
                                                "trailingTrivia": [
                                                    {
                                                        "kind": "NewLineTrivia",
                                                        "text": "\r\n"
                                                    }
                                                ]
                                            },
                                            "statements": [
                                                {
                                                    "kind": "ReturnStatement",
                                                    "fullStart": 918,
                                                    "fullEnd": 949,
                                                    "start": 934,
                                                    "end": 947,
                                                    "fullWidth": 31,
                                                    "width": 13,
                                                    "returnKeyword": {
                                                        "kind": "ReturnKeyword",
                                                        "fullStart": 918,
                                                        "fullEnd": 941,
                                                        "start": 934,
                                                        "end": 940,
                                                        "fullWidth": 23,
                                                        "width": 6,
                                                        "text": "return",
                                                        "value": "return",
                                                        "valueText": "return",
                                                        "hasLeadingTrivia": true,
                                                        "hasTrailingTrivia": true,
                                                        "leadingTrivia": [
                                                            {
                                                                "kind": "WhitespaceTrivia",
                                                                "text": "                "
                                                            }
                                                        ],
                                                        "trailingTrivia": [
                                                            {
                                                                "kind": "WhitespaceTrivia",
                                                                "text": " "
                                                            }
                                                        ]
                                                    },
                                                    "expression": {
                                                        "kind": "FalseKeyword",
                                                        "fullStart": 941,
                                                        "fullEnd": 946,
                                                        "start": 941,
                                                        "end": 946,
                                                        "fullWidth": 5,
                                                        "width": 5,
                                                        "text": "false",
                                                        "value": false,
                                                        "valueText": "false"
                                                    },
                                                    "semicolonToken": {
                                                        "kind": "SemicolonToken",
                                                        "fullStart": 946,
                                                        "fullEnd": 949,
                                                        "start": 946,
                                                        "end": 947,
                                                        "fullWidth": 3,
                                                        "width": 1,
                                                        "text": ";",
                                                        "value": ";",
                                                        "valueText": ";",
                                                        "hasTrailingTrivia": true,
                                                        "hasTrailingNewLine": true,
                                                        "trailingTrivia": [
                                                            {
                                                                "kind": "NewLineTrivia",
                                                                "text": "\r\n"
                                                            }
                                                        ]
                                                    }
                                                }
                                            ],
                                            "closeBraceToken": {
                                                "kind": "CloseBraceToken",
                                                "fullStart": 949,
                                                "fullEnd": 962,
                                                "start": 961,
                                                "end": 962,
                                                "fullWidth": 13,
                                                "width": 1,
                                                "text": "}",
                                                "value": "}",
                                                "valueText": "}",
                                                "hasLeadingTrivia": true,
                                                "leadingTrivia": [
                                                    {
                                                        "kind": "WhitespaceTrivia",
                                                        "text": "            "
                                                    }
                                                ]
                                            }
                                        }
                                    },
                                    {
                                        "kind": "EmptyStatement",
                                        "fullStart": 962,
                                        "fullEnd": 965,
                                        "start": 962,
                                        "end": 963,
                                        "fullWidth": 3,
                                        "width": 1,
                                        "semicolonToken": {
                                            "kind": "SemicolonToken",
                                            "fullStart": 962,
                                            "fullEnd": 965,
                                            "start": 962,
                                            "end": 963,
                                            "fullWidth": 3,
                                            "width": 1,
                                            "text": ";",
                                            "value": ";",
                                            "valueText": ";",
                                            "hasTrailingTrivia": true,
                                            "hasTrailingNewLine": true,
                                            "trailingTrivia": [
                                                {
                                                    "kind": "NewLineTrivia",
                                                    "text": "\r\n"
                                                }
                                            ]
                                        }
                                    }
                                ],
                                "closeBraceToken": {
                                    "kind": "CloseBraceToken",
                                    "fullStart": 965,
                                    "fullEnd": 976,
                                    "start": 973,
                                    "end": 974,
                                    "fullWidth": 11,
                                    "width": 1,
                                    "text": "}",
                                    "value": "}",
                                    "valueText": "}",
                                    "hasLeadingTrivia": true,
                                    "hasTrailingTrivia": true,
                                    "hasTrailingNewLine": true,
                                    "leadingTrivia": [
                                        {
                                            "kind": "WhitespaceTrivia",
                                            "text": "        "
                                        }
                                    ],
                                    "trailingTrivia": [
                                        {
                                            "kind": "NewLineTrivia",
                                            "text": "\r\n"
                                        }
                                    ]
                                }
                            }
                        },
                        {
                            "kind": "ReturnStatement",
                            "fullStart": 976,
                            "fullEnd": 998,
                            "start": 984,
                            "end": 996,
                            "fullWidth": 22,
                            "width": 12,
                            "returnKeyword": {
                                "kind": "ReturnKeyword",
                                "fullStart": 976,
                                "fullEnd": 991,
                                "start": 984,
                                "end": 990,
                                "fullWidth": 15,
                                "width": 6,
                                "text": "return",
                                "value": "return",
                                "valueText": "return",
                                "hasLeadingTrivia": true,
                                "hasTrailingTrivia": true,
                                "leadingTrivia": [
                                    {
                                        "kind": "WhitespaceTrivia",
                                        "text": "        "
                                    }
                                ],
                                "trailingTrivia": [
                                    {
                                        "kind": "WhitespaceTrivia",
                                        "text": " "
                                    }
                                ]
                            },
                            "expression": {
                                "kind": "TrueKeyword",
                                "fullStart": 991,
                                "fullEnd": 995,
                                "start": 991,
                                "end": 995,
                                "fullWidth": 4,
                                "width": 4,
                                "text": "true",
                                "value": true,
                                "valueText": "true"
                            },
                            "semicolonToken": {
                                "kind": "SemicolonToken",
                                "fullStart": 995,
                                "fullEnd": 998,
                                "start": 995,
                                "end": 996,
                                "fullWidth": 3,
                                "width": 1,
                                "text": ";",
                                "value": ";",
                                "valueText": ";",
                                "hasTrailingTrivia": true,
                                "hasTrailingNewLine": true,
                                "trailingTrivia": [
                                    {
                                        "kind": "NewLineTrivia",
                                        "text": "\r\n"
                                    }
                                ]
                            }
                        }
                    ],
                    "closeBraceToken": {
                        "kind": "CloseBraceToken",
                        "fullStart": 998,
                        "fullEnd": 1005,
                        "start": 1002,
                        "end": 1003,
                        "fullWidth": 7,
                        "width": 1,
                        "text": "}",
                        "value": "}",
                        "valueText": "}",
                        "hasLeadingTrivia": true,
                        "hasTrailingTrivia": true,
                        "hasTrailingNewLine": true,
                        "leadingTrivia": [
                            {
                                "kind": "WhitespaceTrivia",
                                "text": "    "
                            }
                        ],
                        "trailingTrivia": [
                            {
                                "kind": "NewLineTrivia",
                                "text": "\r\n"
                            }
                        ]
                    }
                }
            },
            {
                "kind": "ExpressionStatement",
                "fullStart": 1005,
                "fullEnd": 1029,
                "start": 1005,
                "end": 1027,
                "fullWidth": 24,
                "width": 22,
                "expression": {
                    "kind": "InvocationExpression",
                    "fullStart": 1005,
                    "fullEnd": 1026,
                    "start": 1005,
                    "end": 1026,
                    "fullWidth": 21,
                    "width": 21,
                    "expression": {
                        "kind": "IdentifierName",
                        "fullStart": 1005,
                        "fullEnd": 1016,
                        "start": 1005,
                        "end": 1016,
                        "fullWidth": 11,
                        "width": 11,
                        "text": "runTestCase",
                        "value": "runTestCase",
                        "valueText": "runTestCase"
                    },
                    "argumentList": {
                        "kind": "ArgumentList",
                        "fullStart": 1016,
                        "fullEnd": 1026,
                        "start": 1016,
                        "end": 1026,
                        "fullWidth": 10,
                        "width": 10,
                        "openParenToken": {
                            "kind": "OpenParenToken",
                            "fullStart": 1016,
                            "fullEnd": 1017,
                            "start": 1016,
                            "end": 1017,
                            "fullWidth": 1,
                            "width": 1,
                            "text": "(",
                            "value": "(",
                            "valueText": "("
                        },
                        "arguments": [
                            {
                                "kind": "IdentifierName",
                                "fullStart": 1017,
                                "fullEnd": 1025,
                                "start": 1017,
                                "end": 1025,
                                "fullWidth": 8,
                                "width": 8,
                                "text": "testcase",
                                "value": "testcase",
                                "valueText": "testcase"
                            }
                        ],
                        "closeParenToken": {
                            "kind": "CloseParenToken",
                            "fullStart": 1025,
                            "fullEnd": 1026,
                            "start": 1025,
                            "end": 1026,
                            "fullWidth": 1,
                            "width": 1,
                            "text": ")",
                            "value": ")",
                            "valueText": ")"
                        }
                    }
                },
                "semicolonToken": {
                    "kind": "SemicolonToken",
                    "fullStart": 1026,
                    "fullEnd": 1029,
                    "start": 1026,
                    "end": 1027,
                    "fullWidth": 3,
                    "width": 1,
                    "text": ";",
                    "value": ";",
                    "valueText": ";",
                    "hasTrailingTrivia": true,
                    "hasTrailingNewLine": true,
                    "trailingTrivia": [
                        {
                            "kind": "NewLineTrivia",
                            "text": "\r\n"
                        }
                    ]
                }
            }
        ],
        "endOfFileToken": {
            "kind": "EndOfFileToken",
            "fullStart": 1029,
            "fullEnd": 1029,
            "start": 1029,
            "end": 1029,
            "fullWidth": 0,
            "width": 0,
            "text": ""
        }
    },
    "lineMap": {
        "lineStarts": [
            0,
            67,
            152,
            232,
            308,
            380,
            385,
            423,
            548,
            553,
            555,
            557,
            580,
            610,
            649,
            684,
            722,
            743,
            770,
            793,
            813,
            825,
            873,
            918,
            949,
            965,
            976,
            998,
            1005,
            1029
        ],
        "length": 1029
    }
}<|MERGE_RESOLUTION|>--- conflicted
+++ resolved
@@ -245,12 +245,8 @@
                                         "start": 592,
                                         "end": 607,
                                         "fullWidth": 15,
-<<<<<<< HEAD
                                         "width": 15,
-                                        "identifier": {
-=======
                                         "propertyName": {
->>>>>>> 85e84683
                                             "kind": "IdentifierName",
                                             "fullStart": 592,
                                             "fullEnd": 603,
@@ -830,12 +826,8 @@
                                         "start": 734,
                                         "end": 822,
                                         "fullWidth": 88,
-<<<<<<< HEAD
                                         "width": 88,
-                                        "identifier": {
-=======
                                         "propertyName": {
->>>>>>> 85e84683
                                             "kind": "IdentifierName",
                                             "fullStart": 734,
                                             "fullEnd": 738,
@@ -1142,12 +1134,8 @@
                                         "start": 842,
                                         "end": 847,
                                         "fullWidth": 5,
-<<<<<<< HEAD
                                         "width": 5,
-                                        "identifier": {
-=======
                                         "propertyName": {
->>>>>>> 85e84683
                                             "kind": "IdentifierName",
                                             "fullStart": 842,
                                             "fullEnd": 844,
