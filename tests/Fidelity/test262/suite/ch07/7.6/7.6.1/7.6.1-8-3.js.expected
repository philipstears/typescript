{
    "isDeclaration": false,
    "languageVersion": "EcmaScript5",
    "parseOptions": {
        "allowAutomaticSemicolonInsertion": true
    },
    "sourceUnit": {
        "kind": "SourceUnit",
        "fullStart": 0,
        "fullEnd": 1453,
        "start": 570,
        "end": 1453,
        "fullWidth": 1453,
        "width": 883,
        "isIncrementallyUnusable": true,
        "moduleElements": [
            {
                "kind": "FunctionDeclaration",
                "fullStart": 0,
                "fullEnd": 1429,
                "start": 570,
                "end": 1427,
                "fullWidth": 1429,
                "width": 857,
                "isIncrementallyUnusable": true,
                "modifiers": [],
                "functionKeyword": {
                    "kind": "FunctionKeyword",
                    "fullStart": 0,
                    "fullEnd": 579,
                    "start": 570,
                    "end": 578,
                    "fullWidth": 579,
                    "width": 8,
                    "text": "function",
                    "value": "function",
                    "valueText": "function",
                    "hasLeadingTrivia": true,
                    "hasLeadingComment": true,
                    "hasLeadingNewLine": true,
                    "hasTrailingTrivia": true,
                    "leadingTrivia": [
                        {
                            "kind": "SingleLineCommentTrivia",
                            "text": "/// Copyright (c) 2012 Ecma International.  All rights reserved. "
                        },
                        {
                            "kind": "NewLineTrivia",
                            "text": "\r\n"
                        },
                        {
                            "kind": "SingleLineCommentTrivia",
                            "text": "/// Ecma International makes this code available under the terms and conditions set"
                        },
                        {
                            "kind": "NewLineTrivia",
                            "text": "\r\n"
                        },
                        {
                            "kind": "SingleLineCommentTrivia",
                            "text": "/// forth on http://hg.ecmascript.org/tests/test262/raw-file/tip/LICENSE (the "
                        },
                        {
                            "kind": "NewLineTrivia",
                            "text": "\r\n"
                        },
                        {
                            "kind": "SingleLineCommentTrivia",
                            "text": "/// \"Use Terms\").   Any redistribution of this code must retain the above "
                        },
                        {
                            "kind": "NewLineTrivia",
                            "text": "\r\n"
                        },
                        {
                            "kind": "SingleLineCommentTrivia",
                            "text": "/// copyright and this notice and otherwise comply with the Use Terms."
                        },
                        {
                            "kind": "NewLineTrivia",
                            "text": "\r\n"
                        },
                        {
                            "kind": "MultiLineCommentTrivia",
                            "text": "/**\r\n * @path ch07/7.6/7.6.1/7.6.1-8-3.js\r\n * @description Allow reserved words as property names by set function within an object, accessed via indexing: instanceof, typeof, else\r\n */"
                        },
                        {
                            "kind": "NewLineTrivia",
                            "text": "\r\n"
                        },
                        {
                            "kind": "NewLineTrivia",
                            "text": "\r\n"
                        },
                        {
                            "kind": "NewLineTrivia",
                            "text": "\r\n"
                        }
                    ],
                    "trailingTrivia": [
                        {
                            "kind": "WhitespaceTrivia",
                            "text": " "
                        }
                    ]
                },
                "identifier": {
                    "kind": "IdentifierName",
                    "fullStart": 579,
                    "fullEnd": 587,
                    "start": 579,
                    "end": 587,
                    "fullWidth": 8,
                    "width": 8,
                    "text": "testcase",
                    "value": "testcase",
                    "valueText": "testcase"
                },
                "callSignature": {
                    "kind": "CallSignature",
                    "fullStart": 587,
                    "fullEnd": 590,
                    "start": 587,
                    "end": 589,
                    "fullWidth": 3,
                    "width": 2,
                    "parameterList": {
                        "kind": "ParameterList",
                        "fullStart": 587,
                        "fullEnd": 590,
                        "start": 587,
                        "end": 589,
                        "fullWidth": 3,
                        "width": 2,
                        "openParenToken": {
                            "kind": "OpenParenToken",
                            "fullStart": 587,
                            "fullEnd": 588,
                            "start": 587,
                            "end": 588,
                            "fullWidth": 1,
                            "width": 1,
                            "text": "(",
                            "value": "(",
                            "valueText": "("
                        },
                        "parameters": [],
                        "closeParenToken": {
                            "kind": "CloseParenToken",
                            "fullStart": 588,
                            "fullEnd": 590,
                            "start": 588,
                            "end": 589,
                            "fullWidth": 2,
                            "width": 1,
                            "text": ")",
                            "value": ")",
                            "valueText": ")",
                            "hasTrailingTrivia": true,
                            "trailingTrivia": [
                                {
                                    "kind": "WhitespaceTrivia",
                                    "text": " "
                                }
                            ]
                        }
                    }
                },
                "block": {
                    "kind": "Block",
                    "fullStart": 590,
                    "fullEnd": 1429,
                    "start": 590,
                    "end": 1427,
                    "fullWidth": 839,
                    "width": 837,
                    "isIncrementallyUnusable": true,
                    "openBraceToken": {
                        "kind": "OpenBraceToken",
                        "fullStart": 590,
                        "fullEnd": 593,
                        "start": 590,
                        "end": 591,
                        "fullWidth": 3,
                        "width": 1,
                        "text": "{",
                        "value": "{",
                        "valueText": "{",
                        "hasTrailingTrivia": true,
                        "hasTrailingNewLine": true,
                        "trailingTrivia": [
                            {
                                "kind": "NewLineTrivia",
                                "text": "\r\n"
                            }
                        ]
                    },
                    "statements": [
                        {
                            "kind": "VariableStatement",
                            "fullStart": 593,
                            "fullEnd": 639,
                            "start": 601,
                            "end": 637,
                            "fullWidth": 46,
                            "width": 36,
                            "modifiers": [],
                            "variableDeclaration": {
                                "kind": "VariableDeclaration",
                                "fullStart": 593,
                                "fullEnd": 636,
                                "start": 601,
                                "end": 636,
                                "fullWidth": 43,
                                "width": 35,
                                "varKeyword": {
                                    "kind": "VarKeyword",
                                    "fullStart": 593,
                                    "fullEnd": 605,
                                    "start": 601,
                                    "end": 604,
                                    "fullWidth": 12,
                                    "width": 3,
                                    "text": "var",
                                    "value": "var",
                                    "valueText": "var",
                                    "hasLeadingTrivia": true,
                                    "hasTrailingTrivia": true,
                                    "leadingTrivia": [
                                        {
                                            "kind": "WhitespaceTrivia",
                                            "text": "        "
                                        }
                                    ],
                                    "trailingTrivia": [
                                        {
                                            "kind": "WhitespaceTrivia",
                                            "text": " "
                                        }
                                    ]
                                },
                                "variableDeclarators": [
                                    {
                                        "kind": "VariableDeclarator",
                                        "fullStart": 605,
                                        "fullEnd": 614,
                                        "start": 605,
                                        "end": 614,
                                        "fullWidth": 9,
                                        "width": 9,
                                        "identifier": {
                                            "kind": "IdentifierName",
                                            "fullStart": 605,
                                            "fullEnd": 611,
                                            "start": 605,
                                            "end": 610,
                                            "fullWidth": 6,
                                            "width": 5,
                                            "text": "test0",
                                            "value": "test0",
                                            "valueText": "test0",
                                            "hasTrailingTrivia": true,
                                            "trailingTrivia": [
                                                {
                                                    "kind": "WhitespaceTrivia",
                                                    "text": " "
                                                }
                                            ]
                                        },
                                        "equalsValueClause": {
                                            "kind": "EqualsValueClause",
                                            "fullStart": 611,
                                            "fullEnd": 614,
                                            "start": 611,
                                            "end": 614,
                                            "fullWidth": 3,
                                            "width": 3,
                                            "equalsToken": {
                                                "kind": "EqualsToken",
                                                "fullStart": 611,
                                                "fullEnd": 613,
                                                "start": 611,
                                                "end": 612,
                                                "fullWidth": 2,
                                                "width": 1,
                                                "text": "=",
                                                "value": "=",
                                                "valueText": "=",
                                                "hasTrailingTrivia": true,
                                                "trailingTrivia": [
                                                    {
                                                        "kind": "WhitespaceTrivia",
                                                        "text": " "
                                                    }
                                                ]
                                            },
                                            "value": {
                                                "kind": "NumericLiteral",
                                                "fullStart": 613,
                                                "fullEnd": 614,
                                                "start": 613,
                                                "end": 614,
                                                "fullWidth": 1,
                                                "width": 1,
                                                "text": "0",
                                                "value": 0,
                                                "valueText": "0"
                                            }
                                        }
                                    },
                                    {
                                        "kind": "CommaToken",
                                        "fullStart": 614,
                                        "fullEnd": 616,
                                        "start": 614,
                                        "end": 615,
                                        "fullWidth": 2,
                                        "width": 1,
                                        "text": ",",
                                        "value": ",",
                                        "valueText": ",",
                                        "hasTrailingTrivia": true,
                                        "trailingTrivia": [
                                            {
                                                "kind": "WhitespaceTrivia",
                                                "text": " "
                                            }
                                        ]
                                    },
                                    {
                                        "kind": "VariableDeclarator",
                                        "fullStart": 616,
                                        "fullEnd": 625,
                                        "start": 616,
                                        "end": 625,
                                        "fullWidth": 9,
                                        "width": 9,
                                        "identifier": {
                                            "kind": "IdentifierName",
                                            "fullStart": 616,
                                            "fullEnd": 622,
                                            "start": 616,
                                            "end": 621,
                                            "fullWidth": 6,
                                            "width": 5,
                                            "text": "test1",
                                            "value": "test1",
                                            "valueText": "test1",
                                            "hasTrailingTrivia": true,
                                            "trailingTrivia": [
                                                {
                                                    "kind": "WhitespaceTrivia",
                                                    "text": " "
                                                }
                                            ]
                                        },
                                        "equalsValueClause": {
                                            "kind": "EqualsValueClause",
                                            "fullStart": 622,
                                            "fullEnd": 625,
                                            "start": 622,
                                            "end": 625,
                                            "fullWidth": 3,
                                            "width": 3,
                                            "equalsToken": {
                                                "kind": "EqualsToken",
                                                "fullStart": 622,
                                                "fullEnd": 624,
                                                "start": 622,
                                                "end": 623,
                                                "fullWidth": 2,
                                                "width": 1,
                                                "text": "=",
                                                "value": "=",
                                                "valueText": "=",
                                                "hasTrailingTrivia": true,
                                                "trailingTrivia": [
                                                    {
                                                        "kind": "WhitespaceTrivia",
                                                        "text": " "
                                                    }
                                                ]
                                            },
                                            "value": {
                                                "kind": "NumericLiteral",
                                                "fullStart": 624,
                                                "fullEnd": 625,
                                                "start": 624,
                                                "end": 625,
                                                "fullWidth": 1,
                                                "width": 1,
                                                "text": "1",
                                                "value": 1,
                                                "valueText": "1"
                                            }
                                        }
                                    },
                                    {
                                        "kind": "CommaToken",
                                        "fullStart": 625,
                                        "fullEnd": 627,
                                        "start": 625,
                                        "end": 626,
                                        "fullWidth": 2,
                                        "width": 1,
                                        "text": ",",
                                        "value": ",",
                                        "valueText": ",",
                                        "hasTrailingTrivia": true,
                                        "trailingTrivia": [
                                            {
                                                "kind": "WhitespaceTrivia",
                                                "text": " "
                                            }
                                        ]
                                    },
                                    {
                                        "kind": "VariableDeclarator",
                                        "fullStart": 627,
                                        "fullEnd": 636,
                                        "start": 627,
                                        "end": 636,
                                        "fullWidth": 9,
                                        "width": 9,
                                        "identifier": {
                                            "kind": "IdentifierName",
                                            "fullStart": 627,
                                            "fullEnd": 633,
                                            "start": 627,
                                            "end": 632,
                                            "fullWidth": 6,
                                            "width": 5,
                                            "text": "test2",
                                            "value": "test2",
                                            "valueText": "test2",
                                            "hasTrailingTrivia": true,
                                            "trailingTrivia": [
                                                {
                                                    "kind": "WhitespaceTrivia",
                                                    "text": " "
                                                }
                                            ]
                                        },
                                        "equalsValueClause": {
                                            "kind": "EqualsValueClause",
                                            "fullStart": 633,
                                            "fullEnd": 636,
                                            "start": 633,
                                            "end": 636,
                                            "fullWidth": 3,
                                            "width": 3,
                                            "equalsToken": {
                                                "kind": "EqualsToken",
                                                "fullStart": 633,
                                                "fullEnd": 635,
                                                "start": 633,
                                                "end": 634,
                                                "fullWidth": 2,
                                                "width": 1,
                                                "text": "=",
                                                "value": "=",
                                                "valueText": "=",
                                                "hasTrailingTrivia": true,
                                                "trailingTrivia": [
                                                    {
                                                        "kind": "WhitespaceTrivia",
                                                        "text": " "
                                                    }
                                                ]
                                            },
                                            "value": {
                                                "kind": "NumericLiteral",
                                                "fullStart": 635,
                                                "fullEnd": 636,
                                                "start": 635,
                                                "end": 636,
                                                "fullWidth": 1,
                                                "width": 1,
                                                "text": "2",
                                                "value": 2,
                                                "valueText": "2"
                                            }
                                        }
                                    }
                                ]
                            },
                            "semicolonToken": {
                                "kind": "SemicolonToken",
                                "fullStart": 636,
                                "fullEnd": 639,
                                "start": 636,
                                "end": 637,
                                "fullWidth": 3,
                                "width": 1,
                                "text": ";",
                                "value": ";",
                                "valueText": ";",
                                "hasTrailingTrivia": true,
                                "hasTrailingNewLine": true,
                                "trailingTrivia": [
                                    {
                                        "kind": "NewLineTrivia",
                                        "text": "\r\n"
                                    }
                                ]
                            }
                        },
                        {
                            "kind": "VariableStatement",
                            "fullStart": 639,
                            "fullEnd": 1146,
                            "start": 647,
                            "end": 1143,
                            "fullWidth": 507,
                            "width": 496,
                            "isIncrementallyUnusable": true,
                            "modifiers": [],
                            "variableDeclaration": {
                                "kind": "VariableDeclaration",
                                "fullStart": 639,
                                "fullEnd": 1142,
                                "start": 647,
                                "end": 1142,
                                "fullWidth": 503,
                                "width": 495,
                                "isIncrementallyUnusable": true,
                                "varKeyword": {
                                    "kind": "VarKeyword",
                                    "fullStart": 639,
                                    "fullEnd": 651,
                                    "start": 647,
                                    "end": 650,
                                    "fullWidth": 12,
                                    "width": 3,
                                    "text": "var",
                                    "value": "var",
                                    "valueText": "var",
                                    "hasLeadingTrivia": true,
                                    "hasTrailingTrivia": true,
                                    "leadingTrivia": [
                                        {
                                            "kind": "WhitespaceTrivia",
                                            "text": "        "
                                        }
                                    ],
                                    "trailingTrivia": [
                                        {
                                            "kind": "WhitespaceTrivia",
                                            "text": " "
                                        }
                                    ]
                                },
                                "variableDeclarators": [
                                    {
                                        "kind": "VariableDeclarator",
                                        "fullStart": 651,
                                        "fullEnd": 1142,
                                        "start": 651,
                                        "end": 1142,
                                        "fullWidth": 491,
                                        "width": 491,
                                        "isIncrementallyUnusable": true,
                                        "identifier": {
                                            "kind": "IdentifierName",
                                            "fullStart": 651,
                                            "fullEnd": 663,
                                            "start": 651,
                                            "end": 661,
                                            "fullWidth": 12,
                                            "width": 10,
                                            "text": "tokenCodes",
                                            "value": "tokenCodes",
                                            "valueText": "tokenCodes",
                                            "hasTrailingTrivia": true,
                                            "trailingTrivia": [
                                                {
                                                    "kind": "WhitespaceTrivia",
                                                    "text": "  "
                                                }
                                            ]
                                        },
                                        "equalsValueClause": {
                                            "kind": "EqualsValueClause",
                                            "fullStart": 663,
                                            "fullEnd": 1142,
                                            "start": 663,
                                            "end": 1142,
                                            "fullWidth": 479,
                                            "width": 479,
                                            "isIncrementallyUnusable": true,
                                            "equalsToken": {
                                                "kind": "EqualsToken",
                                                "fullStart": 663,
                                                "fullEnd": 665,
                                                "start": 663,
                                                "end": 664,
                                                "fullWidth": 2,
                                                "width": 1,
                                                "text": "=",
                                                "value": "=",
                                                "valueText": "=",
                                                "hasTrailingTrivia": true,
                                                "trailingTrivia": [
                                                    {
                                                        "kind": "WhitespaceTrivia",
                                                        "text": " "
                                                    }
                                                ]
                                            },
                                            "value": {
                                                "kind": "ObjectLiteralExpression",
                                                "fullStart": 665,
                                                "fullEnd": 1142,
                                                "start": 665,
                                                "end": 1142,
                                                "fullWidth": 477,
                                                "width": 477,
                                                "isIncrementallyUnusable": true,
                                                "openBraceToken": {
                                                    "kind": "OpenBraceToken",
                                                    "fullStart": 665,
                                                    "fullEnd": 668,
                                                    "start": 665,
                                                    "end": 666,
                                                    "fullWidth": 3,
                                                    "width": 1,
                                                    "text": "{",
                                                    "value": "{",
                                                    "valueText": "{",
                                                    "hasTrailingTrivia": true,
                                                    "hasTrailingNewLine": true,
                                                    "trailingTrivia": [
                                                        {
                                                            "kind": "NewLineTrivia",
                                                            "text": "\r\n"
                                                        }
                                                    ]
                                                },
                                                "propertyAssignments": [
                                                    {
                                                        "kind": "SetAccessor",
                                                        "fullStart": 668,
                                                        "fullEnd": 749,
                                                        "start": 680,
                                                        "end": 749,
                                                        "fullWidth": 81,
                                                        "width": 69,
                                                        "isIncrementallyUnusable": true,
                                                        "modifiers": [],
                                                        "setKeyword": {
                                                            "kind": "SetKeyword",
                                                            "fullStart": 668,
                                                            "fullEnd": 684,
                                                            "start": 680,
                                                            "end": 683,
                                                            "fullWidth": 16,
                                                            "width": 3,
                                                            "text": "set",
                                                            "value": "set",
                                                            "valueText": "set",
                                                            "hasLeadingTrivia": true,
                                                            "hasTrailingTrivia": true,
                                                            "leadingTrivia": [
                                                                {
                                                                    "kind": "WhitespaceTrivia",
                                                                    "text": "            "
                                                                }
                                                            ],
                                                            "trailingTrivia": [
                                                                {
                                                                    "kind": "WhitespaceTrivia",
                                                                    "text": " "
                                                                }
                                                            ]
                                                        },
                                                        "propertyName": {
                                                            "kind": "IdentifierName",
                                                            "fullStart": 684,
                                                            "fullEnd": 694,
                                                            "start": 684,
                                                            "end": 694,
                                                            "fullWidth": 10,
                                                            "width": 10,
                                                            "text": "instanceof",
                                                            "value": "instanceof",
                                                            "valueText": "instanceof"
                                                        },
                                                        "parameterList": {
                                                            "kind": "ParameterList",
                                                            "fullStart": 694,
                                                            "fullEnd": 701,
                                                            "start": 694,
                                                            "end": 701,
                                                            "fullWidth": 7,
                                                            "width": 7,
                                                            "openParenToken": {
                                                                "kind": "OpenParenToken",
                                                                "fullStart": 694,
                                                                "fullEnd": 695,
                                                                "start": 694,
                                                                "end": 695,
                                                                "fullWidth": 1,
                                                                "width": 1,
                                                                "text": "(",
                                                                "value": "(",
                                                                "valueText": "("
                                                            },
                                                            "parameters": [
                                                                {
                                                                    "kind": "Parameter",
                                                                    "fullStart": 695,
                                                                    "fullEnd": 700,
                                                                    "start": 695,
                                                                    "end": 700,
                                                                    "fullWidth": 5,
<<<<<<< HEAD
                                                                    "width": 5,
=======
                                                                    "modifiers": [],
>>>>>>> e3c38734
                                                                    "identifier": {
                                                                        "kind": "IdentifierName",
                                                                        "fullStart": 695,
                                                                        "fullEnd": 700,
                                                                        "start": 695,
                                                                        "end": 700,
                                                                        "fullWidth": 5,
                                                                        "width": 5,
                                                                        "text": "value",
                                                                        "value": "value",
                                                                        "valueText": "value"
                                                                    }
                                                                }
                                                            ],
                                                            "closeParenToken": {
                                                                "kind": "CloseParenToken",
                                                                "fullStart": 700,
                                                                "fullEnd": 701,
                                                                "start": 700,
                                                                "end": 701,
                                                                "fullWidth": 1,
                                                                "width": 1,
                                                                "text": ")",
                                                                "value": ")",
                                                                "valueText": ")"
                                                            }
                                                        },
                                                        "block": {
                                                            "kind": "Block",
                                                            "fullStart": 701,
                                                            "fullEnd": 749,
                                                            "start": 701,
                                                            "end": 749,
                                                            "fullWidth": 48,
                                                            "width": 48,
                                                            "openBraceToken": {
                                                                "kind": "OpenBraceToken",
                                                                "fullStart": 701,
                                                                "fullEnd": 704,
                                                                "start": 701,
                                                                "end": 702,
                                                                "fullWidth": 3,
                                                                "width": 1,
                                                                "text": "{",
                                                                "value": "{",
                                                                "valueText": "{",
                                                                "hasTrailingTrivia": true,
                                                                "hasTrailingNewLine": true,
                                                                "trailingTrivia": [
                                                                    {
                                                                        "kind": "NewLineTrivia",
                                                                        "text": "\r\n"
                                                                    }
                                                                ]
                                                            },
                                                            "statements": [
                                                                {
                                                                    "kind": "ExpressionStatement",
                                                                    "fullStart": 704,
                                                                    "fullEnd": 736,
                                                                    "start": 720,
                                                                    "end": 734,
                                                                    "fullWidth": 32,
                                                                    "width": 14,
                                                                    "expression": {
                                                                        "kind": "AssignmentExpression",
                                                                        "fullStart": 704,
                                                                        "fullEnd": 733,
                                                                        "start": 720,
                                                                        "end": 733,
                                                                        "fullWidth": 29,
                                                                        "width": 13,
                                                                        "left": {
                                                                            "kind": "IdentifierName",
                                                                            "fullStart": 704,
                                                                            "fullEnd": 726,
                                                                            "start": 720,
                                                                            "end": 725,
                                                                            "fullWidth": 22,
                                                                            "width": 5,
                                                                            "text": "test0",
                                                                            "value": "test0",
                                                                            "valueText": "test0",
                                                                            "hasLeadingTrivia": true,
                                                                            "hasTrailingTrivia": true,
                                                                            "leadingTrivia": [
                                                                                {
                                                                                    "kind": "WhitespaceTrivia",
                                                                                    "text": "                "
                                                                                }
                                                                            ],
                                                                            "trailingTrivia": [
                                                                                {
                                                                                    "kind": "WhitespaceTrivia",
                                                                                    "text": " "
                                                                                }
                                                                            ]
                                                                        },
                                                                        "operatorToken": {
                                                                            "kind": "EqualsToken",
                                                                            "fullStart": 726,
                                                                            "fullEnd": 728,
                                                                            "start": 726,
                                                                            "end": 727,
                                                                            "fullWidth": 2,
                                                                            "width": 1,
                                                                            "text": "=",
                                                                            "value": "=",
                                                                            "valueText": "=",
                                                                            "hasTrailingTrivia": true,
                                                                            "trailingTrivia": [
                                                                                {
                                                                                    "kind": "WhitespaceTrivia",
                                                                                    "text": " "
                                                                                }
                                                                            ]
                                                                        },
                                                                        "right": {
                                                                            "kind": "IdentifierName",
                                                                            "fullStart": 728,
                                                                            "fullEnd": 733,
                                                                            "start": 728,
                                                                            "end": 733,
                                                                            "fullWidth": 5,
                                                                            "width": 5,
                                                                            "text": "value",
                                                                            "value": "value",
                                                                            "valueText": "value"
                                                                        }
                                                                    },
                                                                    "semicolonToken": {
                                                                        "kind": "SemicolonToken",
                                                                        "fullStart": 733,
                                                                        "fullEnd": 736,
                                                                        "start": 733,
                                                                        "end": 734,
                                                                        "fullWidth": 3,
                                                                        "width": 1,
                                                                        "text": ";",
                                                                        "value": ";",
                                                                        "valueText": ";",
                                                                        "hasTrailingTrivia": true,
                                                                        "hasTrailingNewLine": true,
                                                                        "trailingTrivia": [
                                                                            {
                                                                                "kind": "NewLineTrivia",
                                                                                "text": "\r\n"
                                                                            }
                                                                        ]
                                                                    }
                                                                }
                                                            ],
                                                            "closeBraceToken": {
                                                                "kind": "CloseBraceToken",
                                                                "fullStart": 736,
                                                                "fullEnd": 749,
                                                                "start": 748,
                                                                "end": 749,
                                                                "fullWidth": 13,
                                                                "width": 1,
                                                                "text": "}",
                                                                "value": "}",
                                                                "valueText": "}",
                                                                "hasLeadingTrivia": true,
                                                                "leadingTrivia": [
                                                                    {
                                                                        "kind": "WhitespaceTrivia",
                                                                        "text": "            "
                                                                    }
                                                                ]
                                                            }
                                                        }
                                                    },
                                                    {
                                                        "kind": "CommaToken",
                                                        "fullStart": 749,
                                                        "fullEnd": 752,
                                                        "start": 749,
                                                        "end": 750,
                                                        "fullWidth": 3,
                                                        "width": 1,
                                                        "text": ",",
                                                        "value": ",",
                                                        "valueText": ",",
                                                        "hasTrailingTrivia": true,
                                                        "hasTrailingNewLine": true,
                                                        "trailingTrivia": [
                                                            {
                                                                "kind": "NewLineTrivia",
                                                                "text": "\r\n"
                                                            }
                                                        ]
                                                    },
                                                    {
                                                        "kind": "GetAccessor",
                                                        "fullStart": 752,
                                                        "fullEnd": 827,
                                                        "start": 764,
                                                        "end": 827,
                                                        "fullWidth": 75,
                                                        "width": 63,
                                                        "isIncrementallyUnusable": true,
                                                        "modifiers": [],
                                                        "getKeyword": {
                                                            "kind": "GetKeyword",
                                                            "fullStart": 752,
                                                            "fullEnd": 768,
                                                            "start": 764,
                                                            "end": 767,
                                                            "fullWidth": 16,
                                                            "width": 3,
                                                            "text": "get",
                                                            "value": "get",
                                                            "valueText": "get",
                                                            "hasLeadingTrivia": true,
                                                            "hasTrailingTrivia": true,
                                                            "leadingTrivia": [
                                                                {
                                                                    "kind": "WhitespaceTrivia",
                                                                    "text": "            "
                                                                }
                                                            ],
                                                            "trailingTrivia": [
                                                                {
                                                                    "kind": "WhitespaceTrivia",
                                                                    "text": " "
                                                                }
                                                            ]
                                                        },
                                                        "propertyName": {
                                                            "kind": "IdentifierName",
                                                            "fullStart": 768,
                                                            "fullEnd": 778,
                                                            "start": 768,
                                                            "end": 778,
                                                            "fullWidth": 10,
                                                            "width": 10,
                                                            "text": "instanceof",
                                                            "value": "instanceof",
                                                            "valueText": "instanceof"
                                                        },
                                                        "parameterList": {
                                                            "kind": "ParameterList",
                                                            "fullStart": 778,
                                                            "fullEnd": 780,
                                                            "start": 778,
                                                            "end": 780,
                                                            "fullWidth": 2,
                                                            "width": 2,
                                                            "openParenToken": {
                                                                "kind": "OpenParenToken",
                                                                "fullStart": 778,
                                                                "fullEnd": 779,
                                                                "start": 778,
                                                                "end": 779,
                                                                "fullWidth": 1,
                                                                "width": 1,
                                                                "text": "(",
                                                                "value": "(",
                                                                "valueText": "("
                                                            },
                                                            "parameters": [],
                                                            "closeParenToken": {
                                                                "kind": "CloseParenToken",
                                                                "fullStart": 779,
                                                                "fullEnd": 780,
                                                                "start": 779,
                                                                "end": 780,
                                                                "fullWidth": 1,
                                                                "width": 1,
                                                                "text": ")",
                                                                "value": ")",
                                                                "valueText": ")"
                                                            }
                                                        },
                                                        "block": {
                                                            "kind": "Block",
                                                            "fullStart": 780,
                                                            "fullEnd": 827,
                                                            "start": 780,
                                                            "end": 827,
                                                            "fullWidth": 47,
                                                            "width": 47,
                                                            "openBraceToken": {
                                                                "kind": "OpenBraceToken",
                                                                "fullStart": 780,
                                                                "fullEnd": 783,
                                                                "start": 780,
                                                                "end": 781,
                                                                "fullWidth": 3,
                                                                "width": 1,
                                                                "text": "{",
                                                                "value": "{",
                                                                "valueText": "{",
                                                                "hasTrailingTrivia": true,
                                                                "hasTrailingNewLine": true,
                                                                "trailingTrivia": [
                                                                    {
                                                                        "kind": "NewLineTrivia",
                                                                        "text": "\r\n"
                                                                    }
                                                                ]
                                                            },
                                                            "statements": [
                                                                {
                                                                    "kind": "ReturnStatement",
                                                                    "fullStart": 783,
                                                                    "fullEnd": 814,
                                                                    "start": 799,
                                                                    "end": 812,
                                                                    "fullWidth": 31,
                                                                    "width": 13,
                                                                    "returnKeyword": {
                                                                        "kind": "ReturnKeyword",
                                                                        "fullStart": 783,
                                                                        "fullEnd": 806,
                                                                        "start": 799,
                                                                        "end": 805,
                                                                        "fullWidth": 23,
                                                                        "width": 6,
                                                                        "text": "return",
                                                                        "value": "return",
                                                                        "valueText": "return",
                                                                        "hasLeadingTrivia": true,
                                                                        "hasTrailingTrivia": true,
                                                                        "leadingTrivia": [
                                                                            {
                                                                                "kind": "WhitespaceTrivia",
                                                                                "text": "                "
                                                                            }
                                                                        ],
                                                                        "trailingTrivia": [
                                                                            {
                                                                                "kind": "WhitespaceTrivia",
                                                                                "text": " "
                                                                            }
                                                                        ]
                                                                    },
                                                                    "expression": {
                                                                        "kind": "IdentifierName",
                                                                        "fullStart": 806,
                                                                        "fullEnd": 811,
                                                                        "start": 806,
                                                                        "end": 811,
                                                                        "fullWidth": 5,
                                                                        "width": 5,
                                                                        "text": "test0",
                                                                        "value": "test0",
                                                                        "valueText": "test0"
                                                                    },
                                                                    "semicolonToken": {
                                                                        "kind": "SemicolonToken",
                                                                        "fullStart": 811,
                                                                        "fullEnd": 814,
                                                                        "start": 811,
                                                                        "end": 812,
                                                                        "fullWidth": 3,
                                                                        "width": 1,
                                                                        "text": ";",
                                                                        "value": ";",
                                                                        "valueText": ";",
                                                                        "hasTrailingTrivia": true,
                                                                        "hasTrailingNewLine": true,
                                                                        "trailingTrivia": [
                                                                            {
                                                                                "kind": "NewLineTrivia",
                                                                                "text": "\r\n"
                                                                            }
                                                                        ]
                                                                    }
                                                                }
                                                            ],
                                                            "closeBraceToken": {
                                                                "kind": "CloseBraceToken",
                                                                "fullStart": 814,
                                                                "fullEnd": 827,
                                                                "start": 826,
                                                                "end": 827,
                                                                "fullWidth": 13,
                                                                "width": 1,
                                                                "text": "}",
                                                                "value": "}",
                                                                "valueText": "}",
                                                                "hasLeadingTrivia": true,
                                                                "leadingTrivia": [
                                                                    {
                                                                        "kind": "WhitespaceTrivia",
                                                                        "text": "            "
                                                                    }
                                                                ]
                                                            }
                                                        }
                                                    },
                                                    {
                                                        "kind": "CommaToken",
                                                        "fullStart": 827,
                                                        "fullEnd": 830,
                                                        "start": 827,
                                                        "end": 828,
                                                        "fullWidth": 3,
                                                        "width": 1,
                                                        "text": ",",
                                                        "value": ",",
                                                        "valueText": ",",
                                                        "hasTrailingTrivia": true,
                                                        "hasTrailingNewLine": true,
                                                        "trailingTrivia": [
                                                            {
                                                                "kind": "NewLineTrivia",
                                                                "text": "\r\n"
                                                            }
                                                        ]
                                                    },
                                                    {
                                                        "kind": "SetAccessor",
                                                        "fullStart": 830,
                                                        "fullEnd": 907,
                                                        "start": 842,
                                                        "end": 907,
                                                        "fullWidth": 77,
                                                        "width": 65,
                                                        "isIncrementallyUnusable": true,
                                                        "modifiers": [],
                                                        "setKeyword": {
                                                            "kind": "SetKeyword",
                                                            "fullStart": 830,
                                                            "fullEnd": 846,
                                                            "start": 842,
                                                            "end": 845,
                                                            "fullWidth": 16,
                                                            "width": 3,
                                                            "text": "set",
                                                            "value": "set",
                                                            "valueText": "set",
                                                            "hasLeadingTrivia": true,
                                                            "hasTrailingTrivia": true,
                                                            "leadingTrivia": [
                                                                {
                                                                    "kind": "WhitespaceTrivia",
                                                                    "text": "            "
                                                                }
                                                            ],
                                                            "trailingTrivia": [
                                                                {
                                                                    "kind": "WhitespaceTrivia",
                                                                    "text": " "
                                                                }
                                                            ]
                                                        },
                                                        "propertyName": {
                                                            "kind": "IdentifierName",
                                                            "fullStart": 846,
                                                            "fullEnd": 852,
                                                            "start": 846,
                                                            "end": 852,
                                                            "fullWidth": 6,
                                                            "width": 6,
                                                            "text": "typeof",
                                                            "value": "typeof",
                                                            "valueText": "typeof"
                                                        },
                                                        "parameterList": {
                                                            "kind": "ParameterList",
                                                            "fullStart": 852,
                                                            "fullEnd": 859,
                                                            "start": 852,
                                                            "end": 859,
                                                            "fullWidth": 7,
                                                            "width": 7,
                                                            "openParenToken": {
                                                                "kind": "OpenParenToken",
                                                                "fullStart": 852,
                                                                "fullEnd": 853,
                                                                "start": 852,
                                                                "end": 853,
                                                                "fullWidth": 1,
                                                                "width": 1,
                                                                "text": "(",
                                                                "value": "(",
                                                                "valueText": "("
                                                            },
                                                            "parameters": [
                                                                {
                                                                    "kind": "Parameter",
                                                                    "fullStart": 853,
                                                                    "fullEnd": 858,
                                                                    "start": 853,
                                                                    "end": 858,
                                                                    "fullWidth": 5,
<<<<<<< HEAD
                                                                    "width": 5,
=======
                                                                    "modifiers": [],
>>>>>>> e3c38734
                                                                    "identifier": {
                                                                        "kind": "IdentifierName",
                                                                        "fullStart": 853,
                                                                        "fullEnd": 858,
                                                                        "start": 853,
                                                                        "end": 858,
                                                                        "fullWidth": 5,
                                                                        "width": 5,
                                                                        "text": "value",
                                                                        "value": "value",
                                                                        "valueText": "value"
                                                                    }
                                                                }
                                                            ],
                                                            "closeParenToken": {
                                                                "kind": "CloseParenToken",
                                                                "fullStart": 858,
                                                                "fullEnd": 859,
                                                                "start": 858,
                                                                "end": 859,
                                                                "fullWidth": 1,
                                                                "width": 1,
                                                                "text": ")",
                                                                "value": ")",
                                                                "valueText": ")"
                                                            }
                                                        },
                                                        "block": {
                                                            "kind": "Block",
                                                            "fullStart": 859,
                                                            "fullEnd": 907,
                                                            "start": 859,
                                                            "end": 907,
                                                            "fullWidth": 48,
                                                            "width": 48,
                                                            "openBraceToken": {
                                                                "kind": "OpenBraceToken",
                                                                "fullStart": 859,
                                                                "fullEnd": 862,
                                                                "start": 859,
                                                                "end": 860,
                                                                "fullWidth": 3,
                                                                "width": 1,
                                                                "text": "{",
                                                                "value": "{",
                                                                "valueText": "{",
                                                                "hasTrailingTrivia": true,
                                                                "hasTrailingNewLine": true,
                                                                "trailingTrivia": [
                                                                    {
                                                                        "kind": "NewLineTrivia",
                                                                        "text": "\r\n"
                                                                    }
                                                                ]
                                                            },
                                                            "statements": [
                                                                {
                                                                    "kind": "ExpressionStatement",
                                                                    "fullStart": 862,
                                                                    "fullEnd": 894,
                                                                    "start": 878,
                                                                    "end": 892,
                                                                    "fullWidth": 32,
                                                                    "width": 14,
                                                                    "expression": {
                                                                        "kind": "AssignmentExpression",
                                                                        "fullStart": 862,
                                                                        "fullEnd": 891,
                                                                        "start": 878,
                                                                        "end": 891,
                                                                        "fullWidth": 29,
                                                                        "width": 13,
                                                                        "left": {
                                                                            "kind": "IdentifierName",
                                                                            "fullStart": 862,
                                                                            "fullEnd": 884,
                                                                            "start": 878,
                                                                            "end": 883,
                                                                            "fullWidth": 22,
                                                                            "width": 5,
                                                                            "text": "test1",
                                                                            "value": "test1",
                                                                            "valueText": "test1",
                                                                            "hasLeadingTrivia": true,
                                                                            "hasTrailingTrivia": true,
                                                                            "leadingTrivia": [
                                                                                {
                                                                                    "kind": "WhitespaceTrivia",
                                                                                    "text": "                "
                                                                                }
                                                                            ],
                                                                            "trailingTrivia": [
                                                                                {
                                                                                    "kind": "WhitespaceTrivia",
                                                                                    "text": " "
                                                                                }
                                                                            ]
                                                                        },
                                                                        "operatorToken": {
                                                                            "kind": "EqualsToken",
                                                                            "fullStart": 884,
                                                                            "fullEnd": 886,
                                                                            "start": 884,
                                                                            "end": 885,
                                                                            "fullWidth": 2,
                                                                            "width": 1,
                                                                            "text": "=",
                                                                            "value": "=",
                                                                            "valueText": "=",
                                                                            "hasTrailingTrivia": true,
                                                                            "trailingTrivia": [
                                                                                {
                                                                                    "kind": "WhitespaceTrivia",
                                                                                    "text": " "
                                                                                }
                                                                            ]
                                                                        },
                                                                        "right": {
                                                                            "kind": "IdentifierName",
                                                                            "fullStart": 886,
                                                                            "fullEnd": 891,
                                                                            "start": 886,
                                                                            "end": 891,
                                                                            "fullWidth": 5,
                                                                            "width": 5,
                                                                            "text": "value",
                                                                            "value": "value",
                                                                            "valueText": "value"
                                                                        }
                                                                    },
                                                                    "semicolonToken": {
                                                                        "kind": "SemicolonToken",
                                                                        "fullStart": 891,
                                                                        "fullEnd": 894,
                                                                        "start": 891,
                                                                        "end": 892,
                                                                        "fullWidth": 3,
                                                                        "width": 1,
                                                                        "text": ";",
                                                                        "value": ";",
                                                                        "valueText": ";",
                                                                        "hasTrailingTrivia": true,
                                                                        "hasTrailingNewLine": true,
                                                                        "trailingTrivia": [
                                                                            {
                                                                                "kind": "NewLineTrivia",
                                                                                "text": "\r\n"
                                                                            }
                                                                        ]
                                                                    }
                                                                }
                                                            ],
                                                            "closeBraceToken": {
                                                                "kind": "CloseBraceToken",
                                                                "fullStart": 894,
                                                                "fullEnd": 907,
                                                                "start": 906,
                                                                "end": 907,
                                                                "fullWidth": 13,
                                                                "width": 1,
                                                                "text": "}",
                                                                "value": "}",
                                                                "valueText": "}",
                                                                "hasLeadingTrivia": true,
                                                                "leadingTrivia": [
                                                                    {
                                                                        "kind": "WhitespaceTrivia",
                                                                        "text": "            "
                                                                    }
                                                                ]
                                                            }
                                                        }
                                                    },
                                                    {
                                                        "kind": "CommaToken",
                                                        "fullStart": 907,
                                                        "fullEnd": 910,
                                                        "start": 907,
                                                        "end": 908,
                                                        "fullWidth": 3,
                                                        "width": 1,
                                                        "text": ",",
                                                        "value": ",",
                                                        "valueText": ",",
                                                        "hasTrailingTrivia": true,
                                                        "hasTrailingNewLine": true,
                                                        "trailingTrivia": [
                                                            {
                                                                "kind": "NewLineTrivia",
                                                                "text": "\r\n"
                                                            }
                                                        ]
                                                    },
                                                    {
                                                        "kind": "GetAccessor",
                                                        "fullStart": 910,
                                                        "fullEnd": 981,
                                                        "start": 922,
                                                        "end": 981,
                                                        "fullWidth": 71,
                                                        "width": 59,
                                                        "isIncrementallyUnusable": true,
                                                        "modifiers": [],
                                                        "getKeyword": {
                                                            "kind": "GetKeyword",
                                                            "fullStart": 910,
                                                            "fullEnd": 926,
                                                            "start": 922,
                                                            "end": 925,
                                                            "fullWidth": 16,
                                                            "width": 3,
                                                            "text": "get",
                                                            "value": "get",
                                                            "valueText": "get",
                                                            "hasLeadingTrivia": true,
                                                            "hasTrailingTrivia": true,
                                                            "leadingTrivia": [
                                                                {
                                                                    "kind": "WhitespaceTrivia",
                                                                    "text": "            "
                                                                }
                                                            ],
                                                            "trailingTrivia": [
                                                                {
                                                                    "kind": "WhitespaceTrivia",
                                                                    "text": " "
                                                                }
                                                            ]
                                                        },
                                                        "propertyName": {
                                                            "kind": "IdentifierName",
                                                            "fullStart": 926,
                                                            "fullEnd": 932,
                                                            "start": 926,
                                                            "end": 932,
                                                            "fullWidth": 6,
                                                            "width": 6,
                                                            "text": "typeof",
                                                            "value": "typeof",
                                                            "valueText": "typeof"
                                                        },
                                                        "parameterList": {
                                                            "kind": "ParameterList",
                                                            "fullStart": 932,
                                                            "fullEnd": 934,
                                                            "start": 932,
                                                            "end": 934,
                                                            "fullWidth": 2,
                                                            "width": 2,
                                                            "openParenToken": {
                                                                "kind": "OpenParenToken",
                                                                "fullStart": 932,
                                                                "fullEnd": 933,
                                                                "start": 932,
                                                                "end": 933,
                                                                "fullWidth": 1,
                                                                "width": 1,
                                                                "text": "(",
                                                                "value": "(",
                                                                "valueText": "("
                                                            },
                                                            "parameters": [],
                                                            "closeParenToken": {
                                                                "kind": "CloseParenToken",
                                                                "fullStart": 933,
                                                                "fullEnd": 934,
                                                                "start": 933,
                                                                "end": 934,
                                                                "fullWidth": 1,
                                                                "width": 1,
                                                                "text": ")",
                                                                "value": ")",
                                                                "valueText": ")"
                                                            }
                                                        },
                                                        "block": {
                                                            "kind": "Block",
                                                            "fullStart": 934,
                                                            "fullEnd": 981,
                                                            "start": 934,
                                                            "end": 981,
                                                            "fullWidth": 47,
                                                            "width": 47,
                                                            "openBraceToken": {
                                                                "kind": "OpenBraceToken",
                                                                "fullStart": 934,
                                                                "fullEnd": 937,
                                                                "start": 934,
                                                                "end": 935,
                                                                "fullWidth": 3,
                                                                "width": 1,
                                                                "text": "{",
                                                                "value": "{",
                                                                "valueText": "{",
                                                                "hasTrailingTrivia": true,
                                                                "hasTrailingNewLine": true,
                                                                "trailingTrivia": [
                                                                    {
                                                                        "kind": "NewLineTrivia",
                                                                        "text": "\r\n"
                                                                    }
                                                                ]
                                                            },
                                                            "statements": [
                                                                {
                                                                    "kind": "ReturnStatement",
                                                                    "fullStart": 937,
                                                                    "fullEnd": 968,
                                                                    "start": 953,
                                                                    "end": 966,
                                                                    "fullWidth": 31,
                                                                    "width": 13,
                                                                    "returnKeyword": {
                                                                        "kind": "ReturnKeyword",
                                                                        "fullStart": 937,
                                                                        "fullEnd": 960,
                                                                        "start": 953,
                                                                        "end": 959,
                                                                        "fullWidth": 23,
                                                                        "width": 6,
                                                                        "text": "return",
                                                                        "value": "return",
                                                                        "valueText": "return",
                                                                        "hasLeadingTrivia": true,
                                                                        "hasTrailingTrivia": true,
                                                                        "leadingTrivia": [
                                                                            {
                                                                                "kind": "WhitespaceTrivia",
                                                                                "text": "                "
                                                                            }
                                                                        ],
                                                                        "trailingTrivia": [
                                                                            {
                                                                                "kind": "WhitespaceTrivia",
                                                                                "text": " "
                                                                            }
                                                                        ]
                                                                    },
                                                                    "expression": {
                                                                        "kind": "IdentifierName",
                                                                        "fullStart": 960,
                                                                        "fullEnd": 965,
                                                                        "start": 960,
                                                                        "end": 965,
                                                                        "fullWidth": 5,
                                                                        "width": 5,
                                                                        "text": "test1",
                                                                        "value": "test1",
                                                                        "valueText": "test1"
                                                                    },
                                                                    "semicolonToken": {
                                                                        "kind": "SemicolonToken",
                                                                        "fullStart": 965,
                                                                        "fullEnd": 968,
                                                                        "start": 965,
                                                                        "end": 966,
                                                                        "fullWidth": 3,
                                                                        "width": 1,
                                                                        "text": ";",
                                                                        "value": ";",
                                                                        "valueText": ";",
                                                                        "hasTrailingTrivia": true,
                                                                        "hasTrailingNewLine": true,
                                                                        "trailingTrivia": [
                                                                            {
                                                                                "kind": "NewLineTrivia",
                                                                                "text": "\r\n"
                                                                            }
                                                                        ]
                                                                    }
                                                                }
                                                            ],
                                                            "closeBraceToken": {
                                                                "kind": "CloseBraceToken",
                                                                "fullStart": 968,
                                                                "fullEnd": 981,
                                                                "start": 980,
                                                                "end": 981,
                                                                "fullWidth": 13,
                                                                "width": 1,
                                                                "text": "}",
                                                                "value": "}",
                                                                "valueText": "}",
                                                                "hasLeadingTrivia": true,
                                                                "leadingTrivia": [
                                                                    {
                                                                        "kind": "WhitespaceTrivia",
                                                                        "text": "            "
                                                                    }
                                                                ]
                                                            }
                                                        }
                                                    },
                                                    {
                                                        "kind": "CommaToken",
                                                        "fullStart": 981,
                                                        "fullEnd": 984,
                                                        "start": 981,
                                                        "end": 982,
                                                        "fullWidth": 3,
                                                        "width": 1,
                                                        "text": ",",
                                                        "value": ",",
                                                        "valueText": ",",
                                                        "hasTrailingTrivia": true,
                                                        "hasTrailingNewLine": true,
                                                        "trailingTrivia": [
                                                            {
                                                                "kind": "NewLineTrivia",
                                                                "text": "\r\n"
                                                            }
                                                        ]
                                                    },
                                                    {
                                                        "kind": "SetAccessor",
                                                        "fullStart": 984,
                                                        "fullEnd": 1059,
                                                        "start": 996,
                                                        "end": 1059,
                                                        "fullWidth": 75,
                                                        "width": 63,
                                                        "isIncrementallyUnusable": true,
                                                        "modifiers": [],
                                                        "setKeyword": {
                                                            "kind": "SetKeyword",
                                                            "fullStart": 984,
                                                            "fullEnd": 1000,
                                                            "start": 996,
                                                            "end": 999,
                                                            "fullWidth": 16,
                                                            "width": 3,
                                                            "text": "set",
                                                            "value": "set",
                                                            "valueText": "set",
                                                            "hasLeadingTrivia": true,
                                                            "hasTrailingTrivia": true,
                                                            "leadingTrivia": [
                                                                {
                                                                    "kind": "WhitespaceTrivia",
                                                                    "text": "            "
                                                                }
                                                            ],
                                                            "trailingTrivia": [
                                                                {
                                                                    "kind": "WhitespaceTrivia",
                                                                    "text": " "
                                                                }
                                                            ]
                                                        },
                                                        "propertyName": {
                                                            "kind": "IdentifierName",
                                                            "fullStart": 1000,
                                                            "fullEnd": 1004,
                                                            "start": 1000,
                                                            "end": 1004,
                                                            "fullWidth": 4,
                                                            "width": 4,
                                                            "text": "else",
                                                            "value": "else",
                                                            "valueText": "else"
                                                        },
                                                        "parameterList": {
                                                            "kind": "ParameterList",
                                                            "fullStart": 1004,
                                                            "fullEnd": 1011,
                                                            "start": 1004,
                                                            "end": 1011,
                                                            "fullWidth": 7,
                                                            "width": 7,
                                                            "openParenToken": {
                                                                "kind": "OpenParenToken",
                                                                "fullStart": 1004,
                                                                "fullEnd": 1005,
                                                                "start": 1004,
                                                                "end": 1005,
                                                                "fullWidth": 1,
                                                                "width": 1,
                                                                "text": "(",
                                                                "value": "(",
                                                                "valueText": "("
                                                            },
                                                            "parameters": [
                                                                {
                                                                    "kind": "Parameter",
                                                                    "fullStart": 1005,
                                                                    "fullEnd": 1010,
                                                                    "start": 1005,
                                                                    "end": 1010,
                                                                    "fullWidth": 5,
<<<<<<< HEAD
                                                                    "width": 5,
=======
                                                                    "modifiers": [],
>>>>>>> e3c38734
                                                                    "identifier": {
                                                                        "kind": "IdentifierName",
                                                                        "fullStart": 1005,
                                                                        "fullEnd": 1010,
                                                                        "start": 1005,
                                                                        "end": 1010,
                                                                        "fullWidth": 5,
                                                                        "width": 5,
                                                                        "text": "value",
                                                                        "value": "value",
                                                                        "valueText": "value"
                                                                    }
                                                                }
                                                            ],
                                                            "closeParenToken": {
                                                                "kind": "CloseParenToken",
                                                                "fullStart": 1010,
                                                                "fullEnd": 1011,
                                                                "start": 1010,
                                                                "end": 1011,
                                                                "fullWidth": 1,
                                                                "width": 1,
                                                                "text": ")",
                                                                "value": ")",
                                                                "valueText": ")"
                                                            }
                                                        },
                                                        "block": {
                                                            "kind": "Block",
                                                            "fullStart": 1011,
                                                            "fullEnd": 1059,
                                                            "start": 1011,
                                                            "end": 1059,
                                                            "fullWidth": 48,
                                                            "width": 48,
                                                            "openBraceToken": {
                                                                "kind": "OpenBraceToken",
                                                                "fullStart": 1011,
                                                                "fullEnd": 1014,
                                                                "start": 1011,
                                                                "end": 1012,
                                                                "fullWidth": 3,
                                                                "width": 1,
                                                                "text": "{",
                                                                "value": "{",
                                                                "valueText": "{",
                                                                "hasTrailingTrivia": true,
                                                                "hasTrailingNewLine": true,
                                                                "trailingTrivia": [
                                                                    {
                                                                        "kind": "NewLineTrivia",
                                                                        "text": "\r\n"
                                                                    }
                                                                ]
                                                            },
                                                            "statements": [
                                                                {
                                                                    "kind": "ExpressionStatement",
                                                                    "fullStart": 1014,
                                                                    "fullEnd": 1046,
                                                                    "start": 1030,
                                                                    "end": 1044,
                                                                    "fullWidth": 32,
                                                                    "width": 14,
                                                                    "expression": {
                                                                        "kind": "AssignmentExpression",
                                                                        "fullStart": 1014,
                                                                        "fullEnd": 1043,
                                                                        "start": 1030,
                                                                        "end": 1043,
                                                                        "fullWidth": 29,
                                                                        "width": 13,
                                                                        "left": {
                                                                            "kind": "IdentifierName",
                                                                            "fullStart": 1014,
                                                                            "fullEnd": 1036,
                                                                            "start": 1030,
                                                                            "end": 1035,
                                                                            "fullWidth": 22,
                                                                            "width": 5,
                                                                            "text": "test2",
                                                                            "value": "test2",
                                                                            "valueText": "test2",
                                                                            "hasLeadingTrivia": true,
                                                                            "hasTrailingTrivia": true,
                                                                            "leadingTrivia": [
                                                                                {
                                                                                    "kind": "WhitespaceTrivia",
                                                                                    "text": "                "
                                                                                }
                                                                            ],
                                                                            "trailingTrivia": [
                                                                                {
                                                                                    "kind": "WhitespaceTrivia",
                                                                                    "text": " "
                                                                                }
                                                                            ]
                                                                        },
                                                                        "operatorToken": {
                                                                            "kind": "EqualsToken",
                                                                            "fullStart": 1036,
                                                                            "fullEnd": 1038,
                                                                            "start": 1036,
                                                                            "end": 1037,
                                                                            "fullWidth": 2,
                                                                            "width": 1,
                                                                            "text": "=",
                                                                            "value": "=",
                                                                            "valueText": "=",
                                                                            "hasTrailingTrivia": true,
                                                                            "trailingTrivia": [
                                                                                {
                                                                                    "kind": "WhitespaceTrivia",
                                                                                    "text": " "
                                                                                }
                                                                            ]
                                                                        },
                                                                        "right": {
                                                                            "kind": "IdentifierName",
                                                                            "fullStart": 1038,
                                                                            "fullEnd": 1043,
                                                                            "start": 1038,
                                                                            "end": 1043,
                                                                            "fullWidth": 5,
                                                                            "width": 5,
                                                                            "text": "value",
                                                                            "value": "value",
                                                                            "valueText": "value"
                                                                        }
                                                                    },
                                                                    "semicolonToken": {
                                                                        "kind": "SemicolonToken",
                                                                        "fullStart": 1043,
                                                                        "fullEnd": 1046,
                                                                        "start": 1043,
                                                                        "end": 1044,
                                                                        "fullWidth": 3,
                                                                        "width": 1,
                                                                        "text": ";",
                                                                        "value": ";",
                                                                        "valueText": ";",
                                                                        "hasTrailingTrivia": true,
                                                                        "hasTrailingNewLine": true,
                                                                        "trailingTrivia": [
                                                                            {
                                                                                "kind": "NewLineTrivia",
                                                                                "text": "\r\n"
                                                                            }
                                                                        ]
                                                                    }
                                                                }
                                                            ],
                                                            "closeBraceToken": {
                                                                "kind": "CloseBraceToken",
                                                                "fullStart": 1046,
                                                                "fullEnd": 1059,
                                                                "start": 1058,
                                                                "end": 1059,
                                                                "fullWidth": 13,
                                                                "width": 1,
                                                                "text": "}",
                                                                "value": "}",
                                                                "valueText": "}",
                                                                "hasLeadingTrivia": true,
                                                                "leadingTrivia": [
                                                                    {
                                                                        "kind": "WhitespaceTrivia",
                                                                        "text": "            "
                                                                    }
                                                                ]
                                                            }
                                                        }
                                                    },
                                                    {
                                                        "kind": "CommaToken",
                                                        "fullStart": 1059,
                                                        "fullEnd": 1062,
                                                        "start": 1059,
                                                        "end": 1060,
                                                        "fullWidth": 3,
                                                        "width": 1,
                                                        "text": ",",
                                                        "value": ",",
                                                        "valueText": ",",
                                                        "hasTrailingTrivia": true,
                                                        "hasTrailingNewLine": true,
                                                        "trailingTrivia": [
                                                            {
                                                                "kind": "NewLineTrivia",
                                                                "text": "\r\n"
                                                            }
                                                        ]
                                                    },
                                                    {
                                                        "kind": "GetAccessor",
                                                        "fullStart": 1062,
                                                        "fullEnd": 1133,
                                                        "start": 1074,
                                                        "end": 1131,
                                                        "fullWidth": 71,
                                                        "width": 57,
                                                        "isIncrementallyUnusable": true,
                                                        "modifiers": [],
                                                        "getKeyword": {
                                                            "kind": "GetKeyword",
                                                            "fullStart": 1062,
                                                            "fullEnd": 1078,
                                                            "start": 1074,
                                                            "end": 1077,
                                                            "fullWidth": 16,
                                                            "width": 3,
                                                            "text": "get",
                                                            "value": "get",
                                                            "valueText": "get",
                                                            "hasLeadingTrivia": true,
                                                            "hasTrailingTrivia": true,
                                                            "leadingTrivia": [
                                                                {
                                                                    "kind": "WhitespaceTrivia",
                                                                    "text": "            "
                                                                }
                                                            ],
                                                            "trailingTrivia": [
                                                                {
                                                                    "kind": "WhitespaceTrivia",
                                                                    "text": " "
                                                                }
                                                            ]
                                                        },
                                                        "propertyName": {
                                                            "kind": "IdentifierName",
                                                            "fullStart": 1078,
                                                            "fullEnd": 1082,
                                                            "start": 1078,
                                                            "end": 1082,
                                                            "fullWidth": 4,
                                                            "width": 4,
                                                            "text": "else",
                                                            "value": "else",
                                                            "valueText": "else"
                                                        },
                                                        "parameterList": {
                                                            "kind": "ParameterList",
                                                            "fullStart": 1082,
                                                            "fullEnd": 1084,
                                                            "start": 1082,
                                                            "end": 1084,
                                                            "fullWidth": 2,
                                                            "width": 2,
                                                            "openParenToken": {
                                                                "kind": "OpenParenToken",
                                                                "fullStart": 1082,
                                                                "fullEnd": 1083,
                                                                "start": 1082,
                                                                "end": 1083,
                                                                "fullWidth": 1,
                                                                "width": 1,
                                                                "text": "(",
                                                                "value": "(",
                                                                "valueText": "("
                                                            },
                                                            "parameters": [],
                                                            "closeParenToken": {
                                                                "kind": "CloseParenToken",
                                                                "fullStart": 1083,
                                                                "fullEnd": 1084,
                                                                "start": 1083,
                                                                "end": 1084,
                                                                "fullWidth": 1,
                                                                "width": 1,
                                                                "text": ")",
                                                                "value": ")",
                                                                "valueText": ")"
                                                            }
                                                        },
                                                        "block": {
                                                            "kind": "Block",
                                                            "fullStart": 1084,
                                                            "fullEnd": 1133,
                                                            "start": 1084,
                                                            "end": 1131,
                                                            "fullWidth": 49,
                                                            "width": 47,
                                                            "openBraceToken": {
                                                                "kind": "OpenBraceToken",
                                                                "fullStart": 1084,
                                                                "fullEnd": 1087,
                                                                "start": 1084,
                                                                "end": 1085,
                                                                "fullWidth": 3,
                                                                "width": 1,
                                                                "text": "{",
                                                                "value": "{",
                                                                "valueText": "{",
                                                                "hasTrailingTrivia": true,
                                                                "hasTrailingNewLine": true,
                                                                "trailingTrivia": [
                                                                    {
                                                                        "kind": "NewLineTrivia",
                                                                        "text": "\r\n"
                                                                    }
                                                                ]
                                                            },
                                                            "statements": [
                                                                {
                                                                    "kind": "ReturnStatement",
                                                                    "fullStart": 1087,
                                                                    "fullEnd": 1118,
                                                                    "start": 1103,
                                                                    "end": 1116,
                                                                    "fullWidth": 31,
                                                                    "width": 13,
                                                                    "returnKeyword": {
                                                                        "kind": "ReturnKeyword",
                                                                        "fullStart": 1087,
                                                                        "fullEnd": 1110,
                                                                        "start": 1103,
                                                                        "end": 1109,
                                                                        "fullWidth": 23,
                                                                        "width": 6,
                                                                        "text": "return",
                                                                        "value": "return",
                                                                        "valueText": "return",
                                                                        "hasLeadingTrivia": true,
                                                                        "hasTrailingTrivia": true,
                                                                        "leadingTrivia": [
                                                                            {
                                                                                "kind": "WhitespaceTrivia",
                                                                                "text": "                "
                                                                            }
                                                                        ],
                                                                        "trailingTrivia": [
                                                                            {
                                                                                "kind": "WhitespaceTrivia",
                                                                                "text": " "
                                                                            }
                                                                        ]
                                                                    },
                                                                    "expression": {
                                                                        "kind": "IdentifierName",
                                                                        "fullStart": 1110,
                                                                        "fullEnd": 1115,
                                                                        "start": 1110,
                                                                        "end": 1115,
                                                                        "fullWidth": 5,
                                                                        "width": 5,
                                                                        "text": "test2",
                                                                        "value": "test2",
                                                                        "valueText": "test2"
                                                                    },
                                                                    "semicolonToken": {
                                                                        "kind": "SemicolonToken",
                                                                        "fullStart": 1115,
                                                                        "fullEnd": 1118,
                                                                        "start": 1115,
                                                                        "end": 1116,
                                                                        "fullWidth": 3,
                                                                        "width": 1,
                                                                        "text": ";",
                                                                        "value": ";",
                                                                        "valueText": ";",
                                                                        "hasTrailingTrivia": true,
                                                                        "hasTrailingNewLine": true,
                                                                        "trailingTrivia": [
                                                                            {
                                                                                "kind": "NewLineTrivia",
                                                                                "text": "\r\n"
                                                                            }
                                                                        ]
                                                                    }
                                                                }
                                                            ],
                                                            "closeBraceToken": {
                                                                "kind": "CloseBraceToken",
                                                                "fullStart": 1118,
                                                                "fullEnd": 1133,
                                                                "start": 1130,
                                                                "end": 1131,
                                                                "fullWidth": 15,
                                                                "width": 1,
                                                                "text": "}",
                                                                "value": "}",
                                                                "valueText": "}",
                                                                "hasLeadingTrivia": true,
                                                                "hasTrailingTrivia": true,
                                                                "hasTrailingNewLine": true,
                                                                "leadingTrivia": [
                                                                    {
                                                                        "kind": "WhitespaceTrivia",
                                                                        "text": "            "
                                                                    }
                                                                ],
                                                                "trailingTrivia": [
                                                                    {
                                                                        "kind": "NewLineTrivia",
                                                                        "text": "\r\n"
                                                                    }
                                                                ]
                                                            }
                                                        }
                                                    }
                                                ],
                                                "closeBraceToken": {
                                                    "kind": "CloseBraceToken",
                                                    "fullStart": 1133,
                                                    "fullEnd": 1142,
                                                    "start": 1141,
                                                    "end": 1142,
                                                    "fullWidth": 9,
                                                    "width": 1,
                                                    "text": "}",
                                                    "value": "}",
                                                    "valueText": "}",
                                                    "hasLeadingTrivia": true,
                                                    "leadingTrivia": [
                                                        {
                                                            "kind": "WhitespaceTrivia",
                                                            "text": "        "
                                                        }
                                                    ]
                                                }
                                            }
                                        }
                                    }
                                ]
                            },
                            "semicolonToken": {
                                "kind": "SemicolonToken",
                                "fullStart": 1142,
                                "fullEnd": 1146,
                                "start": 1142,
                                "end": 1143,
                                "fullWidth": 4,
                                "width": 1,
                                "text": ";",
                                "value": ";",
                                "valueText": ";",
                                "hasTrailingTrivia": true,
                                "hasTrailingNewLine": true,
                                "trailingTrivia": [
                                    {
                                        "kind": "WhitespaceTrivia",
                                        "text": " "
                                    },
                                    {
                                        "kind": "NewLineTrivia",
                                        "text": "\r\n"
                                    }
                                ]
                            }
                        },
                        {
                            "kind": "VariableStatement",
                            "fullStart": 1146,
                            "fullEnd": 1249,
                            "start": 1154,
                            "end": 1247,
                            "fullWidth": 103,
                            "width": 93,
                            "modifiers": [],
                            "variableDeclaration": {
                                "kind": "VariableDeclaration",
                                "fullStart": 1146,
                                "fullEnd": 1246,
                                "start": 1154,
                                "end": 1246,
                                "fullWidth": 100,
                                "width": 92,
                                "varKeyword": {
                                    "kind": "VarKeyword",
                                    "fullStart": 1146,
                                    "fullEnd": 1158,
                                    "start": 1154,
                                    "end": 1157,
                                    "fullWidth": 12,
                                    "width": 3,
                                    "text": "var",
                                    "value": "var",
                                    "valueText": "var",
                                    "hasLeadingTrivia": true,
                                    "hasTrailingTrivia": true,
                                    "leadingTrivia": [
                                        {
                                            "kind": "WhitespaceTrivia",
                                            "text": "        "
                                        }
                                    ],
                                    "trailingTrivia": [
                                        {
                                            "kind": "WhitespaceTrivia",
                                            "text": " "
                                        }
                                    ]
                                },
                                "variableDeclarators": [
                                    {
                                        "kind": "VariableDeclarator",
                                        "fullStart": 1158,
                                        "fullEnd": 1246,
                                        "start": 1158,
                                        "end": 1246,
                                        "fullWidth": 88,
                                        "width": 88,
                                        "identifier": {
                                            "kind": "IdentifierName",
                                            "fullStart": 1158,
                                            "fullEnd": 1162,
                                            "start": 1158,
                                            "end": 1161,
                                            "fullWidth": 4,
                                            "width": 3,
                                            "text": "arr",
                                            "value": "arr",
                                            "valueText": "arr",
                                            "hasTrailingTrivia": true,
                                            "trailingTrivia": [
                                                {
                                                    "kind": "WhitespaceTrivia",
                                                    "text": " "
                                                }
                                            ]
                                        },
                                        "equalsValueClause": {
                                            "kind": "EqualsValueClause",
                                            "fullStart": 1162,
                                            "fullEnd": 1246,
                                            "start": 1162,
                                            "end": 1246,
                                            "fullWidth": 84,
                                            "width": 84,
                                            "equalsToken": {
                                                "kind": "EqualsToken",
                                                "fullStart": 1162,
                                                "fullEnd": 1164,
                                                "start": 1162,
                                                "end": 1163,
                                                "fullWidth": 2,
                                                "width": 1,
                                                "text": "=",
                                                "value": "=",
                                                "valueText": "=",
                                                "hasTrailingTrivia": true,
                                                "trailingTrivia": [
                                                    {
                                                        "kind": "WhitespaceTrivia",
                                                        "text": " "
                                                    }
                                                ]
                                            },
                                            "value": {
                                                "kind": "ArrayLiteralExpression",
                                                "fullStart": 1164,
                                                "fullEnd": 1246,
                                                "start": 1164,
                                                "end": 1246,
                                                "fullWidth": 82,
                                                "width": 82,
                                                "openBracketToken": {
                                                    "kind": "OpenBracketToken",
                                                    "fullStart": 1164,
                                                    "fullEnd": 1167,
                                                    "start": 1164,
                                                    "end": 1165,
                                                    "fullWidth": 3,
                                                    "width": 1,
                                                    "text": "[",
                                                    "value": "[",
                                                    "valueText": "[",
                                                    "hasTrailingTrivia": true,
                                                    "hasTrailingNewLine": true,
                                                    "trailingTrivia": [
                                                        {
                                                            "kind": "NewLineTrivia",
                                                            "text": "\r\n"
                                                        }
                                                    ]
                                                },
                                                "expressions": [
                                                    {
                                                        "kind": "StringLiteral",
                                                        "fullStart": 1167,
                                                        "fullEnd": 1191,
                                                        "start": 1179,
                                                        "end": 1191,
                                                        "fullWidth": 24,
                                                        "width": 12,
                                                        "text": "'instanceof'",
                                                        "value": "instanceof",
                                                        "valueText": "instanceof",
                                                        "hasLeadingTrivia": true,
                                                        "leadingTrivia": [
                                                            {
                                                                "kind": "WhitespaceTrivia",
                                                                "text": "            "
                                                            }
                                                        ]
                                                    },
                                                    {
                                                        "kind": "CommaToken",
                                                        "fullStart": 1191,
                                                        "fullEnd": 1194,
                                                        "start": 1191,
                                                        "end": 1192,
                                                        "fullWidth": 3,
                                                        "width": 1,
                                                        "text": ",",
                                                        "value": ",",
                                                        "valueText": ",",
                                                        "hasTrailingTrivia": true,
                                                        "hasTrailingNewLine": true,
                                                        "trailingTrivia": [
                                                            {
                                                                "kind": "NewLineTrivia",
                                                                "text": "\r\n"
                                                            }
                                                        ]
                                                    },
                                                    {
                                                        "kind": "StringLiteral",
                                                        "fullStart": 1194,
                                                        "fullEnd": 1214,
                                                        "start": 1206,
                                                        "end": 1214,
                                                        "fullWidth": 20,
                                                        "width": 8,
                                                        "text": "'typeof'",
                                                        "value": "typeof",
                                                        "valueText": "typeof",
                                                        "hasLeadingTrivia": true,
                                                        "leadingTrivia": [
                                                            {
                                                                "kind": "WhitespaceTrivia",
                                                                "text": "            "
                                                            }
                                                        ]
                                                    },
                                                    {
                                                        "kind": "CommaToken",
                                                        "fullStart": 1214,
                                                        "fullEnd": 1217,
                                                        "start": 1214,
                                                        "end": 1215,
                                                        "fullWidth": 3,
                                                        "width": 1,
                                                        "text": ",",
                                                        "value": ",",
                                                        "valueText": ",",
                                                        "hasTrailingTrivia": true,
                                                        "hasTrailingNewLine": true,
                                                        "trailingTrivia": [
                                                            {
                                                                "kind": "NewLineTrivia",
                                                                "text": "\r\n"
                                                            }
                                                        ]
                                                    },
                                                    {
                                                        "kind": "StringLiteral",
                                                        "fullStart": 1217,
                                                        "fullEnd": 1237,
                                                        "start": 1229,
                                                        "end": 1235,
                                                        "fullWidth": 20,
                                                        "width": 6,
                                                        "text": "'else'",
                                                        "value": "else",
                                                        "valueText": "else",
                                                        "hasLeadingTrivia": true,
                                                        "hasTrailingTrivia": true,
                                                        "hasTrailingNewLine": true,
                                                        "leadingTrivia": [
                                                            {
                                                                "kind": "WhitespaceTrivia",
                                                                "text": "            "
                                                            }
                                                        ],
                                                        "trailingTrivia": [
                                                            {
                                                                "kind": "NewLineTrivia",
                                                                "text": "\r\n"
                                                            }
                                                        ]
                                                    }
                                                ],
                                                "closeBracketToken": {
                                                    "kind": "CloseBracketToken",
                                                    "fullStart": 1237,
                                                    "fullEnd": 1246,
                                                    "start": 1245,
                                                    "end": 1246,
                                                    "fullWidth": 9,
                                                    "width": 1,
                                                    "text": "]",
                                                    "value": "]",
                                                    "valueText": "]",
                                                    "hasLeadingTrivia": true,
                                                    "leadingTrivia": [
                                                        {
                                                            "kind": "WhitespaceTrivia",
                                                            "text": "        "
                                                        }
                                                    ]
                                                }
                                            }
                                        }
                                    }
                                ]
                            },
                            "semicolonToken": {
                                "kind": "SemicolonToken",
                                "fullStart": 1246,
                                "fullEnd": 1249,
                                "start": 1246,
                                "end": 1247,
                                "fullWidth": 3,
                                "width": 1,
                                "text": ";",
                                "value": ";",
                                "valueText": ";",
                                "hasTrailingTrivia": true,
                                "hasTrailingNewLine": true,
                                "trailingTrivia": [
                                    {
                                        "kind": "NewLineTrivia",
                                        "text": "\r\n"
                                    }
                                ]
                            }
                        },
                        {
                            "kind": "ForStatement",
                            "fullStart": 1249,
                            "fullEnd": 1400,
                            "start": 1257,
                            "end": 1398,
                            "fullWidth": 151,
                            "width": 141,
                            "forKeyword": {
                                "kind": "ForKeyword",
                                "fullStart": 1249,
                                "fullEnd": 1261,
                                "start": 1257,
                                "end": 1260,
                                "fullWidth": 12,
                                "width": 3,
                                "text": "for",
                                "value": "for",
                                "valueText": "for",
                                "hasLeadingTrivia": true,
                                "hasTrailingTrivia": true,
                                "leadingTrivia": [
                                    {
                                        "kind": "WhitespaceTrivia",
                                        "text": "        "
                                    }
                                ],
                                "trailingTrivia": [
                                    {
                                        "kind": "WhitespaceTrivia",
                                        "text": " "
                                    }
                                ]
                            },
                            "openParenToken": {
                                "kind": "OpenParenToken",
                                "fullStart": 1261,
                                "fullEnd": 1262,
                                "start": 1261,
                                "end": 1262,
                                "fullWidth": 1,
                                "width": 1,
                                "text": "(",
                                "value": "(",
                                "valueText": "("
                            },
                            "variableDeclaration": {
                                "kind": "VariableDeclaration",
                                "fullStart": 1262,
                                "fullEnd": 1271,
                                "start": 1262,
                                "end": 1271,
                                "fullWidth": 9,
                                "width": 9,
                                "varKeyword": {
                                    "kind": "VarKeyword",
                                    "fullStart": 1262,
                                    "fullEnd": 1266,
                                    "start": 1262,
                                    "end": 1265,
                                    "fullWidth": 4,
                                    "width": 3,
                                    "text": "var",
                                    "value": "var",
                                    "valueText": "var",
                                    "hasTrailingTrivia": true,
                                    "trailingTrivia": [
                                        {
                                            "kind": "WhitespaceTrivia",
                                            "text": " "
                                        }
                                    ]
                                },
                                "variableDeclarators": [
                                    {
                                        "kind": "VariableDeclarator",
                                        "fullStart": 1266,
                                        "fullEnd": 1271,
                                        "start": 1266,
                                        "end": 1271,
                                        "fullWidth": 5,
                                        "width": 5,
                                        "identifier": {
                                            "kind": "IdentifierName",
                                            "fullStart": 1266,
                                            "fullEnd": 1268,
                                            "start": 1266,
                                            "end": 1267,
                                            "fullWidth": 2,
                                            "width": 1,
                                            "text": "i",
                                            "value": "i",
                                            "valueText": "i",
                                            "hasTrailingTrivia": true,
                                            "trailingTrivia": [
                                                {
                                                    "kind": "WhitespaceTrivia",
                                                    "text": " "
                                                }
                                            ]
                                        },
                                        "equalsValueClause": {
                                            "kind": "EqualsValueClause",
                                            "fullStart": 1268,
                                            "fullEnd": 1271,
                                            "start": 1268,
                                            "end": 1271,
                                            "fullWidth": 3,
                                            "width": 3,
                                            "equalsToken": {
                                                "kind": "EqualsToken",
                                                "fullStart": 1268,
                                                "fullEnd": 1270,
                                                "start": 1268,
                                                "end": 1269,
                                                "fullWidth": 2,
                                                "width": 1,
                                                "text": "=",
                                                "value": "=",
                                                "valueText": "=",
                                                "hasTrailingTrivia": true,
                                                "trailingTrivia": [
                                                    {
                                                        "kind": "WhitespaceTrivia",
                                                        "text": " "
                                                    }
                                                ]
                                            },
                                            "value": {
                                                "kind": "NumericLiteral",
                                                "fullStart": 1270,
                                                "fullEnd": 1271,
                                                "start": 1270,
                                                "end": 1271,
                                                "fullWidth": 1,
                                                "width": 1,
                                                "text": "0",
                                                "value": 0,
                                                "valueText": "0"
                                            }
                                        }
                                    }
                                ]
                            },
                            "firstSemicolonToken": {
                                "kind": "SemicolonToken",
                                "fullStart": 1271,
                                "fullEnd": 1273,
                                "start": 1271,
                                "end": 1272,
                                "fullWidth": 2,
                                "width": 1,
                                "text": ";",
                                "value": ";",
                                "valueText": ";",
                                "hasTrailingTrivia": true,
                                "trailingTrivia": [
                                    {
                                        "kind": "WhitespaceTrivia",
                                        "text": " "
                                    }
                                ]
                            },
                            "condition": {
                                "kind": "LessThanExpression",
                                "fullStart": 1273,
                                "fullEnd": 1287,
                                "start": 1273,
                                "end": 1287,
                                "fullWidth": 14,
                                "width": 14,
                                "left": {
                                    "kind": "IdentifierName",
                                    "fullStart": 1273,
                                    "fullEnd": 1275,
                                    "start": 1273,
                                    "end": 1274,
                                    "fullWidth": 2,
                                    "width": 1,
                                    "text": "i",
                                    "value": "i",
                                    "valueText": "i",
                                    "hasTrailingTrivia": true,
                                    "trailingTrivia": [
                                        {
                                            "kind": "WhitespaceTrivia",
                                            "text": " "
                                        }
                                    ]
                                },
                                "operatorToken": {
                                    "kind": "LessThanToken",
                                    "fullStart": 1275,
                                    "fullEnd": 1277,
                                    "start": 1275,
                                    "end": 1276,
                                    "fullWidth": 2,
                                    "width": 1,
                                    "text": "<",
                                    "value": "<",
                                    "valueText": "<",
                                    "hasTrailingTrivia": true,
                                    "trailingTrivia": [
                                        {
                                            "kind": "WhitespaceTrivia",
                                            "text": " "
                                        }
                                    ]
                                },
                                "right": {
                                    "kind": "MemberAccessExpression",
                                    "fullStart": 1277,
                                    "fullEnd": 1287,
                                    "start": 1277,
                                    "end": 1287,
                                    "fullWidth": 10,
                                    "width": 10,
                                    "expression": {
                                        "kind": "IdentifierName",
                                        "fullStart": 1277,
                                        "fullEnd": 1280,
                                        "start": 1277,
                                        "end": 1280,
                                        "fullWidth": 3,
                                        "width": 3,
                                        "text": "arr",
                                        "value": "arr",
                                        "valueText": "arr"
                                    },
                                    "dotToken": {
                                        "kind": "DotToken",
                                        "fullStart": 1280,
                                        "fullEnd": 1281,
                                        "start": 1280,
                                        "end": 1281,
                                        "fullWidth": 1,
                                        "width": 1,
                                        "text": ".",
                                        "value": ".",
                                        "valueText": "."
                                    },
                                    "name": {
                                        "kind": "IdentifierName",
                                        "fullStart": 1281,
                                        "fullEnd": 1287,
                                        "start": 1281,
                                        "end": 1287,
                                        "fullWidth": 6,
                                        "width": 6,
                                        "text": "length",
                                        "value": "length",
                                        "valueText": "length"
                                    }
                                }
                            },
                            "secondSemicolonToken": {
                                "kind": "SemicolonToken",
                                "fullStart": 1287,
                                "fullEnd": 1289,
                                "start": 1287,
                                "end": 1288,
                                "fullWidth": 2,
                                "width": 1,
                                "text": ";",
                                "value": ";",
                                "valueText": ";",
                                "hasTrailingTrivia": true,
                                "trailingTrivia": [
                                    {
                                        "kind": "WhitespaceTrivia",
                                        "text": " "
                                    }
                                ]
                            },
                            "incrementor": {
                                "kind": "PostIncrementExpression",
                                "fullStart": 1289,
                                "fullEnd": 1292,
                                "start": 1289,
                                "end": 1292,
                                "fullWidth": 3,
                                "width": 3,
                                "operand": {
                                    "kind": "IdentifierName",
                                    "fullStart": 1289,
                                    "fullEnd": 1290,
                                    "start": 1289,
                                    "end": 1290,
                                    "fullWidth": 1,
                                    "width": 1,
                                    "text": "i",
                                    "value": "i",
                                    "valueText": "i"
                                },
                                "operatorToken": {
                                    "kind": "PlusPlusToken",
                                    "fullStart": 1290,
                                    "fullEnd": 1292,
                                    "start": 1290,
                                    "end": 1292,
                                    "fullWidth": 2,
                                    "width": 2,
                                    "text": "++",
                                    "value": "++",
                                    "valueText": "++"
                                }
                            },
                            "closeParenToken": {
                                "kind": "CloseParenToken",
                                "fullStart": 1292,
                                "fullEnd": 1294,
                                "start": 1292,
                                "end": 1293,
                                "fullWidth": 2,
                                "width": 1,
                                "text": ")",
                                "value": ")",
                                "valueText": ")",
                                "hasTrailingTrivia": true,
                                "trailingTrivia": [
                                    {
                                        "kind": "WhitespaceTrivia",
                                        "text": " "
                                    }
                                ]
                            },
                            "statement": {
                                "kind": "Block",
                                "fullStart": 1294,
                                "fullEnd": 1400,
                                "start": 1294,
                                "end": 1398,
                                "fullWidth": 106,
                                "width": 104,
                                "openBraceToken": {
                                    "kind": "OpenBraceToken",
                                    "fullStart": 1294,
                                    "fullEnd": 1297,
                                    "start": 1294,
                                    "end": 1295,
                                    "fullWidth": 3,
                                    "width": 1,
                                    "text": "{",
                                    "value": "{",
                                    "valueText": "{",
                                    "hasTrailingTrivia": true,
                                    "hasTrailingNewLine": true,
                                    "trailingTrivia": [
                                        {
                                            "kind": "NewLineTrivia",
                                            "text": "\r\n"
                                        }
                                    ]
                                },
                                "statements": [
                                    {
                                        "kind": "IfStatement",
                                        "fullStart": 1297,
                                        "fullEnd": 1386,
                                        "start": 1309,
                                        "end": 1386,
                                        "fullWidth": 89,
                                        "width": 77,
                                        "ifKeyword": {
                                            "kind": "IfKeyword",
                                            "fullStart": 1297,
                                            "fullEnd": 1312,
                                            "start": 1309,
                                            "end": 1311,
                                            "fullWidth": 15,
                                            "width": 2,
                                            "text": "if",
                                            "value": "if",
                                            "valueText": "if",
                                            "hasLeadingTrivia": true,
                                            "hasTrailingTrivia": true,
                                            "leadingTrivia": [
                                                {
                                                    "kind": "WhitespaceTrivia",
                                                    "text": "            "
                                                }
                                            ],
                                            "trailingTrivia": [
                                                {
                                                    "kind": "WhitespaceTrivia",
                                                    "text": " "
                                                }
                                            ]
                                        },
                                        "openParenToken": {
                                            "kind": "OpenParenToken",
                                            "fullStart": 1312,
                                            "fullEnd": 1313,
                                            "start": 1312,
                                            "end": 1313,
                                            "fullWidth": 1,
                                            "width": 1,
                                            "text": "(",
                                            "value": "(",
                                            "valueText": "("
                                        },
                                        "condition": {
                                            "kind": "NotEqualsExpression",
                                            "fullStart": 1313,
                                            "fullEnd": 1337,
                                            "start": 1313,
                                            "end": 1337,
                                            "fullWidth": 24,
                                            "width": 24,
                                            "left": {
                                                "kind": "ElementAccessExpression",
                                                "fullStart": 1313,
                                                "fullEnd": 1332,
                                                "start": 1313,
                                                "end": 1331,
                                                "fullWidth": 19,
                                                "width": 18,
                                                "expression": {
                                                    "kind": "IdentifierName",
                                                    "fullStart": 1313,
                                                    "fullEnd": 1323,
                                                    "start": 1313,
                                                    "end": 1323,
                                                    "fullWidth": 10,
                                                    "width": 10,
                                                    "text": "tokenCodes",
                                                    "value": "tokenCodes",
                                                    "valueText": "tokenCodes"
                                                },
                                                "openBracketToken": {
                                                    "kind": "OpenBracketToken",
                                                    "fullStart": 1323,
                                                    "fullEnd": 1324,
                                                    "start": 1323,
                                                    "end": 1324,
                                                    "fullWidth": 1,
                                                    "width": 1,
                                                    "text": "[",
                                                    "value": "[",
                                                    "valueText": "["
                                                },
                                                "argumentExpression": {
                                                    "kind": "ElementAccessExpression",
                                                    "fullStart": 1324,
                                                    "fullEnd": 1330,
                                                    "start": 1324,
                                                    "end": 1330,
                                                    "fullWidth": 6,
                                                    "width": 6,
                                                    "expression": {
                                                        "kind": "IdentifierName",
                                                        "fullStart": 1324,
                                                        "fullEnd": 1327,
                                                        "start": 1324,
                                                        "end": 1327,
                                                        "fullWidth": 3,
                                                        "width": 3,
                                                        "text": "arr",
                                                        "value": "arr",
                                                        "valueText": "arr"
                                                    },
                                                    "openBracketToken": {
                                                        "kind": "OpenBracketToken",
                                                        "fullStart": 1327,
                                                        "fullEnd": 1328,
                                                        "start": 1327,
                                                        "end": 1328,
                                                        "fullWidth": 1,
                                                        "width": 1,
                                                        "text": "[",
                                                        "value": "[",
                                                        "valueText": "["
                                                    },
                                                    "argumentExpression": {
                                                        "kind": "IdentifierName",
                                                        "fullStart": 1328,
                                                        "fullEnd": 1329,
                                                        "start": 1328,
                                                        "end": 1329,
                                                        "fullWidth": 1,
                                                        "width": 1,
                                                        "text": "i",
                                                        "value": "i",
                                                        "valueText": "i"
                                                    },
                                                    "closeBracketToken": {
                                                        "kind": "CloseBracketToken",
                                                        "fullStart": 1329,
                                                        "fullEnd": 1330,
                                                        "start": 1329,
                                                        "end": 1330,
                                                        "fullWidth": 1,
                                                        "width": 1,
                                                        "text": "]",
                                                        "value": "]",
                                                        "valueText": "]"
                                                    }
                                                },
                                                "closeBracketToken": {
                                                    "kind": "CloseBracketToken",
                                                    "fullStart": 1330,
                                                    "fullEnd": 1332,
                                                    "start": 1330,
                                                    "end": 1331,
                                                    "fullWidth": 2,
                                                    "width": 1,
                                                    "text": "]",
                                                    "value": "]",
                                                    "valueText": "]",
                                                    "hasTrailingTrivia": true,
                                                    "trailingTrivia": [
                                                        {
                                                            "kind": "WhitespaceTrivia",
                                                            "text": " "
                                                        }
                                                    ]
                                                }
                                            },
                                            "operatorToken": {
                                                "kind": "ExclamationEqualsEqualsToken",
                                                "fullStart": 1332,
                                                "fullEnd": 1336,
                                                "start": 1332,
                                                "end": 1335,
                                                "fullWidth": 4,
                                                "width": 3,
                                                "text": "!==",
                                                "value": "!==",
                                                "valueText": "!==",
                                                "hasTrailingTrivia": true,
                                                "trailingTrivia": [
                                                    {
                                                        "kind": "WhitespaceTrivia",
                                                        "text": " "
                                                    }
                                                ]
                                            },
                                            "right": {
                                                "kind": "IdentifierName",
                                                "fullStart": 1336,
                                                "fullEnd": 1337,
                                                "start": 1336,
                                                "end": 1337,
                                                "fullWidth": 1,
                                                "width": 1,
                                                "text": "i",
                                                "value": "i",
                                                "valueText": "i"
                                            }
                                        },
                                        "closeParenToken": {
                                            "kind": "CloseParenToken",
                                            "fullStart": 1337,
                                            "fullEnd": 1339,
                                            "start": 1337,
                                            "end": 1338,
                                            "fullWidth": 2,
                                            "width": 1,
                                            "text": ")",
                                            "value": ")",
                                            "valueText": ")",
                                            "hasTrailingTrivia": true,
                                            "trailingTrivia": [
                                                {
                                                    "kind": "WhitespaceTrivia",
                                                    "text": " "
                                                }
                                            ]
                                        },
                                        "statement": {
                                            "kind": "Block",
                                            "fullStart": 1339,
                                            "fullEnd": 1386,
                                            "start": 1339,
                                            "end": 1386,
                                            "fullWidth": 47,
                                            "width": 47,
                                            "openBraceToken": {
                                                "kind": "OpenBraceToken",
                                                "fullStart": 1339,
                                                "fullEnd": 1342,
                                                "start": 1339,
                                                "end": 1340,
                                                "fullWidth": 3,
                                                "width": 1,
                                                "text": "{",
                                                "value": "{",
                                                "valueText": "{",
                                                "hasTrailingTrivia": true,
                                                "hasTrailingNewLine": true,
                                                "trailingTrivia": [
                                                    {
                                                        "kind": "NewLineTrivia",
                                                        "text": "\r\n"
                                                    }
                                                ]
                                            },
                                            "statements": [
                                                {
                                                    "kind": "ReturnStatement",
                                                    "fullStart": 1342,
                                                    "fullEnd": 1373,
                                                    "start": 1358,
                                                    "end": 1371,
                                                    "fullWidth": 31,
                                                    "width": 13,
                                                    "returnKeyword": {
                                                        "kind": "ReturnKeyword",
                                                        "fullStart": 1342,
                                                        "fullEnd": 1365,
                                                        "start": 1358,
                                                        "end": 1364,
                                                        "fullWidth": 23,
                                                        "width": 6,
                                                        "text": "return",
                                                        "value": "return",
                                                        "valueText": "return",
                                                        "hasLeadingTrivia": true,
                                                        "hasTrailingTrivia": true,
                                                        "leadingTrivia": [
                                                            {
                                                                "kind": "WhitespaceTrivia",
                                                                "text": "                "
                                                            }
                                                        ],
                                                        "trailingTrivia": [
                                                            {
                                                                "kind": "WhitespaceTrivia",
                                                                "text": " "
                                                            }
                                                        ]
                                                    },
                                                    "expression": {
                                                        "kind": "FalseKeyword",
                                                        "fullStart": 1365,
                                                        "fullEnd": 1370,
                                                        "start": 1365,
                                                        "end": 1370,
                                                        "fullWidth": 5,
                                                        "width": 5,
                                                        "text": "false",
                                                        "value": false,
                                                        "valueText": "false"
                                                    },
                                                    "semicolonToken": {
                                                        "kind": "SemicolonToken",
                                                        "fullStart": 1370,
                                                        "fullEnd": 1373,
                                                        "start": 1370,
                                                        "end": 1371,
                                                        "fullWidth": 3,
                                                        "width": 1,
                                                        "text": ";",
                                                        "value": ";",
                                                        "valueText": ";",
                                                        "hasTrailingTrivia": true,
                                                        "hasTrailingNewLine": true,
                                                        "trailingTrivia": [
                                                            {
                                                                "kind": "NewLineTrivia",
                                                                "text": "\r\n"
                                                            }
                                                        ]
                                                    }
                                                }
                                            ],
                                            "closeBraceToken": {
                                                "kind": "CloseBraceToken",
                                                "fullStart": 1373,
                                                "fullEnd": 1386,
                                                "start": 1385,
                                                "end": 1386,
                                                "fullWidth": 13,
                                                "width": 1,
                                                "text": "}",
                                                "value": "}",
                                                "valueText": "}",
                                                "hasLeadingTrivia": true,
                                                "leadingTrivia": [
                                                    {
                                                        "kind": "WhitespaceTrivia",
                                                        "text": "            "
                                                    }
                                                ]
                                            }
                                        }
                                    },
                                    {
                                        "kind": "EmptyStatement",
                                        "fullStart": 1386,
                                        "fullEnd": 1389,
                                        "start": 1386,
                                        "end": 1387,
                                        "fullWidth": 3,
                                        "width": 1,
                                        "semicolonToken": {
                                            "kind": "SemicolonToken",
                                            "fullStart": 1386,
                                            "fullEnd": 1389,
                                            "start": 1386,
                                            "end": 1387,
                                            "fullWidth": 3,
                                            "width": 1,
                                            "text": ";",
                                            "value": ";",
                                            "valueText": ";",
                                            "hasTrailingTrivia": true,
                                            "hasTrailingNewLine": true,
                                            "trailingTrivia": [
                                                {
                                                    "kind": "NewLineTrivia",
                                                    "text": "\r\n"
                                                }
                                            ]
                                        }
                                    }
                                ],
                                "closeBraceToken": {
                                    "kind": "CloseBraceToken",
                                    "fullStart": 1389,
                                    "fullEnd": 1400,
                                    "start": 1397,
                                    "end": 1398,
                                    "fullWidth": 11,
                                    "width": 1,
                                    "text": "}",
                                    "value": "}",
                                    "valueText": "}",
                                    "hasLeadingTrivia": true,
                                    "hasTrailingTrivia": true,
                                    "hasTrailingNewLine": true,
                                    "leadingTrivia": [
                                        {
                                            "kind": "WhitespaceTrivia",
                                            "text": "        "
                                        }
                                    ],
                                    "trailingTrivia": [
                                        {
                                            "kind": "NewLineTrivia",
                                            "text": "\r\n"
                                        }
                                    ]
                                }
                            }
                        },
                        {
                            "kind": "ReturnStatement",
                            "fullStart": 1400,
                            "fullEnd": 1422,
                            "start": 1408,
                            "end": 1420,
                            "fullWidth": 22,
                            "width": 12,
                            "returnKeyword": {
                                "kind": "ReturnKeyword",
                                "fullStart": 1400,
                                "fullEnd": 1415,
                                "start": 1408,
                                "end": 1414,
                                "fullWidth": 15,
                                "width": 6,
                                "text": "return",
                                "value": "return",
                                "valueText": "return",
                                "hasLeadingTrivia": true,
                                "hasTrailingTrivia": true,
                                "leadingTrivia": [
                                    {
                                        "kind": "WhitespaceTrivia",
                                        "text": "        "
                                    }
                                ],
                                "trailingTrivia": [
                                    {
                                        "kind": "WhitespaceTrivia",
                                        "text": " "
                                    }
                                ]
                            },
                            "expression": {
                                "kind": "TrueKeyword",
                                "fullStart": 1415,
                                "fullEnd": 1419,
                                "start": 1415,
                                "end": 1419,
                                "fullWidth": 4,
                                "width": 4,
                                "text": "true",
                                "value": true,
                                "valueText": "true"
                            },
                            "semicolonToken": {
                                "kind": "SemicolonToken",
                                "fullStart": 1419,
                                "fullEnd": 1422,
                                "start": 1419,
                                "end": 1420,
                                "fullWidth": 3,
                                "width": 1,
                                "text": ";",
                                "value": ";",
                                "valueText": ";",
                                "hasTrailingTrivia": true,
                                "hasTrailingNewLine": true,
                                "trailingTrivia": [
                                    {
                                        "kind": "NewLineTrivia",
                                        "text": "\r\n"
                                    }
                                ]
                            }
                        }
                    ],
                    "closeBraceToken": {
                        "kind": "CloseBraceToken",
                        "fullStart": 1422,
                        "fullEnd": 1429,
                        "start": 1426,
                        "end": 1427,
                        "fullWidth": 7,
                        "width": 1,
                        "text": "}",
                        "value": "}",
                        "valueText": "}",
                        "hasLeadingTrivia": true,
                        "hasTrailingTrivia": true,
                        "hasTrailingNewLine": true,
                        "leadingTrivia": [
                            {
                                "kind": "WhitespaceTrivia",
                                "text": "    "
                            }
                        ],
                        "trailingTrivia": [
                            {
                                "kind": "NewLineTrivia",
                                "text": "\r\n"
                            }
                        ]
                    }
                }
            },
            {
                "kind": "ExpressionStatement",
                "fullStart": 1429,
                "fullEnd": 1453,
                "start": 1429,
                "end": 1451,
                "fullWidth": 24,
                "width": 22,
                "expression": {
                    "kind": "InvocationExpression",
                    "fullStart": 1429,
                    "fullEnd": 1450,
                    "start": 1429,
                    "end": 1450,
                    "fullWidth": 21,
                    "width": 21,
                    "expression": {
                        "kind": "IdentifierName",
                        "fullStart": 1429,
                        "fullEnd": 1440,
                        "start": 1429,
                        "end": 1440,
                        "fullWidth": 11,
                        "width": 11,
                        "text": "runTestCase",
                        "value": "runTestCase",
                        "valueText": "runTestCase"
                    },
                    "argumentList": {
                        "kind": "ArgumentList",
                        "fullStart": 1440,
                        "fullEnd": 1450,
                        "start": 1440,
                        "end": 1450,
                        "fullWidth": 10,
                        "width": 10,
                        "openParenToken": {
                            "kind": "OpenParenToken",
                            "fullStart": 1440,
                            "fullEnd": 1441,
                            "start": 1440,
                            "end": 1441,
                            "fullWidth": 1,
                            "width": 1,
                            "text": "(",
                            "value": "(",
                            "valueText": "("
                        },
                        "arguments": [
                            {
                                "kind": "IdentifierName",
                                "fullStart": 1441,
                                "fullEnd": 1449,
                                "start": 1441,
                                "end": 1449,
                                "fullWidth": 8,
                                "width": 8,
                                "text": "testcase",
                                "value": "testcase",
                                "valueText": "testcase"
                            }
                        ],
                        "closeParenToken": {
                            "kind": "CloseParenToken",
                            "fullStart": 1449,
                            "fullEnd": 1450,
                            "start": 1449,
                            "end": 1450,
                            "fullWidth": 1,
                            "width": 1,
                            "text": ")",
                            "value": ")",
                            "valueText": ")"
                        }
                    }
                },
                "semicolonToken": {
                    "kind": "SemicolonToken",
                    "fullStart": 1450,
                    "fullEnd": 1453,
                    "start": 1450,
                    "end": 1451,
                    "fullWidth": 3,
                    "width": 1,
                    "text": ";",
                    "value": ";",
                    "valueText": ";",
                    "hasTrailingTrivia": true,
                    "hasTrailingNewLine": true,
                    "trailingTrivia": [
                        {
                            "kind": "NewLineTrivia",
                            "text": "\r\n"
                        }
                    ]
                }
            }
        ],
        "endOfFileToken": {
            "kind": "EndOfFileToken",
            "fullStart": 1453,
            "fullEnd": 1453,
            "start": 1453,
            "end": 1453,
            "fullWidth": 0,
            "width": 0,
            "text": ""
        }
    },
    "lineMap": {
        "lineStarts": [
            0,
            67,
            152,
            232,
            308,
            380,
            385,
            423,
            561,
            566,
            568,
            570,
            593,
            639,
            668,
            704,
            736,
            752,
            783,
            814,
            830,
            862,
            894,
            910,
            937,
            968,
            984,
            1014,
            1046,
            1062,
            1087,
            1118,
            1133,
            1146,
            1167,
            1194,
            1217,
            1237,
            1249,
            1297,
            1342,
            1373,
            1389,
            1400,
            1422,
            1429,
            1453
        ],
        "length": 1453
    }
}<|MERGE_RESOLUTION|>--- conflicted
+++ resolved
@@ -713,11 +713,8 @@
                                                                     "start": 695,
                                                                     "end": 700,
                                                                     "fullWidth": 5,
-<<<<<<< HEAD
                                                                     "width": 5,
-=======
                                                                     "modifiers": [],
->>>>>>> e3c38734
                                                                     "identifier": {
                                                                         "kind": "IdentifierName",
                                                                         "fullStart": 695,
@@ -1207,11 +1204,8 @@
                                                                     "start": 853,
                                                                     "end": 858,
                                                                     "fullWidth": 5,
-<<<<<<< HEAD
                                                                     "width": 5,
-=======
                                                                     "modifiers": [],
->>>>>>> e3c38734
                                                                     "identifier": {
                                                                         "kind": "IdentifierName",
                                                                         "fullStart": 853,
@@ -1701,11 +1695,8 @@
                                                                     "start": 1005,
                                                                     "end": 1010,
                                                                     "fullWidth": 5,
-<<<<<<< HEAD
                                                                     "width": 5,
-=======
                                                                     "modifiers": [],
->>>>>>> e3c38734
                                                                     "identifier": {
                                                                         "kind": "IdentifierName",
                                                                         "fullStart": 1005,
