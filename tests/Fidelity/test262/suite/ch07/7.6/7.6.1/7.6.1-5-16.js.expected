{
    "isDeclaration": false,
    "languageVersion": "EcmaScript5",
    "parseOptions": {
        "allowAutomaticSemicolonInsertion": true
    },
    "sourceUnit": {
        "kind": "SourceUnit",
        "fullStart": 0,
        "fullEnd": 1007,
        "start": 563,
        "end": 1007,
        "fullWidth": 1007,
        "width": 444,
        "isIncrementallyUnusable": true,
        "moduleElements": [
            {
                "kind": "FunctionDeclaration",
                "fullStart": 0,
                "fullEnd": 983,
                "start": 563,
                "end": 981,
                "fullWidth": 983,
                "width": 418,
                "modifiers": [],
                "functionKeyword": {
                    "kind": "FunctionKeyword",
                    "fullStart": 0,
                    "fullEnd": 572,
                    "start": 563,
                    "end": 571,
                    "fullWidth": 572,
                    "width": 8,
                    "text": "function",
                    "value": "function",
                    "valueText": "function",
                    "hasLeadingTrivia": true,
                    "hasLeadingComment": true,
                    "hasLeadingNewLine": true,
                    "hasTrailingTrivia": true,
                    "leadingTrivia": [
                        {
                            "kind": "SingleLineCommentTrivia",
                            "text": "/// Copyright (c) 2012 Ecma International.  All rights reserved. "
                        },
                        {
                            "kind": "NewLineTrivia",
                            "text": "\r\n"
                        },
                        {
                            "kind": "SingleLineCommentTrivia",
                            "text": "/// Ecma International makes this code available under the terms and conditions set"
                        },
                        {
                            "kind": "NewLineTrivia",
                            "text": "\r\n"
                        },
                        {
                            "kind": "SingleLineCommentTrivia",
                            "text": "/// forth on http://hg.ecmascript.org/tests/test262/raw-file/tip/LICENSE (the "
                        },
                        {
                            "kind": "NewLineTrivia",
                            "text": "\r\n"
                        },
                        {
                            "kind": "SingleLineCommentTrivia",
                            "text": "/// \"Use Terms\").   Any redistribution of this code must retain the above "
                        },
                        {
                            "kind": "NewLineTrivia",
                            "text": "\r\n"
                        },
                        {
                            "kind": "SingleLineCommentTrivia",
                            "text": "/// copyright and this notice and otherwise comply with the Use Terms."
                        },
                        {
                            "kind": "NewLineTrivia",
                            "text": "\r\n"
                        },
                        {
                            "kind": "MultiLineCommentTrivia",
                            "text": "/**\r\n * @path ch07/7.6/7.6.1/7.6.1-5-16.js\r\n * @description Allow reserved words as property names at object initialization, accessed via indexing: undefined, NaN, Infinity\r\n */"
                        },
                        {
                            "kind": "NewLineTrivia",
                            "text": "\r\n"
                        },
                        {
                            "kind": "NewLineTrivia",
                            "text": "\r\n"
                        },
                        {
                            "kind": "NewLineTrivia",
                            "text": "\r\n"
                        }
                    ],
                    "trailingTrivia": [
                        {
                            "kind": "WhitespaceTrivia",
                            "text": " "
                        }
                    ]
                },
                "identifier": {
                    "kind": "IdentifierName",
                    "fullStart": 572,
                    "fullEnd": 580,
                    "start": 572,
                    "end": 580,
                    "fullWidth": 8,
                    "width": 8,
                    "text": "testcase",
                    "value": "testcase",
                    "valueText": "testcase"
                },
                "callSignature": {
                    "kind": "CallSignature",
                    "fullStart": 580,
                    "fullEnd": 583,
                    "start": 580,
                    "end": 582,
                    "fullWidth": 3,
                    "width": 2,
                    "parameterList": {
                        "kind": "ParameterList",
                        "fullStart": 580,
                        "fullEnd": 583,
                        "start": 580,
                        "end": 582,
                        "fullWidth": 3,
                        "width": 2,
                        "openParenToken": {
                            "kind": "OpenParenToken",
                            "fullStart": 580,
                            "fullEnd": 581,
                            "start": 580,
                            "end": 581,
                            "fullWidth": 1,
                            "width": 1,
                            "text": "(",
                            "value": "(",
                            "valueText": "("
                        },
                        "parameters": [],
                        "closeParenToken": {
                            "kind": "CloseParenToken",
                            "fullStart": 581,
                            "fullEnd": 583,
                            "start": 581,
                            "end": 582,
                            "fullWidth": 2,
                            "width": 1,
                            "text": ")",
                            "value": ")",
                            "valueText": ")",
                            "hasTrailingTrivia": true,
                            "trailingTrivia": [
                                {
                                    "kind": "WhitespaceTrivia",
                                    "text": " "
                                }
                            ]
                        }
                    }
                },
                "block": {
                    "kind": "Block",
                    "fullStart": 583,
                    "fullEnd": 983,
                    "start": 583,
                    "end": 981,
                    "fullWidth": 400,
                    "width": 398,
                    "openBraceToken": {
                        "kind": "OpenBraceToken",
                        "fullStart": 583,
                        "fullEnd": 586,
                        "start": 583,
                        "end": 584,
                        "fullWidth": 3,
                        "width": 1,
                        "text": "{",
                        "value": "{",
                        "valueText": "{",
                        "hasTrailingTrivia": true,
                        "hasTrailingNewLine": true,
                        "trailingTrivia": [
                            {
                                "kind": "NewLineTrivia",
                                "text": "\r\n"
                            }
                        ]
                    },
                    "statements": [
                        {
                            "kind": "VariableStatement",
                            "fullStart": 586,
                            "fullEnd": 699,
                            "start": 594,
                            "end": 697,
                            "fullWidth": 113,
                            "width": 103,
                            "modifiers": [],
                            "variableDeclaration": {
                                "kind": "VariableDeclaration",
                                "fullStart": 586,
                                "fullEnd": 696,
                                "start": 594,
                                "end": 696,
                                "fullWidth": 110,
                                "width": 102,
                                "varKeyword": {
                                    "kind": "VarKeyword",
                                    "fullStart": 586,
                                    "fullEnd": 598,
                                    "start": 594,
                                    "end": 597,
                                    "fullWidth": 12,
                                    "width": 3,
                                    "text": "var",
                                    "value": "var",
                                    "valueText": "var",
                                    "hasLeadingTrivia": true,
                                    "hasTrailingTrivia": true,
                                    "leadingTrivia": [
                                        {
                                            "kind": "WhitespaceTrivia",
                                            "text": "        "
                                        }
                                    ],
                                    "trailingTrivia": [
                                        {
                                            "kind": "WhitespaceTrivia",
                                            "text": " "
                                        }
                                    ]
                                },
                                "variableDeclarators": [
                                    {
                                        "kind": "VariableDeclarator",
                                        "fullStart": 598,
                                        "fullEnd": 696,
                                        "start": 598,
                                        "end": 696,
                                        "fullWidth": 98,
<<<<<<< HEAD
                                        "width": 98,
                                        "identifier": {
=======
                                        "propertyName": {
>>>>>>> 85e84683
                                            "kind": "IdentifierName",
                                            "fullStart": 598,
                                            "fullEnd": 609,
                                            "start": 598,
                                            "end": 608,
                                            "fullWidth": 11,
                                            "width": 10,
                                            "text": "tokenCodes",
                                            "value": "tokenCodes",
                                            "valueText": "tokenCodes",
                                            "hasTrailingTrivia": true,
                                            "trailingTrivia": [
                                                {
                                                    "kind": "WhitespaceTrivia",
                                                    "text": " "
                                                }
                                            ]
                                        },
                                        "equalsValueClause": {
                                            "kind": "EqualsValueClause",
                                            "fullStart": 609,
                                            "fullEnd": 696,
                                            "start": 609,
                                            "end": 696,
                                            "fullWidth": 87,
                                            "width": 87,
                                            "equalsToken": {
                                                "kind": "EqualsToken",
                                                "fullStart": 609,
                                                "fullEnd": 611,
                                                "start": 609,
                                                "end": 610,
                                                "fullWidth": 2,
                                                "width": 1,
                                                "text": "=",
                                                "value": "=",
                                                "valueText": "=",
                                                "hasTrailingTrivia": true,
                                                "trailingTrivia": [
                                                    {
                                                        "kind": "WhitespaceTrivia",
                                                        "text": " "
                                                    }
                                                ]
                                            },
                                            "value": {
                                                "kind": "ObjectLiteralExpression",
                                                "fullStart": 611,
                                                "fullEnd": 696,
                                                "start": 611,
                                                "end": 696,
                                                "fullWidth": 85,
                                                "width": 85,
                                                "openBraceToken": {
                                                    "kind": "OpenBraceToken",
                                                    "fullStart": 611,
                                                    "fullEnd": 614,
                                                    "start": 611,
                                                    "end": 612,
                                                    "fullWidth": 3,
                                                    "width": 1,
                                                    "text": "{",
                                                    "value": "{",
                                                    "valueText": "{",
                                                    "hasTrailingTrivia": true,
                                                    "hasTrailingNewLine": true,
                                                    "trailingTrivia": [
                                                        {
                                                            "kind": "NewLineTrivia",
                                                            "text": "\r\n"
                                                        }
                                                    ]
                                                },
                                                "propertyAssignments": [
                                                    {
                                                        "kind": "SimplePropertyAssignment",
                                                        "fullStart": 614,
                                                        "fullEnd": 638,
                                                        "start": 626,
                                                        "end": 638,
                                                        "fullWidth": 24,
                                                        "width": 12,
                                                        "propertyName": {
                                                            "kind": "IdentifierName",
                                                            "fullStart": 614,
                                                            "fullEnd": 635,
                                                            "start": 626,
                                                            "end": 635,
                                                            "fullWidth": 21,
                                                            "width": 9,
                                                            "text": "undefined",
                                                            "value": "undefined",
                                                            "valueText": "undefined",
                                                            "hasLeadingTrivia": true,
                                                            "leadingTrivia": [
                                                                {
                                                                    "kind": "WhitespaceTrivia",
                                                                    "text": "            "
                                                                }
                                                            ]
                                                        },
                                                        "colonToken": {
                                                            "kind": "ColonToken",
                                                            "fullStart": 635,
                                                            "fullEnd": 637,
                                                            "start": 635,
                                                            "end": 636,
                                                            "fullWidth": 2,
                                                            "width": 1,
                                                            "text": ":",
                                                            "value": ":",
                                                            "valueText": ":",
                                                            "hasTrailingTrivia": true,
                                                            "trailingTrivia": [
                                                                {
                                                                    "kind": "WhitespaceTrivia",
                                                                    "text": " "
                                                                }
                                                            ]
                                                        },
                                                        "expression": {
                                                            "kind": "NumericLiteral",
                                                            "fullStart": 637,
                                                            "fullEnd": 638,
                                                            "start": 637,
                                                            "end": 638,
                                                            "fullWidth": 1,
                                                            "width": 1,
                                                            "text": "0",
                                                            "value": 0,
                                                            "valueText": "0"
                                                        }
                                                    },
                                                    {
                                                        "kind": "CommaToken",
                                                        "fullStart": 638,
                                                        "fullEnd": 641,
                                                        "start": 638,
                                                        "end": 639,
                                                        "fullWidth": 3,
                                                        "width": 1,
                                                        "text": ",",
                                                        "value": ",",
                                                        "valueText": ",",
                                                        "hasTrailingTrivia": true,
                                                        "hasTrailingNewLine": true,
                                                        "trailingTrivia": [
                                                            {
                                                                "kind": "NewLineTrivia",
                                                                "text": "\r\n"
                                                            }
                                                        ]
                                                    },
                                                    {
                                                        "kind": "SimplePropertyAssignment",
                                                        "fullStart": 641,
                                                        "fullEnd": 659,
                                                        "start": 653,
                                                        "end": 659,
                                                        "fullWidth": 18,
                                                        "width": 6,
                                                        "propertyName": {
                                                            "kind": "IdentifierName",
                                                            "fullStart": 641,
                                                            "fullEnd": 656,
                                                            "start": 653,
                                                            "end": 656,
                                                            "fullWidth": 15,
                                                            "width": 3,
                                                            "text": "NaN",
                                                            "value": "NaN",
                                                            "valueText": "NaN",
                                                            "hasLeadingTrivia": true,
                                                            "leadingTrivia": [
                                                                {
                                                                    "kind": "WhitespaceTrivia",
                                                                    "text": "            "
                                                                }
                                                            ]
                                                        },
                                                        "colonToken": {
                                                            "kind": "ColonToken",
                                                            "fullStart": 656,
                                                            "fullEnd": 658,
                                                            "start": 656,
                                                            "end": 657,
                                                            "fullWidth": 2,
                                                            "width": 1,
                                                            "text": ":",
                                                            "value": ":",
                                                            "valueText": ":",
                                                            "hasTrailingTrivia": true,
                                                            "trailingTrivia": [
                                                                {
                                                                    "kind": "WhitespaceTrivia",
                                                                    "text": " "
                                                                }
                                                            ]
                                                        },
                                                        "expression": {
                                                            "kind": "NumericLiteral",
                                                            "fullStart": 658,
                                                            "fullEnd": 659,
                                                            "start": 658,
                                                            "end": 659,
                                                            "fullWidth": 1,
                                                            "width": 1,
                                                            "text": "1",
                                                            "value": 1,
                                                            "valueText": "1"
                                                        }
                                                    },
                                                    {
                                                        "kind": "CommaToken",
                                                        "fullStart": 659,
                                                        "fullEnd": 662,
                                                        "start": 659,
                                                        "end": 660,
                                                        "fullWidth": 3,
                                                        "width": 1,
                                                        "text": ",",
                                                        "value": ",",
                                                        "valueText": ",",
                                                        "hasTrailingTrivia": true,
                                                        "hasTrailingNewLine": true,
                                                        "trailingTrivia": [
                                                            {
                                                                "kind": "NewLineTrivia",
                                                                "text": "\r\n"
                                                            }
                                                        ]
                                                    },
                                                    {
                                                        "kind": "SimplePropertyAssignment",
                                                        "fullStart": 662,
                                                        "fullEnd": 687,
                                                        "start": 674,
                                                        "end": 685,
                                                        "fullWidth": 25,
                                                        "width": 11,
                                                        "propertyName": {
                                                            "kind": "IdentifierName",
                                                            "fullStart": 662,
                                                            "fullEnd": 682,
                                                            "start": 674,
                                                            "end": 682,
                                                            "fullWidth": 20,
                                                            "width": 8,
                                                            "text": "Infinity",
                                                            "value": "Infinity",
                                                            "valueText": "Infinity",
                                                            "hasLeadingTrivia": true,
                                                            "leadingTrivia": [
                                                                {
                                                                    "kind": "WhitespaceTrivia",
                                                                    "text": "            "
                                                                }
                                                            ]
                                                        },
                                                        "colonToken": {
                                                            "kind": "ColonToken",
                                                            "fullStart": 682,
                                                            "fullEnd": 684,
                                                            "start": 682,
                                                            "end": 683,
                                                            "fullWidth": 2,
                                                            "width": 1,
                                                            "text": ":",
                                                            "value": ":",
                                                            "valueText": ":",
                                                            "hasTrailingTrivia": true,
                                                            "trailingTrivia": [
                                                                {
                                                                    "kind": "WhitespaceTrivia",
                                                                    "text": " "
                                                                }
                                                            ]
                                                        },
                                                        "expression": {
                                                            "kind": "NumericLiteral",
                                                            "fullStart": 684,
                                                            "fullEnd": 687,
                                                            "start": 684,
                                                            "end": 685,
                                                            "fullWidth": 3,
                                                            "width": 1,
                                                            "text": "2",
                                                            "value": 2,
                                                            "valueText": "2",
                                                            "hasTrailingTrivia": true,
                                                            "hasTrailingNewLine": true,
                                                            "trailingTrivia": [
                                                                {
                                                                    "kind": "NewLineTrivia",
                                                                    "text": "\r\n"
                                                                }
                                                            ]
                                                        }
                                                    }
                                                ],
                                                "closeBraceToken": {
                                                    "kind": "CloseBraceToken",
                                                    "fullStart": 687,
                                                    "fullEnd": 696,
                                                    "start": 695,
                                                    "end": 696,
                                                    "fullWidth": 9,
                                                    "width": 1,
                                                    "text": "}",
                                                    "value": "}",
                                                    "valueText": "}",
                                                    "hasLeadingTrivia": true,
                                                    "leadingTrivia": [
                                                        {
                                                            "kind": "WhitespaceTrivia",
                                                            "text": "        "
                                                        }
                                                    ]
                                                }
                                            }
                                        }
                                    }
                                ]
                            },
                            "semicolonToken": {
                                "kind": "SemicolonToken",
                                "fullStart": 696,
                                "fullEnd": 699,
                                "start": 696,
                                "end": 697,
                                "fullWidth": 3,
                                "width": 1,
                                "text": ";",
                                "value": ";",
                                "valueText": ";",
                                "hasTrailingTrivia": true,
                                "hasTrailingNewLine": true,
                                "trailingTrivia": [
                                    {
                                        "kind": "NewLineTrivia",
                                        "text": "\r\n"
                                    }
                                ]
                            }
                        },
                        {
                            "kind": "VariableStatement",
                            "fullStart": 699,
                            "fullEnd": 803,
                            "start": 707,
                            "end": 800,
                            "fullWidth": 104,
                            "width": 93,
                            "modifiers": [],
                            "variableDeclaration": {
                                "kind": "VariableDeclaration",
                                "fullStart": 699,
                                "fullEnd": 799,
                                "start": 707,
                                "end": 799,
                                "fullWidth": 100,
                                "width": 92,
                                "varKeyword": {
                                    "kind": "VarKeyword",
                                    "fullStart": 699,
                                    "fullEnd": 711,
                                    "start": 707,
                                    "end": 710,
                                    "fullWidth": 12,
                                    "width": 3,
                                    "text": "var",
                                    "value": "var",
                                    "valueText": "var",
                                    "hasLeadingTrivia": true,
                                    "hasTrailingTrivia": true,
                                    "leadingTrivia": [
                                        {
                                            "kind": "WhitespaceTrivia",
                                            "text": "        "
                                        }
                                    ],
                                    "trailingTrivia": [
                                        {
                                            "kind": "WhitespaceTrivia",
                                            "text": " "
                                        }
                                    ]
                                },
                                "variableDeclarators": [
                                    {
                                        "kind": "VariableDeclarator",
                                        "fullStart": 711,
                                        "fullEnd": 799,
                                        "start": 711,
                                        "end": 799,
                                        "fullWidth": 88,
<<<<<<< HEAD
                                        "width": 88,
                                        "identifier": {
=======
                                        "propertyName": {
>>>>>>> 85e84683
                                            "kind": "IdentifierName",
                                            "fullStart": 711,
                                            "fullEnd": 715,
                                            "start": 711,
                                            "end": 714,
                                            "fullWidth": 4,
                                            "width": 3,
                                            "text": "arr",
                                            "value": "arr",
                                            "valueText": "arr",
                                            "hasTrailingTrivia": true,
                                            "trailingTrivia": [
                                                {
                                                    "kind": "WhitespaceTrivia",
                                                    "text": " "
                                                }
                                            ]
                                        },
                                        "equalsValueClause": {
                                            "kind": "EqualsValueClause",
                                            "fullStart": 715,
                                            "fullEnd": 799,
                                            "start": 715,
                                            "end": 799,
                                            "fullWidth": 84,
                                            "width": 84,
                                            "equalsToken": {
                                                "kind": "EqualsToken",
                                                "fullStart": 715,
                                                "fullEnd": 717,
                                                "start": 715,
                                                "end": 716,
                                                "fullWidth": 2,
                                                "width": 1,
                                                "text": "=",
                                                "value": "=",
                                                "valueText": "=",
                                                "hasTrailingTrivia": true,
                                                "trailingTrivia": [
                                                    {
                                                        "kind": "WhitespaceTrivia",
                                                        "text": " "
                                                    }
                                                ]
                                            },
                                            "value": {
                                                "kind": "ArrayLiteralExpression",
                                                "fullStart": 717,
                                                "fullEnd": 799,
                                                "start": 717,
                                                "end": 799,
                                                "fullWidth": 82,
                                                "width": 82,
                                                "openBracketToken": {
                                                    "kind": "OpenBracketToken",
                                                    "fullStart": 717,
                                                    "fullEnd": 720,
                                                    "start": 717,
                                                    "end": 718,
                                                    "fullWidth": 3,
                                                    "width": 1,
                                                    "text": "[",
                                                    "value": "[",
                                                    "valueText": "[",
                                                    "hasTrailingTrivia": true,
                                                    "hasTrailingNewLine": true,
                                                    "trailingTrivia": [
                                                        {
                                                            "kind": "NewLineTrivia",
                                                            "text": "\r\n"
                                                        }
                                                    ]
                                                },
                                                "expressions": [
                                                    {
                                                        "kind": "StringLiteral",
                                                        "fullStart": 720,
                                                        "fullEnd": 743,
                                                        "start": 732,
                                                        "end": 743,
                                                        "fullWidth": 23,
                                                        "width": 11,
                                                        "text": "'undefined'",
                                                        "value": "undefined",
                                                        "valueText": "undefined",
                                                        "hasLeadingTrivia": true,
                                                        "leadingTrivia": [
                                                            {
                                                                "kind": "WhitespaceTrivia",
                                                                "text": "            "
                                                            }
                                                        ]
                                                    },
                                                    {
                                                        "kind": "CommaToken",
                                                        "fullStart": 743,
                                                        "fullEnd": 746,
                                                        "start": 743,
                                                        "end": 744,
                                                        "fullWidth": 3,
                                                        "width": 1,
                                                        "text": ",",
                                                        "value": ",",
                                                        "valueText": ",",
                                                        "hasTrailingTrivia": true,
                                                        "hasTrailingNewLine": true,
                                                        "trailingTrivia": [
                                                            {
                                                                "kind": "NewLineTrivia",
                                                                "text": "\r\n"
                                                            }
                                                        ]
                                                    },
                                                    {
                                                        "kind": "StringLiteral",
                                                        "fullStart": 746,
                                                        "fullEnd": 763,
                                                        "start": 758,
                                                        "end": 763,
                                                        "fullWidth": 17,
                                                        "width": 5,
                                                        "text": "'NaN'",
                                                        "value": "NaN",
                                                        "valueText": "NaN",
                                                        "hasLeadingTrivia": true,
                                                        "leadingTrivia": [
                                                            {
                                                                "kind": "WhitespaceTrivia",
                                                                "text": "            "
                                                            }
                                                        ]
                                                    },
                                                    {
                                                        "kind": "CommaToken",
                                                        "fullStart": 763,
                                                        "fullEnd": 766,
                                                        "start": 763,
                                                        "end": 764,
                                                        "fullWidth": 3,
                                                        "width": 1,
                                                        "text": ",",
                                                        "value": ",",
                                                        "valueText": ",",
                                                        "hasTrailingTrivia": true,
                                                        "hasTrailingNewLine": true,
                                                        "trailingTrivia": [
                                                            {
                                                                "kind": "NewLineTrivia",
                                                                "text": "\r\n"
                                                            }
                                                        ]
                                                    },
                                                    {
                                                        "kind": "StringLiteral",
                                                        "fullStart": 766,
                                                        "fullEnd": 790,
                                                        "start": 778,
                                                        "end": 788,
                                                        "fullWidth": 24,
                                                        "width": 10,
                                                        "text": "'Infinity'",
                                                        "value": "Infinity",
                                                        "valueText": "Infinity",
                                                        "hasLeadingTrivia": true,
                                                        "hasTrailingTrivia": true,
                                                        "hasTrailingNewLine": true,
                                                        "leadingTrivia": [
                                                            {
                                                                "kind": "WhitespaceTrivia",
                                                                "text": "            "
                                                            }
                                                        ],
                                                        "trailingTrivia": [
                                                            {
                                                                "kind": "NewLineTrivia",
                                                                "text": "\r\n"
                                                            }
                                                        ]
                                                    }
                                                ],
                                                "closeBracketToken": {
                                                    "kind": "CloseBracketToken",
                                                    "fullStart": 790,
                                                    "fullEnd": 799,
                                                    "start": 798,
                                                    "end": 799,
                                                    "fullWidth": 9,
                                                    "width": 1,
                                                    "text": "]",
                                                    "value": "]",
                                                    "valueText": "]",
                                                    "hasLeadingTrivia": true,
                                                    "leadingTrivia": [
                                                        {
                                                            "kind": "WhitespaceTrivia",
                                                            "text": "        "
                                                        }
                                                    ]
                                                }
                                            }
                                        }
                                    }
                                ]
                            },
                            "semicolonToken": {
                                "kind": "SemicolonToken",
                                "fullStart": 799,
                                "fullEnd": 803,
                                "start": 799,
                                "end": 800,
                                "fullWidth": 4,
                                "width": 1,
                                "text": ";",
                                "value": ";",
                                "valueText": ";",
                                "hasTrailingTrivia": true,
                                "hasTrailingNewLine": true,
                                "trailingTrivia": [
                                    {
                                        "kind": "WhitespaceTrivia",
                                        "text": " "
                                    },
                                    {
                                        "kind": "NewLineTrivia",
                                        "text": "\r\n"
                                    }
                                ]
                            }
                        },
                        {
                            "kind": "ForStatement",
                            "fullStart": 803,
                            "fullEnd": 954,
                            "start": 811,
                            "end": 952,
                            "fullWidth": 151,
                            "width": 141,
                            "forKeyword": {
                                "kind": "ForKeyword",
                                "fullStart": 803,
                                "fullEnd": 815,
                                "start": 811,
                                "end": 814,
                                "fullWidth": 12,
                                "width": 3,
                                "text": "for",
                                "value": "for",
                                "valueText": "for",
                                "hasLeadingTrivia": true,
                                "hasTrailingTrivia": true,
                                "leadingTrivia": [
                                    {
                                        "kind": "WhitespaceTrivia",
                                        "text": "        "
                                    }
                                ],
                                "trailingTrivia": [
                                    {
                                        "kind": "WhitespaceTrivia",
                                        "text": " "
                                    }
                                ]
                            },
                            "openParenToken": {
                                "kind": "OpenParenToken",
                                "fullStart": 815,
                                "fullEnd": 816,
                                "start": 815,
                                "end": 816,
                                "fullWidth": 1,
                                "width": 1,
                                "text": "(",
                                "value": "(",
                                "valueText": "("
                            },
                            "variableDeclaration": {
                                "kind": "VariableDeclaration",
                                "fullStart": 816,
                                "fullEnd": 825,
                                "start": 816,
                                "end": 825,
                                "fullWidth": 9,
                                "width": 9,
                                "varKeyword": {
                                    "kind": "VarKeyword",
                                    "fullStart": 816,
                                    "fullEnd": 820,
                                    "start": 816,
                                    "end": 819,
                                    "fullWidth": 4,
                                    "width": 3,
                                    "text": "var",
                                    "value": "var",
                                    "valueText": "var",
                                    "hasTrailingTrivia": true,
                                    "trailingTrivia": [
                                        {
                                            "kind": "WhitespaceTrivia",
                                            "text": " "
                                        }
                                    ]
                                },
                                "variableDeclarators": [
                                    {
                                        "kind": "VariableDeclarator",
                                        "fullStart": 820,
                                        "fullEnd": 825,
                                        "start": 820,
                                        "end": 825,
                                        "fullWidth": 5,
<<<<<<< HEAD
                                        "width": 5,
                                        "identifier": {
=======
                                        "propertyName": {
>>>>>>> 85e84683
                                            "kind": "IdentifierName",
                                            "fullStart": 820,
                                            "fullEnd": 822,
                                            "start": 820,
                                            "end": 821,
                                            "fullWidth": 2,
                                            "width": 1,
                                            "text": "i",
                                            "value": "i",
                                            "valueText": "i",
                                            "hasTrailingTrivia": true,
                                            "trailingTrivia": [
                                                {
                                                    "kind": "WhitespaceTrivia",
                                                    "text": " "
                                                }
                                            ]
                                        },
                                        "equalsValueClause": {
                                            "kind": "EqualsValueClause",
                                            "fullStart": 822,
                                            "fullEnd": 825,
                                            "start": 822,
                                            "end": 825,
                                            "fullWidth": 3,
                                            "width": 3,
                                            "equalsToken": {
                                                "kind": "EqualsToken",
                                                "fullStart": 822,
                                                "fullEnd": 824,
                                                "start": 822,
                                                "end": 823,
                                                "fullWidth": 2,
                                                "width": 1,
                                                "text": "=",
                                                "value": "=",
                                                "valueText": "=",
                                                "hasTrailingTrivia": true,
                                                "trailingTrivia": [
                                                    {
                                                        "kind": "WhitespaceTrivia",
                                                        "text": " "
                                                    }
                                                ]
                                            },
                                            "value": {
                                                "kind": "NumericLiteral",
                                                "fullStart": 824,
                                                "fullEnd": 825,
                                                "start": 824,
                                                "end": 825,
                                                "fullWidth": 1,
                                                "width": 1,
                                                "text": "0",
                                                "value": 0,
                                                "valueText": "0"
                                            }
                                        }
                                    }
                                ]
                            },
                            "firstSemicolonToken": {
                                "kind": "SemicolonToken",
                                "fullStart": 825,
                                "fullEnd": 827,
                                "start": 825,
                                "end": 826,
                                "fullWidth": 2,
                                "width": 1,
                                "text": ";",
                                "value": ";",
                                "valueText": ";",
                                "hasTrailingTrivia": true,
                                "trailingTrivia": [
                                    {
                                        "kind": "WhitespaceTrivia",
                                        "text": " "
                                    }
                                ]
                            },
                            "condition": {
                                "kind": "LessThanExpression",
                                "fullStart": 827,
                                "fullEnd": 841,
                                "start": 827,
                                "end": 841,
                                "fullWidth": 14,
                                "width": 14,
                                "left": {
                                    "kind": "IdentifierName",
                                    "fullStart": 827,
                                    "fullEnd": 829,
                                    "start": 827,
                                    "end": 828,
                                    "fullWidth": 2,
                                    "width": 1,
                                    "text": "i",
                                    "value": "i",
                                    "valueText": "i",
                                    "hasTrailingTrivia": true,
                                    "trailingTrivia": [
                                        {
                                            "kind": "WhitespaceTrivia",
                                            "text": " "
                                        }
                                    ]
                                },
                                "operatorToken": {
                                    "kind": "LessThanToken",
                                    "fullStart": 829,
                                    "fullEnd": 831,
                                    "start": 829,
                                    "end": 830,
                                    "fullWidth": 2,
                                    "width": 1,
                                    "text": "<",
                                    "value": "<",
                                    "valueText": "<",
                                    "hasTrailingTrivia": true,
                                    "trailingTrivia": [
                                        {
                                            "kind": "WhitespaceTrivia",
                                            "text": " "
                                        }
                                    ]
                                },
                                "right": {
                                    "kind": "MemberAccessExpression",
                                    "fullStart": 831,
                                    "fullEnd": 841,
                                    "start": 831,
                                    "end": 841,
                                    "fullWidth": 10,
                                    "width": 10,
                                    "expression": {
                                        "kind": "IdentifierName",
                                        "fullStart": 831,
                                        "fullEnd": 834,
                                        "start": 831,
                                        "end": 834,
                                        "fullWidth": 3,
                                        "width": 3,
                                        "text": "arr",
                                        "value": "arr",
                                        "valueText": "arr"
                                    },
                                    "dotToken": {
                                        "kind": "DotToken",
                                        "fullStart": 834,
                                        "fullEnd": 835,
                                        "start": 834,
                                        "end": 835,
                                        "fullWidth": 1,
                                        "width": 1,
                                        "text": ".",
                                        "value": ".",
                                        "valueText": "."
                                    },
                                    "name": {
                                        "kind": "IdentifierName",
                                        "fullStart": 835,
                                        "fullEnd": 841,
                                        "start": 835,
                                        "end": 841,
                                        "fullWidth": 6,
                                        "width": 6,
                                        "text": "length",
                                        "value": "length",
                                        "valueText": "length"
                                    }
                                }
                            },
                            "secondSemicolonToken": {
                                "kind": "SemicolonToken",
                                "fullStart": 841,
                                "fullEnd": 843,
                                "start": 841,
                                "end": 842,
                                "fullWidth": 2,
                                "width": 1,
                                "text": ";",
                                "value": ";",
                                "valueText": ";",
                                "hasTrailingTrivia": true,
                                "trailingTrivia": [
                                    {
                                        "kind": "WhitespaceTrivia",
                                        "text": " "
                                    }
                                ]
                            },
                            "incrementor": {
                                "kind": "PostIncrementExpression",
                                "fullStart": 843,
                                "fullEnd": 846,
                                "start": 843,
                                "end": 846,
                                "fullWidth": 3,
                                "width": 3,
                                "operand": {
                                    "kind": "IdentifierName",
                                    "fullStart": 843,
                                    "fullEnd": 844,
                                    "start": 843,
                                    "end": 844,
                                    "fullWidth": 1,
                                    "width": 1,
                                    "text": "i",
                                    "value": "i",
                                    "valueText": "i"
                                },
                                "operatorToken": {
                                    "kind": "PlusPlusToken",
                                    "fullStart": 844,
                                    "fullEnd": 846,
                                    "start": 844,
                                    "end": 846,
                                    "fullWidth": 2,
                                    "width": 2,
                                    "text": "++",
                                    "value": "++",
                                    "valueText": "++"
                                }
                            },
                            "closeParenToken": {
                                "kind": "CloseParenToken",
                                "fullStart": 846,
                                "fullEnd": 848,
                                "start": 846,
                                "end": 847,
                                "fullWidth": 2,
                                "width": 1,
                                "text": ")",
                                "value": ")",
                                "valueText": ")",
                                "hasTrailingTrivia": true,
                                "trailingTrivia": [
                                    {
                                        "kind": "WhitespaceTrivia",
                                        "text": " "
                                    }
                                ]
                            },
                            "statement": {
                                "kind": "Block",
                                "fullStart": 848,
                                "fullEnd": 954,
                                "start": 848,
                                "end": 952,
                                "fullWidth": 106,
                                "width": 104,
                                "openBraceToken": {
                                    "kind": "OpenBraceToken",
                                    "fullStart": 848,
                                    "fullEnd": 851,
                                    "start": 848,
                                    "end": 849,
                                    "fullWidth": 3,
                                    "width": 1,
                                    "text": "{",
                                    "value": "{",
                                    "valueText": "{",
                                    "hasTrailingTrivia": true,
                                    "hasTrailingNewLine": true,
                                    "trailingTrivia": [
                                        {
                                            "kind": "NewLineTrivia",
                                            "text": "\r\n"
                                        }
                                    ]
                                },
                                "statements": [
                                    {
                                        "kind": "IfStatement",
                                        "fullStart": 851,
                                        "fullEnd": 940,
                                        "start": 863,
                                        "end": 940,
                                        "fullWidth": 89,
                                        "width": 77,
                                        "ifKeyword": {
                                            "kind": "IfKeyword",
                                            "fullStart": 851,
                                            "fullEnd": 866,
                                            "start": 863,
                                            "end": 865,
                                            "fullWidth": 15,
                                            "width": 2,
                                            "text": "if",
                                            "value": "if",
                                            "valueText": "if",
                                            "hasLeadingTrivia": true,
                                            "hasTrailingTrivia": true,
                                            "leadingTrivia": [
                                                {
                                                    "kind": "WhitespaceTrivia",
                                                    "text": "            "
                                                }
                                            ],
                                            "trailingTrivia": [
                                                {
                                                    "kind": "WhitespaceTrivia",
                                                    "text": " "
                                                }
                                            ]
                                        },
                                        "openParenToken": {
                                            "kind": "OpenParenToken",
                                            "fullStart": 866,
                                            "fullEnd": 867,
                                            "start": 866,
                                            "end": 867,
                                            "fullWidth": 1,
                                            "width": 1,
                                            "text": "(",
                                            "value": "(",
                                            "valueText": "("
                                        },
                                        "condition": {
                                            "kind": "NotEqualsExpression",
                                            "fullStart": 867,
                                            "fullEnd": 891,
                                            "start": 867,
                                            "end": 891,
                                            "fullWidth": 24,
                                            "width": 24,
                                            "left": {
                                                "kind": "ElementAccessExpression",
                                                "fullStart": 867,
                                                "fullEnd": 886,
                                                "start": 867,
                                                "end": 885,
                                                "fullWidth": 19,
                                                "width": 18,
                                                "expression": {
                                                    "kind": "IdentifierName",
                                                    "fullStart": 867,
                                                    "fullEnd": 877,
                                                    "start": 867,
                                                    "end": 877,
                                                    "fullWidth": 10,
                                                    "width": 10,
                                                    "text": "tokenCodes",
                                                    "value": "tokenCodes",
                                                    "valueText": "tokenCodes"
                                                },
                                                "openBracketToken": {
                                                    "kind": "OpenBracketToken",
                                                    "fullStart": 877,
                                                    "fullEnd": 878,
                                                    "start": 877,
                                                    "end": 878,
                                                    "fullWidth": 1,
                                                    "width": 1,
                                                    "text": "[",
                                                    "value": "[",
                                                    "valueText": "["
                                                },
                                                "argumentExpression": {
                                                    "kind": "ElementAccessExpression",
                                                    "fullStart": 878,
                                                    "fullEnd": 884,
                                                    "start": 878,
                                                    "end": 884,
                                                    "fullWidth": 6,
                                                    "width": 6,
                                                    "expression": {
                                                        "kind": "IdentifierName",
                                                        "fullStart": 878,
                                                        "fullEnd": 881,
                                                        "start": 878,
                                                        "end": 881,
                                                        "fullWidth": 3,
                                                        "width": 3,
                                                        "text": "arr",
                                                        "value": "arr",
                                                        "valueText": "arr"
                                                    },
                                                    "openBracketToken": {
                                                        "kind": "OpenBracketToken",
                                                        "fullStart": 881,
                                                        "fullEnd": 882,
                                                        "start": 881,
                                                        "end": 882,
                                                        "fullWidth": 1,
                                                        "width": 1,
                                                        "text": "[",
                                                        "value": "[",
                                                        "valueText": "["
                                                    },
                                                    "argumentExpression": {
                                                        "kind": "IdentifierName",
                                                        "fullStart": 882,
                                                        "fullEnd": 883,
                                                        "start": 882,
                                                        "end": 883,
                                                        "fullWidth": 1,
                                                        "width": 1,
                                                        "text": "i",
                                                        "value": "i",
                                                        "valueText": "i"
                                                    },
                                                    "closeBracketToken": {
                                                        "kind": "CloseBracketToken",
                                                        "fullStart": 883,
                                                        "fullEnd": 884,
                                                        "start": 883,
                                                        "end": 884,
                                                        "fullWidth": 1,
                                                        "width": 1,
                                                        "text": "]",
                                                        "value": "]",
                                                        "valueText": "]"
                                                    }
                                                },
                                                "closeBracketToken": {
                                                    "kind": "CloseBracketToken",
                                                    "fullStart": 884,
                                                    "fullEnd": 886,
                                                    "start": 884,
                                                    "end": 885,
                                                    "fullWidth": 2,
                                                    "width": 1,
                                                    "text": "]",
                                                    "value": "]",
                                                    "valueText": "]",
                                                    "hasTrailingTrivia": true,
                                                    "trailingTrivia": [
                                                        {
                                                            "kind": "WhitespaceTrivia",
                                                            "text": " "
                                                        }
                                                    ]
                                                }
                                            },
                                            "operatorToken": {
                                                "kind": "ExclamationEqualsEqualsToken",
                                                "fullStart": 886,
                                                "fullEnd": 890,
                                                "start": 886,
                                                "end": 889,
                                                "fullWidth": 4,
                                                "width": 3,
                                                "text": "!==",
                                                "value": "!==",
                                                "valueText": "!==",
                                                "hasTrailingTrivia": true,
                                                "trailingTrivia": [
                                                    {
                                                        "kind": "WhitespaceTrivia",
                                                        "text": " "
                                                    }
                                                ]
                                            },
                                            "right": {
                                                "kind": "IdentifierName",
                                                "fullStart": 890,
                                                "fullEnd": 891,
                                                "start": 890,
                                                "end": 891,
                                                "fullWidth": 1,
                                                "width": 1,
                                                "text": "i",
                                                "value": "i",
                                                "valueText": "i"
                                            }
                                        },
                                        "closeParenToken": {
                                            "kind": "CloseParenToken",
                                            "fullStart": 891,
                                            "fullEnd": 893,
                                            "start": 891,
                                            "end": 892,
                                            "fullWidth": 2,
                                            "width": 1,
                                            "text": ")",
                                            "value": ")",
                                            "valueText": ")",
                                            "hasTrailingTrivia": true,
                                            "trailingTrivia": [
                                                {
                                                    "kind": "WhitespaceTrivia",
                                                    "text": " "
                                                }
                                            ]
                                        },
                                        "statement": {
                                            "kind": "Block",
                                            "fullStart": 893,
                                            "fullEnd": 940,
                                            "start": 893,
                                            "end": 940,
                                            "fullWidth": 47,
                                            "width": 47,
                                            "openBraceToken": {
                                                "kind": "OpenBraceToken",
                                                "fullStart": 893,
                                                "fullEnd": 896,
                                                "start": 893,
                                                "end": 894,
                                                "fullWidth": 3,
                                                "width": 1,
                                                "text": "{",
                                                "value": "{",
                                                "valueText": "{",
                                                "hasTrailingTrivia": true,
                                                "hasTrailingNewLine": true,
                                                "trailingTrivia": [
                                                    {
                                                        "kind": "NewLineTrivia",
                                                        "text": "\r\n"
                                                    }
                                                ]
                                            },
                                            "statements": [
                                                {
                                                    "kind": "ReturnStatement",
                                                    "fullStart": 896,
                                                    "fullEnd": 927,
                                                    "start": 912,
                                                    "end": 925,
                                                    "fullWidth": 31,
                                                    "width": 13,
                                                    "returnKeyword": {
                                                        "kind": "ReturnKeyword",
                                                        "fullStart": 896,
                                                        "fullEnd": 919,
                                                        "start": 912,
                                                        "end": 918,
                                                        "fullWidth": 23,
                                                        "width": 6,
                                                        "text": "return",
                                                        "value": "return",
                                                        "valueText": "return",
                                                        "hasLeadingTrivia": true,
                                                        "hasTrailingTrivia": true,
                                                        "leadingTrivia": [
                                                            {
                                                                "kind": "WhitespaceTrivia",
                                                                "text": "                "
                                                            }
                                                        ],
                                                        "trailingTrivia": [
                                                            {
                                                                "kind": "WhitespaceTrivia",
                                                                "text": " "
                                                            }
                                                        ]
                                                    },
                                                    "expression": {
                                                        "kind": "FalseKeyword",
                                                        "fullStart": 919,
                                                        "fullEnd": 924,
                                                        "start": 919,
                                                        "end": 924,
                                                        "fullWidth": 5,
                                                        "width": 5,
                                                        "text": "false",
                                                        "value": false,
                                                        "valueText": "false"
                                                    },
                                                    "semicolonToken": {
                                                        "kind": "SemicolonToken",
                                                        "fullStart": 924,
                                                        "fullEnd": 927,
                                                        "start": 924,
                                                        "end": 925,
                                                        "fullWidth": 3,
                                                        "width": 1,
                                                        "text": ";",
                                                        "value": ";",
                                                        "valueText": ";",
                                                        "hasTrailingTrivia": true,
                                                        "hasTrailingNewLine": true,
                                                        "trailingTrivia": [
                                                            {
                                                                "kind": "NewLineTrivia",
                                                                "text": "\r\n"
                                                            }
                                                        ]
                                                    }
                                                }
                                            ],
                                            "closeBraceToken": {
                                                "kind": "CloseBraceToken",
                                                "fullStart": 927,
                                                "fullEnd": 940,
                                                "start": 939,
                                                "end": 940,
                                                "fullWidth": 13,
                                                "width": 1,
                                                "text": "}",
                                                "value": "}",
                                                "valueText": "}",
                                                "hasLeadingTrivia": true,
                                                "leadingTrivia": [
                                                    {
                                                        "kind": "WhitespaceTrivia",
                                                        "text": "            "
                                                    }
                                                ]
                                            }
                                        }
                                    },
                                    {
                                        "kind": "EmptyStatement",
                                        "fullStart": 940,
                                        "fullEnd": 943,
                                        "start": 940,
                                        "end": 941,
                                        "fullWidth": 3,
                                        "width": 1,
                                        "semicolonToken": {
                                            "kind": "SemicolonToken",
                                            "fullStart": 940,
                                            "fullEnd": 943,
                                            "start": 940,
                                            "end": 941,
                                            "fullWidth": 3,
                                            "width": 1,
                                            "text": ";",
                                            "value": ";",
                                            "valueText": ";",
                                            "hasTrailingTrivia": true,
                                            "hasTrailingNewLine": true,
                                            "trailingTrivia": [
                                                {
                                                    "kind": "NewLineTrivia",
                                                    "text": "\r\n"
                                                }
                                            ]
                                        }
                                    }
                                ],
                                "closeBraceToken": {
                                    "kind": "CloseBraceToken",
                                    "fullStart": 943,
                                    "fullEnd": 954,
                                    "start": 951,
                                    "end": 952,
                                    "fullWidth": 11,
                                    "width": 1,
                                    "text": "}",
                                    "value": "}",
                                    "valueText": "}",
                                    "hasLeadingTrivia": true,
                                    "hasTrailingTrivia": true,
                                    "hasTrailingNewLine": true,
                                    "leadingTrivia": [
                                        {
                                            "kind": "WhitespaceTrivia",
                                            "text": "        "
                                        }
                                    ],
                                    "trailingTrivia": [
                                        {
                                            "kind": "NewLineTrivia",
                                            "text": "\r\n"
                                        }
                                    ]
                                }
                            }
                        },
                        {
                            "kind": "ReturnStatement",
                            "fullStart": 954,
                            "fullEnd": 976,
                            "start": 962,
                            "end": 974,
                            "fullWidth": 22,
                            "width": 12,
                            "returnKeyword": {
                                "kind": "ReturnKeyword",
                                "fullStart": 954,
                                "fullEnd": 969,
                                "start": 962,
                                "end": 968,
                                "fullWidth": 15,
                                "width": 6,
                                "text": "return",
                                "value": "return",
                                "valueText": "return",
                                "hasLeadingTrivia": true,
                                "hasTrailingTrivia": true,
                                "leadingTrivia": [
                                    {
                                        "kind": "WhitespaceTrivia",
                                        "text": "        "
                                    }
                                ],
                                "trailingTrivia": [
                                    {
                                        "kind": "WhitespaceTrivia",
                                        "text": " "
                                    }
                                ]
                            },
                            "expression": {
                                "kind": "TrueKeyword",
                                "fullStart": 969,
                                "fullEnd": 973,
                                "start": 969,
                                "end": 973,
                                "fullWidth": 4,
                                "width": 4,
                                "text": "true",
                                "value": true,
                                "valueText": "true"
                            },
                            "semicolonToken": {
                                "kind": "SemicolonToken",
                                "fullStart": 973,
                                "fullEnd": 976,
                                "start": 973,
                                "end": 974,
                                "fullWidth": 3,
                                "width": 1,
                                "text": ";",
                                "value": ";",
                                "valueText": ";",
                                "hasTrailingTrivia": true,
                                "hasTrailingNewLine": true,
                                "trailingTrivia": [
                                    {
                                        "kind": "NewLineTrivia",
                                        "text": "\r\n"
                                    }
                                ]
                            }
                        }
                    ],
                    "closeBraceToken": {
                        "kind": "CloseBraceToken",
                        "fullStart": 976,
                        "fullEnd": 983,
                        "start": 980,
                        "end": 981,
                        "fullWidth": 7,
                        "width": 1,
                        "text": "}",
                        "value": "}",
                        "valueText": "}",
                        "hasLeadingTrivia": true,
                        "hasTrailingTrivia": true,
                        "hasTrailingNewLine": true,
                        "leadingTrivia": [
                            {
                                "kind": "WhitespaceTrivia",
                                "text": "    "
                            }
                        ],
                        "trailingTrivia": [
                            {
                                "kind": "NewLineTrivia",
                                "text": "\r\n"
                            }
                        ]
                    }
                }
            },
            {
                "kind": "ExpressionStatement",
                "fullStart": 983,
                "fullEnd": 1007,
                "start": 983,
                "end": 1005,
                "fullWidth": 24,
                "width": 22,
                "expression": {
                    "kind": "InvocationExpression",
                    "fullStart": 983,
                    "fullEnd": 1004,
                    "start": 983,
                    "end": 1004,
                    "fullWidth": 21,
                    "width": 21,
                    "expression": {
                        "kind": "IdentifierName",
                        "fullStart": 983,
                        "fullEnd": 994,
                        "start": 983,
                        "end": 994,
                        "fullWidth": 11,
                        "width": 11,
                        "text": "runTestCase",
                        "value": "runTestCase",
                        "valueText": "runTestCase"
                    },
                    "argumentList": {
                        "kind": "ArgumentList",
                        "fullStart": 994,
                        "fullEnd": 1004,
                        "start": 994,
                        "end": 1004,
                        "fullWidth": 10,
                        "width": 10,
                        "openParenToken": {
                            "kind": "OpenParenToken",
                            "fullStart": 994,
                            "fullEnd": 995,
                            "start": 994,
                            "end": 995,
                            "fullWidth": 1,
                            "width": 1,
                            "text": "(",
                            "value": "(",
                            "valueText": "("
                        },
                        "arguments": [
                            {
                                "kind": "IdentifierName",
                                "fullStart": 995,
                                "fullEnd": 1003,
                                "start": 995,
                                "end": 1003,
                                "fullWidth": 8,
                                "width": 8,
                                "text": "testcase",
                                "value": "testcase",
                                "valueText": "testcase"
                            }
                        ],
                        "closeParenToken": {
                            "kind": "CloseParenToken",
                            "fullStart": 1003,
                            "fullEnd": 1004,
                            "start": 1003,
                            "end": 1004,
                            "fullWidth": 1,
                            "width": 1,
                            "text": ")",
                            "value": ")",
                            "valueText": ")"
                        }
                    }
                },
                "semicolonToken": {
                    "kind": "SemicolonToken",
                    "fullStart": 1004,
                    "fullEnd": 1007,
                    "start": 1004,
                    "end": 1005,
                    "fullWidth": 3,
                    "width": 1,
                    "text": ";",
                    "value": ";",
                    "valueText": ";",
                    "hasTrailingTrivia": true,
                    "hasTrailingNewLine": true,
                    "trailingTrivia": [
                        {
                            "kind": "NewLineTrivia",
                            "text": "\r\n"
                        }
                    ]
                }
            }
        ],
        "endOfFileToken": {
            "kind": "EndOfFileToken",
            "fullStart": 1007,
            "fullEnd": 1007,
            "start": 1007,
            "end": 1007,
            "fullWidth": 0,
            "width": 0,
            "text": ""
        }
    },
    "lineMap": {
        "lineStarts": [
            0,
            67,
            152,
            232,
            308,
            380,
            385,
            424,
            554,
            559,
            561,
            563,
            586,
            614,
            641,
            662,
            687,
            699,
            720,
            746,
            766,
            790,
            803,
            851,
            896,
            927,
            943,
            954,
            976,
            983,
            1007
        ],
        "length": 1007
    }
}<|MERGE_RESOLUTION|>--- conflicted
+++ resolved
@@ -245,12 +245,8 @@
                                         "start": 598,
                                         "end": 696,
                                         "fullWidth": 98,
-<<<<<<< HEAD
                                         "width": 98,
-                                        "identifier": {
-=======
                                         "propertyName": {
->>>>>>> 85e84683
                                             "kind": "IdentifierName",
                                             "fullStart": 598,
                                             "fullEnd": 609,
@@ -647,12 +643,8 @@
                                         "start": 711,
                                         "end": 799,
                                         "fullWidth": 88,
-<<<<<<< HEAD
                                         "width": 88,
-                                        "identifier": {
-=======
                                         "propertyName": {
->>>>>>> 85e84683
                                             "kind": "IdentifierName",
                                             "fullStart": 711,
                                             "fullEnd": 715,
@@ -963,12 +955,8 @@
                                         "start": 820,
                                         "end": 825,
                                         "fullWidth": 5,
-<<<<<<< HEAD
                                         "width": 5,
-                                        "identifier": {
-=======
                                         "propertyName": {
->>>>>>> 85e84683
                                             "kind": "IdentifierName",
                                             "fullStart": 820,
                                             "fullEnd": 822,
