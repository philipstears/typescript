--- conflicted
+++ resolved
@@ -247,12 +247,8 @@
                                         "start": 608,
                                         "end": 617,
                                         "fullWidth": 9,
-<<<<<<< HEAD
                                         "width": 9,
-                                        "identifier": {
-=======
                                         "propertyName": {
->>>>>>> 85e84683
                                             "kind": "IdentifierName",
                                             "fullStart": 608,
                                             "fullEnd": 614,
@@ -338,12 +334,8 @@
                                         "start": 619,
                                         "end": 628,
                                         "fullWidth": 9,
-<<<<<<< HEAD
                                         "width": 9,
-                                        "identifier": {
-=======
                                         "propertyName": {
->>>>>>> 85e84683
                                             "kind": "IdentifierName",
                                             "fullStart": 619,
                                             "fullEnd": 625,
@@ -429,12 +421,8 @@
                                         "start": 630,
                                         "end": 639,
                                         "fullWidth": 9,
-<<<<<<< HEAD
                                         "width": 9,
-                                        "identifier": {
-=======
                                         "propertyName": {
->>>>>>> 85e84683
                                             "kind": "IdentifierName",
                                             "fullStart": 630,
                                             "fullEnd": 636,
@@ -2211,12 +2199,8 @@
                                         "start": 1164,
                                         "end": 1256,
                                         "fullWidth": 92,
-<<<<<<< HEAD
                                         "width": 92,
-                                        "identifier": {
-=======
                                         "propertyName": {
->>>>>>> 85e84683
                                             "kind": "IdentifierName",
                                             "fullStart": 1164,
                                             "fullEnd": 1168,
@@ -2527,12 +2511,8 @@
                                         "start": 1276,
                                         "end": 1281,
                                         "fullWidth": 5,
-<<<<<<< HEAD
                                         "width": 5,
-                                        "identifier": {
-=======
                                         "propertyName": {
->>>>>>> 85e84683
                                             "kind": "IdentifierName",
                                             "fullStart": 1276,
                                             "fullEnd": 1278,
