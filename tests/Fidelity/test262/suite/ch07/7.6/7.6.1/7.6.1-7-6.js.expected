{
    "isDeclaration": false,
    "languageVersion": "EcmaScript5",
    "parseOptions": {
        "allowAutomaticSemicolonInsertion": true
    },
    "sourceUnit": {
        "kind": "SourceUnit",
        "fullStart": 0,
        "fullEnd": 1020,
        "start": 554,
        "end": 1020,
        "fullWidth": 1020,
        "width": 466,
        "isIncrementallyUnusable": true,
        "moduleElements": [
            {
                "kind": "FunctionDeclaration",
                "fullStart": 0,
                "fullEnd": 996,
                "start": 554,
                "end": 994,
                "fullWidth": 996,
                "width": 440,
                "modifiers": [],
                "functionKeyword": {
                    "kind": "FunctionKeyword",
                    "fullStart": 0,
                    "fullEnd": 563,
                    "start": 554,
                    "end": 562,
                    "fullWidth": 563,
                    "width": 8,
                    "text": "function",
                    "value": "function",
                    "valueText": "function",
                    "hasLeadingTrivia": true,
                    "hasLeadingComment": true,
                    "hasLeadingNewLine": true,
                    "hasTrailingTrivia": true,
                    "leadingTrivia": [
                        {
                            "kind": "SingleLineCommentTrivia",
                            "text": "/// Copyright (c) 2012 Ecma International.  All rights reserved. "
                        },
                        {
                            "kind": "NewLineTrivia",
                            "text": "\r\n"
                        },
                        {
                            "kind": "SingleLineCommentTrivia",
                            "text": "/// Ecma International makes this code available under the terms and conditions set"
                        },
                        {
                            "kind": "NewLineTrivia",
                            "text": "\r\n"
                        },
                        {
                            "kind": "SingleLineCommentTrivia",
                            "text": "/// forth on http://hg.ecmascript.org/tests/test262/raw-file/tip/LICENSE (the "
                        },
                        {
                            "kind": "NewLineTrivia",
                            "text": "\r\n"
                        },
                        {
                            "kind": "SingleLineCommentTrivia",
                            "text": "/// \"Use Terms\").   Any redistribution of this code must retain the above "
                        },
                        {
                            "kind": "NewLineTrivia",
                            "text": "\r\n"
                        },
                        {
                            "kind": "SingleLineCommentTrivia",
                            "text": "/// copyright and this notice and otherwise comply with the Use Terms."
                        },
                        {
                            "kind": "NewLineTrivia",
                            "text": "\r\n"
                        },
                        {
                            "kind": "MultiLineCommentTrivia",
                            "text": "/**\r\n * @path ch07/7.6/7.6.1/7.6.1-7-6.js\r\n * @description Allow reserved words as property names by index assignment, accessed via indexing: continue, for, switch\r\n */"
                        },
                        {
                            "kind": "NewLineTrivia",
                            "text": "\r\n"
                        },
                        {
                            "kind": "NewLineTrivia",
                            "text": "\r\n"
                        },
                        {
                            "kind": "NewLineTrivia",
                            "text": "\r\n"
                        }
                    ],
                    "trailingTrivia": [
                        {
                            "kind": "WhitespaceTrivia",
                            "text": " "
                        }
                    ]
                },
                "identifier": {
                    "kind": "IdentifierName",
                    "fullStart": 563,
                    "fullEnd": 571,
                    "start": 563,
                    "end": 571,
                    "fullWidth": 8,
                    "width": 8,
                    "text": "testcase",
                    "value": "testcase",
                    "valueText": "testcase"
                },
                "callSignature": {
                    "kind": "CallSignature",
                    "fullStart": 571,
                    "fullEnd": 574,
                    "start": 571,
                    "end": 573,
                    "fullWidth": 3,
                    "width": 2,
                    "parameterList": {
                        "kind": "ParameterList",
                        "fullStart": 571,
                        "fullEnd": 574,
                        "start": 571,
                        "end": 573,
                        "fullWidth": 3,
                        "width": 2,
                        "openParenToken": {
                            "kind": "OpenParenToken",
                            "fullStart": 571,
                            "fullEnd": 572,
                            "start": 571,
                            "end": 572,
                            "fullWidth": 1,
                            "width": 1,
                            "text": "(",
                            "value": "(",
                            "valueText": "("
                        },
                        "parameters": [],
                        "closeParenToken": {
                            "kind": "CloseParenToken",
                            "fullStart": 572,
                            "fullEnd": 574,
                            "start": 572,
                            "end": 573,
                            "fullWidth": 2,
                            "width": 1,
                            "text": ")",
                            "value": ")",
                            "valueText": ")",
                            "hasTrailingTrivia": true,
                            "trailingTrivia": [
                                {
                                    "kind": "WhitespaceTrivia",
                                    "text": " "
                                }
                            ]
                        }
                    }
                },
                "block": {
                    "kind": "Block",
                    "fullStart": 574,
                    "fullEnd": 996,
                    "start": 574,
                    "end": 994,
                    "fullWidth": 422,
                    "width": 420,
                    "openBraceToken": {
                        "kind": "OpenBraceToken",
                        "fullStart": 574,
                        "fullEnd": 577,
                        "start": 574,
                        "end": 575,
                        "fullWidth": 3,
                        "width": 1,
                        "text": "{",
                        "value": "{",
                        "valueText": "{",
                        "hasTrailingTrivia": true,
                        "hasTrailingNewLine": true,
                        "trailingTrivia": [
                            {
                                "kind": "NewLineTrivia",
                                "text": "\r\n"
                            }
                        ]
                    },
                    "statements": [
                        {
                            "kind": "VariableStatement",
                            "fullStart": 577,
                            "fullEnd": 607,
                            "start": 585,
                            "end": 605,
                            "fullWidth": 30,
                            "width": 20,
                            "modifiers": [],
                            "variableDeclaration": {
                                "kind": "VariableDeclaration",
                                "fullStart": 577,
                                "fullEnd": 604,
                                "start": 585,
                                "end": 604,
                                "fullWidth": 27,
                                "width": 19,
                                "varKeyword": {
                                    "kind": "VarKeyword",
                                    "fullStart": 577,
                                    "fullEnd": 589,
                                    "start": 585,
                                    "end": 588,
                                    "fullWidth": 12,
                                    "width": 3,
                                    "text": "var",
                                    "value": "var",
                                    "valueText": "var",
                                    "hasLeadingTrivia": true,
                                    "hasTrailingTrivia": true,
                                    "leadingTrivia": [
                                        {
                                            "kind": "WhitespaceTrivia",
                                            "text": "        "
                                        }
                                    ],
                                    "trailingTrivia": [
                                        {
                                            "kind": "WhitespaceTrivia",
                                            "text": " "
                                        }
                                    ]
                                },
                                "variableDeclarators": [
                                    {
                                        "kind": "VariableDeclarator",
                                        "fullStart": 589,
                                        "fullEnd": 604,
                                        "start": 589,
                                        "end": 604,
                                        "fullWidth": 15,
<<<<<<< HEAD
                                        "width": 15,
                                        "identifier": {
=======
                                        "propertyName": {
>>>>>>> 85e84683
                                            "kind": "IdentifierName",
                                            "fullStart": 589,
                                            "fullEnd": 600,
                                            "start": 589,
                                            "end": 599,
                                            "fullWidth": 11,
                                            "width": 10,
                                            "text": "tokenCodes",
                                            "value": "tokenCodes",
                                            "valueText": "tokenCodes",
                                            "hasTrailingTrivia": true,
                                            "trailingTrivia": [
                                                {
                                                    "kind": "WhitespaceTrivia",
                                                    "text": " "
                                                }
                                            ]
                                        },
                                        "equalsValueClause": {
                                            "kind": "EqualsValueClause",
                                            "fullStart": 600,
                                            "fullEnd": 604,
                                            "start": 600,
                                            "end": 604,
                                            "fullWidth": 4,
                                            "width": 4,
                                            "equalsToken": {
                                                "kind": "EqualsToken",
                                                "fullStart": 600,
                                                "fullEnd": 602,
                                                "start": 600,
                                                "end": 601,
                                                "fullWidth": 2,
                                                "width": 1,
                                                "text": "=",
                                                "value": "=",
                                                "valueText": "=",
                                                "hasTrailingTrivia": true,
                                                "trailingTrivia": [
                                                    {
                                                        "kind": "WhitespaceTrivia",
                                                        "text": " "
                                                    }
                                                ]
                                            },
                                            "value": {
                                                "kind": "ObjectLiteralExpression",
                                                "fullStart": 602,
                                                "fullEnd": 604,
                                                "start": 602,
                                                "end": 604,
                                                "fullWidth": 2,
                                                "width": 2,
                                                "openBraceToken": {
                                                    "kind": "OpenBraceToken",
                                                    "fullStart": 602,
                                                    "fullEnd": 603,
                                                    "start": 602,
                                                    "end": 603,
                                                    "fullWidth": 1,
                                                    "width": 1,
                                                    "text": "{",
                                                    "value": "{",
                                                    "valueText": "{"
                                                },
                                                "propertyAssignments": [],
                                                "closeBraceToken": {
                                                    "kind": "CloseBraceToken",
                                                    "fullStart": 603,
                                                    "fullEnd": 604,
                                                    "start": 603,
                                                    "end": 604,
                                                    "fullWidth": 1,
                                                    "width": 1,
                                                    "text": "}",
                                                    "value": "}",
                                                    "valueText": "}"
                                                }
                                            }
                                        }
                                    }
                                ]
                            },
                            "semicolonToken": {
                                "kind": "SemicolonToken",
                                "fullStart": 604,
                                "fullEnd": 607,
                                "start": 604,
                                "end": 605,
                                "fullWidth": 3,
                                "width": 1,
                                "text": ";",
                                "value": ";",
                                "valueText": ";",
                                "hasTrailingTrivia": true,
                                "hasTrailingNewLine": true,
                                "trailingTrivia": [
                                    {
                                        "kind": "NewLineTrivia",
                                        "text": "\r\n"
                                    }
                                ]
                            }
                        },
                        {
                            "kind": "ExpressionStatement",
                            "fullStart": 607,
                            "fullEnd": 644,
                            "start": 615,
                            "end": 642,
                            "fullWidth": 37,
                            "width": 27,
                            "expression": {
                                "kind": "AssignmentExpression",
                                "fullStart": 607,
                                "fullEnd": 641,
                                "start": 615,
                                "end": 641,
                                "fullWidth": 34,
                                "width": 26,
                                "left": {
                                    "kind": "ElementAccessExpression",
                                    "fullStart": 607,
                                    "fullEnd": 638,
                                    "start": 615,
                                    "end": 637,
                                    "fullWidth": 31,
                                    "width": 22,
                                    "expression": {
                                        "kind": "IdentifierName",
                                        "fullStart": 607,
                                        "fullEnd": 625,
                                        "start": 615,
                                        "end": 625,
                                        "fullWidth": 18,
                                        "width": 10,
                                        "text": "tokenCodes",
                                        "value": "tokenCodes",
                                        "valueText": "tokenCodes",
                                        "hasLeadingTrivia": true,
                                        "leadingTrivia": [
                                            {
                                                "kind": "WhitespaceTrivia",
                                                "text": "        "
                                            }
                                        ]
                                    },
                                    "openBracketToken": {
                                        "kind": "OpenBracketToken",
                                        "fullStart": 625,
                                        "fullEnd": 626,
                                        "start": 625,
                                        "end": 626,
                                        "fullWidth": 1,
                                        "width": 1,
                                        "text": "[",
                                        "value": "[",
                                        "valueText": "["
                                    },
                                    "argumentExpression": {
                                        "kind": "StringLiteral",
                                        "fullStart": 626,
                                        "fullEnd": 636,
                                        "start": 626,
                                        "end": 636,
                                        "fullWidth": 10,
                                        "width": 10,
                                        "text": "'continue'",
                                        "value": "continue",
                                        "valueText": "continue"
                                    },
                                    "closeBracketToken": {
                                        "kind": "CloseBracketToken",
                                        "fullStart": 636,
                                        "fullEnd": 638,
                                        "start": 636,
                                        "end": 637,
                                        "fullWidth": 2,
                                        "width": 1,
                                        "text": "]",
                                        "value": "]",
                                        "valueText": "]",
                                        "hasTrailingTrivia": true,
                                        "trailingTrivia": [
                                            {
                                                "kind": "WhitespaceTrivia",
                                                "text": " "
                                            }
                                        ]
                                    }
                                },
                                "operatorToken": {
                                    "kind": "EqualsToken",
                                    "fullStart": 638,
                                    "fullEnd": 640,
                                    "start": 638,
                                    "end": 639,
                                    "fullWidth": 2,
                                    "width": 1,
                                    "text": "=",
                                    "value": "=",
                                    "valueText": "=",
                                    "hasTrailingTrivia": true,
                                    "trailingTrivia": [
                                        {
                                            "kind": "WhitespaceTrivia",
                                            "text": " "
                                        }
                                    ]
                                },
                                "right": {
                                    "kind": "NumericLiteral",
                                    "fullStart": 640,
                                    "fullEnd": 641,
                                    "start": 640,
                                    "end": 641,
                                    "fullWidth": 1,
                                    "width": 1,
                                    "text": "0",
                                    "value": 0,
                                    "valueText": "0"
                                }
                            },
                            "semicolonToken": {
                                "kind": "SemicolonToken",
                                "fullStart": 641,
                                "fullEnd": 644,
                                "start": 641,
                                "end": 642,
                                "fullWidth": 3,
                                "width": 1,
                                "text": ";",
                                "value": ";",
                                "valueText": ";",
                                "hasTrailingTrivia": true,
                                "hasTrailingNewLine": true,
                                "trailingTrivia": [
                                    {
                                        "kind": "NewLineTrivia",
                                        "text": "\r\n"
                                    }
                                ]
                            }
                        },
                        {
                            "kind": "ExpressionStatement",
                            "fullStart": 644,
                            "fullEnd": 676,
                            "start": 652,
                            "end": 674,
                            "fullWidth": 32,
                            "width": 22,
                            "expression": {
                                "kind": "AssignmentExpression",
                                "fullStart": 644,
                                "fullEnd": 673,
                                "start": 652,
                                "end": 673,
                                "fullWidth": 29,
                                "width": 21,
                                "left": {
                                    "kind": "ElementAccessExpression",
                                    "fullStart": 644,
                                    "fullEnd": 670,
                                    "start": 652,
                                    "end": 669,
                                    "fullWidth": 26,
                                    "width": 17,
                                    "expression": {
                                        "kind": "IdentifierName",
                                        "fullStart": 644,
                                        "fullEnd": 662,
                                        "start": 652,
                                        "end": 662,
                                        "fullWidth": 18,
                                        "width": 10,
                                        "text": "tokenCodes",
                                        "value": "tokenCodes",
                                        "valueText": "tokenCodes",
                                        "hasLeadingTrivia": true,
                                        "leadingTrivia": [
                                            {
                                                "kind": "WhitespaceTrivia",
                                                "text": "        "
                                            }
                                        ]
                                    },
                                    "openBracketToken": {
                                        "kind": "OpenBracketToken",
                                        "fullStart": 662,
                                        "fullEnd": 663,
                                        "start": 662,
                                        "end": 663,
                                        "fullWidth": 1,
                                        "width": 1,
                                        "text": "[",
                                        "value": "[",
                                        "valueText": "["
                                    },
                                    "argumentExpression": {
                                        "kind": "StringLiteral",
                                        "fullStart": 663,
                                        "fullEnd": 668,
                                        "start": 663,
                                        "end": 668,
                                        "fullWidth": 5,
                                        "width": 5,
                                        "text": "'for'",
                                        "value": "for",
                                        "valueText": "for"
                                    },
                                    "closeBracketToken": {
                                        "kind": "CloseBracketToken",
                                        "fullStart": 668,
                                        "fullEnd": 670,
                                        "start": 668,
                                        "end": 669,
                                        "fullWidth": 2,
                                        "width": 1,
                                        "text": "]",
                                        "value": "]",
                                        "valueText": "]",
                                        "hasTrailingTrivia": true,
                                        "trailingTrivia": [
                                            {
                                                "kind": "WhitespaceTrivia",
                                                "text": " "
                                            }
                                        ]
                                    }
                                },
                                "operatorToken": {
                                    "kind": "EqualsToken",
                                    "fullStart": 670,
                                    "fullEnd": 672,
                                    "start": 670,
                                    "end": 671,
                                    "fullWidth": 2,
                                    "width": 1,
                                    "text": "=",
                                    "value": "=",
                                    "valueText": "=",
                                    "hasTrailingTrivia": true,
                                    "trailingTrivia": [
                                        {
                                            "kind": "WhitespaceTrivia",
                                            "text": " "
                                        }
                                    ]
                                },
                                "right": {
                                    "kind": "NumericLiteral",
                                    "fullStart": 672,
                                    "fullEnd": 673,
                                    "start": 672,
                                    "end": 673,
                                    "fullWidth": 1,
                                    "width": 1,
                                    "text": "1",
                                    "value": 1,
                                    "valueText": "1"
                                }
                            },
                            "semicolonToken": {
                                "kind": "SemicolonToken",
                                "fullStart": 673,
                                "fullEnd": 676,
                                "start": 673,
                                "end": 674,
                                "fullWidth": 3,
                                "width": 1,
                                "text": ";",
                                "value": ";",
                                "valueText": ";",
                                "hasTrailingTrivia": true,
                                "hasTrailingNewLine": true,
                                "trailingTrivia": [
                                    {
                                        "kind": "NewLineTrivia",
                                        "text": "\r\n"
                                    }
                                ]
                            }
                        },
                        {
                            "kind": "ExpressionStatement",
                            "fullStart": 676,
                            "fullEnd": 716,
                            "start": 684,
                            "end": 709,
                            "fullWidth": 40,
                            "width": 25,
                            "expression": {
                                "kind": "AssignmentExpression",
                                "fullStart": 676,
                                "fullEnd": 708,
                                "start": 684,
                                "end": 708,
                                "fullWidth": 32,
                                "width": 24,
                                "left": {
                                    "kind": "ElementAccessExpression",
                                    "fullStart": 676,
                                    "fullEnd": 705,
                                    "start": 684,
                                    "end": 704,
                                    "fullWidth": 29,
                                    "width": 20,
                                    "expression": {
                                        "kind": "IdentifierName",
                                        "fullStart": 676,
                                        "fullEnd": 694,
                                        "start": 684,
                                        "end": 694,
                                        "fullWidth": 18,
                                        "width": 10,
                                        "text": "tokenCodes",
                                        "value": "tokenCodes",
                                        "valueText": "tokenCodes",
                                        "hasLeadingTrivia": true,
                                        "leadingTrivia": [
                                            {
                                                "kind": "WhitespaceTrivia",
                                                "text": "        "
                                            }
                                        ]
                                    },
                                    "openBracketToken": {
                                        "kind": "OpenBracketToken",
                                        "fullStart": 694,
                                        "fullEnd": 695,
                                        "start": 694,
                                        "end": 695,
                                        "fullWidth": 1,
                                        "width": 1,
                                        "text": "[",
                                        "value": "[",
                                        "valueText": "["
                                    },
                                    "argumentExpression": {
                                        "kind": "StringLiteral",
                                        "fullStart": 695,
                                        "fullEnd": 703,
                                        "start": 695,
                                        "end": 703,
                                        "fullWidth": 8,
                                        "width": 8,
                                        "text": "'switch'",
                                        "value": "switch",
                                        "valueText": "switch"
                                    },
                                    "closeBracketToken": {
                                        "kind": "CloseBracketToken",
                                        "fullStart": 703,
                                        "fullEnd": 705,
                                        "start": 703,
                                        "end": 704,
                                        "fullWidth": 2,
                                        "width": 1,
                                        "text": "]",
                                        "value": "]",
                                        "valueText": "]",
                                        "hasTrailingTrivia": true,
                                        "trailingTrivia": [
                                            {
                                                "kind": "WhitespaceTrivia",
                                                "text": " "
                                            }
                                        ]
                                    }
                                },
                                "operatorToken": {
                                    "kind": "EqualsToken",
                                    "fullStart": 705,
                                    "fullEnd": 707,
                                    "start": 705,
                                    "end": 706,
                                    "fullWidth": 2,
                                    "width": 1,
                                    "text": "=",
                                    "value": "=",
                                    "valueText": "=",
                                    "hasTrailingTrivia": true,
                                    "trailingTrivia": [
                                        {
                                            "kind": "WhitespaceTrivia",
                                            "text": " "
                                        }
                                    ]
                                },
                                "right": {
                                    "kind": "NumericLiteral",
                                    "fullStart": 707,
                                    "fullEnd": 708,
                                    "start": 707,
                                    "end": 708,
                                    "fullWidth": 1,
                                    "width": 1,
                                    "text": "2",
                                    "value": 2,
                                    "valueText": "2"
                                }
                            },
                            "semicolonToken": {
                                "kind": "SemicolonToken",
                                "fullStart": 708,
                                "fullEnd": 716,
                                "start": 708,
                                "end": 709,
                                "fullWidth": 8,
                                "width": 1,
                                "text": ";",
                                "value": ";",
                                "valueText": ";",
                                "hasTrailingTrivia": true,
                                "hasTrailingNewLine": true,
                                "trailingTrivia": [
                                    {
                                        "kind": "WhitespaceTrivia",
                                        "text": "     "
                                    },
                                    {
                                        "kind": "NewLineTrivia",
                                        "text": "\r\n"
                                    }
                                ]
                            }
                        },
                        {
                            "kind": "VariableStatement",
                            "fullStart": 716,
                            "fullEnd": 816,
                            "start": 724,
                            "end": 814,
                            "fullWidth": 100,
                            "width": 90,
                            "modifiers": [],
                            "variableDeclaration": {
                                "kind": "VariableDeclaration",
                                "fullStart": 716,
                                "fullEnd": 813,
                                "start": 724,
                                "end": 813,
                                "fullWidth": 97,
                                "width": 89,
                                "varKeyword": {
                                    "kind": "VarKeyword",
                                    "fullStart": 716,
                                    "fullEnd": 728,
                                    "start": 724,
                                    "end": 727,
                                    "fullWidth": 12,
                                    "width": 3,
                                    "text": "var",
                                    "value": "var",
                                    "valueText": "var",
                                    "hasLeadingTrivia": true,
                                    "hasTrailingTrivia": true,
                                    "leadingTrivia": [
                                        {
                                            "kind": "WhitespaceTrivia",
                                            "text": "        "
                                        }
                                    ],
                                    "trailingTrivia": [
                                        {
                                            "kind": "WhitespaceTrivia",
                                            "text": " "
                                        }
                                    ]
                                },
                                "variableDeclarators": [
                                    {
                                        "kind": "VariableDeclarator",
                                        "fullStart": 728,
                                        "fullEnd": 813,
                                        "start": 728,
                                        "end": 813,
                                        "fullWidth": 85,
<<<<<<< HEAD
                                        "width": 85,
                                        "identifier": {
=======
                                        "propertyName": {
>>>>>>> 85e84683
                                            "kind": "IdentifierName",
                                            "fullStart": 728,
                                            "fullEnd": 732,
                                            "start": 728,
                                            "end": 731,
                                            "fullWidth": 4,
                                            "width": 3,
                                            "text": "arr",
                                            "value": "arr",
                                            "valueText": "arr",
                                            "hasTrailingTrivia": true,
                                            "trailingTrivia": [
                                                {
                                                    "kind": "WhitespaceTrivia",
                                                    "text": " "
                                                }
                                            ]
                                        },
                                        "equalsValueClause": {
                                            "kind": "EqualsValueClause",
                                            "fullStart": 732,
                                            "fullEnd": 813,
                                            "start": 732,
                                            "end": 813,
                                            "fullWidth": 81,
                                            "width": 81,
                                            "equalsToken": {
                                                "kind": "EqualsToken",
                                                "fullStart": 732,
                                                "fullEnd": 734,
                                                "start": 732,
                                                "end": 733,
                                                "fullWidth": 2,
                                                "width": 1,
                                                "text": "=",
                                                "value": "=",
                                                "valueText": "=",
                                                "hasTrailingTrivia": true,
                                                "trailingTrivia": [
                                                    {
                                                        "kind": "WhitespaceTrivia",
                                                        "text": " "
                                                    }
                                                ]
                                            },
                                            "value": {
                                                "kind": "ArrayLiteralExpression",
                                                "fullStart": 734,
                                                "fullEnd": 813,
                                                "start": 734,
                                                "end": 813,
                                                "fullWidth": 79,
                                                "width": 79,
                                                "openBracketToken": {
                                                    "kind": "OpenBracketToken",
                                                    "fullStart": 734,
                                                    "fullEnd": 737,
                                                    "start": 734,
                                                    "end": 735,
                                                    "fullWidth": 3,
                                                    "width": 1,
                                                    "text": "[",
                                                    "value": "[",
                                                    "valueText": "[",
                                                    "hasTrailingTrivia": true,
                                                    "hasTrailingNewLine": true,
                                                    "trailingTrivia": [
                                                        {
                                                            "kind": "NewLineTrivia",
                                                            "text": "\r\n"
                                                        }
                                                    ]
                                                },
                                                "expressions": [
                                                    {
                                                        "kind": "StringLiteral",
                                                        "fullStart": 737,
                                                        "fullEnd": 759,
                                                        "start": 749,
                                                        "end": 759,
                                                        "fullWidth": 22,
                                                        "width": 10,
                                                        "text": "'continue'",
                                                        "value": "continue",
                                                        "valueText": "continue",
                                                        "hasLeadingTrivia": true,
                                                        "leadingTrivia": [
                                                            {
                                                                "kind": "WhitespaceTrivia",
                                                                "text": "            "
                                                            }
                                                        ]
                                                    },
                                                    {
                                                        "kind": "CommaToken",
                                                        "fullStart": 759,
                                                        "fullEnd": 762,
                                                        "start": 759,
                                                        "end": 760,
                                                        "fullWidth": 3,
                                                        "width": 1,
                                                        "text": ",",
                                                        "value": ",",
                                                        "valueText": ",",
                                                        "hasTrailingTrivia": true,
                                                        "hasTrailingNewLine": true,
                                                        "trailingTrivia": [
                                                            {
                                                                "kind": "NewLineTrivia",
                                                                "text": "\r\n"
                                                            }
                                                        ]
                                                    },
                                                    {
                                                        "kind": "StringLiteral",
                                                        "fullStart": 762,
                                                        "fullEnd": 779,
                                                        "start": 774,
                                                        "end": 779,
                                                        "fullWidth": 17,
                                                        "width": 5,
                                                        "text": "'for'",
                                                        "value": "for",
                                                        "valueText": "for",
                                                        "hasLeadingTrivia": true,
                                                        "leadingTrivia": [
                                                            {
                                                                "kind": "WhitespaceTrivia",
                                                                "text": "            "
                                                            }
                                                        ]
                                                    },
                                                    {
                                                        "kind": "CommaToken",
                                                        "fullStart": 779,
                                                        "fullEnd": 782,
                                                        "start": 779,
                                                        "end": 780,
                                                        "fullWidth": 3,
                                                        "width": 1,
                                                        "text": ",",
                                                        "value": ",",
                                                        "valueText": ",",
                                                        "hasTrailingTrivia": true,
                                                        "hasTrailingNewLine": true,
                                                        "trailingTrivia": [
                                                            {
                                                                "kind": "NewLineTrivia",
                                                                "text": "\r\n"
                                                            }
                                                        ]
                                                    },
                                                    {
                                                        "kind": "StringLiteral",
                                                        "fullStart": 782,
                                                        "fullEnd": 804,
                                                        "start": 794,
                                                        "end": 802,
                                                        "fullWidth": 22,
                                                        "width": 8,
                                                        "text": "'switch'",
                                                        "value": "switch",
                                                        "valueText": "switch",
                                                        "hasLeadingTrivia": true,
                                                        "hasTrailingTrivia": true,
                                                        "hasTrailingNewLine": true,
                                                        "leadingTrivia": [
                                                            {
                                                                "kind": "WhitespaceTrivia",
                                                                "text": "            "
                                                            }
                                                        ],
                                                        "trailingTrivia": [
                                                            {
                                                                "kind": "NewLineTrivia",
                                                                "text": "\r\n"
                                                            }
                                                        ]
                                                    }
                                                ],
                                                "closeBracketToken": {
                                                    "kind": "CloseBracketToken",
                                                    "fullStart": 804,
                                                    "fullEnd": 813,
                                                    "start": 812,
                                                    "end": 813,
                                                    "fullWidth": 9,
                                                    "width": 1,
                                                    "text": "]",
                                                    "value": "]",
                                                    "valueText": "]",
                                                    "hasLeadingTrivia": true,
                                                    "leadingTrivia": [
                                                        {
                                                            "kind": "WhitespaceTrivia",
                                                            "text": "        "
                                                        }
                                                    ]
                                                }
                                            }
                                        }
                                    }
                                ]
                            },
                            "semicolonToken": {
                                "kind": "SemicolonToken",
                                "fullStart": 813,
                                "fullEnd": 816,
                                "start": 813,
                                "end": 814,
                                "fullWidth": 3,
                                "width": 1,
                                "text": ";",
                                "value": ";",
                                "valueText": ";",
                                "hasTrailingTrivia": true,
                                "hasTrailingNewLine": true,
                                "trailingTrivia": [
                                    {
                                        "kind": "NewLineTrivia",
                                        "text": "\r\n"
                                    }
                                ]
                            }
                        },
                        {
                            "kind": "ForStatement",
                            "fullStart": 816,
                            "fullEnd": 967,
                            "start": 824,
                            "end": 965,
                            "fullWidth": 151,
                            "width": 141,
                            "forKeyword": {
                                "kind": "ForKeyword",
                                "fullStart": 816,
                                "fullEnd": 828,
                                "start": 824,
                                "end": 827,
                                "fullWidth": 12,
                                "width": 3,
                                "text": "for",
                                "value": "for",
                                "valueText": "for",
                                "hasLeadingTrivia": true,
                                "hasTrailingTrivia": true,
                                "leadingTrivia": [
                                    {
                                        "kind": "WhitespaceTrivia",
                                        "text": "        "
                                    }
                                ],
                                "trailingTrivia": [
                                    {
                                        "kind": "WhitespaceTrivia",
                                        "text": " "
                                    }
                                ]
                            },
                            "openParenToken": {
                                "kind": "OpenParenToken",
                                "fullStart": 828,
                                "fullEnd": 829,
                                "start": 828,
                                "end": 829,
                                "fullWidth": 1,
                                "width": 1,
                                "text": "(",
                                "value": "(",
                                "valueText": "("
                            },
                            "variableDeclaration": {
                                "kind": "VariableDeclaration",
                                "fullStart": 829,
                                "fullEnd": 838,
                                "start": 829,
                                "end": 838,
                                "fullWidth": 9,
                                "width": 9,
                                "varKeyword": {
                                    "kind": "VarKeyword",
                                    "fullStart": 829,
                                    "fullEnd": 833,
                                    "start": 829,
                                    "end": 832,
                                    "fullWidth": 4,
                                    "width": 3,
                                    "text": "var",
                                    "value": "var",
                                    "valueText": "var",
                                    "hasTrailingTrivia": true,
                                    "trailingTrivia": [
                                        {
                                            "kind": "WhitespaceTrivia",
                                            "text": " "
                                        }
                                    ]
                                },
                                "variableDeclarators": [
                                    {
                                        "kind": "VariableDeclarator",
                                        "fullStart": 833,
                                        "fullEnd": 838,
                                        "start": 833,
                                        "end": 838,
                                        "fullWidth": 5,
<<<<<<< HEAD
                                        "width": 5,
                                        "identifier": {
=======
                                        "propertyName": {
>>>>>>> 85e84683
                                            "kind": "IdentifierName",
                                            "fullStart": 833,
                                            "fullEnd": 835,
                                            "start": 833,
                                            "end": 834,
                                            "fullWidth": 2,
                                            "width": 1,
                                            "text": "i",
                                            "value": "i",
                                            "valueText": "i",
                                            "hasTrailingTrivia": true,
                                            "trailingTrivia": [
                                                {
                                                    "kind": "WhitespaceTrivia",
                                                    "text": " "
                                                }
                                            ]
                                        },
                                        "equalsValueClause": {
                                            "kind": "EqualsValueClause",
                                            "fullStart": 835,
                                            "fullEnd": 838,
                                            "start": 835,
                                            "end": 838,
                                            "fullWidth": 3,
                                            "width": 3,
                                            "equalsToken": {
                                                "kind": "EqualsToken",
                                                "fullStart": 835,
                                                "fullEnd": 837,
                                                "start": 835,
                                                "end": 836,
                                                "fullWidth": 2,
                                                "width": 1,
                                                "text": "=",
                                                "value": "=",
                                                "valueText": "=",
                                                "hasTrailingTrivia": true,
                                                "trailingTrivia": [
                                                    {
                                                        "kind": "WhitespaceTrivia",
                                                        "text": " "
                                                    }
                                                ]
                                            },
                                            "value": {
                                                "kind": "NumericLiteral",
                                                "fullStart": 837,
                                                "fullEnd": 838,
                                                "start": 837,
                                                "end": 838,
                                                "fullWidth": 1,
                                                "width": 1,
                                                "text": "0",
                                                "value": 0,
                                                "valueText": "0"
                                            }
                                        }
                                    }
                                ]
                            },
                            "firstSemicolonToken": {
                                "kind": "SemicolonToken",
                                "fullStart": 838,
                                "fullEnd": 840,
                                "start": 838,
                                "end": 839,
                                "fullWidth": 2,
                                "width": 1,
                                "text": ";",
                                "value": ";",
                                "valueText": ";",
                                "hasTrailingTrivia": true,
                                "trailingTrivia": [
                                    {
                                        "kind": "WhitespaceTrivia",
                                        "text": " "
                                    }
                                ]
                            },
                            "condition": {
                                "kind": "LessThanExpression",
                                "fullStart": 840,
                                "fullEnd": 854,
                                "start": 840,
                                "end": 854,
                                "fullWidth": 14,
                                "width": 14,
                                "left": {
                                    "kind": "IdentifierName",
                                    "fullStart": 840,
                                    "fullEnd": 842,
                                    "start": 840,
                                    "end": 841,
                                    "fullWidth": 2,
                                    "width": 1,
                                    "text": "i",
                                    "value": "i",
                                    "valueText": "i",
                                    "hasTrailingTrivia": true,
                                    "trailingTrivia": [
                                        {
                                            "kind": "WhitespaceTrivia",
                                            "text": " "
                                        }
                                    ]
                                },
                                "operatorToken": {
                                    "kind": "LessThanToken",
                                    "fullStart": 842,
                                    "fullEnd": 844,
                                    "start": 842,
                                    "end": 843,
                                    "fullWidth": 2,
                                    "width": 1,
                                    "text": "<",
                                    "value": "<",
                                    "valueText": "<",
                                    "hasTrailingTrivia": true,
                                    "trailingTrivia": [
                                        {
                                            "kind": "WhitespaceTrivia",
                                            "text": " "
                                        }
                                    ]
                                },
                                "right": {
                                    "kind": "MemberAccessExpression",
                                    "fullStart": 844,
                                    "fullEnd": 854,
                                    "start": 844,
                                    "end": 854,
                                    "fullWidth": 10,
                                    "width": 10,
                                    "expression": {
                                        "kind": "IdentifierName",
                                        "fullStart": 844,
                                        "fullEnd": 847,
                                        "start": 844,
                                        "end": 847,
                                        "fullWidth": 3,
                                        "width": 3,
                                        "text": "arr",
                                        "value": "arr",
                                        "valueText": "arr"
                                    },
                                    "dotToken": {
                                        "kind": "DotToken",
                                        "fullStart": 847,
                                        "fullEnd": 848,
                                        "start": 847,
                                        "end": 848,
                                        "fullWidth": 1,
                                        "width": 1,
                                        "text": ".",
                                        "value": ".",
                                        "valueText": "."
                                    },
                                    "name": {
                                        "kind": "IdentifierName",
                                        "fullStart": 848,
                                        "fullEnd": 854,
                                        "start": 848,
                                        "end": 854,
                                        "fullWidth": 6,
                                        "width": 6,
                                        "text": "length",
                                        "value": "length",
                                        "valueText": "length"
                                    }
                                }
                            },
                            "secondSemicolonToken": {
                                "kind": "SemicolonToken",
                                "fullStart": 854,
                                "fullEnd": 856,
                                "start": 854,
                                "end": 855,
                                "fullWidth": 2,
                                "width": 1,
                                "text": ";",
                                "value": ";",
                                "valueText": ";",
                                "hasTrailingTrivia": true,
                                "trailingTrivia": [
                                    {
                                        "kind": "WhitespaceTrivia",
                                        "text": " "
                                    }
                                ]
                            },
                            "incrementor": {
                                "kind": "PostIncrementExpression",
                                "fullStart": 856,
                                "fullEnd": 859,
                                "start": 856,
                                "end": 859,
                                "fullWidth": 3,
                                "width": 3,
                                "operand": {
                                    "kind": "IdentifierName",
                                    "fullStart": 856,
                                    "fullEnd": 857,
                                    "start": 856,
                                    "end": 857,
                                    "fullWidth": 1,
                                    "width": 1,
                                    "text": "i",
                                    "value": "i",
                                    "valueText": "i"
                                },
                                "operatorToken": {
                                    "kind": "PlusPlusToken",
                                    "fullStart": 857,
                                    "fullEnd": 859,
                                    "start": 857,
                                    "end": 859,
                                    "fullWidth": 2,
                                    "width": 2,
                                    "text": "++",
                                    "value": "++",
                                    "valueText": "++"
                                }
                            },
                            "closeParenToken": {
                                "kind": "CloseParenToken",
                                "fullStart": 859,
                                "fullEnd": 861,
                                "start": 859,
                                "end": 860,
                                "fullWidth": 2,
                                "width": 1,
                                "text": ")",
                                "value": ")",
                                "valueText": ")",
                                "hasTrailingTrivia": true,
                                "trailingTrivia": [
                                    {
                                        "kind": "WhitespaceTrivia",
                                        "text": " "
                                    }
                                ]
                            },
                            "statement": {
                                "kind": "Block",
                                "fullStart": 861,
                                "fullEnd": 967,
                                "start": 861,
                                "end": 965,
                                "fullWidth": 106,
                                "width": 104,
                                "openBraceToken": {
                                    "kind": "OpenBraceToken",
                                    "fullStart": 861,
                                    "fullEnd": 864,
                                    "start": 861,
                                    "end": 862,
                                    "fullWidth": 3,
                                    "width": 1,
                                    "text": "{",
                                    "value": "{",
                                    "valueText": "{",
                                    "hasTrailingTrivia": true,
                                    "hasTrailingNewLine": true,
                                    "trailingTrivia": [
                                        {
                                            "kind": "NewLineTrivia",
                                            "text": "\r\n"
                                        }
                                    ]
                                },
                                "statements": [
                                    {
                                        "kind": "IfStatement",
                                        "fullStart": 864,
                                        "fullEnd": 953,
                                        "start": 876,
                                        "end": 953,
                                        "fullWidth": 89,
                                        "width": 77,
                                        "ifKeyword": {
                                            "kind": "IfKeyword",
                                            "fullStart": 864,
                                            "fullEnd": 879,
                                            "start": 876,
                                            "end": 878,
                                            "fullWidth": 15,
                                            "width": 2,
                                            "text": "if",
                                            "value": "if",
                                            "valueText": "if",
                                            "hasLeadingTrivia": true,
                                            "hasTrailingTrivia": true,
                                            "leadingTrivia": [
                                                {
                                                    "kind": "WhitespaceTrivia",
                                                    "text": "            "
                                                }
                                            ],
                                            "trailingTrivia": [
                                                {
                                                    "kind": "WhitespaceTrivia",
                                                    "text": " "
                                                }
                                            ]
                                        },
                                        "openParenToken": {
                                            "kind": "OpenParenToken",
                                            "fullStart": 879,
                                            "fullEnd": 880,
                                            "start": 879,
                                            "end": 880,
                                            "fullWidth": 1,
                                            "width": 1,
                                            "text": "(",
                                            "value": "(",
                                            "valueText": "("
                                        },
                                        "condition": {
                                            "kind": "NotEqualsExpression",
                                            "fullStart": 880,
                                            "fullEnd": 904,
                                            "start": 880,
                                            "end": 904,
                                            "fullWidth": 24,
                                            "width": 24,
                                            "left": {
                                                "kind": "ElementAccessExpression",
                                                "fullStart": 880,
                                                "fullEnd": 899,
                                                "start": 880,
                                                "end": 898,
                                                "fullWidth": 19,
                                                "width": 18,
                                                "expression": {
                                                    "kind": "IdentifierName",
                                                    "fullStart": 880,
                                                    "fullEnd": 890,
                                                    "start": 880,
                                                    "end": 890,
                                                    "fullWidth": 10,
                                                    "width": 10,
                                                    "text": "tokenCodes",
                                                    "value": "tokenCodes",
                                                    "valueText": "tokenCodes"
                                                },
                                                "openBracketToken": {
                                                    "kind": "OpenBracketToken",
                                                    "fullStart": 890,
                                                    "fullEnd": 891,
                                                    "start": 890,
                                                    "end": 891,
                                                    "fullWidth": 1,
                                                    "width": 1,
                                                    "text": "[",
                                                    "value": "[",
                                                    "valueText": "["
                                                },
                                                "argumentExpression": {
                                                    "kind": "ElementAccessExpression",
                                                    "fullStart": 891,
                                                    "fullEnd": 897,
                                                    "start": 891,
                                                    "end": 897,
                                                    "fullWidth": 6,
                                                    "width": 6,
                                                    "expression": {
                                                        "kind": "IdentifierName",
                                                        "fullStart": 891,
                                                        "fullEnd": 894,
                                                        "start": 891,
                                                        "end": 894,
                                                        "fullWidth": 3,
                                                        "width": 3,
                                                        "text": "arr",
                                                        "value": "arr",
                                                        "valueText": "arr"
                                                    },
                                                    "openBracketToken": {
                                                        "kind": "OpenBracketToken",
                                                        "fullStart": 894,
                                                        "fullEnd": 895,
                                                        "start": 894,
                                                        "end": 895,
                                                        "fullWidth": 1,
                                                        "width": 1,
                                                        "text": "[",
                                                        "value": "[",
                                                        "valueText": "["
                                                    },
                                                    "argumentExpression": {
                                                        "kind": "IdentifierName",
                                                        "fullStart": 895,
                                                        "fullEnd": 896,
                                                        "start": 895,
                                                        "end": 896,
                                                        "fullWidth": 1,
                                                        "width": 1,
                                                        "text": "i",
                                                        "value": "i",
                                                        "valueText": "i"
                                                    },
                                                    "closeBracketToken": {
                                                        "kind": "CloseBracketToken",
                                                        "fullStart": 896,
                                                        "fullEnd": 897,
                                                        "start": 896,
                                                        "end": 897,
                                                        "fullWidth": 1,
                                                        "width": 1,
                                                        "text": "]",
                                                        "value": "]",
                                                        "valueText": "]"
                                                    }
                                                },
                                                "closeBracketToken": {
                                                    "kind": "CloseBracketToken",
                                                    "fullStart": 897,
                                                    "fullEnd": 899,
                                                    "start": 897,
                                                    "end": 898,
                                                    "fullWidth": 2,
                                                    "width": 1,
                                                    "text": "]",
                                                    "value": "]",
                                                    "valueText": "]",
                                                    "hasTrailingTrivia": true,
                                                    "trailingTrivia": [
                                                        {
                                                            "kind": "WhitespaceTrivia",
                                                            "text": " "
                                                        }
                                                    ]
                                                }
                                            },
                                            "operatorToken": {
                                                "kind": "ExclamationEqualsEqualsToken",
                                                "fullStart": 899,
                                                "fullEnd": 903,
                                                "start": 899,
                                                "end": 902,
                                                "fullWidth": 4,
                                                "width": 3,
                                                "text": "!==",
                                                "value": "!==",
                                                "valueText": "!==",
                                                "hasTrailingTrivia": true,
                                                "trailingTrivia": [
                                                    {
                                                        "kind": "WhitespaceTrivia",
                                                        "text": " "
                                                    }
                                                ]
                                            },
                                            "right": {
                                                "kind": "IdentifierName",
                                                "fullStart": 903,
                                                "fullEnd": 904,
                                                "start": 903,
                                                "end": 904,
                                                "fullWidth": 1,
                                                "width": 1,
                                                "text": "i",
                                                "value": "i",
                                                "valueText": "i"
                                            }
                                        },
                                        "closeParenToken": {
                                            "kind": "CloseParenToken",
                                            "fullStart": 904,
                                            "fullEnd": 906,
                                            "start": 904,
                                            "end": 905,
                                            "fullWidth": 2,
                                            "width": 1,
                                            "text": ")",
                                            "value": ")",
                                            "valueText": ")",
                                            "hasTrailingTrivia": true,
                                            "trailingTrivia": [
                                                {
                                                    "kind": "WhitespaceTrivia",
                                                    "text": " "
                                                }
                                            ]
                                        },
                                        "statement": {
                                            "kind": "Block",
                                            "fullStart": 906,
                                            "fullEnd": 953,
                                            "start": 906,
                                            "end": 953,
                                            "fullWidth": 47,
                                            "width": 47,
                                            "openBraceToken": {
                                                "kind": "OpenBraceToken",
                                                "fullStart": 906,
                                                "fullEnd": 909,
                                                "start": 906,
                                                "end": 907,
                                                "fullWidth": 3,
                                                "width": 1,
                                                "text": "{",
                                                "value": "{",
                                                "valueText": "{",
                                                "hasTrailingTrivia": true,
                                                "hasTrailingNewLine": true,
                                                "trailingTrivia": [
                                                    {
                                                        "kind": "NewLineTrivia",
                                                        "text": "\r\n"
                                                    }
                                                ]
                                            },
                                            "statements": [
                                                {
                                                    "kind": "ReturnStatement",
                                                    "fullStart": 909,
                                                    "fullEnd": 940,
                                                    "start": 925,
                                                    "end": 938,
                                                    "fullWidth": 31,
                                                    "width": 13,
                                                    "returnKeyword": {
                                                        "kind": "ReturnKeyword",
                                                        "fullStart": 909,
                                                        "fullEnd": 932,
                                                        "start": 925,
                                                        "end": 931,
                                                        "fullWidth": 23,
                                                        "width": 6,
                                                        "text": "return",
                                                        "value": "return",
                                                        "valueText": "return",
                                                        "hasLeadingTrivia": true,
                                                        "hasTrailingTrivia": true,
                                                        "leadingTrivia": [
                                                            {
                                                                "kind": "WhitespaceTrivia",
                                                                "text": "                "
                                                            }
                                                        ],
                                                        "trailingTrivia": [
                                                            {
                                                                "kind": "WhitespaceTrivia",
                                                                "text": " "
                                                            }
                                                        ]
                                                    },
                                                    "expression": {
                                                        "kind": "FalseKeyword",
                                                        "fullStart": 932,
                                                        "fullEnd": 937,
                                                        "start": 932,
                                                        "end": 937,
                                                        "fullWidth": 5,
                                                        "width": 5,
                                                        "text": "false",
                                                        "value": false,
                                                        "valueText": "false"
                                                    },
                                                    "semicolonToken": {
                                                        "kind": "SemicolonToken",
                                                        "fullStart": 937,
                                                        "fullEnd": 940,
                                                        "start": 937,
                                                        "end": 938,
                                                        "fullWidth": 3,
                                                        "width": 1,
                                                        "text": ";",
                                                        "value": ";",
                                                        "valueText": ";",
                                                        "hasTrailingTrivia": true,
                                                        "hasTrailingNewLine": true,
                                                        "trailingTrivia": [
                                                            {
                                                                "kind": "NewLineTrivia",
                                                                "text": "\r\n"
                                                            }
                                                        ]
                                                    }
                                                }
                                            ],
                                            "closeBraceToken": {
                                                "kind": "CloseBraceToken",
                                                "fullStart": 940,
                                                "fullEnd": 953,
                                                "start": 952,
                                                "end": 953,
                                                "fullWidth": 13,
                                                "width": 1,
                                                "text": "}",
                                                "value": "}",
                                                "valueText": "}",
                                                "hasLeadingTrivia": true,
                                                "leadingTrivia": [
                                                    {
                                                        "kind": "WhitespaceTrivia",
                                                        "text": "            "
                                                    }
                                                ]
                                            }
                                        }
                                    },
                                    {
                                        "kind": "EmptyStatement",
                                        "fullStart": 953,
                                        "fullEnd": 956,
                                        "start": 953,
                                        "end": 954,
                                        "fullWidth": 3,
                                        "width": 1,
                                        "semicolonToken": {
                                            "kind": "SemicolonToken",
                                            "fullStart": 953,
                                            "fullEnd": 956,
                                            "start": 953,
                                            "end": 954,
                                            "fullWidth": 3,
                                            "width": 1,
                                            "text": ";",
                                            "value": ";",
                                            "valueText": ";",
                                            "hasTrailingTrivia": true,
                                            "hasTrailingNewLine": true,
                                            "trailingTrivia": [
                                                {
                                                    "kind": "NewLineTrivia",
                                                    "text": "\r\n"
                                                }
                                            ]
                                        }
                                    }
                                ],
                                "closeBraceToken": {
                                    "kind": "CloseBraceToken",
                                    "fullStart": 956,
                                    "fullEnd": 967,
                                    "start": 964,
                                    "end": 965,
                                    "fullWidth": 11,
                                    "width": 1,
                                    "text": "}",
                                    "value": "}",
                                    "valueText": "}",
                                    "hasLeadingTrivia": true,
                                    "hasTrailingTrivia": true,
                                    "hasTrailingNewLine": true,
                                    "leadingTrivia": [
                                        {
                                            "kind": "WhitespaceTrivia",
                                            "text": "        "
                                        }
                                    ],
                                    "trailingTrivia": [
                                        {
                                            "kind": "NewLineTrivia",
                                            "text": "\r\n"
                                        }
                                    ]
                                }
                            }
                        },
                        {
                            "kind": "ReturnStatement",
                            "fullStart": 967,
                            "fullEnd": 989,
                            "start": 975,
                            "end": 987,
                            "fullWidth": 22,
                            "width": 12,
                            "returnKeyword": {
                                "kind": "ReturnKeyword",
                                "fullStart": 967,
                                "fullEnd": 982,
                                "start": 975,
                                "end": 981,
                                "fullWidth": 15,
                                "width": 6,
                                "text": "return",
                                "value": "return",
                                "valueText": "return",
                                "hasLeadingTrivia": true,
                                "hasTrailingTrivia": true,
                                "leadingTrivia": [
                                    {
                                        "kind": "WhitespaceTrivia",
                                        "text": "        "
                                    }
                                ],
                                "trailingTrivia": [
                                    {
                                        "kind": "WhitespaceTrivia",
                                        "text": " "
                                    }
                                ]
                            },
                            "expression": {
                                "kind": "TrueKeyword",
                                "fullStart": 982,
                                "fullEnd": 986,
                                "start": 982,
                                "end": 986,
                                "fullWidth": 4,
                                "width": 4,
                                "text": "true",
                                "value": true,
                                "valueText": "true"
                            },
                            "semicolonToken": {
                                "kind": "SemicolonToken",
                                "fullStart": 986,
                                "fullEnd": 989,
                                "start": 986,
                                "end": 987,
                                "fullWidth": 3,
                                "width": 1,
                                "text": ";",
                                "value": ";",
                                "valueText": ";",
                                "hasTrailingTrivia": true,
                                "hasTrailingNewLine": true,
                                "trailingTrivia": [
                                    {
                                        "kind": "NewLineTrivia",
                                        "text": "\r\n"
                                    }
                                ]
                            }
                        }
                    ],
                    "closeBraceToken": {
                        "kind": "CloseBraceToken",
                        "fullStart": 989,
                        "fullEnd": 996,
                        "start": 993,
                        "end": 994,
                        "fullWidth": 7,
                        "width": 1,
                        "text": "}",
                        "value": "}",
                        "valueText": "}",
                        "hasLeadingTrivia": true,
                        "hasTrailingTrivia": true,
                        "hasTrailingNewLine": true,
                        "leadingTrivia": [
                            {
                                "kind": "WhitespaceTrivia",
                                "text": "    "
                            }
                        ],
                        "trailingTrivia": [
                            {
                                "kind": "NewLineTrivia",
                                "text": "\r\n"
                            }
                        ]
                    }
                }
            },
            {
                "kind": "ExpressionStatement",
                "fullStart": 996,
                "fullEnd": 1020,
                "start": 996,
                "end": 1018,
                "fullWidth": 24,
                "width": 22,
                "expression": {
                    "kind": "InvocationExpression",
                    "fullStart": 996,
                    "fullEnd": 1017,
                    "start": 996,
                    "end": 1017,
                    "fullWidth": 21,
                    "width": 21,
                    "expression": {
                        "kind": "IdentifierName",
                        "fullStart": 996,
                        "fullEnd": 1007,
                        "start": 996,
                        "end": 1007,
                        "fullWidth": 11,
                        "width": 11,
                        "text": "runTestCase",
                        "value": "runTestCase",
                        "valueText": "runTestCase"
                    },
                    "argumentList": {
                        "kind": "ArgumentList",
                        "fullStart": 1007,
                        "fullEnd": 1017,
                        "start": 1007,
                        "end": 1017,
                        "fullWidth": 10,
                        "width": 10,
                        "openParenToken": {
                            "kind": "OpenParenToken",
                            "fullStart": 1007,
                            "fullEnd": 1008,
                            "start": 1007,
                            "end": 1008,
                            "fullWidth": 1,
                            "width": 1,
                            "text": "(",
                            "value": "(",
                            "valueText": "("
                        },
                        "arguments": [
                            {
                                "kind": "IdentifierName",
                                "fullStart": 1008,
                                "fullEnd": 1016,
                                "start": 1008,
                                "end": 1016,
                                "fullWidth": 8,
                                "width": 8,
                                "text": "testcase",
                                "value": "testcase",
                                "valueText": "testcase"
                            }
                        ],
                        "closeParenToken": {
                            "kind": "CloseParenToken",
                            "fullStart": 1016,
                            "fullEnd": 1017,
                            "start": 1016,
                            "end": 1017,
                            "fullWidth": 1,
                            "width": 1,
                            "text": ")",
                            "value": ")",
                            "valueText": ")"
                        }
                    }
                },
                "semicolonToken": {
                    "kind": "SemicolonToken",
                    "fullStart": 1017,
                    "fullEnd": 1020,
                    "start": 1017,
                    "end": 1018,
                    "fullWidth": 3,
                    "width": 1,
                    "text": ";",
                    "value": ";",
                    "valueText": ";",
                    "hasTrailingTrivia": true,
                    "hasTrailingNewLine": true,
                    "trailingTrivia": [
                        {
                            "kind": "NewLineTrivia",
                            "text": "\r\n"
                        }
                    ]
                }
            }
        ],
        "endOfFileToken": {
            "kind": "EndOfFileToken",
            "fullStart": 1020,
            "fullEnd": 1020,
            "start": 1020,
            "end": 1020,
            "fullWidth": 0,
            "width": 0,
            "text": ""
        }
    },
    "lineMap": {
        "lineStarts": [
            0,
            67,
            152,
            232,
            308,
            380,
            385,
            423,
            545,
            550,
            552,
            554,
            577,
            607,
            644,
            676,
            716,
            737,
            762,
            782,
            804,
            816,
            864,
            909,
            940,
            956,
            967,
            989,
            996,
            1020
        ],
        "length": 1020
    }
}<|MERGE_RESOLUTION|>--- conflicted
+++ resolved
@@ -245,12 +245,8 @@
                                         "start": 589,
                                         "end": 604,
                                         "fullWidth": 15,
-<<<<<<< HEAD
                                         "width": 15,
-                                        "identifier": {
-=======
                                         "propertyName": {
->>>>>>> 85e84683
                                             "kind": "IdentifierName",
                                             "fullStart": 589,
                                             "fullEnd": 600,
@@ -830,12 +826,8 @@
                                         "start": 728,
                                         "end": 813,
                                         "fullWidth": 85,
-<<<<<<< HEAD
                                         "width": 85,
-                                        "identifier": {
-=======
                                         "propertyName": {
->>>>>>> 85e84683
                                             "kind": "IdentifierName",
                                             "fullStart": 728,
                                             "fullEnd": 732,
@@ -1142,12 +1134,8 @@
                                         "start": 833,
                                         "end": 838,
                                         "fullWidth": 5,
-<<<<<<< HEAD
                                         "width": 5,
-                                        "identifier": {
-=======
                                         "propertyName": {
->>>>>>> 85e84683
                                             "kind": "IdentifierName",
                                             "fullStart": 833,
                                             "fullEnd": 835,
