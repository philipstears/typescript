{
    "isDeclaration": false,
    "languageVersion": "EcmaScript5",
    "parseOptions": {
        "allowAutomaticSemicolonInsertion": true
    },
    "sourceUnit": {
        "kind": "SourceUnit",
        "fullStart": 0,
        "fullEnd": 1144,
        "start": 560,
        "end": 1144,
        "fullWidth": 1144,
        "width": 584,
        "isIncrementallyUnusable": true,
        "moduleElements": [
            {
                "kind": "FunctionDeclaration",
                "fullStart": 0,
                "fullEnd": 1120,
                "start": 560,
                "end": 1118,
                "fullWidth": 1120,
                "width": 558,
                "isIncrementallyUnusable": true,
                "modifiers": [],
                "functionKeyword": {
                    "kind": "FunctionKeyword",
                    "fullStart": 0,
                    "fullEnd": 569,
                    "start": 560,
                    "end": 568,
                    "fullWidth": 569,
                    "width": 8,
                    "text": "function",
                    "value": "function",
                    "valueText": "function",
                    "hasLeadingTrivia": true,
                    "hasLeadingComment": true,
                    "hasLeadingNewLine": true,
                    "hasTrailingTrivia": true,
                    "leadingTrivia": [
                        {
                            "kind": "SingleLineCommentTrivia",
                            "text": "/// Copyright (c) 2012 Ecma International.  All rights reserved. "
                        },
                        {
                            "kind": "NewLineTrivia",
                            "text": "\r\n"
                        },
                        {
                            "kind": "SingleLineCommentTrivia",
                            "text": "/// Ecma International makes this code available under the terms and conditions set"
                        },
                        {
                            "kind": "NewLineTrivia",
                            "text": "\r\n"
                        },
                        {
                            "kind": "SingleLineCommentTrivia",
                            "text": "/// forth on http://hg.ecmascript.org/tests/test262/raw-file/tip/LICENSE (the "
                        },
                        {
                            "kind": "NewLineTrivia",
                            "text": "\r\n"
                        },
                        {
                            "kind": "SingleLineCommentTrivia",
                            "text": "/// \"Use Terms\").   Any redistribution of this code must retain the above "
                        },
                        {
                            "kind": "NewLineTrivia",
                            "text": "\r\n"
                        },
                        {
                            "kind": "SingleLineCommentTrivia",
                            "text": "/// copyright and this notice and otherwise comply with the Use Terms."
                        },
                        {
                            "kind": "NewLineTrivia",
                            "text": "\r\n"
                        },
                        {
                            "kind": "MultiLineCommentTrivia",
                            "text": "/**\r\n * @path ch07/7.6/7.6.1/7.6.1-1-2.js\r\n * @description Allow reserved words as property names at object initialization, verified with hasOwnProperty: break, case, do\r\n */"
                        },
                        {
                            "kind": "NewLineTrivia",
                            "text": "\r\n"
                        },
                        {
                            "kind": "NewLineTrivia",
                            "text": "\r\n"
                        },
                        {
                            "kind": "NewLineTrivia",
                            "text": "\r\n"
                        }
                    ],
                    "trailingTrivia": [
                        {
                            "kind": "WhitespaceTrivia",
                            "text": " "
                        }
                    ]
                },
                "identifier": {
                    "kind": "IdentifierName",
                    "fullStart": 569,
                    "fullEnd": 577,
                    "start": 569,
                    "end": 577,
                    "fullWidth": 8,
                    "width": 8,
                    "text": "testcase",
                    "value": "testcase",
                    "valueText": "testcase"
                },
                "callSignature": {
                    "kind": "CallSignature",
                    "fullStart": 577,
                    "fullEnd": 579,
                    "start": 577,
                    "end": 579,
                    "fullWidth": 2,
                    "width": 2,
                    "parameterList": {
                        "kind": "ParameterList",
                        "fullStart": 577,
                        "fullEnd": 579,
                        "start": 577,
                        "end": 579,
                        "fullWidth": 2,
                        "width": 2,
                        "openParenToken": {
                            "kind": "OpenParenToken",
                            "fullStart": 577,
                            "fullEnd": 578,
                            "start": 577,
                            "end": 578,
                            "fullWidth": 1,
                            "width": 1,
                            "text": "(",
                            "value": "(",
                            "valueText": "("
                        },
                        "parameters": [],
                        "closeParenToken": {
                            "kind": "CloseParenToken",
                            "fullStart": 578,
                            "fullEnd": 579,
                            "start": 578,
                            "end": 579,
                            "fullWidth": 1,
                            "width": 1,
                            "text": ")",
                            "value": ")",
                            "valueText": ")"
                        }
                    }
                },
                "block": {
                    "kind": "Block",
                    "fullStart": 579,
                    "fullEnd": 1120,
                    "start": 579,
                    "end": 1118,
                    "fullWidth": 541,
                    "width": 539,
                    "isIncrementallyUnusable": true,
                    "openBraceToken": {
                        "kind": "OpenBraceToken",
                        "fullStart": 579,
                        "fullEnd": 588,
                        "start": 579,
                        "end": 580,
                        "fullWidth": 9,
                        "width": 1,
                        "text": "{",
                        "value": "{",
                        "valueText": "{",
                        "hasTrailingTrivia": true,
                        "hasTrailingNewLine": true,
                        "trailingTrivia": [
                            {
                                "kind": "WhitespaceTrivia",
                                "text": "      "
                            },
                            {
                                "kind": "NewLineTrivia",
                                "text": "\r\n"
                            }
                        ]
                    },
                    "statements": [
                        {
                            "kind": "VariableStatement",
                            "fullStart": 588,
                            "fullEnd": 694,
                            "start": 596,
                            "end": 692,
                            "fullWidth": 106,
                            "width": 96,
                            "isIncrementallyUnusable": true,
                            "modifiers": [],
                            "variableDeclaration": {
                                "kind": "VariableDeclaration",
                                "fullStart": 588,
                                "fullEnd": 691,
                                "start": 596,
                                "end": 691,
                                "fullWidth": 103,
                                "width": 95,
                                "isIncrementallyUnusable": true,
                                "varKeyword": {
                                    "kind": "VarKeyword",
                                    "fullStart": 588,
                                    "fullEnd": 600,
                                    "start": 596,
                                    "end": 599,
                                    "fullWidth": 12,
                                    "width": 3,
                                    "text": "var",
                                    "value": "var",
                                    "valueText": "var",
                                    "hasLeadingTrivia": true,
                                    "hasTrailingTrivia": true,
                                    "leadingTrivia": [
                                        {
                                            "kind": "WhitespaceTrivia",
                                            "text": "        "
                                        }
                                    ],
                                    "trailingTrivia": [
                                        {
                                            "kind": "WhitespaceTrivia",
                                            "text": " "
                                        }
                                    ]
                                },
                                "variableDeclarators": [
                                    {
                                        "kind": "VariableDeclarator",
                                        "fullStart": 600,
                                        "fullEnd": 691,
                                        "start": 600,
                                        "end": 691,
                                        "fullWidth": 91,
                                        "width": 91,
                                        "isIncrementallyUnusable": true,
                                        "propertyName": {
                                            "kind": "IdentifierName",
                                            "fullStart": 600,
                                            "fullEnd": 612,
                                            "start": 600,
                                            "end": 610,
                                            "fullWidth": 12,
                                            "width": 10,
                                            "text": "tokenCodes",
                                            "value": "tokenCodes",
                                            "valueText": "tokenCodes",
                                            "hasTrailingTrivia": true,
                                            "trailingTrivia": [
                                                {
                                                    "kind": "WhitespaceTrivia",
                                                    "text": "  "
                                                }
                                            ]
                                        },
                                        "equalsValueClause": {
                                            "kind": "EqualsValueClause",
                                            "fullStart": 612,
                                            "fullEnd": 691,
                                            "start": 612,
                                            "end": 691,
                                            "fullWidth": 79,
                                            "width": 79,
                                            "isIncrementallyUnusable": true,
                                            "equalsToken": {
                                                "kind": "EqualsToken",
                                                "fullStart": 612,
                                                "fullEnd": 614,
                                                "start": 612,
                                                "end": 613,
                                                "fullWidth": 2,
                                                "width": 1,
                                                "text": "=",
                                                "value": "=",
                                                "valueText": "=",
                                                "hasTrailingTrivia": true,
                                                "trailingTrivia": [
                                                    {
                                                        "kind": "WhitespaceTrivia",
                                                        "text": " "
                                                    }
                                                ]
                                            },
                                            "value": {
                                                "kind": "ObjectLiteralExpression",
                                                "fullStart": 614,
                                                "fullEnd": 691,
                                                "start": 614,
                                                "end": 691,
                                                "fullWidth": 77,
                                                "width": 77,
                                                "isIncrementallyUnusable": true,
                                                "openBraceToken": {
                                                    "kind": "OpenBraceToken",
                                                    "fullStart": 614,
                                                    "fullEnd": 618,
                                                    "start": 614,
                                                    "end": 615,
                                                    "fullWidth": 4,
                                                    "width": 1,
                                                    "text": "{",
                                                    "value": "{",
                                                    "valueText": "{",
                                                    "hasTrailingTrivia": true,
                                                    "hasTrailingNewLine": true,
                                                    "trailingTrivia": [
                                                        {
                                                            "kind": "WhitespaceTrivia",
                                                            "text": " "
                                                        },
                                                        {
                                                            "kind": "NewLineTrivia",
                                                            "text": "\r\n"
                                                        }
                                                    ]
                                                },
                                                "propertyAssignments": [
                                                    {
                                                        "kind": "SimplePropertyAssignment",
                                                        "fullStart": 618,
                                                        "fullEnd": 638,
                                                        "start": 630,
                                                        "end": 638,
                                                        "fullWidth": 20,
                                                        "width": 8,
                                                        "isIncrementallyUnusable": true,
                                                        "propertyName": {
                                                            "kind": "IdentifierName",
                                                            "fullStart": 618,
                                                            "fullEnd": 635,
                                                            "start": 630,
                                                            "end": 635,
                                                            "fullWidth": 17,
                                                            "width": 5,
                                                            "text": "break",
                                                            "value": "break",
                                                            "valueText": "break",
                                                            "hasLeadingTrivia": true,
                                                            "leadingTrivia": [
                                                                {
                                                                    "kind": "WhitespaceTrivia",
                                                                    "text": "            "
                                                                }
                                                            ]
                                                        },
                                                        "colonToken": {
                                                            "kind": "ColonToken",
                                                            "fullStart": 635,
                                                            "fullEnd": 637,
                                                            "start": 635,
                                                            "end": 636,
                                                            "fullWidth": 2,
                                                            "width": 1,
                                                            "text": ":",
                                                            "value": ":",
                                                            "valueText": ":",
                                                            "hasTrailingTrivia": true,
                                                            "trailingTrivia": [
                                                                {
                                                                    "kind": "WhitespaceTrivia",
                                                                    "text": " "
                                                                }
                                                            ]
                                                        },
                                                        "expression": {
                                                            "kind": "NumericLiteral",
                                                            "fullStart": 637,
                                                            "fullEnd": 638,
                                                            "start": 637,
                                                            "end": 638,
                                                            "fullWidth": 1,
                                                            "width": 1,
                                                            "text": "0",
                                                            "value": 0,
                                                            "valueText": "0"
                                                        }
                                                    },
                                                    {
                                                        "kind": "CommaToken",
                                                        "fullStart": 638,
                                                        "fullEnd": 641,
                                                        "start": 638,
                                                        "end": 639,
                                                        "fullWidth": 3,
                                                        "width": 1,
                                                        "text": ",",
                                                        "value": ",",
                                                        "valueText": ",",
                                                        "hasTrailingTrivia": true,
                                                        "hasTrailingNewLine": true,
                                                        "trailingTrivia": [
                                                            {
                                                                "kind": "NewLineTrivia",
                                                                "text": "\r\n"
                                                            }
                                                        ]
                                                    },
                                                    {
                                                        "kind": "SimplePropertyAssignment",
                                                        "fullStart": 641,
                                                        "fullEnd": 660,
                                                        "start": 653,
                                                        "end": 660,
                                                        "fullWidth": 19,
                                                        "width": 7,
                                                        "isIncrementallyUnusable": true,
                                                        "propertyName": {
                                                            "kind": "IdentifierName",
                                                            "fullStart": 641,
                                                            "fullEnd": 657,
                                                            "start": 653,
                                                            "end": 657,
                                                            "fullWidth": 16,
                                                            "width": 4,
                                                            "text": "case",
                                                            "value": "case",
                                                            "valueText": "case",
                                                            "hasLeadingTrivia": true,
                                                            "leadingTrivia": [
                                                                {
                                                                    "kind": "WhitespaceTrivia",
                                                                    "text": "            "
                                                                }
                                                            ]
                                                        },
                                                        "colonToken": {
                                                            "kind": "ColonToken",
                                                            "fullStart": 657,
                                                            "fullEnd": 659,
                                                            "start": 657,
                                                            "end": 658,
                                                            "fullWidth": 2,
                                                            "width": 1,
                                                            "text": ":",
                                                            "value": ":",
                                                            "valueText": ":",
                                                            "hasTrailingTrivia": true,
                                                            "trailingTrivia": [
                                                                {
                                                                    "kind": "WhitespaceTrivia",
                                                                    "text": " "
                                                                }
                                                            ]
                                                        },
                                                        "expression": {
                                                            "kind": "NumericLiteral",
                                                            "fullStart": 659,
                                                            "fullEnd": 660,
                                                            "start": 659,
                                                            "end": 660,
                                                            "fullWidth": 1,
                                                            "width": 1,
                                                            "text": "1",
                                                            "value": 1,
                                                            "valueText": "1"
                                                        }
                                                    },
                                                    {
                                                        "kind": "CommaToken",
                                                        "fullStart": 660,
                                                        "fullEnd": 663,
                                                        "start": 660,
                                                        "end": 661,
                                                        "fullWidth": 3,
                                                        "width": 1,
                                                        "text": ",",
                                                        "value": ",",
                                                        "valueText": ",",
                                                        "hasTrailingTrivia": true,
                                                        "hasTrailingNewLine": true,
                                                        "trailingTrivia": [
                                                            {
                                                                "kind": "NewLineTrivia",
                                                                "text": "\r\n"
                                                            }
                                                        ]
                                                    },
                                                    {
                                                        "kind": "SimplePropertyAssignment",
                                                        "fullStart": 663,
                                                        "fullEnd": 682,
                                                        "start": 675,
                                                        "end": 680,
                                                        "fullWidth": 19,
                                                        "width": 5,
                                                        "isIncrementallyUnusable": true,
                                                        "propertyName": {
                                                            "kind": "IdentifierName",
                                                            "fullStart": 663,
                                                            "fullEnd": 677,
                                                            "start": 675,
                                                            "end": 677,
                                                            "fullWidth": 14,
                                                            "width": 2,
                                                            "text": "do",
                                                            "value": "do",
                                                            "valueText": "do",
                                                            "hasLeadingTrivia": true,
                                                            "leadingTrivia": [
                                                                {
                                                                    "kind": "WhitespaceTrivia",
                                                                    "text": "            "
                                                                }
                                                            ]
                                                        },
                                                        "colonToken": {
                                                            "kind": "ColonToken",
                                                            "fullStart": 677,
                                                            "fullEnd": 679,
                                                            "start": 677,
                                                            "end": 678,
                                                            "fullWidth": 2,
                                                            "width": 1,
                                                            "text": ":",
                                                            "value": ":",
                                                            "valueText": ":",
                                                            "hasTrailingTrivia": true,
                                                            "trailingTrivia": [
                                                                {
                                                                    "kind": "WhitespaceTrivia",
                                                                    "text": " "
                                                                }
                                                            ]
                                                        },
                                                        "expression": {
                                                            "kind": "NumericLiteral",
                                                            "fullStart": 679,
                                                            "fullEnd": 682,
                                                            "start": 679,
                                                            "end": 680,
                                                            "fullWidth": 3,
                                                            "width": 1,
                                                            "text": "2",
                                                            "value": 2,
                                                            "valueText": "2",
                                                            "hasTrailingTrivia": true,
                                                            "hasTrailingNewLine": true,
                                                            "trailingTrivia": [
                                                                {
                                                                    "kind": "NewLineTrivia",
                                                                    "text": "\r\n"
                                                                }
                                                            ]
                                                        }
                                                    }
                                                ],
                                                "closeBraceToken": {
                                                    "kind": "CloseBraceToken",
                                                    "fullStart": 682,
                                                    "fullEnd": 691,
                                                    "start": 690,
                                                    "end": 691,
                                                    "fullWidth": 9,
                                                    "width": 1,
                                                    "text": "}",
                                                    "value": "}",
                                                    "valueText": "}",
                                                    "hasLeadingTrivia": true,
                                                    "leadingTrivia": [
                                                        {
                                                            "kind": "WhitespaceTrivia",
                                                            "text": "        "
                                                        }
                                                    ]
                                                }
                                            }
                                        }
                                    }
                                ]
                            },
                            "semicolonToken": {
                                "kind": "SemicolonToken",
                                "fullStart": 691,
                                "fullEnd": 694,
                                "start": 691,
                                "end": 692,
                                "fullWidth": 3,
                                "width": 1,
                                "text": ";",
                                "value": ";",
                                "valueText": ";",
                                "hasTrailingTrivia": true,
                                "hasTrailingNewLine": true,
                                "trailingTrivia": [
                                    {
                                        "kind": "NewLineTrivia",
                                        "text": "\r\n"
                                    }
                                ]
                            }
                        },
                        {
                            "kind": "VariableStatement",
                            "fullStart": 694,
                            "fullEnd": 796,
                            "start": 702,
                            "end": 786,
                            "fullWidth": 102,
                            "width": 84,
                            "modifiers": [],
                            "variableDeclaration": {
                                "kind": "VariableDeclaration",
                                "fullStart": 694,
                                "fullEnd": 785,
                                "start": 702,
                                "end": 785,
                                "fullWidth": 91,
                                "width": 83,
                                "varKeyword": {
                                    "kind": "VarKeyword",
                                    "fullStart": 694,
                                    "fullEnd": 706,
                                    "start": 702,
                                    "end": 705,
                                    "fullWidth": 12,
                                    "width": 3,
                                    "text": "var",
                                    "value": "var",
                                    "valueText": "var",
                                    "hasLeadingTrivia": true,
                                    "hasTrailingTrivia": true,
                                    "leadingTrivia": [
                                        {
                                            "kind": "WhitespaceTrivia",
                                            "text": "        "
                                        }
                                    ],
                                    "trailingTrivia": [
                                        {
                                            "kind": "WhitespaceTrivia",
                                            "text": " "
                                        }
                                    ]
                                },
                                "variableDeclarators": [
                                    {
                                        "kind": "VariableDeclarator",
                                        "fullStart": 706,
                                        "fullEnd": 785,
                                        "start": 706,
                                        "end": 785,
                                        "fullWidth": 79,
<<<<<<< HEAD
                                        "width": 79,
                                        "identifier": {
=======
                                        "propertyName": {
>>>>>>> 85e84683
                                            "kind": "IdentifierName",
                                            "fullStart": 706,
                                            "fullEnd": 710,
                                            "start": 706,
                                            "end": 709,
                                            "fullWidth": 4,
                                            "width": 3,
                                            "text": "arr",
                                            "value": "arr",
                                            "valueText": "arr",
                                            "hasTrailingTrivia": true,
                                            "trailingTrivia": [
                                                {
                                                    "kind": "WhitespaceTrivia",
                                                    "text": " "
                                                }
                                            ]
                                        },
                                        "equalsValueClause": {
                                            "kind": "EqualsValueClause",
                                            "fullStart": 710,
                                            "fullEnd": 785,
                                            "start": 710,
                                            "end": 785,
                                            "fullWidth": 75,
                                            "width": 75,
                                            "equalsToken": {
                                                "kind": "EqualsToken",
                                                "fullStart": 710,
                                                "fullEnd": 712,
                                                "start": 710,
                                                "end": 711,
                                                "fullWidth": 2,
                                                "width": 1,
                                                "text": "=",
                                                "value": "=",
                                                "valueText": "=",
                                                "hasTrailingTrivia": true,
                                                "trailingTrivia": [
                                                    {
                                                        "kind": "WhitespaceTrivia",
                                                        "text": " "
                                                    }
                                                ]
                                            },
                                            "value": {
                                                "kind": "ArrayLiteralExpression",
                                                "fullStart": 712,
                                                "fullEnd": 785,
                                                "start": 712,
                                                "end": 785,
                                                "fullWidth": 73,
                                                "width": 73,
                                                "openBracketToken": {
                                                    "kind": "OpenBracketToken",
                                                    "fullStart": 712,
                                                    "fullEnd": 715,
                                                    "start": 712,
                                                    "end": 713,
                                                    "fullWidth": 3,
                                                    "width": 1,
                                                    "text": "[",
                                                    "value": "[",
                                                    "valueText": "[",
                                                    "hasTrailingTrivia": true,
                                                    "hasTrailingNewLine": true,
                                                    "trailingTrivia": [
                                                        {
                                                            "kind": "NewLineTrivia",
                                                            "text": "\r\n"
                                                        }
                                                    ]
                                                },
                                                "expressions": [
                                                    {
                                                        "kind": "StringLiteral",
                                                        "fullStart": 715,
                                                        "fullEnd": 734,
                                                        "start": 727,
                                                        "end": 734,
                                                        "fullWidth": 19,
                                                        "width": 7,
                                                        "text": "'break'",
                                                        "value": "break",
                                                        "valueText": "break",
                                                        "hasLeadingTrivia": true,
                                                        "leadingTrivia": [
                                                            {
                                                                "kind": "WhitespaceTrivia",
                                                                "text": "            "
                                                            }
                                                        ]
                                                    },
                                                    {
                                                        "kind": "CommaToken",
                                                        "fullStart": 734,
                                                        "fullEnd": 737,
                                                        "start": 734,
                                                        "end": 735,
                                                        "fullWidth": 3,
                                                        "width": 1,
                                                        "text": ",",
                                                        "value": ",",
                                                        "valueText": ",",
                                                        "hasTrailingTrivia": true,
                                                        "hasTrailingNewLine": true,
                                                        "trailingTrivia": [
                                                            {
                                                                "kind": "NewLineTrivia",
                                                                "text": "\r\n"
                                                            }
                                                        ]
                                                    },
                                                    {
                                                        "kind": "StringLiteral",
                                                        "fullStart": 737,
                                                        "fullEnd": 755,
                                                        "start": 749,
                                                        "end": 755,
                                                        "fullWidth": 18,
                                                        "width": 6,
                                                        "text": "'case'",
                                                        "value": "case",
                                                        "valueText": "case",
                                                        "hasLeadingTrivia": true,
                                                        "leadingTrivia": [
                                                            {
                                                                "kind": "WhitespaceTrivia",
                                                                "text": "            "
                                                            }
                                                        ]
                                                    },
                                                    {
                                                        "kind": "CommaToken",
                                                        "fullStart": 755,
                                                        "fullEnd": 758,
                                                        "start": 755,
                                                        "end": 756,
                                                        "fullWidth": 3,
                                                        "width": 1,
                                                        "text": ",",
                                                        "value": ",",
                                                        "valueText": ",",
                                                        "hasTrailingTrivia": true,
                                                        "hasTrailingNewLine": true,
                                                        "trailingTrivia": [
                                                            {
                                                                "kind": "NewLineTrivia",
                                                                "text": "\r\n"
                                                            }
                                                        ]
                                                    },
                                                    {
                                                        "kind": "StringLiteral",
                                                        "fullStart": 758,
                                                        "fullEnd": 776,
                                                        "start": 770,
                                                        "end": 774,
                                                        "fullWidth": 18,
                                                        "width": 4,
                                                        "text": "'do'",
                                                        "value": "do",
                                                        "valueText": "do",
                                                        "hasLeadingTrivia": true,
                                                        "hasTrailingTrivia": true,
                                                        "hasTrailingNewLine": true,
                                                        "leadingTrivia": [
                                                            {
                                                                "kind": "WhitespaceTrivia",
                                                                "text": "            "
                                                            }
                                                        ],
                                                        "trailingTrivia": [
                                                            {
                                                                "kind": "NewLineTrivia",
                                                                "text": "\r\n"
                                                            }
                                                        ]
                                                    }
                                                ],
                                                "closeBracketToken": {
                                                    "kind": "CloseBracketToken",
                                                    "fullStart": 776,
                                                    "fullEnd": 785,
                                                    "start": 784,
                                                    "end": 785,
                                                    "fullWidth": 9,
                                                    "width": 1,
                                                    "text": "]",
                                                    "value": "]",
                                                    "valueText": "]",
                                                    "hasLeadingTrivia": true,
                                                    "leadingTrivia": [
                                                        {
                                                            "kind": "WhitespaceTrivia",
                                                            "text": "        "
                                                        }
                                                    ]
                                                }
                                            }
                                        }
                                    }
                                ]
                            },
                            "semicolonToken": {
                                "kind": "SemicolonToken",
                                "fullStart": 785,
                                "fullEnd": 796,
                                "start": 785,
                                "end": 786,
                                "fullWidth": 11,
                                "width": 1,
                                "text": ";",
                                "value": ";",
                                "valueText": ";",
                                "hasTrailingTrivia": true,
                                "hasTrailingNewLine": true,
                                "trailingTrivia": [
                                    {
                                        "kind": "WhitespaceTrivia",
                                        "text": "        "
                                    },
                                    {
                                        "kind": "NewLineTrivia",
                                        "text": "\r\n"
                                    }
                                ]
                            }
                        },
                        {
                            "kind": "ForInStatement",
                            "fullStart": 796,
                            "fullEnd": 1095,
                            "start": 804,
                            "end": 1093,
                            "fullWidth": 299,
                            "width": 289,
                            "forKeyword": {
                                "kind": "ForKeyword",
                                "fullStart": 796,
                                "fullEnd": 807,
                                "start": 804,
                                "end": 807,
                                "fullWidth": 11,
                                "width": 3,
                                "text": "for",
                                "value": "for",
                                "valueText": "for",
                                "hasLeadingTrivia": true,
                                "leadingTrivia": [
                                    {
                                        "kind": "WhitespaceTrivia",
                                        "text": "        "
                                    }
                                ]
                            },
                            "openParenToken": {
                                "kind": "OpenParenToken",
                                "fullStart": 807,
                                "fullEnd": 808,
                                "start": 807,
                                "end": 808,
                                "fullWidth": 1,
                                "width": 1,
                                "text": "(",
                                "value": "(",
                                "valueText": "("
                            },
                            "variableDeclaration": {
                                "kind": "VariableDeclaration",
                                "fullStart": 808,
                                "fullEnd": 814,
                                "start": 808,
                                "end": 813,
                                "fullWidth": 6,
                                "width": 5,
                                "varKeyword": {
                                    "kind": "VarKeyword",
                                    "fullStart": 808,
                                    "fullEnd": 812,
                                    "start": 808,
                                    "end": 811,
                                    "fullWidth": 4,
                                    "width": 3,
                                    "text": "var",
                                    "value": "var",
                                    "valueText": "var",
                                    "hasTrailingTrivia": true,
                                    "trailingTrivia": [
                                        {
                                            "kind": "WhitespaceTrivia",
                                            "text": " "
                                        }
                                    ]
                                },
                                "variableDeclarators": [
                                    {
                                        "kind": "VariableDeclarator",
                                        "fullStart": 812,
                                        "fullEnd": 814,
                                        "start": 812,
                                        "end": 813,
                                        "fullWidth": 2,
<<<<<<< HEAD
                                        "width": 1,
                                        "identifier": {
=======
                                        "propertyName": {
>>>>>>> 85e84683
                                            "kind": "IdentifierName",
                                            "fullStart": 812,
                                            "fullEnd": 814,
                                            "start": 812,
                                            "end": 813,
                                            "fullWidth": 2,
                                            "width": 1,
                                            "text": "p",
                                            "value": "p",
                                            "valueText": "p",
                                            "hasTrailingTrivia": true,
                                            "trailingTrivia": [
                                                {
                                                    "kind": "WhitespaceTrivia",
                                                    "text": " "
                                                }
                                            ]
                                        }
                                    }
                                ]
                            },
                            "inKeyword": {
                                "kind": "InKeyword",
                                "fullStart": 814,
                                "fullEnd": 817,
                                "start": 814,
                                "end": 816,
                                "fullWidth": 3,
                                "width": 2,
                                "text": "in",
                                "value": "in",
                                "valueText": "in",
                                "hasTrailingTrivia": true,
                                "trailingTrivia": [
                                    {
                                        "kind": "WhitespaceTrivia",
                                        "text": " "
                                    }
                                ]
                            },
                            "expression": {
                                "kind": "IdentifierName",
                                "fullStart": 817,
                                "fullEnd": 827,
                                "start": 817,
                                "end": 827,
                                "fullWidth": 10,
                                "width": 10,
                                "text": "tokenCodes",
                                "value": "tokenCodes",
                                "valueText": "tokenCodes"
                            },
                            "closeParenToken": {
                                "kind": "CloseParenToken",
                                "fullStart": 827,
                                "fullEnd": 829,
                                "start": 827,
                                "end": 828,
                                "fullWidth": 2,
                                "width": 1,
                                "text": ")",
                                "value": ")",
                                "valueText": ")",
                                "hasTrailingTrivia": true,
                                "trailingTrivia": [
                                    {
                                        "kind": "WhitespaceTrivia",
                                        "text": " "
                                    }
                                ]
                            },
                            "statement": {
                                "kind": "Block",
                                "fullStart": 829,
                                "fullEnd": 1095,
                                "start": 829,
                                "end": 1093,
                                "fullWidth": 266,
                                "width": 264,
                                "openBraceToken": {
                                    "kind": "OpenBraceToken",
                                    "fullStart": 829,
                                    "fullEnd": 832,
                                    "start": 829,
                                    "end": 830,
                                    "fullWidth": 3,
                                    "width": 1,
                                    "text": "{",
                                    "value": "{",
                                    "valueText": "{",
                                    "hasTrailingTrivia": true,
                                    "hasTrailingNewLine": true,
                                    "trailingTrivia": [
                                        {
                                            "kind": "NewLineTrivia",
                                            "text": "\r\n"
                                        }
                                    ]
                                },
                                "statements": [
                                    {
                                        "kind": "ForInStatement",
                                        "fullStart": 832,
                                        "fullEnd": 1084,
                                        "start": 844,
                                        "end": 1082,
                                        "fullWidth": 252,
                                        "width": 238,
                                        "forKeyword": {
                                            "kind": "ForKeyword",
                                            "fullStart": 832,
                                            "fullEnd": 847,
                                            "start": 844,
                                            "end": 847,
                                            "fullWidth": 15,
                                            "width": 3,
                                            "text": "for",
                                            "value": "for",
                                            "valueText": "for",
                                            "hasLeadingTrivia": true,
                                            "leadingTrivia": [
                                                {
                                                    "kind": "WhitespaceTrivia",
                                                    "text": "            "
                                                }
                                            ]
                                        },
                                        "openParenToken": {
                                            "kind": "OpenParenToken",
                                            "fullStart": 847,
                                            "fullEnd": 848,
                                            "start": 847,
                                            "end": 848,
                                            "fullWidth": 1,
                                            "width": 1,
                                            "text": "(",
                                            "value": "(",
                                            "valueText": "("
                                        },
                                        "variableDeclaration": {
                                            "kind": "VariableDeclaration",
                                            "fullStart": 848,
                                            "fullEnd": 855,
                                            "start": 848,
                                            "end": 854,
                                            "fullWidth": 7,
                                            "width": 6,
                                            "varKeyword": {
                                                "kind": "VarKeyword",
                                                "fullStart": 848,
                                                "fullEnd": 852,
                                                "start": 848,
                                                "end": 851,
                                                "fullWidth": 4,
                                                "width": 3,
                                                "text": "var",
                                                "value": "var",
                                                "valueText": "var",
                                                "hasTrailingTrivia": true,
                                                "trailingTrivia": [
                                                    {
                                                        "kind": "WhitespaceTrivia",
                                                        "text": " "
                                                    }
                                                ]
                                            },
                                            "variableDeclarators": [
                                                {
                                                    "kind": "VariableDeclarator",
                                                    "fullStart": 852,
                                                    "fullEnd": 855,
                                                    "start": 852,
                                                    "end": 854,
                                                    "fullWidth": 3,
<<<<<<< HEAD
                                                    "width": 2,
                                                    "identifier": {
=======
                                                    "propertyName": {
>>>>>>> 85e84683
                                                        "kind": "IdentifierName",
                                                        "fullStart": 852,
                                                        "fullEnd": 855,
                                                        "start": 852,
                                                        "end": 854,
                                                        "fullWidth": 3,
                                                        "width": 2,
                                                        "text": "p1",
                                                        "value": "p1",
                                                        "valueText": "p1",
                                                        "hasTrailingTrivia": true,
                                                        "trailingTrivia": [
                                                            {
                                                                "kind": "WhitespaceTrivia",
                                                                "text": " "
                                                            }
                                                        ]
                                                    }
                                                }
                                            ]
                                        },
                                        "inKeyword": {
                                            "kind": "InKeyword",
                                            "fullStart": 855,
                                            "fullEnd": 858,
                                            "start": 855,
                                            "end": 857,
                                            "fullWidth": 3,
                                            "width": 2,
                                            "text": "in",
                                            "value": "in",
                                            "valueText": "in",
                                            "hasTrailingTrivia": true,
                                            "trailingTrivia": [
                                                {
                                                    "kind": "WhitespaceTrivia",
                                                    "text": " "
                                                }
                                            ]
                                        },
                                        "expression": {
                                            "kind": "IdentifierName",
                                            "fullStart": 858,
                                            "fullEnd": 861,
                                            "start": 858,
                                            "end": 861,
                                            "fullWidth": 3,
                                            "width": 3,
                                            "text": "arr",
                                            "value": "arr",
                                            "valueText": "arr"
                                        },
                                        "closeParenToken": {
                                            "kind": "CloseParenToken",
                                            "fullStart": 861,
                                            "fullEnd": 863,
                                            "start": 861,
                                            "end": 862,
                                            "fullWidth": 2,
                                            "width": 1,
                                            "text": ")",
                                            "value": ")",
                                            "valueText": ")",
                                            "hasTrailingTrivia": true,
                                            "trailingTrivia": [
                                                {
                                                    "kind": "WhitespaceTrivia",
                                                    "text": " "
                                                }
                                            ]
                                        },
                                        "statement": {
                                            "kind": "Block",
                                            "fullStart": 863,
                                            "fullEnd": 1084,
                                            "start": 863,
                                            "end": 1082,
                                            "fullWidth": 221,
                                            "width": 219,
                                            "openBraceToken": {
                                                "kind": "OpenBraceToken",
                                                "fullStart": 863,
                                                "fullEnd": 866,
                                                "start": 863,
                                                "end": 864,
                                                "fullWidth": 3,
                                                "width": 1,
                                                "text": "{",
                                                "value": "{",
                                                "valueText": "{",
                                                "hasTrailingTrivia": true,
                                                "hasTrailingNewLine": true,
                                                "trailingTrivia": [
                                                    {
                                                        "kind": "NewLineTrivia",
                                                        "text": "\r\n"
                                                    }
                                                ]
                                            },
                                            "statements": [
                                                {
                                                    "kind": "IfStatement",
                                                    "fullStart": 866,
                                                    "fullEnd": 1069,
                                                    "start": 882,
                                                    "end": 1067,
                                                    "fullWidth": 203,
                                                    "width": 185,
                                                    "ifKeyword": {
                                                        "kind": "IfKeyword",
                                                        "fullStart": 866,
                                                        "fullEnd": 884,
                                                        "start": 882,
                                                        "end": 884,
                                                        "fullWidth": 18,
                                                        "width": 2,
                                                        "text": "if",
                                                        "value": "if",
                                                        "valueText": "if",
                                                        "hasLeadingTrivia": true,
                                                        "leadingTrivia": [
                                                            {
                                                                "kind": "WhitespaceTrivia",
                                                                "text": "                "
                                                            }
                                                        ]
                                                    },
                                                    "openParenToken": {
                                                        "kind": "OpenParenToken",
                                                        "fullStart": 884,
                                                        "fullEnd": 885,
                                                        "start": 884,
                                                        "end": 885,
                                                        "fullWidth": 1,
                                                        "width": 1,
                                                        "text": "(",
                                                        "value": "(",
                                                        "valueText": "("
                                                    },
                                                    "condition": {
                                                        "kind": "EqualsExpression",
                                                        "fullStart": 885,
                                                        "fullEnd": 898,
                                                        "start": 885,
                                                        "end": 898,
                                                        "fullWidth": 13,
                                                        "width": 13,
                                                        "left": {
                                                            "kind": "ElementAccessExpression",
                                                            "fullStart": 885,
                                                            "fullEnd": 893,
                                                            "start": 885,
                                                            "end": 892,
                                                            "fullWidth": 8,
                                                            "width": 7,
                                                            "expression": {
                                                                "kind": "IdentifierName",
                                                                "fullStart": 885,
                                                                "fullEnd": 888,
                                                                "start": 885,
                                                                "end": 888,
                                                                "fullWidth": 3,
                                                                "width": 3,
                                                                "text": "arr",
                                                                "value": "arr",
                                                                "valueText": "arr"
                                                            },
                                                            "openBracketToken": {
                                                                "kind": "OpenBracketToken",
                                                                "fullStart": 888,
                                                                "fullEnd": 889,
                                                                "start": 888,
                                                                "end": 889,
                                                                "fullWidth": 1,
                                                                "width": 1,
                                                                "text": "[",
                                                                "value": "[",
                                                                "valueText": "["
                                                            },
                                                            "argumentExpression": {
                                                                "kind": "IdentifierName",
                                                                "fullStart": 889,
                                                                "fullEnd": 891,
                                                                "start": 889,
                                                                "end": 891,
                                                                "fullWidth": 2,
                                                                "width": 2,
                                                                "text": "p1",
                                                                "value": "p1",
                                                                "valueText": "p1"
                                                            },
                                                            "closeBracketToken": {
                                                                "kind": "CloseBracketToken",
                                                                "fullStart": 891,
                                                                "fullEnd": 893,
                                                                "start": 891,
                                                                "end": 892,
                                                                "fullWidth": 2,
                                                                "width": 1,
                                                                "text": "]",
                                                                "value": "]",
                                                                "valueText": "]",
                                                                "hasTrailingTrivia": true,
                                                                "trailingTrivia": [
                                                                    {
                                                                        "kind": "WhitespaceTrivia",
                                                                        "text": " "
                                                                    }
                                                                ]
                                                            }
                                                        },
                                                        "operatorToken": {
                                                            "kind": "EqualsEqualsEqualsToken",
                                                            "fullStart": 893,
                                                            "fullEnd": 897,
                                                            "start": 893,
                                                            "end": 896,
                                                            "fullWidth": 4,
                                                            "width": 3,
                                                            "text": "===",
                                                            "value": "===",
                                                            "valueText": "===",
                                                            "hasTrailingTrivia": true,
                                                            "trailingTrivia": [
                                                                {
                                                                    "kind": "WhitespaceTrivia",
                                                                    "text": " "
                                                                }
                                                            ]
                                                        },
                                                        "right": {
                                                            "kind": "IdentifierName",
                                                            "fullStart": 897,
                                                            "fullEnd": 898,
                                                            "start": 897,
                                                            "end": 898,
                                                            "fullWidth": 1,
                                                            "width": 1,
                                                            "text": "p",
                                                            "value": "p",
                                                            "valueText": "p"
                                                        }
                                                    },
                                                    "closeParenToken": {
                                                        "kind": "CloseParenToken",
                                                        "fullStart": 898,
                                                        "fullEnd": 900,
                                                        "start": 898,
                                                        "end": 899,
                                                        "fullWidth": 2,
                                                        "width": 1,
                                                        "text": ")",
                                                        "value": ")",
                                                        "valueText": ")",
                                                        "hasTrailingTrivia": true,
                                                        "trailingTrivia": [
                                                            {
                                                                "kind": "WhitespaceTrivia",
                                                                "text": " "
                                                            }
                                                        ]
                                                    },
                                                    "statement": {
                                                        "kind": "Block",
                                                        "fullStart": 900,
                                                        "fullEnd": 1069,
                                                        "start": 900,
                                                        "end": 1067,
                                                        "fullWidth": 169,
                                                        "width": 167,
                                                        "openBraceToken": {
                                                            "kind": "OpenBraceToken",
                                                            "fullStart": 900,
                                                            "fullEnd": 924,
                                                            "start": 900,
                                                            "end": 901,
                                                            "fullWidth": 24,
                                                            "width": 1,
                                                            "text": "{",
                                                            "value": "{",
                                                            "valueText": "{",
                                                            "hasTrailingTrivia": true,
                                                            "hasTrailingNewLine": true,
                                                            "trailingTrivia": [
                                                                {
                                                                    "kind": "WhitespaceTrivia",
                                                                    "text": "                     "
                                                                },
                                                                {
                                                                    "kind": "NewLineTrivia",
                                                                    "text": "\r\n"
                                                                }
                                                            ]
                                                        },
                                                        "statements": [
                                                            {
                                                                "kind": "IfStatement",
                                                                "fullStart": 924,
                                                                "fullEnd": 1047,
                                                                "start": 944,
                                                                "end": 1047,
                                                                "fullWidth": 123,
                                                                "width": 103,
                                                                "ifKeyword": {
                                                                    "kind": "IfKeyword",
                                                                    "fullStart": 924,
                                                                    "fullEnd": 946,
                                                                    "start": 944,
                                                                    "end": 946,
                                                                    "fullWidth": 22,
                                                                    "width": 2,
                                                                    "text": "if",
                                                                    "value": "if",
                                                                    "valueText": "if",
                                                                    "hasLeadingTrivia": true,
                                                                    "leadingTrivia": [
                                                                        {
                                                                            "kind": "WhitespaceTrivia",
                                                                            "text": "                    "
                                                                        }
                                                                    ]
                                                                },
                                                                "openParenToken": {
                                                                    "kind": "OpenParenToken",
                                                                    "fullStart": 946,
                                                                    "fullEnd": 947,
                                                                    "start": 946,
                                                                    "end": 947,
                                                                    "fullWidth": 1,
                                                                    "width": 1,
                                                                    "text": "(",
                                                                    "value": "(",
                                                                    "valueText": "("
                                                                },
                                                                "condition": {
                                                                    "kind": "LogicalNotExpression",
                                                                    "fullStart": 947,
                                                                    "fullEnd": 982,
                                                                    "start": 947,
                                                                    "end": 982,
                                                                    "fullWidth": 35,
                                                                    "width": 35,
                                                                    "operatorToken": {
                                                                        "kind": "ExclamationToken",
                                                                        "fullStart": 947,
                                                                        "fullEnd": 948,
                                                                        "start": 947,
                                                                        "end": 948,
                                                                        "fullWidth": 1,
                                                                        "width": 1,
                                                                        "text": "!",
                                                                        "value": "!",
                                                                        "valueText": "!"
                                                                    },
                                                                    "operand": {
                                                                        "kind": "InvocationExpression",
                                                                        "fullStart": 948,
                                                                        "fullEnd": 982,
                                                                        "start": 948,
                                                                        "end": 982,
                                                                        "fullWidth": 34,
                                                                        "width": 34,
                                                                        "expression": {
                                                                            "kind": "MemberAccessExpression",
                                                                            "fullStart": 948,
                                                                            "fullEnd": 973,
                                                                            "start": 948,
                                                                            "end": 973,
                                                                            "fullWidth": 25,
                                                                            "width": 25,
                                                                            "expression": {
                                                                                "kind": "IdentifierName",
                                                                                "fullStart": 948,
                                                                                "fullEnd": 958,
                                                                                "start": 948,
                                                                                "end": 958,
                                                                                "fullWidth": 10,
                                                                                "width": 10,
                                                                                "text": "tokenCodes",
                                                                                "value": "tokenCodes",
                                                                                "valueText": "tokenCodes"
                                                                            },
                                                                            "dotToken": {
                                                                                "kind": "DotToken",
                                                                                "fullStart": 958,
                                                                                "fullEnd": 959,
                                                                                "start": 958,
                                                                                "end": 959,
                                                                                "fullWidth": 1,
                                                                                "width": 1,
                                                                                "text": ".",
                                                                                "value": ".",
                                                                                "valueText": "."
                                                                            },
                                                                            "name": {
                                                                                "kind": "IdentifierName",
                                                                                "fullStart": 959,
                                                                                "fullEnd": 973,
                                                                                "start": 959,
                                                                                "end": 973,
                                                                                "fullWidth": 14,
                                                                                "width": 14,
                                                                                "text": "hasOwnProperty",
                                                                                "value": "hasOwnProperty",
                                                                                "valueText": "hasOwnProperty"
                                                                            }
                                                                        },
                                                                        "argumentList": {
                                                                            "kind": "ArgumentList",
                                                                            "fullStart": 973,
                                                                            "fullEnd": 982,
                                                                            "start": 973,
                                                                            "end": 982,
                                                                            "fullWidth": 9,
                                                                            "width": 9,
                                                                            "openParenToken": {
                                                                                "kind": "OpenParenToken",
                                                                                "fullStart": 973,
                                                                                "fullEnd": 974,
                                                                                "start": 973,
                                                                                "end": 974,
                                                                                "fullWidth": 1,
                                                                                "width": 1,
                                                                                "text": "(",
                                                                                "value": "(",
                                                                                "valueText": "("
                                                                            },
                                                                            "arguments": [
                                                                                {
                                                                                    "kind": "ElementAccessExpression",
                                                                                    "fullStart": 974,
                                                                                    "fullEnd": 981,
                                                                                    "start": 974,
                                                                                    "end": 981,
                                                                                    "fullWidth": 7,
                                                                                    "width": 7,
                                                                                    "expression": {
                                                                                        "kind": "IdentifierName",
                                                                                        "fullStart": 974,
                                                                                        "fullEnd": 977,
                                                                                        "start": 974,
                                                                                        "end": 977,
                                                                                        "fullWidth": 3,
                                                                                        "width": 3,
                                                                                        "text": "arr",
                                                                                        "value": "arr",
                                                                                        "valueText": "arr"
                                                                                    },
                                                                                    "openBracketToken": {
                                                                                        "kind": "OpenBracketToken",
                                                                                        "fullStart": 977,
                                                                                        "fullEnd": 978,
                                                                                        "start": 977,
                                                                                        "end": 978,
                                                                                        "fullWidth": 1,
                                                                                        "width": 1,
                                                                                        "text": "[",
                                                                                        "value": "[",
                                                                                        "valueText": "["
                                                                                    },
                                                                                    "argumentExpression": {
                                                                                        "kind": "IdentifierName",
                                                                                        "fullStart": 978,
                                                                                        "fullEnd": 980,
                                                                                        "start": 978,
                                                                                        "end": 980,
                                                                                        "fullWidth": 2,
                                                                                        "width": 2,
                                                                                        "text": "p1",
                                                                                        "value": "p1",
                                                                                        "valueText": "p1"
                                                                                    },
                                                                                    "closeBracketToken": {
                                                                                        "kind": "CloseBracketToken",
                                                                                        "fullStart": 980,
                                                                                        "fullEnd": 981,
                                                                                        "start": 980,
                                                                                        "end": 981,
                                                                                        "fullWidth": 1,
                                                                                        "width": 1,
                                                                                        "text": "]",
                                                                                        "value": "]",
                                                                                        "valueText": "]"
                                                                                    }
                                                                                }
                                                                            ],
                                                                            "closeParenToken": {
                                                                                "kind": "CloseParenToken",
                                                                                "fullStart": 981,
                                                                                "fullEnd": 982,
                                                                                "start": 981,
                                                                                "end": 982,
                                                                                "fullWidth": 1,
                                                                                "width": 1,
                                                                                "text": ")",
                                                                                "value": ")",
                                                                                "valueText": ")"
                                                                            }
                                                                        }
                                                                    }
                                                                },
                                                                "closeParenToken": {
                                                                    "kind": "CloseParenToken",
                                                                    "fullStart": 982,
                                                                    "fullEnd": 984,
                                                                    "start": 982,
                                                                    "end": 983,
                                                                    "fullWidth": 2,
                                                                    "width": 1,
                                                                    "text": ")",
                                                                    "value": ")",
                                                                    "valueText": ")",
                                                                    "hasTrailingTrivia": true,
                                                                    "trailingTrivia": [
                                                                        {
                                                                            "kind": "WhitespaceTrivia",
                                                                            "text": " "
                                                                        }
                                                                    ]
                                                                },
                                                                "statement": {
                                                                    "kind": "Block",
                                                                    "fullStart": 984,
                                                                    "fullEnd": 1047,
                                                                    "start": 984,
                                                                    "end": 1047,
                                                                    "fullWidth": 63,
                                                                    "width": 63,
                                                                    "openBraceToken": {
                                                                        "kind": "OpenBraceToken",
                                                                        "fullStart": 984,
                                                                        "fullEnd": 987,
                                                                        "start": 984,
                                                                        "end": 985,
                                                                        "fullWidth": 3,
                                                                        "width": 1,
                                                                        "text": "{",
                                                                        "value": "{",
                                                                        "valueText": "{",
                                                                        "hasTrailingTrivia": true,
                                                                        "hasTrailingNewLine": true,
                                                                        "trailingTrivia": [
                                                                            {
                                                                                "kind": "NewLineTrivia",
                                                                                "text": "\r\n"
                                                                            }
                                                                        ]
                                                                    },
                                                                    "statements": [
                                                                        {
                                                                            "kind": "ReturnStatement",
                                                                            "fullStart": 987,
                                                                            "fullEnd": 1026,
                                                                            "start": 1011,
                                                                            "end": 1024,
                                                                            "fullWidth": 39,
                                                                            "width": 13,
                                                                            "returnKeyword": {
                                                                                "kind": "ReturnKeyword",
                                                                                "fullStart": 987,
                                                                                "fullEnd": 1018,
                                                                                "start": 1011,
                                                                                "end": 1017,
                                                                                "fullWidth": 31,
                                                                                "width": 6,
                                                                                "text": "return",
                                                                                "value": "return",
                                                                                "valueText": "return",
                                                                                "hasLeadingTrivia": true,
                                                                                "hasTrailingTrivia": true,
                                                                                "leadingTrivia": [
                                                                                    {
                                                                                        "kind": "WhitespaceTrivia",
                                                                                        "text": "                        "
                                                                                    }
                                                                                ],
                                                                                "trailingTrivia": [
                                                                                    {
                                                                                        "kind": "WhitespaceTrivia",
                                                                                        "text": " "
                                                                                    }
                                                                                ]
                                                                            },
                                                                            "expression": {
                                                                                "kind": "FalseKeyword",
                                                                                "fullStart": 1018,
                                                                                "fullEnd": 1023,
                                                                                "start": 1018,
                                                                                "end": 1023,
                                                                                "fullWidth": 5,
                                                                                "width": 5,
                                                                                "text": "false",
                                                                                "value": false,
                                                                                "valueText": "false"
                                                                            },
                                                                            "semicolonToken": {
                                                                                "kind": "SemicolonToken",
                                                                                "fullStart": 1023,
                                                                                "fullEnd": 1026,
                                                                                "start": 1023,
                                                                                "end": 1024,
                                                                                "fullWidth": 3,
                                                                                "width": 1,
                                                                                "text": ";",
                                                                                "value": ";",
                                                                                "valueText": ";",
                                                                                "hasTrailingTrivia": true,
                                                                                "hasTrailingNewLine": true,
                                                                                "trailingTrivia": [
                                                                                    {
                                                                                        "kind": "NewLineTrivia",
                                                                                        "text": "\r\n"
                                                                                    }
                                                                                ]
                                                                            }
                                                                        }
                                                                    ],
                                                                    "closeBraceToken": {
                                                                        "kind": "CloseBraceToken",
                                                                        "fullStart": 1026,
                                                                        "fullEnd": 1047,
                                                                        "start": 1046,
                                                                        "end": 1047,
                                                                        "fullWidth": 21,
                                                                        "width": 1,
                                                                        "text": "}",
                                                                        "value": "}",
                                                                        "valueText": "}",
                                                                        "hasLeadingTrivia": true,
                                                                        "leadingTrivia": [
                                                                            {
                                                                                "kind": "WhitespaceTrivia",
                                                                                "text": "                    "
                                                                            }
                                                                        ]
                                                                    }
                                                                }
                                                            },
                                                            {
                                                                "kind": "EmptyStatement",
                                                                "fullStart": 1047,
                                                                "fullEnd": 1050,
                                                                "start": 1047,
                                                                "end": 1048,
                                                                "fullWidth": 3,
                                                                "width": 1,
                                                                "semicolonToken": {
                                                                    "kind": "SemicolonToken",
                                                                    "fullStart": 1047,
                                                                    "fullEnd": 1050,
                                                                    "start": 1047,
                                                                    "end": 1048,
                                                                    "fullWidth": 3,
                                                                    "width": 1,
                                                                    "text": ";",
                                                                    "value": ";",
                                                                    "valueText": ";",
                                                                    "hasTrailingTrivia": true,
                                                                    "hasTrailingNewLine": true,
                                                                    "trailingTrivia": [
                                                                        {
                                                                            "kind": "NewLineTrivia",
                                                                            "text": "\r\n"
                                                                        }
                                                                    ]
                                                                }
                                                            }
                                                        ],
                                                        "closeBraceToken": {
                                                            "kind": "CloseBraceToken",
                                                            "fullStart": 1050,
                                                            "fullEnd": 1069,
                                                            "start": 1066,
                                                            "end": 1067,
                                                            "fullWidth": 19,
                                                            "width": 1,
                                                            "text": "}",
                                                            "value": "}",
                                                            "valueText": "}",
                                                            "hasLeadingTrivia": true,
                                                            "hasTrailingTrivia": true,
                                                            "hasTrailingNewLine": true,
                                                            "leadingTrivia": [
                                                                {
                                                                    "kind": "WhitespaceTrivia",
                                                                    "text": "                "
                                                                }
                                                            ],
                                                            "trailingTrivia": [
                                                                {
                                                                    "kind": "NewLineTrivia",
                                                                    "text": "\r\n"
                                                                }
                                                            ]
                                                        }
                                                    }
                                                }
                                            ],
                                            "closeBraceToken": {
                                                "kind": "CloseBraceToken",
                                                "fullStart": 1069,
                                                "fullEnd": 1084,
                                                "start": 1081,
                                                "end": 1082,
                                                "fullWidth": 15,
                                                "width": 1,
                                                "text": "}",
                                                "value": "}",
                                                "valueText": "}",
                                                "hasLeadingTrivia": true,
                                                "hasTrailingTrivia": true,
                                                "hasTrailingNewLine": true,
                                                "leadingTrivia": [
                                                    {
                                                        "kind": "WhitespaceTrivia",
                                                        "text": "            "
                                                    }
                                                ],
                                                "trailingTrivia": [
                                                    {
                                                        "kind": "NewLineTrivia",
                                                        "text": "\r\n"
                                                    }
                                                ]
                                            }
                                        }
                                    }
                                ],
                                "closeBraceToken": {
                                    "kind": "CloseBraceToken",
                                    "fullStart": 1084,
                                    "fullEnd": 1095,
                                    "start": 1092,
                                    "end": 1093,
                                    "fullWidth": 11,
                                    "width": 1,
                                    "text": "}",
                                    "value": "}",
                                    "valueText": "}",
                                    "hasLeadingTrivia": true,
                                    "hasTrailingTrivia": true,
                                    "hasTrailingNewLine": true,
                                    "leadingTrivia": [
                                        {
                                            "kind": "WhitespaceTrivia",
                                            "text": "        "
                                        }
                                    ],
                                    "trailingTrivia": [
                                        {
                                            "kind": "NewLineTrivia",
                                            "text": "\r\n"
                                        }
                                    ]
                                }
                            }
                        },
                        {
                            "kind": "ReturnStatement",
                            "fullStart": 1095,
                            "fullEnd": 1117,
                            "start": 1103,
                            "end": 1115,
                            "fullWidth": 22,
                            "width": 12,
                            "returnKeyword": {
                                "kind": "ReturnKeyword",
                                "fullStart": 1095,
                                "fullEnd": 1110,
                                "start": 1103,
                                "end": 1109,
                                "fullWidth": 15,
                                "width": 6,
                                "text": "return",
                                "value": "return",
                                "valueText": "return",
                                "hasLeadingTrivia": true,
                                "hasTrailingTrivia": true,
                                "leadingTrivia": [
                                    {
                                        "kind": "WhitespaceTrivia",
                                        "text": "        "
                                    }
                                ],
                                "trailingTrivia": [
                                    {
                                        "kind": "WhitespaceTrivia",
                                        "text": " "
                                    }
                                ]
                            },
                            "expression": {
                                "kind": "TrueKeyword",
                                "fullStart": 1110,
                                "fullEnd": 1114,
                                "start": 1110,
                                "end": 1114,
                                "fullWidth": 4,
                                "width": 4,
                                "text": "true",
                                "value": true,
                                "valueText": "true"
                            },
                            "semicolonToken": {
                                "kind": "SemicolonToken",
                                "fullStart": 1114,
                                "fullEnd": 1117,
                                "start": 1114,
                                "end": 1115,
                                "fullWidth": 3,
                                "width": 1,
                                "text": ";",
                                "value": ";",
                                "valueText": ";",
                                "hasTrailingTrivia": true,
                                "hasTrailingNewLine": true,
                                "trailingTrivia": [
                                    {
                                        "kind": "NewLineTrivia",
                                        "text": "\r\n"
                                    }
                                ]
                            }
                        }
                    ],
                    "closeBraceToken": {
                        "kind": "CloseBraceToken",
                        "fullStart": 1117,
                        "fullEnd": 1120,
                        "start": 1117,
                        "end": 1118,
                        "fullWidth": 3,
                        "width": 1,
                        "text": "}",
                        "value": "}",
                        "valueText": "}",
                        "hasTrailingTrivia": true,
                        "hasTrailingNewLine": true,
                        "trailingTrivia": [
                            {
                                "kind": "NewLineTrivia",
                                "text": "\r\n"
                            }
                        ]
                    }
                }
            },
            {
                "kind": "ExpressionStatement",
                "fullStart": 1120,
                "fullEnd": 1144,
                "start": 1120,
                "end": 1142,
                "fullWidth": 24,
                "width": 22,
                "expression": {
                    "kind": "InvocationExpression",
                    "fullStart": 1120,
                    "fullEnd": 1141,
                    "start": 1120,
                    "end": 1141,
                    "fullWidth": 21,
                    "width": 21,
                    "expression": {
                        "kind": "IdentifierName",
                        "fullStart": 1120,
                        "fullEnd": 1131,
                        "start": 1120,
                        "end": 1131,
                        "fullWidth": 11,
                        "width": 11,
                        "text": "runTestCase",
                        "value": "runTestCase",
                        "valueText": "runTestCase"
                    },
                    "argumentList": {
                        "kind": "ArgumentList",
                        "fullStart": 1131,
                        "fullEnd": 1141,
                        "start": 1131,
                        "end": 1141,
                        "fullWidth": 10,
                        "width": 10,
                        "openParenToken": {
                            "kind": "OpenParenToken",
                            "fullStart": 1131,
                            "fullEnd": 1132,
                            "start": 1131,
                            "end": 1132,
                            "fullWidth": 1,
                            "width": 1,
                            "text": "(",
                            "value": "(",
                            "valueText": "("
                        },
                        "arguments": [
                            {
                                "kind": "IdentifierName",
                                "fullStart": 1132,
                                "fullEnd": 1140,
                                "start": 1132,
                                "end": 1140,
                                "fullWidth": 8,
                                "width": 8,
                                "text": "testcase",
                                "value": "testcase",
                                "valueText": "testcase"
                            }
                        ],
                        "closeParenToken": {
                            "kind": "CloseParenToken",
                            "fullStart": 1140,
                            "fullEnd": 1141,
                            "start": 1140,
                            "end": 1141,
                            "fullWidth": 1,
                            "width": 1,
                            "text": ")",
                            "value": ")",
                            "valueText": ")"
                        }
                    }
                },
                "semicolonToken": {
                    "kind": "SemicolonToken",
                    "fullStart": 1141,
                    "fullEnd": 1144,
                    "start": 1141,
                    "end": 1142,
                    "fullWidth": 3,
                    "width": 1,
                    "text": ";",
                    "value": ";",
                    "valueText": ";",
                    "hasTrailingTrivia": true,
                    "hasTrailingNewLine": true,
                    "trailingTrivia": [
                        {
                            "kind": "NewLineTrivia",
                            "text": "\r\n"
                        }
                    ]
                }
            }
        ],
        "endOfFileToken": {
            "kind": "EndOfFileToken",
            "fullStart": 1144,
            "fullEnd": 1144,
            "start": 1144,
            "end": 1144,
            "fullWidth": 0,
            "width": 0,
            "text": ""
        }
    },
    "lineMap": {
        "lineStarts": [
            0,
            67,
            152,
            232,
            308,
            380,
            385,
            423,
            551,
            556,
            558,
            560,
            588,
            618,
            641,
            663,
            682,
            694,
            715,
            737,
            758,
            776,
            796,
            832,
            866,
            924,
            987,
            1026,
            1050,
            1069,
            1084,
            1095,
            1117,
            1120,
            1144
        ],
        "length": 1144
    }
}<|MERGE_RESOLUTION|>--- conflicted
+++ resolved
@@ -654,12 +654,8 @@
                                         "start": 706,
                                         "end": 785,
                                         "fullWidth": 79,
-<<<<<<< HEAD
                                         "width": 79,
-                                        "identifier": {
-=======
                                         "propertyName": {
->>>>>>> 85e84683
                                             "kind": "IdentifierName",
                                             "fullStart": 706,
                                             "fullEnd": 710,
@@ -963,12 +959,8 @@
                                         "start": 812,
                                         "end": 813,
                                         "fullWidth": 2,
-<<<<<<< HEAD
                                         "width": 1,
-                                        "identifier": {
-=======
                                         "propertyName": {
->>>>>>> 85e84683
                                             "kind": "IdentifierName",
                                             "fullStart": 812,
                                             "fullEnd": 814,
@@ -1143,12 +1135,8 @@
                                                     "start": 852,
                                                     "end": 854,
                                                     "fullWidth": 3,
-<<<<<<< HEAD
                                                     "width": 2,
-                                                    "identifier": {
-=======
                                                     "propertyName": {
->>>>>>> 85e84683
                                                         "kind": "IdentifierName",
                                                         "fullStart": 852,
                                                         "fullEnd": 855,
