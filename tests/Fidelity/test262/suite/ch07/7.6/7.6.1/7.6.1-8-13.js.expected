{
    "isDeclaration": false,
    "languageVersion": "EcmaScript5",
    "parseOptions": {
        "allowAutomaticSemicolonInsertion": true
    },
    "sourceUnit": {
        "kind": "SourceUnit",
        "fullStart": 0,
        "fullEnd": 1453,
        "start": 571,
        "end": 1453,
        "fullWidth": 1453,
        "width": 882,
        "isIncrementallyUnusable": true,
        "moduleElements": [
            {
                "kind": "FunctionDeclaration",
                "fullStart": 0,
                "fullEnd": 1429,
                "start": 571,
                "end": 1427,
                "fullWidth": 1429,
                "width": 856,
                "isIncrementallyUnusable": true,
                "modifiers": [],
                "functionKeyword": {
                    "kind": "FunctionKeyword",
                    "fullStart": 0,
                    "fullEnd": 580,
                    "start": 571,
                    "end": 579,
                    "fullWidth": 580,
                    "width": 8,
                    "text": "function",
                    "value": "function",
                    "valueText": "function",
                    "hasLeadingTrivia": true,
                    "hasLeadingComment": true,
                    "hasLeadingNewLine": true,
                    "hasTrailingTrivia": true,
                    "leadingTrivia": [
                        {
                            "kind": "SingleLineCommentTrivia",
                            "text": "/// Copyright (c) 2012 Ecma International.  All rights reserved. "
                        },
                        {
                            "kind": "NewLineTrivia",
                            "text": "\r\n"
                        },
                        {
                            "kind": "SingleLineCommentTrivia",
                            "text": "/// Ecma International makes this code available under the terms and conditions set"
                        },
                        {
                            "kind": "NewLineTrivia",
                            "text": "\r\n"
                        },
                        {
                            "kind": "SingleLineCommentTrivia",
                            "text": "/// forth on http://hg.ecmascript.org/tests/test262/raw-file/tip/LICENSE (the "
                        },
                        {
                            "kind": "NewLineTrivia",
                            "text": "\r\n"
                        },
                        {
                            "kind": "SingleLineCommentTrivia",
                            "text": "/// \"Use Terms\").   Any redistribution of this code must retain the above "
                        },
                        {
                            "kind": "NewLineTrivia",
                            "text": "\r\n"
                        },
                        {
                            "kind": "SingleLineCommentTrivia",
                            "text": "/// copyright and this notice and otherwise comply with the Use Terms."
                        },
                        {
                            "kind": "NewLineTrivia",
                            "text": "\r\n"
                        },
                        {
                            "kind": "MultiLineCommentTrivia",
                            "text": "/**\r\n * @path ch07/7.6/7.6.1/7.6.1-8-13.js\r\n * @description Allow reserved words as property names by set function within an object, accessed via indexing: implements, let, private\r\n */"
                        },
                        {
                            "kind": "NewLineTrivia",
                            "text": "\r\n"
                        },
                        {
                            "kind": "NewLineTrivia",
                            "text": "\r\n"
                        },
                        {
                            "kind": "NewLineTrivia",
                            "text": "\r\n"
                        }
                    ],
                    "trailingTrivia": [
                        {
                            "kind": "WhitespaceTrivia",
                            "text": " "
                        }
                    ]
                },
                "identifier": {
                    "kind": "IdentifierName",
                    "fullStart": 580,
                    "fullEnd": 588,
                    "start": 580,
                    "end": 588,
                    "fullWidth": 8,
                    "width": 8,
                    "text": "testcase",
                    "value": "testcase",
                    "valueText": "testcase"
                },
                "callSignature": {
                    "kind": "CallSignature",
                    "fullStart": 588,
                    "fullEnd": 591,
                    "start": 588,
                    "end": 590,
                    "fullWidth": 3,
                    "width": 2,
                    "parameterList": {
                        "kind": "ParameterList",
                        "fullStart": 588,
                        "fullEnd": 591,
                        "start": 588,
                        "end": 590,
                        "fullWidth": 3,
                        "width": 2,
                        "openParenToken": {
                            "kind": "OpenParenToken",
                            "fullStart": 588,
                            "fullEnd": 589,
                            "start": 588,
                            "end": 589,
                            "fullWidth": 1,
                            "width": 1,
                            "text": "(",
                            "value": "(",
                            "valueText": "("
                        },
                        "parameters": [],
                        "closeParenToken": {
                            "kind": "CloseParenToken",
                            "fullStart": 589,
                            "fullEnd": 591,
                            "start": 589,
                            "end": 590,
                            "fullWidth": 2,
                            "width": 1,
                            "text": ")",
                            "value": ")",
                            "valueText": ")",
                            "hasTrailingTrivia": true,
                            "trailingTrivia": [
                                {
                                    "kind": "WhitespaceTrivia",
                                    "text": " "
                                }
                            ]
                        }
                    }
                },
                "block": {
                    "kind": "Block",
                    "fullStart": 591,
                    "fullEnd": 1429,
                    "start": 591,
                    "end": 1427,
                    "fullWidth": 838,
                    "width": 836,
                    "isIncrementallyUnusable": true,
                    "openBraceToken": {
                        "kind": "OpenBraceToken",
                        "fullStart": 591,
                        "fullEnd": 594,
                        "start": 591,
                        "end": 592,
                        "fullWidth": 3,
                        "width": 1,
                        "text": "{",
                        "value": "{",
                        "valueText": "{",
                        "hasTrailingTrivia": true,
                        "hasTrailingNewLine": true,
                        "trailingTrivia": [
                            {
                                "kind": "NewLineTrivia",
                                "text": "\r\n"
                            }
                        ]
                    },
                    "statements": [
                        {
                            "kind": "VariableStatement",
                            "fullStart": 594,
                            "fullEnd": 640,
                            "start": 602,
                            "end": 638,
                            "fullWidth": 46,
                            "width": 36,
                            "modifiers": [],
                            "variableDeclaration": {
                                "kind": "VariableDeclaration",
                                "fullStart": 594,
                                "fullEnd": 637,
                                "start": 602,
                                "end": 637,
                                "fullWidth": 43,
                                "width": 35,
                                "varKeyword": {
                                    "kind": "VarKeyword",
                                    "fullStart": 594,
                                    "fullEnd": 606,
                                    "start": 602,
                                    "end": 605,
                                    "fullWidth": 12,
                                    "width": 3,
                                    "text": "var",
                                    "value": "var",
                                    "valueText": "var",
                                    "hasLeadingTrivia": true,
                                    "hasTrailingTrivia": true,
                                    "leadingTrivia": [
                                        {
                                            "kind": "WhitespaceTrivia",
                                            "text": "        "
                                        }
                                    ],
                                    "trailingTrivia": [
                                        {
                                            "kind": "WhitespaceTrivia",
                                            "text": " "
                                        }
                                    ]
                                },
                                "variableDeclarators": [
                                    {
                                        "kind": "VariableDeclarator",
                                        "fullStart": 606,
                                        "fullEnd": 615,
                                        "start": 606,
                                        "end": 615,
                                        "fullWidth": 9,
<<<<<<< HEAD
                                        "width": 9,
                                        "identifier": {
=======
                                        "propertyName": {
>>>>>>> 85e84683
                                            "kind": "IdentifierName",
                                            "fullStart": 606,
                                            "fullEnd": 612,
                                            "start": 606,
                                            "end": 611,
                                            "fullWidth": 6,
                                            "width": 5,
                                            "text": "test0",
                                            "value": "test0",
                                            "valueText": "test0",
                                            "hasTrailingTrivia": true,
                                            "trailingTrivia": [
                                                {
                                                    "kind": "WhitespaceTrivia",
                                                    "text": " "
                                                }
                                            ]
                                        },
                                        "equalsValueClause": {
                                            "kind": "EqualsValueClause",
                                            "fullStart": 612,
                                            "fullEnd": 615,
                                            "start": 612,
                                            "end": 615,
                                            "fullWidth": 3,
                                            "width": 3,
                                            "equalsToken": {
                                                "kind": "EqualsToken",
                                                "fullStart": 612,
                                                "fullEnd": 614,
                                                "start": 612,
                                                "end": 613,
                                                "fullWidth": 2,
                                                "width": 1,
                                                "text": "=",
                                                "value": "=",
                                                "valueText": "=",
                                                "hasTrailingTrivia": true,
                                                "trailingTrivia": [
                                                    {
                                                        "kind": "WhitespaceTrivia",
                                                        "text": " "
                                                    }
                                                ]
                                            },
                                            "value": {
                                                "kind": "NumericLiteral",
                                                "fullStart": 614,
                                                "fullEnd": 615,
                                                "start": 614,
                                                "end": 615,
                                                "fullWidth": 1,
                                                "width": 1,
                                                "text": "0",
                                                "value": 0,
                                                "valueText": "0"
                                            }
                                        }
                                    },
                                    {
                                        "kind": "CommaToken",
                                        "fullStart": 615,
                                        "fullEnd": 617,
                                        "start": 615,
                                        "end": 616,
                                        "fullWidth": 2,
                                        "width": 1,
                                        "text": ",",
                                        "value": ",",
                                        "valueText": ",",
                                        "hasTrailingTrivia": true,
                                        "trailingTrivia": [
                                            {
                                                "kind": "WhitespaceTrivia",
                                                "text": " "
                                            }
                                        ]
                                    },
                                    {
                                        "kind": "VariableDeclarator",
                                        "fullStart": 617,
                                        "fullEnd": 626,
                                        "start": 617,
                                        "end": 626,
                                        "fullWidth": 9,
<<<<<<< HEAD
                                        "width": 9,
                                        "identifier": {
=======
                                        "propertyName": {
>>>>>>> 85e84683
                                            "kind": "IdentifierName",
                                            "fullStart": 617,
                                            "fullEnd": 623,
                                            "start": 617,
                                            "end": 622,
                                            "fullWidth": 6,
                                            "width": 5,
                                            "text": "test1",
                                            "value": "test1",
                                            "valueText": "test1",
                                            "hasTrailingTrivia": true,
                                            "trailingTrivia": [
                                                {
                                                    "kind": "WhitespaceTrivia",
                                                    "text": " "
                                                }
                                            ]
                                        },
                                        "equalsValueClause": {
                                            "kind": "EqualsValueClause",
                                            "fullStart": 623,
                                            "fullEnd": 626,
                                            "start": 623,
                                            "end": 626,
                                            "fullWidth": 3,
                                            "width": 3,
                                            "equalsToken": {
                                                "kind": "EqualsToken",
                                                "fullStart": 623,
                                                "fullEnd": 625,
                                                "start": 623,
                                                "end": 624,
                                                "fullWidth": 2,
                                                "width": 1,
                                                "text": "=",
                                                "value": "=",
                                                "valueText": "=",
                                                "hasTrailingTrivia": true,
                                                "trailingTrivia": [
                                                    {
                                                        "kind": "WhitespaceTrivia",
                                                        "text": " "
                                                    }
                                                ]
                                            },
                                            "value": {
                                                "kind": "NumericLiteral",
                                                "fullStart": 625,
                                                "fullEnd": 626,
                                                "start": 625,
                                                "end": 626,
                                                "fullWidth": 1,
                                                "width": 1,
                                                "text": "1",
                                                "value": 1,
                                                "valueText": "1"
                                            }
                                        }
                                    },
                                    {
                                        "kind": "CommaToken",
                                        "fullStart": 626,
                                        "fullEnd": 628,
                                        "start": 626,
                                        "end": 627,
                                        "fullWidth": 2,
                                        "width": 1,
                                        "text": ",",
                                        "value": ",",
                                        "valueText": ",",
                                        "hasTrailingTrivia": true,
                                        "trailingTrivia": [
                                            {
                                                "kind": "WhitespaceTrivia",
                                                "text": " "
                                            }
                                        ]
                                    },
                                    {
                                        "kind": "VariableDeclarator",
                                        "fullStart": 628,
                                        "fullEnd": 637,
                                        "start": 628,
                                        "end": 637,
                                        "fullWidth": 9,
<<<<<<< HEAD
                                        "width": 9,
                                        "identifier": {
=======
                                        "propertyName": {
>>>>>>> 85e84683
                                            "kind": "IdentifierName",
                                            "fullStart": 628,
                                            "fullEnd": 634,
                                            "start": 628,
                                            "end": 633,
                                            "fullWidth": 6,
                                            "width": 5,
                                            "text": "test2",
                                            "value": "test2",
                                            "valueText": "test2",
                                            "hasTrailingTrivia": true,
                                            "trailingTrivia": [
                                                {
                                                    "kind": "WhitespaceTrivia",
                                                    "text": " "
                                                }
                                            ]
                                        },
                                        "equalsValueClause": {
                                            "kind": "EqualsValueClause",
                                            "fullStart": 634,
                                            "fullEnd": 637,
                                            "start": 634,
                                            "end": 637,
                                            "fullWidth": 3,
                                            "width": 3,
                                            "equalsToken": {
                                                "kind": "EqualsToken",
                                                "fullStart": 634,
                                                "fullEnd": 636,
                                                "start": 634,
                                                "end": 635,
                                                "fullWidth": 2,
                                                "width": 1,
                                                "text": "=",
                                                "value": "=",
                                                "valueText": "=",
                                                "hasTrailingTrivia": true,
                                                "trailingTrivia": [
                                                    {
                                                        "kind": "WhitespaceTrivia",
                                                        "text": " "
                                                    }
                                                ]
                                            },
                                            "value": {
                                                "kind": "NumericLiteral",
                                                "fullStart": 636,
                                                "fullEnd": 637,
                                                "start": 636,
                                                "end": 637,
                                                "fullWidth": 1,
                                                "width": 1,
                                                "text": "2",
                                                "value": 2,
                                                "valueText": "2"
                                            }
                                        }
                                    }
                                ]
                            },
                            "semicolonToken": {
                                "kind": "SemicolonToken",
                                "fullStart": 637,
                                "fullEnd": 640,
                                "start": 637,
                                "end": 638,
                                "fullWidth": 3,
                                "width": 1,
                                "text": ";",
                                "value": ";",
                                "valueText": ";",
                                "hasTrailingTrivia": true,
                                "hasTrailingNewLine": true,
                                "trailingTrivia": [
                                    {
                                        "kind": "NewLineTrivia",
                                        "text": "\r\n"
                                    }
                                ]
                            }
                        },
                        {
                            "kind": "VariableStatement",
                            "fullStart": 640,
                            "fullEnd": 1146,
                            "start": 648,
                            "end": 1143,
                            "fullWidth": 506,
                            "width": 495,
                            "isIncrementallyUnusable": true,
                            "modifiers": [],
                            "variableDeclaration": {
                                "kind": "VariableDeclaration",
                                "fullStart": 640,
                                "fullEnd": 1142,
                                "start": 648,
                                "end": 1142,
                                "fullWidth": 502,
                                "width": 494,
                                "isIncrementallyUnusable": true,
                                "varKeyword": {
                                    "kind": "VarKeyword",
                                    "fullStart": 640,
                                    "fullEnd": 652,
                                    "start": 648,
                                    "end": 651,
                                    "fullWidth": 12,
                                    "width": 3,
                                    "text": "var",
                                    "value": "var",
                                    "valueText": "var",
                                    "hasLeadingTrivia": true,
                                    "hasTrailingTrivia": true,
                                    "leadingTrivia": [
                                        {
                                            "kind": "WhitespaceTrivia",
                                            "text": "        "
                                        }
                                    ],
                                    "trailingTrivia": [
                                        {
                                            "kind": "WhitespaceTrivia",
                                            "text": " "
                                        }
                                    ]
                                },
                                "variableDeclarators": [
                                    {
                                        "kind": "VariableDeclarator",
                                        "fullStart": 652,
                                        "fullEnd": 1142,
                                        "start": 652,
                                        "end": 1142,
                                        "fullWidth": 490,
                                        "width": 490,
                                        "isIncrementallyUnusable": true,
                                        "propertyName": {
                                            "kind": "IdentifierName",
                                            "fullStart": 652,
                                            "fullEnd": 664,
                                            "start": 652,
                                            "end": 662,
                                            "fullWidth": 12,
                                            "width": 10,
                                            "text": "tokenCodes",
                                            "value": "tokenCodes",
                                            "valueText": "tokenCodes",
                                            "hasTrailingTrivia": true,
                                            "trailingTrivia": [
                                                {
                                                    "kind": "WhitespaceTrivia",
                                                    "text": "  "
                                                }
                                            ]
                                        },
                                        "equalsValueClause": {
                                            "kind": "EqualsValueClause",
                                            "fullStart": 664,
                                            "fullEnd": 1142,
                                            "start": 664,
                                            "end": 1142,
                                            "fullWidth": 478,
                                            "width": 478,
                                            "isIncrementallyUnusable": true,
                                            "equalsToken": {
                                                "kind": "EqualsToken",
                                                "fullStart": 664,
                                                "fullEnd": 666,
                                                "start": 664,
                                                "end": 665,
                                                "fullWidth": 2,
                                                "width": 1,
                                                "text": "=",
                                                "value": "=",
                                                "valueText": "=",
                                                "hasTrailingTrivia": true,
                                                "trailingTrivia": [
                                                    {
                                                        "kind": "WhitespaceTrivia",
                                                        "text": " "
                                                    }
                                                ]
                                            },
                                            "value": {
                                                "kind": "ObjectLiteralExpression",
                                                "fullStart": 666,
                                                "fullEnd": 1142,
                                                "start": 666,
                                                "end": 1142,
                                                "fullWidth": 476,
                                                "width": 476,
                                                "isIncrementallyUnusable": true,
                                                "openBraceToken": {
                                                    "kind": "OpenBraceToken",
                                                    "fullStart": 666,
                                                    "fullEnd": 669,
                                                    "start": 666,
                                                    "end": 667,
                                                    "fullWidth": 3,
                                                    "width": 1,
                                                    "text": "{",
                                                    "value": "{",
                                                    "valueText": "{",
                                                    "hasTrailingTrivia": true,
                                                    "hasTrailingNewLine": true,
                                                    "trailingTrivia": [
                                                        {
                                                            "kind": "NewLineTrivia",
                                                            "text": "\r\n"
                                                        }
                                                    ]
                                                },
                                                "propertyAssignments": [
                                                    {
                                                        "kind": "SetAccessor",
                                                        "fullStart": 669,
                                                        "fullEnd": 750,
                                                        "start": 681,
                                                        "end": 750,
                                                        "fullWidth": 81,
                                                        "width": 69,
                                                        "isIncrementallyUnusable": true,
                                                        "modifiers": [],
                                                        "setKeyword": {
                                                            "kind": "SetKeyword",
                                                            "fullStart": 669,
                                                            "fullEnd": 685,
                                                            "start": 681,
                                                            "end": 684,
                                                            "fullWidth": 16,
                                                            "width": 3,
                                                            "text": "set",
                                                            "value": "set",
                                                            "valueText": "set",
                                                            "hasLeadingTrivia": true,
                                                            "hasTrailingTrivia": true,
                                                            "leadingTrivia": [
                                                                {
                                                                    "kind": "WhitespaceTrivia",
                                                                    "text": "            "
                                                                }
                                                            ],
                                                            "trailingTrivia": [
                                                                {
                                                                    "kind": "WhitespaceTrivia",
                                                                    "text": " "
                                                                }
                                                            ]
                                                        },
                                                        "propertyName": {
                                                            "kind": "IdentifierName",
                                                            "fullStart": 685,
                                                            "fullEnd": 695,
                                                            "start": 685,
                                                            "end": 695,
                                                            "fullWidth": 10,
                                                            "width": 10,
                                                            "text": "implements",
                                                            "value": "implements",
                                                            "valueText": "implements"
                                                        },
                                                        "parameterList": {
                                                            "kind": "ParameterList",
                                                            "fullStart": 695,
                                                            "fullEnd": 702,
                                                            "start": 695,
                                                            "end": 702,
                                                            "fullWidth": 7,
                                                            "width": 7,
                                                            "openParenToken": {
                                                                "kind": "OpenParenToken",
                                                                "fullStart": 695,
                                                                "fullEnd": 696,
                                                                "start": 695,
                                                                "end": 696,
                                                                "fullWidth": 1,
                                                                "width": 1,
                                                                "text": "(",
                                                                "value": "(",
                                                                "valueText": "("
                                                            },
                                                            "parameters": [
                                                                {
                                                                    "kind": "Parameter",
                                                                    "fullStart": 696,
                                                                    "fullEnd": 701,
                                                                    "start": 696,
                                                                    "end": 701,
                                                                    "fullWidth": 5,
                                                                    "width": 5,
                                                                    "modifiers": [],
                                                                    "identifier": {
                                                                        "kind": "IdentifierName",
                                                                        "fullStart": 696,
                                                                        "fullEnd": 701,
                                                                        "start": 696,
                                                                        "end": 701,
                                                                        "fullWidth": 5,
                                                                        "width": 5,
                                                                        "text": "value",
                                                                        "value": "value",
                                                                        "valueText": "value"
                                                                    }
                                                                }
                                                            ],
                                                            "closeParenToken": {
                                                                "kind": "CloseParenToken",
                                                                "fullStart": 701,
                                                                "fullEnd": 702,
                                                                "start": 701,
                                                                "end": 702,
                                                                "fullWidth": 1,
                                                                "width": 1,
                                                                "text": ")",
                                                                "value": ")",
                                                                "valueText": ")"
                                                            }
                                                        },
                                                        "block": {
                                                            "kind": "Block",
                                                            "fullStart": 702,
                                                            "fullEnd": 750,
                                                            "start": 702,
                                                            "end": 750,
                                                            "fullWidth": 48,
                                                            "width": 48,
                                                            "openBraceToken": {
                                                                "kind": "OpenBraceToken",
                                                                "fullStart": 702,
                                                                "fullEnd": 705,
                                                                "start": 702,
                                                                "end": 703,
                                                                "fullWidth": 3,
                                                                "width": 1,
                                                                "text": "{",
                                                                "value": "{",
                                                                "valueText": "{",
                                                                "hasTrailingTrivia": true,
                                                                "hasTrailingNewLine": true,
                                                                "trailingTrivia": [
                                                                    {
                                                                        "kind": "NewLineTrivia",
                                                                        "text": "\r\n"
                                                                    }
                                                                ]
                                                            },
                                                            "statements": [
                                                                {
                                                                    "kind": "ExpressionStatement",
                                                                    "fullStart": 705,
                                                                    "fullEnd": 737,
                                                                    "start": 721,
                                                                    "end": 735,
                                                                    "fullWidth": 32,
                                                                    "width": 14,
                                                                    "expression": {
                                                                        "kind": "AssignmentExpression",
                                                                        "fullStart": 705,
                                                                        "fullEnd": 734,
                                                                        "start": 721,
                                                                        "end": 734,
                                                                        "fullWidth": 29,
                                                                        "width": 13,
                                                                        "left": {
                                                                            "kind": "IdentifierName",
                                                                            "fullStart": 705,
                                                                            "fullEnd": 727,
                                                                            "start": 721,
                                                                            "end": 726,
                                                                            "fullWidth": 22,
                                                                            "width": 5,
                                                                            "text": "test0",
                                                                            "value": "test0",
                                                                            "valueText": "test0",
                                                                            "hasLeadingTrivia": true,
                                                                            "hasTrailingTrivia": true,
                                                                            "leadingTrivia": [
                                                                                {
                                                                                    "kind": "WhitespaceTrivia",
                                                                                    "text": "                "
                                                                                }
                                                                            ],
                                                                            "trailingTrivia": [
                                                                                {
                                                                                    "kind": "WhitespaceTrivia",
                                                                                    "text": " "
                                                                                }
                                                                            ]
                                                                        },
                                                                        "operatorToken": {
                                                                            "kind": "EqualsToken",
                                                                            "fullStart": 727,
                                                                            "fullEnd": 729,
                                                                            "start": 727,
                                                                            "end": 728,
                                                                            "fullWidth": 2,
                                                                            "width": 1,
                                                                            "text": "=",
                                                                            "value": "=",
                                                                            "valueText": "=",
                                                                            "hasTrailingTrivia": true,
                                                                            "trailingTrivia": [
                                                                                {
                                                                                    "kind": "WhitespaceTrivia",
                                                                                    "text": " "
                                                                                }
                                                                            ]
                                                                        },
                                                                        "right": {
                                                                            "kind": "IdentifierName",
                                                                            "fullStart": 729,
                                                                            "fullEnd": 734,
                                                                            "start": 729,
                                                                            "end": 734,
                                                                            "fullWidth": 5,
                                                                            "width": 5,
                                                                            "text": "value",
                                                                            "value": "value",
                                                                            "valueText": "value"
                                                                        }
                                                                    },
                                                                    "semicolonToken": {
                                                                        "kind": "SemicolonToken",
                                                                        "fullStart": 734,
                                                                        "fullEnd": 737,
                                                                        "start": 734,
                                                                        "end": 735,
                                                                        "fullWidth": 3,
                                                                        "width": 1,
                                                                        "text": ";",
                                                                        "value": ";",
                                                                        "valueText": ";",
                                                                        "hasTrailingTrivia": true,
                                                                        "hasTrailingNewLine": true,
                                                                        "trailingTrivia": [
                                                                            {
                                                                                "kind": "NewLineTrivia",
                                                                                "text": "\r\n"
                                                                            }
                                                                        ]
                                                                    }
                                                                }
                                                            ],
                                                            "closeBraceToken": {
                                                                "kind": "CloseBraceToken",
                                                                "fullStart": 737,
                                                                "fullEnd": 750,
                                                                "start": 749,
                                                                "end": 750,
                                                                "fullWidth": 13,
                                                                "width": 1,
                                                                "text": "}",
                                                                "value": "}",
                                                                "valueText": "}",
                                                                "hasLeadingTrivia": true,
                                                                "leadingTrivia": [
                                                                    {
                                                                        "kind": "WhitespaceTrivia",
                                                                        "text": "            "
                                                                    }
                                                                ]
                                                            }
                                                        }
                                                    },
                                                    {
                                                        "kind": "CommaToken",
                                                        "fullStart": 750,
                                                        "fullEnd": 753,
                                                        "start": 750,
                                                        "end": 751,
                                                        "fullWidth": 3,
                                                        "width": 1,
                                                        "text": ",",
                                                        "value": ",",
                                                        "valueText": ",",
                                                        "hasTrailingTrivia": true,
                                                        "hasTrailingNewLine": true,
                                                        "trailingTrivia": [
                                                            {
                                                                "kind": "NewLineTrivia",
                                                                "text": "\r\n"
                                                            }
                                                        ]
                                                    },
                                                    {
                                                        "kind": "GetAccessor",
                                                        "fullStart": 753,
                                                        "fullEnd": 828,
                                                        "start": 765,
                                                        "end": 828,
                                                        "fullWidth": 75,
                                                        "width": 63,
                                                        "isIncrementallyUnusable": true,
                                                        "modifiers": [],
                                                        "getKeyword": {
                                                            "kind": "GetKeyword",
                                                            "fullStart": 753,
                                                            "fullEnd": 769,
                                                            "start": 765,
                                                            "end": 768,
                                                            "fullWidth": 16,
                                                            "width": 3,
                                                            "text": "get",
                                                            "value": "get",
                                                            "valueText": "get",
                                                            "hasLeadingTrivia": true,
                                                            "hasTrailingTrivia": true,
                                                            "leadingTrivia": [
                                                                {
                                                                    "kind": "WhitespaceTrivia",
                                                                    "text": "            "
                                                                }
                                                            ],
                                                            "trailingTrivia": [
                                                                {
                                                                    "kind": "WhitespaceTrivia",
                                                                    "text": " "
                                                                }
                                                            ]
                                                        },
                                                        "propertyName": {
                                                            "kind": "IdentifierName",
                                                            "fullStart": 769,
                                                            "fullEnd": 779,
                                                            "start": 769,
                                                            "end": 779,
                                                            "fullWidth": 10,
                                                            "width": 10,
                                                            "text": "implements",
                                                            "value": "implements",
                                                            "valueText": "implements"
                                                        },
                                                        "parameterList": {
                                                            "kind": "ParameterList",
                                                            "fullStart": 779,
                                                            "fullEnd": 781,
                                                            "start": 779,
                                                            "end": 781,
                                                            "fullWidth": 2,
                                                            "width": 2,
                                                            "openParenToken": {
                                                                "kind": "OpenParenToken",
                                                                "fullStart": 779,
                                                                "fullEnd": 780,
                                                                "start": 779,
                                                                "end": 780,
                                                                "fullWidth": 1,
                                                                "width": 1,
                                                                "text": "(",
                                                                "value": "(",
                                                                "valueText": "("
                                                            },
                                                            "parameters": [],
                                                            "closeParenToken": {
                                                                "kind": "CloseParenToken",
                                                                "fullStart": 780,
                                                                "fullEnd": 781,
                                                                "start": 780,
                                                                "end": 781,
                                                                "fullWidth": 1,
                                                                "width": 1,
                                                                "text": ")",
                                                                "value": ")",
                                                                "valueText": ")"
                                                            }
                                                        },
                                                        "block": {
                                                            "kind": "Block",
                                                            "fullStart": 781,
                                                            "fullEnd": 828,
                                                            "start": 781,
                                                            "end": 828,
                                                            "fullWidth": 47,
                                                            "width": 47,
                                                            "openBraceToken": {
                                                                "kind": "OpenBraceToken",
                                                                "fullStart": 781,
                                                                "fullEnd": 784,
                                                                "start": 781,
                                                                "end": 782,
                                                                "fullWidth": 3,
                                                                "width": 1,
                                                                "text": "{",
                                                                "value": "{",
                                                                "valueText": "{",
                                                                "hasTrailingTrivia": true,
                                                                "hasTrailingNewLine": true,
                                                                "trailingTrivia": [
                                                                    {
                                                                        "kind": "NewLineTrivia",
                                                                        "text": "\r\n"
                                                                    }
                                                                ]
                                                            },
                                                            "statements": [
                                                                {
                                                                    "kind": "ReturnStatement",
                                                                    "fullStart": 784,
                                                                    "fullEnd": 815,
                                                                    "start": 800,
                                                                    "end": 813,
                                                                    "fullWidth": 31,
                                                                    "width": 13,
                                                                    "returnKeyword": {
                                                                        "kind": "ReturnKeyword",
                                                                        "fullStart": 784,
                                                                        "fullEnd": 807,
                                                                        "start": 800,
                                                                        "end": 806,
                                                                        "fullWidth": 23,
                                                                        "width": 6,
                                                                        "text": "return",
                                                                        "value": "return",
                                                                        "valueText": "return",
                                                                        "hasLeadingTrivia": true,
                                                                        "hasTrailingTrivia": true,
                                                                        "leadingTrivia": [
                                                                            {
                                                                                "kind": "WhitespaceTrivia",
                                                                                "text": "                "
                                                                            }
                                                                        ],
                                                                        "trailingTrivia": [
                                                                            {
                                                                                "kind": "WhitespaceTrivia",
                                                                                "text": " "
                                                                            }
                                                                        ]
                                                                    },
                                                                    "expression": {
                                                                        "kind": "IdentifierName",
                                                                        "fullStart": 807,
                                                                        "fullEnd": 812,
                                                                        "start": 807,
                                                                        "end": 812,
                                                                        "fullWidth": 5,
                                                                        "width": 5,
                                                                        "text": "test0",
                                                                        "value": "test0",
                                                                        "valueText": "test0"
                                                                    },
                                                                    "semicolonToken": {
                                                                        "kind": "SemicolonToken",
                                                                        "fullStart": 812,
                                                                        "fullEnd": 815,
                                                                        "start": 812,
                                                                        "end": 813,
                                                                        "fullWidth": 3,
                                                                        "width": 1,
                                                                        "text": ";",
                                                                        "value": ";",
                                                                        "valueText": ";",
                                                                        "hasTrailingTrivia": true,
                                                                        "hasTrailingNewLine": true,
                                                                        "trailingTrivia": [
                                                                            {
                                                                                "kind": "NewLineTrivia",
                                                                                "text": "\r\n"
                                                                            }
                                                                        ]
                                                                    }
                                                                }
                                                            ],
                                                            "closeBraceToken": {
                                                                "kind": "CloseBraceToken",
                                                                "fullStart": 815,
                                                                "fullEnd": 828,
                                                                "start": 827,
                                                                "end": 828,
                                                                "fullWidth": 13,
                                                                "width": 1,
                                                                "text": "}",
                                                                "value": "}",
                                                                "valueText": "}",
                                                                "hasLeadingTrivia": true,
                                                                "leadingTrivia": [
                                                                    {
                                                                        "kind": "WhitespaceTrivia",
                                                                        "text": "            "
                                                                    }
                                                                ]
                                                            }
                                                        }
                                                    },
                                                    {
                                                        "kind": "CommaToken",
                                                        "fullStart": 828,
                                                        "fullEnd": 831,
                                                        "start": 828,
                                                        "end": 829,
                                                        "fullWidth": 3,
                                                        "width": 1,
                                                        "text": ",",
                                                        "value": ",",
                                                        "valueText": ",",
                                                        "hasTrailingTrivia": true,
                                                        "hasTrailingNewLine": true,
                                                        "trailingTrivia": [
                                                            {
                                                                "kind": "NewLineTrivia",
                                                                "text": "\r\n"
                                                            }
                                                        ]
                                                    },
                                                    {
                                                        "kind": "SetAccessor",
                                                        "fullStart": 831,
                                                        "fullEnd": 905,
                                                        "start": 843,
                                                        "end": 905,
                                                        "fullWidth": 74,
                                                        "width": 62,
                                                        "isIncrementallyUnusable": true,
                                                        "modifiers": [],
                                                        "setKeyword": {
                                                            "kind": "SetKeyword",
                                                            "fullStart": 831,
                                                            "fullEnd": 847,
                                                            "start": 843,
                                                            "end": 846,
                                                            "fullWidth": 16,
                                                            "width": 3,
                                                            "text": "set",
                                                            "value": "set",
                                                            "valueText": "set",
                                                            "hasLeadingTrivia": true,
                                                            "hasTrailingTrivia": true,
                                                            "leadingTrivia": [
                                                                {
                                                                    "kind": "WhitespaceTrivia",
                                                                    "text": "            "
                                                                }
                                                            ],
                                                            "trailingTrivia": [
                                                                {
                                                                    "kind": "WhitespaceTrivia",
                                                                    "text": " "
                                                                }
                                                            ]
                                                        },
                                                        "propertyName": {
                                                            "kind": "IdentifierName",
                                                            "fullStart": 847,
                                                            "fullEnd": 850,
                                                            "start": 847,
                                                            "end": 850,
                                                            "fullWidth": 3,
                                                            "width": 3,
                                                            "text": "let",
                                                            "value": "let",
                                                            "valueText": "let"
                                                        },
                                                        "parameterList": {
                                                            "kind": "ParameterList",
                                                            "fullStart": 850,
                                                            "fullEnd": 857,
                                                            "start": 850,
                                                            "end": 857,
                                                            "fullWidth": 7,
                                                            "width": 7,
                                                            "openParenToken": {
                                                                "kind": "OpenParenToken",
                                                                "fullStart": 850,
                                                                "fullEnd": 851,
                                                                "start": 850,
                                                                "end": 851,
                                                                "fullWidth": 1,
                                                                "width": 1,
                                                                "text": "(",
                                                                "value": "(",
                                                                "valueText": "("
                                                            },
                                                            "parameters": [
                                                                {
                                                                    "kind": "Parameter",
                                                                    "fullStart": 851,
                                                                    "fullEnd": 856,
                                                                    "start": 851,
                                                                    "end": 856,
                                                                    "fullWidth": 5,
                                                                    "width": 5,
                                                                    "modifiers": [],
                                                                    "identifier": {
                                                                        "kind": "IdentifierName",
                                                                        "fullStart": 851,
                                                                        "fullEnd": 856,
                                                                        "start": 851,
                                                                        "end": 856,
                                                                        "fullWidth": 5,
                                                                        "width": 5,
                                                                        "text": "value",
                                                                        "value": "value",
                                                                        "valueText": "value"
                                                                    }
                                                                }
                                                            ],
                                                            "closeParenToken": {
                                                                "kind": "CloseParenToken",
                                                                "fullStart": 856,
                                                                "fullEnd": 857,
                                                                "start": 856,
                                                                "end": 857,
                                                                "fullWidth": 1,
                                                                "width": 1,
                                                                "text": ")",
                                                                "value": ")",
                                                                "valueText": ")"
                                                            }
                                                        },
                                                        "block": {
                                                            "kind": "Block",
                                                            "fullStart": 857,
                                                            "fullEnd": 905,
                                                            "start": 857,
                                                            "end": 905,
                                                            "fullWidth": 48,
                                                            "width": 48,
                                                            "openBraceToken": {
                                                                "kind": "OpenBraceToken",
                                                                "fullStart": 857,
                                                                "fullEnd": 860,
                                                                "start": 857,
                                                                "end": 858,
                                                                "fullWidth": 3,
                                                                "width": 1,
                                                                "text": "{",
                                                                "value": "{",
                                                                "valueText": "{",
                                                                "hasTrailingTrivia": true,
                                                                "hasTrailingNewLine": true,
                                                                "trailingTrivia": [
                                                                    {
                                                                        "kind": "NewLineTrivia",
                                                                        "text": "\r\n"
                                                                    }
                                                                ]
                                                            },
                                                            "statements": [
                                                                {
                                                                    "kind": "ExpressionStatement",
                                                                    "fullStart": 860,
                                                                    "fullEnd": 892,
                                                                    "start": 876,
                                                                    "end": 890,
                                                                    "fullWidth": 32,
                                                                    "width": 14,
                                                                    "expression": {
                                                                        "kind": "AssignmentExpression",
                                                                        "fullStart": 860,
                                                                        "fullEnd": 889,
                                                                        "start": 876,
                                                                        "end": 889,
                                                                        "fullWidth": 29,
                                                                        "width": 13,
                                                                        "left": {
                                                                            "kind": "IdentifierName",
                                                                            "fullStart": 860,
                                                                            "fullEnd": 882,
                                                                            "start": 876,
                                                                            "end": 881,
                                                                            "fullWidth": 22,
                                                                            "width": 5,
                                                                            "text": "test1",
                                                                            "value": "test1",
                                                                            "valueText": "test1",
                                                                            "hasLeadingTrivia": true,
                                                                            "hasTrailingTrivia": true,
                                                                            "leadingTrivia": [
                                                                                {
                                                                                    "kind": "WhitespaceTrivia",
                                                                                    "text": "                "
                                                                                }
                                                                            ],
                                                                            "trailingTrivia": [
                                                                                {
                                                                                    "kind": "WhitespaceTrivia",
                                                                                    "text": " "
                                                                                }
                                                                            ]
                                                                        },
                                                                        "operatorToken": {
                                                                            "kind": "EqualsToken",
                                                                            "fullStart": 882,
                                                                            "fullEnd": 884,
                                                                            "start": 882,
                                                                            "end": 883,
                                                                            "fullWidth": 2,
                                                                            "width": 1,
                                                                            "text": "=",
                                                                            "value": "=",
                                                                            "valueText": "=",
                                                                            "hasTrailingTrivia": true,
                                                                            "trailingTrivia": [
                                                                                {
                                                                                    "kind": "WhitespaceTrivia",
                                                                                    "text": " "
                                                                                }
                                                                            ]
                                                                        },
                                                                        "right": {
                                                                            "kind": "IdentifierName",
                                                                            "fullStart": 884,
                                                                            "fullEnd": 889,
                                                                            "start": 884,
                                                                            "end": 889,
                                                                            "fullWidth": 5,
                                                                            "width": 5,
                                                                            "text": "value",
                                                                            "value": "value",
                                                                            "valueText": "value"
                                                                        }
                                                                    },
                                                                    "semicolonToken": {
                                                                        "kind": "SemicolonToken",
                                                                        "fullStart": 889,
                                                                        "fullEnd": 892,
                                                                        "start": 889,
                                                                        "end": 890,
                                                                        "fullWidth": 3,
                                                                        "width": 1,
                                                                        "text": ";",
                                                                        "value": ";",
                                                                        "valueText": ";",
                                                                        "hasTrailingTrivia": true,
                                                                        "hasTrailingNewLine": true,
                                                                        "trailingTrivia": [
                                                                            {
                                                                                "kind": "NewLineTrivia",
                                                                                "text": "\r\n"
                                                                            }
                                                                        ]
                                                                    }
                                                                }
                                                            ],
                                                            "closeBraceToken": {
                                                                "kind": "CloseBraceToken",
                                                                "fullStart": 892,
                                                                "fullEnd": 905,
                                                                "start": 904,
                                                                "end": 905,
                                                                "fullWidth": 13,
                                                                "width": 1,
                                                                "text": "}",
                                                                "value": "}",
                                                                "valueText": "}",
                                                                "hasLeadingTrivia": true,
                                                                "leadingTrivia": [
                                                                    {
                                                                        "kind": "WhitespaceTrivia",
                                                                        "text": "            "
                                                                    }
                                                                ]
                                                            }
                                                        }
                                                    },
                                                    {
                                                        "kind": "CommaToken",
                                                        "fullStart": 905,
                                                        "fullEnd": 908,
                                                        "start": 905,
                                                        "end": 906,
                                                        "fullWidth": 3,
                                                        "width": 1,
                                                        "text": ",",
                                                        "value": ",",
                                                        "valueText": ",",
                                                        "hasTrailingTrivia": true,
                                                        "hasTrailingNewLine": true,
                                                        "trailingTrivia": [
                                                            {
                                                                "kind": "NewLineTrivia",
                                                                "text": "\r\n"
                                                            }
                                                        ]
                                                    },
                                                    {
                                                        "kind": "GetAccessor",
                                                        "fullStart": 908,
                                                        "fullEnd": 975,
                                                        "start": 920,
                                                        "end": 975,
                                                        "fullWidth": 67,
                                                        "width": 55,
                                                        "isIncrementallyUnusable": true,
                                                        "modifiers": [],
                                                        "getKeyword": {
                                                            "kind": "GetKeyword",
                                                            "fullStart": 908,
                                                            "fullEnd": 924,
                                                            "start": 920,
                                                            "end": 923,
                                                            "fullWidth": 16,
                                                            "width": 3,
                                                            "text": "get",
                                                            "value": "get",
                                                            "valueText": "get",
                                                            "hasLeadingTrivia": true,
                                                            "hasTrailingTrivia": true,
                                                            "leadingTrivia": [
                                                                {
                                                                    "kind": "WhitespaceTrivia",
                                                                    "text": "            "
                                                                }
                                                            ],
                                                            "trailingTrivia": [
                                                                {
                                                                    "kind": "WhitespaceTrivia",
                                                                    "text": " "
                                                                }
                                                            ]
                                                        },
                                                        "propertyName": {
                                                            "kind": "IdentifierName",
                                                            "fullStart": 924,
                                                            "fullEnd": 927,
                                                            "start": 924,
                                                            "end": 927,
                                                            "fullWidth": 3,
                                                            "width": 3,
                                                            "text": "let",
                                                            "value": "let",
                                                            "valueText": "let"
                                                        },
                                                        "parameterList": {
                                                            "kind": "ParameterList",
                                                            "fullStart": 927,
                                                            "fullEnd": 929,
                                                            "start": 927,
                                                            "end": 929,
                                                            "fullWidth": 2,
                                                            "width": 2,
                                                            "openParenToken": {
                                                                "kind": "OpenParenToken",
                                                                "fullStart": 927,
                                                                "fullEnd": 928,
                                                                "start": 927,
                                                                "end": 928,
                                                                "fullWidth": 1,
                                                                "width": 1,
                                                                "text": "(",
                                                                "value": "(",
                                                                "valueText": "("
                                                            },
                                                            "parameters": [],
                                                            "closeParenToken": {
                                                                "kind": "CloseParenToken",
                                                                "fullStart": 928,
                                                                "fullEnd": 929,
                                                                "start": 928,
                                                                "end": 929,
                                                                "fullWidth": 1,
                                                                "width": 1,
                                                                "text": ")",
                                                                "value": ")",
                                                                "valueText": ")"
                                                            }
                                                        },
                                                        "block": {
                                                            "kind": "Block",
                                                            "fullStart": 929,
                                                            "fullEnd": 975,
                                                            "start": 929,
                                                            "end": 975,
                                                            "fullWidth": 46,
                                                            "width": 46,
                                                            "isIncrementallyUnusable": true,
                                                            "openBraceToken": {
                                                                "kind": "OpenBraceToken",
                                                                "fullStart": 929,
                                                                "fullEnd": 932,
                                                                "start": 929,
                                                                "end": 930,
                                                                "fullWidth": 3,
                                                                "width": 1,
                                                                "text": "{",
                                                                "value": "{",
                                                                "valueText": "{",
                                                                "hasTrailingTrivia": true,
                                                                "hasTrailingNewLine": true,
                                                                "trailingTrivia": [
                                                                    {
                                                                        "kind": "NewLineTrivia",
                                                                        "text": "\r\n"
                                                                    }
                                                                ]
                                                            },
                                                            "statements": [
                                                                {
                                                                    "kind": "ReturnStatement",
                                                                    "fullStart": 932,
                                                                    "fullEnd": 962,
                                                                    "start": 948,
                                                                    "end": 960,
                                                                    "fullWidth": 30,
                                                                    "width": 12,
                                                                    "isIncrementallyUnusable": true,
                                                                    "returnKeyword": {
                                                                        "kind": "ReturnKeyword",
                                                                        "fullStart": 932,
                                                                        "fullEnd": 955,
                                                                        "start": 948,
                                                                        "end": 954,
                                                                        "fullWidth": 23,
                                                                        "width": 6,
                                                                        "text": "return",
                                                                        "value": "return",
                                                                        "valueText": "return",
                                                                        "hasLeadingTrivia": true,
                                                                        "hasTrailingTrivia": true,
                                                                        "leadingTrivia": [
                                                                            {
                                                                                "kind": "WhitespaceTrivia",
                                                                                "text": "                "
                                                                            }
                                                                        ],
                                                                        "trailingTrivia": [
                                                                            {
                                                                                "kind": "WhitespaceTrivia",
                                                                                "text": " "
                                                                            }
                                                                        ]
                                                                    },
                                                                    "expression": {
                                                                        "kind": "IdentifierName",
                                                                        "fullStart": 955,
                                                                        "fullEnd": 962,
                                                                        "start": 955,
                                                                        "end": 960,
                                                                        "fullWidth": 7,
                                                                        "width": 5,
                                                                        "text": "test1",
                                                                        "value": "test1",
                                                                        "valueText": "test1",
                                                                        "hasTrailingTrivia": true,
                                                                        "hasTrailingNewLine": true,
                                                                        "trailingTrivia": [
                                                                            {
                                                                                "kind": "NewLineTrivia",
                                                                                "text": "\r\n"
                                                                            }
                                                                        ]
                                                                    },
                                                                    "semicolonToken": {
                                                                        "kind": "SemicolonToken",
                                                                        "fullStart": -1,
                                                                        "fullEnd": -1,
                                                                        "start": -1,
                                                                        "end": -1,
                                                                        "fullWidth": 0,
                                                                        "width": 0,
                                                                        "text": ""
                                                                    }
                                                                }
                                                            ],
                                                            "closeBraceToken": {
                                                                "kind": "CloseBraceToken",
                                                                "fullStart": 962,
                                                                "fullEnd": 975,
                                                                "start": 974,
                                                                "end": 975,
                                                                "fullWidth": 13,
                                                                "width": 1,
                                                                "text": "}",
                                                                "value": "}",
                                                                "valueText": "}",
                                                                "hasLeadingTrivia": true,
                                                                "leadingTrivia": [
                                                                    {
                                                                        "kind": "WhitespaceTrivia",
                                                                        "text": "            "
                                                                    }
                                                                ]
                                                            }
                                                        }
                                                    },
                                                    {
                                                        "kind": "CommaToken",
                                                        "fullStart": 975,
                                                        "fullEnd": 978,
                                                        "start": 975,
                                                        "end": 976,
                                                        "fullWidth": 3,
                                                        "width": 1,
                                                        "text": ",",
                                                        "value": ",",
                                                        "valueText": ",",
                                                        "hasTrailingTrivia": true,
                                                        "hasTrailingNewLine": true,
                                                        "trailingTrivia": [
                                                            {
                                                                "kind": "NewLineTrivia",
                                                                "text": "\r\n"
                                                            }
                                                        ]
                                                    },
                                                    {
                                                        "kind": "SetAccessor",
                                                        "fullStart": 978,
                                                        "fullEnd": 1056,
                                                        "start": 990,
                                                        "end": 1056,
                                                        "fullWidth": 78,
                                                        "width": 66,
                                                        "isIncrementallyUnusable": true,
                                                        "modifiers": [],
                                                        "setKeyword": {
                                                            "kind": "SetKeyword",
                                                            "fullStart": 978,
                                                            "fullEnd": 994,
                                                            "start": 990,
                                                            "end": 993,
                                                            "fullWidth": 16,
                                                            "width": 3,
                                                            "text": "set",
                                                            "value": "set",
                                                            "valueText": "set",
                                                            "hasLeadingTrivia": true,
                                                            "hasTrailingTrivia": true,
                                                            "leadingTrivia": [
                                                                {
                                                                    "kind": "WhitespaceTrivia",
                                                                    "text": "            "
                                                                }
                                                            ],
                                                            "trailingTrivia": [
                                                                {
                                                                    "kind": "WhitespaceTrivia",
                                                                    "text": " "
                                                                }
                                                            ]
                                                        },
                                                        "propertyName": {
                                                            "kind": "IdentifierName",
                                                            "fullStart": 994,
                                                            "fullEnd": 1001,
                                                            "start": 994,
                                                            "end": 1001,
                                                            "fullWidth": 7,
                                                            "width": 7,
                                                            "text": "private",
                                                            "value": "private",
                                                            "valueText": "private"
                                                        },
                                                        "parameterList": {
                                                            "kind": "ParameterList",
                                                            "fullStart": 1001,
                                                            "fullEnd": 1008,
                                                            "start": 1001,
                                                            "end": 1008,
                                                            "fullWidth": 7,
                                                            "width": 7,
                                                            "openParenToken": {
                                                                "kind": "OpenParenToken",
                                                                "fullStart": 1001,
                                                                "fullEnd": 1002,
                                                                "start": 1001,
                                                                "end": 1002,
                                                                "fullWidth": 1,
                                                                "width": 1,
                                                                "text": "(",
                                                                "value": "(",
                                                                "valueText": "("
                                                            },
                                                            "parameters": [
                                                                {
                                                                    "kind": "Parameter",
                                                                    "fullStart": 1002,
                                                                    "fullEnd": 1007,
                                                                    "start": 1002,
                                                                    "end": 1007,
                                                                    "fullWidth": 5,
                                                                    "width": 5,
                                                                    "modifiers": [],
                                                                    "identifier": {
                                                                        "kind": "IdentifierName",
                                                                        "fullStart": 1002,
                                                                        "fullEnd": 1007,
                                                                        "start": 1002,
                                                                        "end": 1007,
                                                                        "fullWidth": 5,
                                                                        "width": 5,
                                                                        "text": "value",
                                                                        "value": "value",
                                                                        "valueText": "value"
                                                                    }
                                                                }
                                                            ],
                                                            "closeParenToken": {
                                                                "kind": "CloseParenToken",
                                                                "fullStart": 1007,
                                                                "fullEnd": 1008,
                                                                "start": 1007,
                                                                "end": 1008,
                                                                "fullWidth": 1,
                                                                "width": 1,
                                                                "text": ")",
                                                                "value": ")",
                                                                "valueText": ")"
                                                            }
                                                        },
                                                        "block": {
                                                            "kind": "Block",
                                                            "fullStart": 1008,
                                                            "fullEnd": 1056,
                                                            "start": 1008,
                                                            "end": 1056,
                                                            "fullWidth": 48,
                                                            "width": 48,
                                                            "openBraceToken": {
                                                                "kind": "OpenBraceToken",
                                                                "fullStart": 1008,
                                                                "fullEnd": 1011,
                                                                "start": 1008,
                                                                "end": 1009,
                                                                "fullWidth": 3,
                                                                "width": 1,
                                                                "text": "{",
                                                                "value": "{",
                                                                "valueText": "{",
                                                                "hasTrailingTrivia": true,
                                                                "hasTrailingNewLine": true,
                                                                "trailingTrivia": [
                                                                    {
                                                                        "kind": "NewLineTrivia",
                                                                        "text": "\r\n"
                                                                    }
                                                                ]
                                                            },
                                                            "statements": [
                                                                {
                                                                    "kind": "ExpressionStatement",
                                                                    "fullStart": 1011,
                                                                    "fullEnd": 1043,
                                                                    "start": 1027,
                                                                    "end": 1041,
                                                                    "fullWidth": 32,
                                                                    "width": 14,
                                                                    "expression": {
                                                                        "kind": "AssignmentExpression",
                                                                        "fullStart": 1011,
                                                                        "fullEnd": 1040,
                                                                        "start": 1027,
                                                                        "end": 1040,
                                                                        "fullWidth": 29,
                                                                        "width": 13,
                                                                        "left": {
                                                                            "kind": "IdentifierName",
                                                                            "fullStart": 1011,
                                                                            "fullEnd": 1033,
                                                                            "start": 1027,
                                                                            "end": 1032,
                                                                            "fullWidth": 22,
                                                                            "width": 5,
                                                                            "text": "test2",
                                                                            "value": "test2",
                                                                            "valueText": "test2",
                                                                            "hasLeadingTrivia": true,
                                                                            "hasTrailingTrivia": true,
                                                                            "leadingTrivia": [
                                                                                {
                                                                                    "kind": "WhitespaceTrivia",
                                                                                    "text": "                "
                                                                                }
                                                                            ],
                                                                            "trailingTrivia": [
                                                                                {
                                                                                    "kind": "WhitespaceTrivia",
                                                                                    "text": " "
                                                                                }
                                                                            ]
                                                                        },
                                                                        "operatorToken": {
                                                                            "kind": "EqualsToken",
                                                                            "fullStart": 1033,
                                                                            "fullEnd": 1035,
                                                                            "start": 1033,
                                                                            "end": 1034,
                                                                            "fullWidth": 2,
                                                                            "width": 1,
                                                                            "text": "=",
                                                                            "value": "=",
                                                                            "valueText": "=",
                                                                            "hasTrailingTrivia": true,
                                                                            "trailingTrivia": [
                                                                                {
                                                                                    "kind": "WhitespaceTrivia",
                                                                                    "text": " "
                                                                                }
                                                                            ]
                                                                        },
                                                                        "right": {
                                                                            "kind": "IdentifierName",
                                                                            "fullStart": 1035,
                                                                            "fullEnd": 1040,
                                                                            "start": 1035,
                                                                            "end": 1040,
                                                                            "fullWidth": 5,
                                                                            "width": 5,
                                                                            "text": "value",
                                                                            "value": "value",
                                                                            "valueText": "value"
                                                                        }
                                                                    },
                                                                    "semicolonToken": {
                                                                        "kind": "SemicolonToken",
                                                                        "fullStart": 1040,
                                                                        "fullEnd": 1043,
                                                                        "start": 1040,
                                                                        "end": 1041,
                                                                        "fullWidth": 3,
                                                                        "width": 1,
                                                                        "text": ";",
                                                                        "value": ";",
                                                                        "valueText": ";",
                                                                        "hasTrailingTrivia": true,
                                                                        "hasTrailingNewLine": true,
                                                                        "trailingTrivia": [
                                                                            {
                                                                                "kind": "NewLineTrivia",
                                                                                "text": "\r\n"
                                                                            }
                                                                        ]
                                                                    }
                                                                }
                                                            ],
                                                            "closeBraceToken": {
                                                                "kind": "CloseBraceToken",
                                                                "fullStart": 1043,
                                                                "fullEnd": 1056,
                                                                "start": 1055,
                                                                "end": 1056,
                                                                "fullWidth": 13,
                                                                "width": 1,
                                                                "text": "}",
                                                                "value": "}",
                                                                "valueText": "}",
                                                                "hasLeadingTrivia": true,
                                                                "leadingTrivia": [
                                                                    {
                                                                        "kind": "WhitespaceTrivia",
                                                                        "text": "            "
                                                                    }
                                                                ]
                                                            }
                                                        }
                                                    },
                                                    {
                                                        "kind": "CommaToken",
                                                        "fullStart": 1056,
                                                        "fullEnd": 1059,
                                                        "start": 1056,
                                                        "end": 1057,
                                                        "fullWidth": 3,
                                                        "width": 1,
                                                        "text": ",",
                                                        "value": ",",
                                                        "valueText": ",",
                                                        "hasTrailingTrivia": true,
                                                        "hasTrailingNewLine": true,
                                                        "trailingTrivia": [
                                                            {
                                                                "kind": "NewLineTrivia",
                                                                "text": "\r\n"
                                                            }
                                                        ]
                                                    },
                                                    {
                                                        "kind": "GetAccessor",
                                                        "fullStart": 1059,
                                                        "fullEnd": 1133,
                                                        "start": 1071,
                                                        "end": 1131,
                                                        "fullWidth": 74,
                                                        "width": 60,
                                                        "isIncrementallyUnusable": true,
                                                        "modifiers": [],
                                                        "getKeyword": {
                                                            "kind": "GetKeyword",
                                                            "fullStart": 1059,
                                                            "fullEnd": 1075,
                                                            "start": 1071,
                                                            "end": 1074,
                                                            "fullWidth": 16,
                                                            "width": 3,
                                                            "text": "get",
                                                            "value": "get",
                                                            "valueText": "get",
                                                            "hasLeadingTrivia": true,
                                                            "hasTrailingTrivia": true,
                                                            "leadingTrivia": [
                                                                {
                                                                    "kind": "WhitespaceTrivia",
                                                                    "text": "            "
                                                                }
                                                            ],
                                                            "trailingTrivia": [
                                                                {
                                                                    "kind": "WhitespaceTrivia",
                                                                    "text": " "
                                                                }
                                                            ]
                                                        },
                                                        "propertyName": {
                                                            "kind": "IdentifierName",
                                                            "fullStart": 1075,
                                                            "fullEnd": 1082,
                                                            "start": 1075,
                                                            "end": 1082,
                                                            "fullWidth": 7,
                                                            "width": 7,
                                                            "text": "private",
                                                            "value": "private",
                                                            "valueText": "private"
                                                        },
                                                        "parameterList": {
                                                            "kind": "ParameterList",
                                                            "fullStart": 1082,
                                                            "fullEnd": 1084,
                                                            "start": 1082,
                                                            "end": 1084,
                                                            "fullWidth": 2,
                                                            "width": 2,
                                                            "openParenToken": {
                                                                "kind": "OpenParenToken",
                                                                "fullStart": 1082,
                                                                "fullEnd": 1083,
                                                                "start": 1082,
                                                                "end": 1083,
                                                                "fullWidth": 1,
                                                                "width": 1,
                                                                "text": "(",
                                                                "value": "(",
                                                                "valueText": "("
                                                            },
                                                            "parameters": [],
                                                            "closeParenToken": {
                                                                "kind": "CloseParenToken",
                                                                "fullStart": 1083,
                                                                "fullEnd": 1084,
                                                                "start": 1083,
                                                                "end": 1084,
                                                                "fullWidth": 1,
                                                                "width": 1,
                                                                "text": ")",
                                                                "value": ")",
                                                                "valueText": ")"
                                                            }
                                                        },
                                                        "block": {
                                                            "kind": "Block",
                                                            "fullStart": 1084,
                                                            "fullEnd": 1133,
                                                            "start": 1084,
                                                            "end": 1131,
                                                            "fullWidth": 49,
                                                            "width": 47,
                                                            "openBraceToken": {
                                                                "kind": "OpenBraceToken",
                                                                "fullStart": 1084,
                                                                "fullEnd": 1087,
                                                                "start": 1084,
                                                                "end": 1085,
                                                                "fullWidth": 3,
                                                                "width": 1,
                                                                "text": "{",
                                                                "value": "{",
                                                                "valueText": "{",
                                                                "hasTrailingTrivia": true,
                                                                "hasTrailingNewLine": true,
                                                                "trailingTrivia": [
                                                                    {
                                                                        "kind": "NewLineTrivia",
                                                                        "text": "\r\n"
                                                                    }
                                                                ]
                                                            },
                                                            "statements": [
                                                                {
                                                                    "kind": "ReturnStatement",
                                                                    "fullStart": 1087,
                                                                    "fullEnd": 1118,
                                                                    "start": 1103,
                                                                    "end": 1116,
                                                                    "fullWidth": 31,
                                                                    "width": 13,
                                                                    "returnKeyword": {
                                                                        "kind": "ReturnKeyword",
                                                                        "fullStart": 1087,
                                                                        "fullEnd": 1110,
                                                                        "start": 1103,
                                                                        "end": 1109,
                                                                        "fullWidth": 23,
                                                                        "width": 6,
                                                                        "text": "return",
                                                                        "value": "return",
                                                                        "valueText": "return",
                                                                        "hasLeadingTrivia": true,
                                                                        "hasTrailingTrivia": true,
                                                                        "leadingTrivia": [
                                                                            {
                                                                                "kind": "WhitespaceTrivia",
                                                                                "text": "                "
                                                                            }
                                                                        ],
                                                                        "trailingTrivia": [
                                                                            {
                                                                                "kind": "WhitespaceTrivia",
                                                                                "text": " "
                                                                            }
                                                                        ]
                                                                    },
                                                                    "expression": {
                                                                        "kind": "IdentifierName",
                                                                        "fullStart": 1110,
                                                                        "fullEnd": 1115,
                                                                        "start": 1110,
                                                                        "end": 1115,
                                                                        "fullWidth": 5,
                                                                        "width": 5,
                                                                        "text": "test2",
                                                                        "value": "test2",
                                                                        "valueText": "test2"
                                                                    },
                                                                    "semicolonToken": {
                                                                        "kind": "SemicolonToken",
                                                                        "fullStart": 1115,
                                                                        "fullEnd": 1118,
                                                                        "start": 1115,
                                                                        "end": 1116,
                                                                        "fullWidth": 3,
                                                                        "width": 1,
                                                                        "text": ";",
                                                                        "value": ";",
                                                                        "valueText": ";",
                                                                        "hasTrailingTrivia": true,
                                                                        "hasTrailingNewLine": true,
                                                                        "trailingTrivia": [
                                                                            {
                                                                                "kind": "NewLineTrivia",
                                                                                "text": "\r\n"
                                                                            }
                                                                        ]
                                                                    }
                                                                }
                                                            ],
                                                            "closeBraceToken": {
                                                                "kind": "CloseBraceToken",
                                                                "fullStart": 1118,
                                                                "fullEnd": 1133,
                                                                "start": 1130,
                                                                "end": 1131,
                                                                "fullWidth": 15,
                                                                "width": 1,
                                                                "text": "}",
                                                                "value": "}",
                                                                "valueText": "}",
                                                                "hasLeadingTrivia": true,
                                                                "hasTrailingTrivia": true,
                                                                "hasTrailingNewLine": true,
                                                                "leadingTrivia": [
                                                                    {
                                                                        "kind": "WhitespaceTrivia",
                                                                        "text": "            "
                                                                    }
                                                                ],
                                                                "trailingTrivia": [
                                                                    {
                                                                        "kind": "NewLineTrivia",
                                                                        "text": "\r\n"
                                                                    }
                                                                ]
                                                            }
                                                        }
                                                    }
                                                ],
                                                "closeBraceToken": {
                                                    "kind": "CloseBraceToken",
                                                    "fullStart": 1133,
                                                    "fullEnd": 1142,
                                                    "start": 1141,
                                                    "end": 1142,
                                                    "fullWidth": 9,
                                                    "width": 1,
                                                    "text": "}",
                                                    "value": "}",
                                                    "valueText": "}",
                                                    "hasLeadingTrivia": true,
                                                    "leadingTrivia": [
                                                        {
                                                            "kind": "WhitespaceTrivia",
                                                            "text": "        "
                                                        }
                                                    ]
                                                }
                                            }
                                        }
                                    }
                                ]
                            },
                            "semicolonToken": {
                                "kind": "SemicolonToken",
                                "fullStart": 1142,
                                "fullEnd": 1146,
                                "start": 1142,
                                "end": 1143,
                                "fullWidth": 4,
                                "width": 1,
                                "text": ";",
                                "value": ";",
                                "valueText": ";",
                                "hasTrailingTrivia": true,
                                "hasTrailingNewLine": true,
                                "trailingTrivia": [
                                    {
                                        "kind": "WhitespaceTrivia",
                                        "text": " "
                                    },
                                    {
                                        "kind": "NewLineTrivia",
                                        "text": "\r\n"
                                    }
                                ]
                            }
                        },
                        {
                            "kind": "VariableStatement",
                            "fullStart": 1146,
                            "fullEnd": 1249,
                            "start": 1154,
                            "end": 1247,
                            "fullWidth": 103,
                            "width": 93,
                            "modifiers": [],
                            "variableDeclaration": {
                                "kind": "VariableDeclaration",
                                "fullStart": 1146,
                                "fullEnd": 1246,
                                "start": 1154,
                                "end": 1246,
                                "fullWidth": 100,
                                "width": 92,
                                "varKeyword": {
                                    "kind": "VarKeyword",
                                    "fullStart": 1146,
                                    "fullEnd": 1158,
                                    "start": 1154,
                                    "end": 1157,
                                    "fullWidth": 12,
                                    "width": 3,
                                    "text": "var",
                                    "value": "var",
                                    "valueText": "var",
                                    "hasLeadingTrivia": true,
                                    "hasTrailingTrivia": true,
                                    "leadingTrivia": [
                                        {
                                            "kind": "WhitespaceTrivia",
                                            "text": "        "
                                        }
                                    ],
                                    "trailingTrivia": [
                                        {
                                            "kind": "WhitespaceTrivia",
                                            "text": " "
                                        }
                                    ]
                                },
                                "variableDeclarators": [
                                    {
                                        "kind": "VariableDeclarator",
                                        "fullStart": 1158,
                                        "fullEnd": 1246,
                                        "start": 1158,
                                        "end": 1246,
                                        "fullWidth": 88,
<<<<<<< HEAD
                                        "width": 88,
                                        "identifier": {
=======
                                        "propertyName": {
>>>>>>> 85e84683
                                            "kind": "IdentifierName",
                                            "fullStart": 1158,
                                            "fullEnd": 1162,
                                            "start": 1158,
                                            "end": 1161,
                                            "fullWidth": 4,
                                            "width": 3,
                                            "text": "arr",
                                            "value": "arr",
                                            "valueText": "arr",
                                            "hasTrailingTrivia": true,
                                            "trailingTrivia": [
                                                {
                                                    "kind": "WhitespaceTrivia",
                                                    "text": " "
                                                }
                                            ]
                                        },
                                        "equalsValueClause": {
                                            "kind": "EqualsValueClause",
                                            "fullStart": 1162,
                                            "fullEnd": 1246,
                                            "start": 1162,
                                            "end": 1246,
                                            "fullWidth": 84,
                                            "width": 84,
                                            "equalsToken": {
                                                "kind": "EqualsToken",
                                                "fullStart": 1162,
                                                "fullEnd": 1164,
                                                "start": 1162,
                                                "end": 1163,
                                                "fullWidth": 2,
                                                "width": 1,
                                                "text": "=",
                                                "value": "=",
                                                "valueText": "=",
                                                "hasTrailingTrivia": true,
                                                "trailingTrivia": [
                                                    {
                                                        "kind": "WhitespaceTrivia",
                                                        "text": " "
                                                    }
                                                ]
                                            },
                                            "value": {
                                                "kind": "ArrayLiteralExpression",
                                                "fullStart": 1164,
                                                "fullEnd": 1246,
                                                "start": 1164,
                                                "end": 1246,
                                                "fullWidth": 82,
                                                "width": 82,
                                                "openBracketToken": {
                                                    "kind": "OpenBracketToken",
                                                    "fullStart": 1164,
                                                    "fullEnd": 1167,
                                                    "start": 1164,
                                                    "end": 1165,
                                                    "fullWidth": 3,
                                                    "width": 1,
                                                    "text": "[",
                                                    "value": "[",
                                                    "valueText": "[",
                                                    "hasTrailingTrivia": true,
                                                    "hasTrailingNewLine": true,
                                                    "trailingTrivia": [
                                                        {
                                                            "kind": "NewLineTrivia",
                                                            "text": "\r\n"
                                                        }
                                                    ]
                                                },
                                                "expressions": [
                                                    {
                                                        "kind": "StringLiteral",
                                                        "fullStart": 1167,
                                                        "fullEnd": 1191,
                                                        "start": 1179,
                                                        "end": 1191,
                                                        "fullWidth": 24,
                                                        "width": 12,
                                                        "text": "'implements'",
                                                        "value": "implements",
                                                        "valueText": "implements",
                                                        "hasLeadingTrivia": true,
                                                        "leadingTrivia": [
                                                            {
                                                                "kind": "WhitespaceTrivia",
                                                                "text": "            "
                                                            }
                                                        ]
                                                    },
                                                    {
                                                        "kind": "CommaToken",
                                                        "fullStart": 1191,
                                                        "fullEnd": 1194,
                                                        "start": 1191,
                                                        "end": 1192,
                                                        "fullWidth": 3,
                                                        "width": 1,
                                                        "text": ",",
                                                        "value": ",",
                                                        "valueText": ",",
                                                        "hasTrailingTrivia": true,
                                                        "hasTrailingNewLine": true,
                                                        "trailingTrivia": [
                                                            {
                                                                "kind": "NewLineTrivia",
                                                                "text": "\r\n"
                                                            }
                                                        ]
                                                    },
                                                    {
                                                        "kind": "StringLiteral",
                                                        "fullStart": 1194,
                                                        "fullEnd": 1211,
                                                        "start": 1206,
                                                        "end": 1211,
                                                        "fullWidth": 17,
                                                        "width": 5,
                                                        "text": "'let'",
                                                        "value": "let",
                                                        "valueText": "let",
                                                        "hasLeadingTrivia": true,
                                                        "leadingTrivia": [
                                                            {
                                                                "kind": "WhitespaceTrivia",
                                                                "text": "            "
                                                            }
                                                        ]
                                                    },
                                                    {
                                                        "kind": "CommaToken",
                                                        "fullStart": 1211,
                                                        "fullEnd": 1214,
                                                        "start": 1211,
                                                        "end": 1212,
                                                        "fullWidth": 3,
                                                        "width": 1,
                                                        "text": ",",
                                                        "value": ",",
                                                        "valueText": ",",
                                                        "hasTrailingTrivia": true,
                                                        "hasTrailingNewLine": true,
                                                        "trailingTrivia": [
                                                            {
                                                                "kind": "NewLineTrivia",
                                                                "text": "\r\n"
                                                            }
                                                        ]
                                                    },
                                                    {
                                                        "kind": "StringLiteral",
                                                        "fullStart": 1214,
                                                        "fullEnd": 1237,
                                                        "start": 1226,
                                                        "end": 1235,
                                                        "fullWidth": 23,
                                                        "width": 9,
                                                        "text": "'private'",
                                                        "value": "private",
                                                        "valueText": "private",
                                                        "hasLeadingTrivia": true,
                                                        "hasTrailingTrivia": true,
                                                        "hasTrailingNewLine": true,
                                                        "leadingTrivia": [
                                                            {
                                                                "kind": "WhitespaceTrivia",
                                                                "text": "            "
                                                            }
                                                        ],
                                                        "trailingTrivia": [
                                                            {
                                                                "kind": "NewLineTrivia",
                                                                "text": "\r\n"
                                                            }
                                                        ]
                                                    }
                                                ],
                                                "closeBracketToken": {
                                                    "kind": "CloseBracketToken",
                                                    "fullStart": 1237,
                                                    "fullEnd": 1246,
                                                    "start": 1245,
                                                    "end": 1246,
                                                    "fullWidth": 9,
                                                    "width": 1,
                                                    "text": "]",
                                                    "value": "]",
                                                    "valueText": "]",
                                                    "hasLeadingTrivia": true,
                                                    "leadingTrivia": [
                                                        {
                                                            "kind": "WhitespaceTrivia",
                                                            "text": "        "
                                                        }
                                                    ]
                                                }
                                            }
                                        }
                                    }
                                ]
                            },
                            "semicolonToken": {
                                "kind": "SemicolonToken",
                                "fullStart": 1246,
                                "fullEnd": 1249,
                                "start": 1246,
                                "end": 1247,
                                "fullWidth": 3,
                                "width": 1,
                                "text": ";",
                                "value": ";",
                                "valueText": ";",
                                "hasTrailingTrivia": true,
                                "hasTrailingNewLine": true,
                                "trailingTrivia": [
                                    {
                                        "kind": "NewLineTrivia",
                                        "text": "\r\n"
                                    }
                                ]
                            }
                        },
                        {
                            "kind": "ForStatement",
                            "fullStart": 1249,
                            "fullEnd": 1400,
                            "start": 1257,
                            "end": 1398,
                            "fullWidth": 151,
                            "width": 141,
                            "forKeyword": {
                                "kind": "ForKeyword",
                                "fullStart": 1249,
                                "fullEnd": 1261,
                                "start": 1257,
                                "end": 1260,
                                "fullWidth": 12,
                                "width": 3,
                                "text": "for",
                                "value": "for",
                                "valueText": "for",
                                "hasLeadingTrivia": true,
                                "hasTrailingTrivia": true,
                                "leadingTrivia": [
                                    {
                                        "kind": "WhitespaceTrivia",
                                        "text": "        "
                                    }
                                ],
                                "trailingTrivia": [
                                    {
                                        "kind": "WhitespaceTrivia",
                                        "text": " "
                                    }
                                ]
                            },
                            "openParenToken": {
                                "kind": "OpenParenToken",
                                "fullStart": 1261,
                                "fullEnd": 1262,
                                "start": 1261,
                                "end": 1262,
                                "fullWidth": 1,
                                "width": 1,
                                "text": "(",
                                "value": "(",
                                "valueText": "("
                            },
                            "variableDeclaration": {
                                "kind": "VariableDeclaration",
                                "fullStart": 1262,
                                "fullEnd": 1271,
                                "start": 1262,
                                "end": 1271,
                                "fullWidth": 9,
                                "width": 9,
                                "varKeyword": {
                                    "kind": "VarKeyword",
                                    "fullStart": 1262,
                                    "fullEnd": 1266,
                                    "start": 1262,
                                    "end": 1265,
                                    "fullWidth": 4,
                                    "width": 3,
                                    "text": "var",
                                    "value": "var",
                                    "valueText": "var",
                                    "hasTrailingTrivia": true,
                                    "trailingTrivia": [
                                        {
                                            "kind": "WhitespaceTrivia",
                                            "text": " "
                                        }
                                    ]
                                },
                                "variableDeclarators": [
                                    {
                                        "kind": "VariableDeclarator",
                                        "fullStart": 1266,
                                        "fullEnd": 1271,
                                        "start": 1266,
                                        "end": 1271,
                                        "fullWidth": 5,
<<<<<<< HEAD
                                        "width": 5,
                                        "identifier": {
=======
                                        "propertyName": {
>>>>>>> 85e84683
                                            "kind": "IdentifierName",
                                            "fullStart": 1266,
                                            "fullEnd": 1268,
                                            "start": 1266,
                                            "end": 1267,
                                            "fullWidth": 2,
                                            "width": 1,
                                            "text": "i",
                                            "value": "i",
                                            "valueText": "i",
                                            "hasTrailingTrivia": true,
                                            "trailingTrivia": [
                                                {
                                                    "kind": "WhitespaceTrivia",
                                                    "text": " "
                                                }
                                            ]
                                        },
                                        "equalsValueClause": {
                                            "kind": "EqualsValueClause",
                                            "fullStart": 1268,
                                            "fullEnd": 1271,
                                            "start": 1268,
                                            "end": 1271,
                                            "fullWidth": 3,
                                            "width": 3,
                                            "equalsToken": {
                                                "kind": "EqualsToken",
                                                "fullStart": 1268,
                                                "fullEnd": 1270,
                                                "start": 1268,
                                                "end": 1269,
                                                "fullWidth": 2,
                                                "width": 1,
                                                "text": "=",
                                                "value": "=",
                                                "valueText": "=",
                                                "hasTrailingTrivia": true,
                                                "trailingTrivia": [
                                                    {
                                                        "kind": "WhitespaceTrivia",
                                                        "text": " "
                                                    }
                                                ]
                                            },
                                            "value": {
                                                "kind": "NumericLiteral",
                                                "fullStart": 1270,
                                                "fullEnd": 1271,
                                                "start": 1270,
                                                "end": 1271,
                                                "fullWidth": 1,
                                                "width": 1,
                                                "text": "0",
                                                "value": 0,
                                                "valueText": "0"
                                            }
                                        }
                                    }
                                ]
                            },
                            "firstSemicolonToken": {
                                "kind": "SemicolonToken",
                                "fullStart": 1271,
                                "fullEnd": 1273,
                                "start": 1271,
                                "end": 1272,
                                "fullWidth": 2,
                                "width": 1,
                                "text": ";",
                                "value": ";",
                                "valueText": ";",
                                "hasTrailingTrivia": true,
                                "trailingTrivia": [
                                    {
                                        "kind": "WhitespaceTrivia",
                                        "text": " "
                                    }
                                ]
                            },
                            "condition": {
                                "kind": "LessThanExpression",
                                "fullStart": 1273,
                                "fullEnd": 1287,
                                "start": 1273,
                                "end": 1287,
                                "fullWidth": 14,
                                "width": 14,
                                "left": {
                                    "kind": "IdentifierName",
                                    "fullStart": 1273,
                                    "fullEnd": 1275,
                                    "start": 1273,
                                    "end": 1274,
                                    "fullWidth": 2,
                                    "width": 1,
                                    "text": "i",
                                    "value": "i",
                                    "valueText": "i",
                                    "hasTrailingTrivia": true,
                                    "trailingTrivia": [
                                        {
                                            "kind": "WhitespaceTrivia",
                                            "text": " "
                                        }
                                    ]
                                },
                                "operatorToken": {
                                    "kind": "LessThanToken",
                                    "fullStart": 1275,
                                    "fullEnd": 1277,
                                    "start": 1275,
                                    "end": 1276,
                                    "fullWidth": 2,
                                    "width": 1,
                                    "text": "<",
                                    "value": "<",
                                    "valueText": "<",
                                    "hasTrailingTrivia": true,
                                    "trailingTrivia": [
                                        {
                                            "kind": "WhitespaceTrivia",
                                            "text": " "
                                        }
                                    ]
                                },
                                "right": {
                                    "kind": "MemberAccessExpression",
                                    "fullStart": 1277,
                                    "fullEnd": 1287,
                                    "start": 1277,
                                    "end": 1287,
                                    "fullWidth": 10,
                                    "width": 10,
                                    "expression": {
                                        "kind": "IdentifierName",
                                        "fullStart": 1277,
                                        "fullEnd": 1280,
                                        "start": 1277,
                                        "end": 1280,
                                        "fullWidth": 3,
                                        "width": 3,
                                        "text": "arr",
                                        "value": "arr",
                                        "valueText": "arr"
                                    },
                                    "dotToken": {
                                        "kind": "DotToken",
                                        "fullStart": 1280,
                                        "fullEnd": 1281,
                                        "start": 1280,
                                        "end": 1281,
                                        "fullWidth": 1,
                                        "width": 1,
                                        "text": ".",
                                        "value": ".",
                                        "valueText": "."
                                    },
                                    "name": {
                                        "kind": "IdentifierName",
                                        "fullStart": 1281,
                                        "fullEnd": 1287,
                                        "start": 1281,
                                        "end": 1287,
                                        "fullWidth": 6,
                                        "width": 6,
                                        "text": "length",
                                        "value": "length",
                                        "valueText": "length"
                                    }
                                }
                            },
                            "secondSemicolonToken": {
                                "kind": "SemicolonToken",
                                "fullStart": 1287,
                                "fullEnd": 1289,
                                "start": 1287,
                                "end": 1288,
                                "fullWidth": 2,
                                "width": 1,
                                "text": ";",
                                "value": ";",
                                "valueText": ";",
                                "hasTrailingTrivia": true,
                                "trailingTrivia": [
                                    {
                                        "kind": "WhitespaceTrivia",
                                        "text": " "
                                    }
                                ]
                            },
                            "incrementor": {
                                "kind": "PostIncrementExpression",
                                "fullStart": 1289,
                                "fullEnd": 1292,
                                "start": 1289,
                                "end": 1292,
                                "fullWidth": 3,
                                "width": 3,
                                "operand": {
                                    "kind": "IdentifierName",
                                    "fullStart": 1289,
                                    "fullEnd": 1290,
                                    "start": 1289,
                                    "end": 1290,
                                    "fullWidth": 1,
                                    "width": 1,
                                    "text": "i",
                                    "value": "i",
                                    "valueText": "i"
                                },
                                "operatorToken": {
                                    "kind": "PlusPlusToken",
                                    "fullStart": 1290,
                                    "fullEnd": 1292,
                                    "start": 1290,
                                    "end": 1292,
                                    "fullWidth": 2,
                                    "width": 2,
                                    "text": "++",
                                    "value": "++",
                                    "valueText": "++"
                                }
                            },
                            "closeParenToken": {
                                "kind": "CloseParenToken",
                                "fullStart": 1292,
                                "fullEnd": 1294,
                                "start": 1292,
                                "end": 1293,
                                "fullWidth": 2,
                                "width": 1,
                                "text": ")",
                                "value": ")",
                                "valueText": ")",
                                "hasTrailingTrivia": true,
                                "trailingTrivia": [
                                    {
                                        "kind": "WhitespaceTrivia",
                                        "text": " "
                                    }
                                ]
                            },
                            "statement": {
                                "kind": "Block",
                                "fullStart": 1294,
                                "fullEnd": 1400,
                                "start": 1294,
                                "end": 1398,
                                "fullWidth": 106,
                                "width": 104,
                                "openBraceToken": {
                                    "kind": "OpenBraceToken",
                                    "fullStart": 1294,
                                    "fullEnd": 1297,
                                    "start": 1294,
                                    "end": 1295,
                                    "fullWidth": 3,
                                    "width": 1,
                                    "text": "{",
                                    "value": "{",
                                    "valueText": "{",
                                    "hasTrailingTrivia": true,
                                    "hasTrailingNewLine": true,
                                    "trailingTrivia": [
                                        {
                                            "kind": "NewLineTrivia",
                                            "text": "\r\n"
                                        }
                                    ]
                                },
                                "statements": [
                                    {
                                        "kind": "IfStatement",
                                        "fullStart": 1297,
                                        "fullEnd": 1386,
                                        "start": 1309,
                                        "end": 1386,
                                        "fullWidth": 89,
                                        "width": 77,
                                        "ifKeyword": {
                                            "kind": "IfKeyword",
                                            "fullStart": 1297,
                                            "fullEnd": 1312,
                                            "start": 1309,
                                            "end": 1311,
                                            "fullWidth": 15,
                                            "width": 2,
                                            "text": "if",
                                            "value": "if",
                                            "valueText": "if",
                                            "hasLeadingTrivia": true,
                                            "hasTrailingTrivia": true,
                                            "leadingTrivia": [
                                                {
                                                    "kind": "WhitespaceTrivia",
                                                    "text": "            "
                                                }
                                            ],
                                            "trailingTrivia": [
                                                {
                                                    "kind": "WhitespaceTrivia",
                                                    "text": " "
                                                }
                                            ]
                                        },
                                        "openParenToken": {
                                            "kind": "OpenParenToken",
                                            "fullStart": 1312,
                                            "fullEnd": 1313,
                                            "start": 1312,
                                            "end": 1313,
                                            "fullWidth": 1,
                                            "width": 1,
                                            "text": "(",
                                            "value": "(",
                                            "valueText": "("
                                        },
                                        "condition": {
                                            "kind": "NotEqualsExpression",
                                            "fullStart": 1313,
                                            "fullEnd": 1337,
                                            "start": 1313,
                                            "end": 1337,
                                            "fullWidth": 24,
                                            "width": 24,
                                            "left": {
                                                "kind": "ElementAccessExpression",
                                                "fullStart": 1313,
                                                "fullEnd": 1332,
                                                "start": 1313,
                                                "end": 1331,
                                                "fullWidth": 19,
                                                "width": 18,
                                                "expression": {
                                                    "kind": "IdentifierName",
                                                    "fullStart": 1313,
                                                    "fullEnd": 1323,
                                                    "start": 1313,
                                                    "end": 1323,
                                                    "fullWidth": 10,
                                                    "width": 10,
                                                    "text": "tokenCodes",
                                                    "value": "tokenCodes",
                                                    "valueText": "tokenCodes"
                                                },
                                                "openBracketToken": {
                                                    "kind": "OpenBracketToken",
                                                    "fullStart": 1323,
                                                    "fullEnd": 1324,
                                                    "start": 1323,
                                                    "end": 1324,
                                                    "fullWidth": 1,
                                                    "width": 1,
                                                    "text": "[",
                                                    "value": "[",
                                                    "valueText": "["
                                                },
                                                "argumentExpression": {
                                                    "kind": "ElementAccessExpression",
                                                    "fullStart": 1324,
                                                    "fullEnd": 1330,
                                                    "start": 1324,
                                                    "end": 1330,
                                                    "fullWidth": 6,
                                                    "width": 6,
                                                    "expression": {
                                                        "kind": "IdentifierName",
                                                        "fullStart": 1324,
                                                        "fullEnd": 1327,
                                                        "start": 1324,
                                                        "end": 1327,
                                                        "fullWidth": 3,
                                                        "width": 3,
                                                        "text": "arr",
                                                        "value": "arr",
                                                        "valueText": "arr"
                                                    },
                                                    "openBracketToken": {
                                                        "kind": "OpenBracketToken",
                                                        "fullStart": 1327,
                                                        "fullEnd": 1328,
                                                        "start": 1327,
                                                        "end": 1328,
                                                        "fullWidth": 1,
                                                        "width": 1,
                                                        "text": "[",
                                                        "value": "[",
                                                        "valueText": "["
                                                    },
                                                    "argumentExpression": {
                                                        "kind": "IdentifierName",
                                                        "fullStart": 1328,
                                                        "fullEnd": 1329,
                                                        "start": 1328,
                                                        "end": 1329,
                                                        "fullWidth": 1,
                                                        "width": 1,
                                                        "text": "i",
                                                        "value": "i",
                                                        "valueText": "i"
                                                    },
                                                    "closeBracketToken": {
                                                        "kind": "CloseBracketToken",
                                                        "fullStart": 1329,
                                                        "fullEnd": 1330,
                                                        "start": 1329,
                                                        "end": 1330,
                                                        "fullWidth": 1,
                                                        "width": 1,
                                                        "text": "]",
                                                        "value": "]",
                                                        "valueText": "]"
                                                    }
                                                },
                                                "closeBracketToken": {
                                                    "kind": "CloseBracketToken",
                                                    "fullStart": 1330,
                                                    "fullEnd": 1332,
                                                    "start": 1330,
                                                    "end": 1331,
                                                    "fullWidth": 2,
                                                    "width": 1,
                                                    "text": "]",
                                                    "value": "]",
                                                    "valueText": "]",
                                                    "hasTrailingTrivia": true,
                                                    "trailingTrivia": [
                                                        {
                                                            "kind": "WhitespaceTrivia",
                                                            "text": " "
                                                        }
                                                    ]
                                                }
                                            },
                                            "operatorToken": {
                                                "kind": "ExclamationEqualsEqualsToken",
                                                "fullStart": 1332,
                                                "fullEnd": 1336,
                                                "start": 1332,
                                                "end": 1335,
                                                "fullWidth": 4,
                                                "width": 3,
                                                "text": "!==",
                                                "value": "!==",
                                                "valueText": "!==",
                                                "hasTrailingTrivia": true,
                                                "trailingTrivia": [
                                                    {
                                                        "kind": "WhitespaceTrivia",
                                                        "text": " "
                                                    }
                                                ]
                                            },
                                            "right": {
                                                "kind": "IdentifierName",
                                                "fullStart": 1336,
                                                "fullEnd": 1337,
                                                "start": 1336,
                                                "end": 1337,
                                                "fullWidth": 1,
                                                "width": 1,
                                                "text": "i",
                                                "value": "i",
                                                "valueText": "i"
                                            }
                                        },
                                        "closeParenToken": {
                                            "kind": "CloseParenToken",
                                            "fullStart": 1337,
                                            "fullEnd": 1339,
                                            "start": 1337,
                                            "end": 1338,
                                            "fullWidth": 2,
                                            "width": 1,
                                            "text": ")",
                                            "value": ")",
                                            "valueText": ")",
                                            "hasTrailingTrivia": true,
                                            "trailingTrivia": [
                                                {
                                                    "kind": "WhitespaceTrivia",
                                                    "text": " "
                                                }
                                            ]
                                        },
                                        "statement": {
                                            "kind": "Block",
                                            "fullStart": 1339,
                                            "fullEnd": 1386,
                                            "start": 1339,
                                            "end": 1386,
                                            "fullWidth": 47,
                                            "width": 47,
                                            "openBraceToken": {
                                                "kind": "OpenBraceToken",
                                                "fullStart": 1339,
                                                "fullEnd": 1342,
                                                "start": 1339,
                                                "end": 1340,
                                                "fullWidth": 3,
                                                "width": 1,
                                                "text": "{",
                                                "value": "{",
                                                "valueText": "{",
                                                "hasTrailingTrivia": true,
                                                "hasTrailingNewLine": true,
                                                "trailingTrivia": [
                                                    {
                                                        "kind": "NewLineTrivia",
                                                        "text": "\r\n"
                                                    }
                                                ]
                                            },
                                            "statements": [
                                                {
                                                    "kind": "ReturnStatement",
                                                    "fullStart": 1342,
                                                    "fullEnd": 1373,
                                                    "start": 1358,
                                                    "end": 1371,
                                                    "fullWidth": 31,
                                                    "width": 13,
                                                    "returnKeyword": {
                                                        "kind": "ReturnKeyword",
                                                        "fullStart": 1342,
                                                        "fullEnd": 1365,
                                                        "start": 1358,
                                                        "end": 1364,
                                                        "fullWidth": 23,
                                                        "width": 6,
                                                        "text": "return",
                                                        "value": "return",
                                                        "valueText": "return",
                                                        "hasLeadingTrivia": true,
                                                        "hasTrailingTrivia": true,
                                                        "leadingTrivia": [
                                                            {
                                                                "kind": "WhitespaceTrivia",
                                                                "text": "                "
                                                            }
                                                        ],
                                                        "trailingTrivia": [
                                                            {
                                                                "kind": "WhitespaceTrivia",
                                                                "text": " "
                                                            }
                                                        ]
                                                    },
                                                    "expression": {
                                                        "kind": "FalseKeyword",
                                                        "fullStart": 1365,
                                                        "fullEnd": 1370,
                                                        "start": 1365,
                                                        "end": 1370,
                                                        "fullWidth": 5,
                                                        "width": 5,
                                                        "text": "false",
                                                        "value": false,
                                                        "valueText": "false"
                                                    },
                                                    "semicolonToken": {
                                                        "kind": "SemicolonToken",
                                                        "fullStart": 1370,
                                                        "fullEnd": 1373,
                                                        "start": 1370,
                                                        "end": 1371,
                                                        "fullWidth": 3,
                                                        "width": 1,
                                                        "text": ";",
                                                        "value": ";",
                                                        "valueText": ";",
                                                        "hasTrailingTrivia": true,
                                                        "hasTrailingNewLine": true,
                                                        "trailingTrivia": [
                                                            {
                                                                "kind": "NewLineTrivia",
                                                                "text": "\r\n"
                                                            }
                                                        ]
                                                    }
                                                }
                                            ],
                                            "closeBraceToken": {
                                                "kind": "CloseBraceToken",
                                                "fullStart": 1373,
                                                "fullEnd": 1386,
                                                "start": 1385,
                                                "end": 1386,
                                                "fullWidth": 13,
                                                "width": 1,
                                                "text": "}",
                                                "value": "}",
                                                "valueText": "}",
                                                "hasLeadingTrivia": true,
                                                "leadingTrivia": [
                                                    {
                                                        "kind": "WhitespaceTrivia",
                                                        "text": "            "
                                                    }
                                                ]
                                            }
                                        }
                                    },
                                    {
                                        "kind": "EmptyStatement",
                                        "fullStart": 1386,
                                        "fullEnd": 1389,
                                        "start": 1386,
                                        "end": 1387,
                                        "fullWidth": 3,
                                        "width": 1,
                                        "semicolonToken": {
                                            "kind": "SemicolonToken",
                                            "fullStart": 1386,
                                            "fullEnd": 1389,
                                            "start": 1386,
                                            "end": 1387,
                                            "fullWidth": 3,
                                            "width": 1,
                                            "text": ";",
                                            "value": ";",
                                            "valueText": ";",
                                            "hasTrailingTrivia": true,
                                            "hasTrailingNewLine": true,
                                            "trailingTrivia": [
                                                {
                                                    "kind": "NewLineTrivia",
                                                    "text": "\r\n"
                                                }
                                            ]
                                        }
                                    }
                                ],
                                "closeBraceToken": {
                                    "kind": "CloseBraceToken",
                                    "fullStart": 1389,
                                    "fullEnd": 1400,
                                    "start": 1397,
                                    "end": 1398,
                                    "fullWidth": 11,
                                    "width": 1,
                                    "text": "}",
                                    "value": "}",
                                    "valueText": "}",
                                    "hasLeadingTrivia": true,
                                    "hasTrailingTrivia": true,
                                    "hasTrailingNewLine": true,
                                    "leadingTrivia": [
                                        {
                                            "kind": "WhitespaceTrivia",
                                            "text": "        "
                                        }
                                    ],
                                    "trailingTrivia": [
                                        {
                                            "kind": "NewLineTrivia",
                                            "text": "\r\n"
                                        }
                                    ]
                                }
                            }
                        },
                        {
                            "kind": "ReturnStatement",
                            "fullStart": 1400,
                            "fullEnd": 1422,
                            "start": 1408,
                            "end": 1420,
                            "fullWidth": 22,
                            "width": 12,
                            "returnKeyword": {
                                "kind": "ReturnKeyword",
                                "fullStart": 1400,
                                "fullEnd": 1415,
                                "start": 1408,
                                "end": 1414,
                                "fullWidth": 15,
                                "width": 6,
                                "text": "return",
                                "value": "return",
                                "valueText": "return",
                                "hasLeadingTrivia": true,
                                "hasTrailingTrivia": true,
                                "leadingTrivia": [
                                    {
                                        "kind": "WhitespaceTrivia",
                                        "text": "        "
                                    }
                                ],
                                "trailingTrivia": [
                                    {
                                        "kind": "WhitespaceTrivia",
                                        "text": " "
                                    }
                                ]
                            },
                            "expression": {
                                "kind": "TrueKeyword",
                                "fullStart": 1415,
                                "fullEnd": 1419,
                                "start": 1415,
                                "end": 1419,
                                "fullWidth": 4,
                                "width": 4,
                                "text": "true",
                                "value": true,
                                "valueText": "true"
                            },
                            "semicolonToken": {
                                "kind": "SemicolonToken",
                                "fullStart": 1419,
                                "fullEnd": 1422,
                                "start": 1419,
                                "end": 1420,
                                "fullWidth": 3,
                                "width": 1,
                                "text": ";",
                                "value": ";",
                                "valueText": ";",
                                "hasTrailingTrivia": true,
                                "hasTrailingNewLine": true,
                                "trailingTrivia": [
                                    {
                                        "kind": "NewLineTrivia",
                                        "text": "\r\n"
                                    }
                                ]
                            }
                        }
                    ],
                    "closeBraceToken": {
                        "kind": "CloseBraceToken",
                        "fullStart": 1422,
                        "fullEnd": 1429,
                        "start": 1426,
                        "end": 1427,
                        "fullWidth": 7,
                        "width": 1,
                        "text": "}",
                        "value": "}",
                        "valueText": "}",
                        "hasLeadingTrivia": true,
                        "hasTrailingTrivia": true,
                        "hasTrailingNewLine": true,
                        "leadingTrivia": [
                            {
                                "kind": "WhitespaceTrivia",
                                "text": "    "
                            }
                        ],
                        "trailingTrivia": [
                            {
                                "kind": "NewLineTrivia",
                                "text": "\r\n"
                            }
                        ]
                    }
                }
            },
            {
                "kind": "ExpressionStatement",
                "fullStart": 1429,
                "fullEnd": 1453,
                "start": 1429,
                "end": 1451,
                "fullWidth": 24,
                "width": 22,
                "expression": {
                    "kind": "InvocationExpression",
                    "fullStart": 1429,
                    "fullEnd": 1450,
                    "start": 1429,
                    "end": 1450,
                    "fullWidth": 21,
                    "width": 21,
                    "expression": {
                        "kind": "IdentifierName",
                        "fullStart": 1429,
                        "fullEnd": 1440,
                        "start": 1429,
                        "end": 1440,
                        "fullWidth": 11,
                        "width": 11,
                        "text": "runTestCase",
                        "value": "runTestCase",
                        "valueText": "runTestCase"
                    },
                    "argumentList": {
                        "kind": "ArgumentList",
                        "fullStart": 1440,
                        "fullEnd": 1450,
                        "start": 1440,
                        "end": 1450,
                        "fullWidth": 10,
                        "width": 10,
                        "openParenToken": {
                            "kind": "OpenParenToken",
                            "fullStart": 1440,
                            "fullEnd": 1441,
                            "start": 1440,
                            "end": 1441,
                            "fullWidth": 1,
                            "width": 1,
                            "text": "(",
                            "value": "(",
                            "valueText": "("
                        },
                        "arguments": [
                            {
                                "kind": "IdentifierName",
                                "fullStart": 1441,
                                "fullEnd": 1449,
                                "start": 1441,
                                "end": 1449,
                                "fullWidth": 8,
                                "width": 8,
                                "text": "testcase",
                                "value": "testcase",
                                "valueText": "testcase"
                            }
                        ],
                        "closeParenToken": {
                            "kind": "CloseParenToken",
                            "fullStart": 1449,
                            "fullEnd": 1450,
                            "start": 1449,
                            "end": 1450,
                            "fullWidth": 1,
                            "width": 1,
                            "text": ")",
                            "value": ")",
                            "valueText": ")"
                        }
                    }
                },
                "semicolonToken": {
                    "kind": "SemicolonToken",
                    "fullStart": 1450,
                    "fullEnd": 1453,
                    "start": 1450,
                    "end": 1451,
                    "fullWidth": 3,
                    "width": 1,
                    "text": ";",
                    "value": ";",
                    "valueText": ";",
                    "hasTrailingTrivia": true,
                    "hasTrailingNewLine": true,
                    "trailingTrivia": [
                        {
                            "kind": "NewLineTrivia",
                            "text": "\r\n"
                        }
                    ]
                }
            }
        ],
        "endOfFileToken": {
            "kind": "EndOfFileToken",
            "fullStart": 1453,
            "fullEnd": 1453,
            "start": 1453,
            "end": 1453,
            "fullWidth": 0,
            "width": 0,
            "text": ""
        }
    },
    "lineMap": {
        "lineStarts": [
            0,
            67,
            152,
            232,
            308,
            380,
            385,
            424,
            562,
            567,
            569,
            571,
            594,
            640,
            669,
            705,
            737,
            753,
            784,
            815,
            831,
            860,
            892,
            908,
            932,
            962,
            978,
            1011,
            1043,
            1059,
            1087,
            1118,
            1133,
            1146,
            1167,
            1194,
            1214,
            1237,
            1249,
            1297,
            1342,
            1373,
            1389,
            1400,
            1422,
            1429,
            1453
        ],
        "length": 1453
    }
}<|MERGE_RESOLUTION|>--- conflicted
+++ resolved
@@ -247,12 +247,8 @@
                                         "start": 606,
                                         "end": 615,
                                         "fullWidth": 9,
-<<<<<<< HEAD
                                         "width": 9,
-                                        "identifier": {
-=======
                                         "propertyName": {
->>>>>>> 85e84683
                                             "kind": "IdentifierName",
                                             "fullStart": 606,
                                             "fullEnd": 612,
@@ -338,12 +334,8 @@
                                         "start": 617,
                                         "end": 626,
                                         "fullWidth": 9,
-<<<<<<< HEAD
                                         "width": 9,
-                                        "identifier": {
-=======
                                         "propertyName": {
->>>>>>> 85e84683
                                             "kind": "IdentifierName",
                                             "fullStart": 617,
                                             "fullEnd": 623,
@@ -429,12 +421,8 @@
                                         "start": 628,
                                         "end": 637,
                                         "fullWidth": 9,
-<<<<<<< HEAD
                                         "width": 9,
-                                        "identifier": {
-=======
                                         "propertyName": {
->>>>>>> 85e84683
                                             "kind": "IdentifierName",
                                             "fullStart": 628,
                                             "fullEnd": 634,
@@ -2211,12 +2199,8 @@
                                         "start": 1158,
                                         "end": 1246,
                                         "fullWidth": 88,
-<<<<<<< HEAD
                                         "width": 88,
-                                        "identifier": {
-=======
                                         "propertyName": {
->>>>>>> 85e84683
                                             "kind": "IdentifierName",
                                             "fullStart": 1158,
                                             "fullEnd": 1162,
@@ -2523,12 +2507,8 @@
                                         "start": 1266,
                                         "end": 1271,
                                         "fullWidth": 5,
-<<<<<<< HEAD
                                         "width": 5,
-                                        "identifier": {
-=======
                                         "propertyName": {
->>>>>>> 85e84683
                                             "kind": "IdentifierName",
                                             "fullStart": 1266,
                                             "fullEnd": 1268,
