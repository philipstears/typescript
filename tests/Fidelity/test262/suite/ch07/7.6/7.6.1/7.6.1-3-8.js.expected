--- conflicted
+++ resolved
@@ -245,12 +245,8 @@
                                         "start": 593,
                                         "end": 609,
                                         "fullWidth": 16,
-<<<<<<< HEAD
                                         "width": 16,
-                                        "identifier": {
-=======
                                         "propertyName": {
->>>>>>> 85e84683
                                             "kind": "IdentifierName",
                                             "fullStart": 593,
                                             "fullEnd": 605,
@@ -826,12 +822,8 @@
                                         "start": 726,
                                         "end": 813,
                                         "fullWidth": 87,
-<<<<<<< HEAD
                                         "width": 87,
-                                        "identifier": {
-=======
                                         "propertyName": {
->>>>>>> 85e84683
                                             "kind": "IdentifierName",
                                             "fullStart": 726,
                                             "fullEnd": 730,
@@ -1131,12 +1123,8 @@
                                         "start": 832,
                                         "end": 833,
                                         "fullWidth": 2,
-<<<<<<< HEAD
                                         "width": 1,
-                                        "identifier": {
-=======
                                         "propertyName": {
->>>>>>> 85e84683
                                             "kind": "IdentifierName",
                                             "fullStart": 832,
                                             "fullEnd": 834,
@@ -1315,12 +1303,8 @@
                                                     "start": 879,
                                                     "end": 881,
                                                     "fullWidth": 3,
-<<<<<<< HEAD
                                                     "width": 2,
-                                                    "identifier": {
-=======
                                                     "propertyName": {
->>>>>>> 85e84683
                                                         "kind": "IdentifierName",
                                                         "fullStart": 879,
                                                         "fullEnd": 882,
