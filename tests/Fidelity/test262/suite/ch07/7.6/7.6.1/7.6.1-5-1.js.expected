--- conflicted
+++ resolved
@@ -657,12 +657,8 @@
                                         "start": 698,
                                         "end": 779,
                                         "fullWidth": 81,
-<<<<<<< HEAD
                                         "width": 81,
-                                        "identifier": {
-=======
                                         "propertyName": {
->>>>>>> 85e84683
                                             "kind": "IdentifierName",
                                             "fullStart": 698,
                                             "fullEnd": 702,
@@ -973,12 +969,8 @@
                                         "start": 801,
                                         "end": 806,
                                         "fullWidth": 5,
-<<<<<<< HEAD
                                         "width": 5,
-                                        "identifier": {
-=======
                                         "propertyName": {
->>>>>>> 85e84683
                                             "kind": "IdentifierName",
                                             "fullStart": 801,
                                             "fullEnd": 803,
