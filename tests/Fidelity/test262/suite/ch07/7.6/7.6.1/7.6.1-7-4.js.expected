{
    "isDeclaration": false,
    "languageVersion": "EcmaScript5",
    "parseOptions": {
        "allowAutomaticSemicolonInsertion": true
    },
    "sourceUnit": {
        "kind": "SourceUnit",
        "fullStart": 0,
        "fullEnd": 1004,
        "start": 548,
        "end": 1004,
        "fullWidth": 1004,
        "width": 456,
        "isIncrementallyUnusable": true,
        "moduleElements": [
            {
                "kind": "FunctionDeclaration",
                "fullStart": 0,
                "fullEnd": 980,
                "start": 548,
                "end": 978,
                "fullWidth": 980,
                "width": 430,
                "modifiers": [],
                "functionKeyword": {
                    "kind": "FunctionKeyword",
                    "fullStart": 0,
                    "fullEnd": 557,
                    "start": 548,
                    "end": 556,
                    "fullWidth": 557,
                    "width": 8,
                    "text": "function",
                    "value": "function",
                    "valueText": "function",
                    "hasLeadingTrivia": true,
                    "hasLeadingComment": true,
                    "hasLeadingNewLine": true,
                    "hasTrailingTrivia": true,
                    "leadingTrivia": [
                        {
                            "kind": "SingleLineCommentTrivia",
                            "text": "/// Copyright (c) 2012 Ecma International.  All rights reserved. "
                        },
                        {
                            "kind": "NewLineTrivia",
                            "text": "\r\n"
                        },
                        {
                            "kind": "SingleLineCommentTrivia",
                            "text": "/// Ecma International makes this code available under the terms and conditions set"
                        },
                        {
                            "kind": "NewLineTrivia",
                            "text": "\r\n"
                        },
                        {
                            "kind": "SingleLineCommentTrivia",
                            "text": "/// forth on http://hg.ecmascript.org/tests/test262/raw-file/tip/LICENSE (the "
                        },
                        {
                            "kind": "NewLineTrivia",
                            "text": "\r\n"
                        },
                        {
                            "kind": "SingleLineCommentTrivia",
                            "text": "/// \"Use Terms\").   Any redistribution of this code must retain the above "
                        },
                        {
                            "kind": "NewLineTrivia",
                            "text": "\r\n"
                        },
                        {
                            "kind": "SingleLineCommentTrivia",
                            "text": "/// copyright and this notice and otherwise comply with the Use Terms."
                        },
                        {
                            "kind": "NewLineTrivia",
                            "text": "\r\n"
                        },
                        {
                            "kind": "MultiLineCommentTrivia",
                            "text": "/**\r\n * @path ch07/7.6/7.6.1/7.6.1-7-4.js\r\n * @description Allow reserved words as property names by index assignment, accessed via indexing: new, var, catch\r\n */"
                        },
                        {
                            "kind": "NewLineTrivia",
                            "text": "\r\n"
                        },
                        {
                            "kind": "NewLineTrivia",
                            "text": "\r\n"
                        },
                        {
                            "kind": "NewLineTrivia",
                            "text": "\r\n"
                        }
                    ],
                    "trailingTrivia": [
                        {
                            "kind": "WhitespaceTrivia",
                            "text": " "
                        }
                    ]
                },
                "identifier": {
                    "kind": "IdentifierName",
                    "fullStart": 557,
                    "fullEnd": 565,
                    "start": 557,
                    "end": 565,
                    "fullWidth": 8,
                    "width": 8,
                    "text": "testcase",
                    "value": "testcase",
                    "valueText": "testcase"
                },
                "callSignature": {
                    "kind": "CallSignature",
                    "fullStart": 565,
                    "fullEnd": 568,
                    "start": 565,
                    "end": 567,
                    "fullWidth": 3,
                    "width": 2,
                    "parameterList": {
                        "kind": "ParameterList",
                        "fullStart": 565,
                        "fullEnd": 568,
                        "start": 565,
                        "end": 567,
                        "fullWidth": 3,
                        "width": 2,
                        "openParenToken": {
                            "kind": "OpenParenToken",
                            "fullStart": 565,
                            "fullEnd": 566,
                            "start": 565,
                            "end": 566,
                            "fullWidth": 1,
                            "width": 1,
                            "text": "(",
                            "value": "(",
                            "valueText": "("
                        },
                        "parameters": [],
                        "closeParenToken": {
                            "kind": "CloseParenToken",
                            "fullStart": 566,
                            "fullEnd": 568,
                            "start": 566,
                            "end": 567,
                            "fullWidth": 2,
                            "width": 1,
                            "text": ")",
                            "value": ")",
                            "valueText": ")",
                            "hasTrailingTrivia": true,
                            "trailingTrivia": [
                                {
                                    "kind": "WhitespaceTrivia",
                                    "text": " "
                                }
                            ]
                        }
                    }
                },
                "block": {
                    "kind": "Block",
                    "fullStart": 568,
                    "fullEnd": 980,
                    "start": 568,
                    "end": 978,
                    "fullWidth": 412,
                    "width": 410,
                    "openBraceToken": {
                        "kind": "OpenBraceToken",
                        "fullStart": 568,
                        "fullEnd": 571,
                        "start": 568,
                        "end": 569,
                        "fullWidth": 3,
                        "width": 1,
                        "text": "{",
                        "value": "{",
                        "valueText": "{",
                        "hasTrailingTrivia": true,
                        "hasTrailingNewLine": true,
                        "trailingTrivia": [
                            {
                                "kind": "NewLineTrivia",
                                "text": "\r\n"
                            }
                        ]
                    },
                    "statements": [
                        {
                            "kind": "VariableStatement",
                            "fullStart": 571,
                            "fullEnd": 601,
                            "start": 579,
                            "end": 599,
                            "fullWidth": 30,
                            "width": 20,
                            "modifiers": [],
                            "variableDeclaration": {
                                "kind": "VariableDeclaration",
                                "fullStart": 571,
                                "fullEnd": 598,
                                "start": 579,
                                "end": 598,
                                "fullWidth": 27,
                                "width": 19,
                                "varKeyword": {
                                    "kind": "VarKeyword",
                                    "fullStart": 571,
                                    "fullEnd": 583,
                                    "start": 579,
                                    "end": 582,
                                    "fullWidth": 12,
                                    "width": 3,
                                    "text": "var",
                                    "value": "var",
                                    "valueText": "var",
                                    "hasLeadingTrivia": true,
                                    "hasTrailingTrivia": true,
                                    "leadingTrivia": [
                                        {
                                            "kind": "WhitespaceTrivia",
                                            "text": "        "
                                        }
                                    ],
                                    "trailingTrivia": [
                                        {
                                            "kind": "WhitespaceTrivia",
                                            "text": " "
                                        }
                                    ]
                                },
                                "variableDeclarators": [
                                    {
                                        "kind": "VariableDeclarator",
                                        "fullStart": 583,
                                        "fullEnd": 598,
                                        "start": 583,
                                        "end": 598,
                                        "fullWidth": 15,
<<<<<<< HEAD
                                        "width": 15,
                                        "identifier": {
=======
                                        "propertyName": {
>>>>>>> 85e84683
                                            "kind": "IdentifierName",
                                            "fullStart": 583,
                                            "fullEnd": 594,
                                            "start": 583,
                                            "end": 593,
                                            "fullWidth": 11,
                                            "width": 10,
                                            "text": "tokenCodes",
                                            "value": "tokenCodes",
                                            "valueText": "tokenCodes",
                                            "hasTrailingTrivia": true,
                                            "trailingTrivia": [
                                                {
                                                    "kind": "WhitespaceTrivia",
                                                    "text": " "
                                                }
                                            ]
                                        },
                                        "equalsValueClause": {
                                            "kind": "EqualsValueClause",
                                            "fullStart": 594,
                                            "fullEnd": 598,
                                            "start": 594,
                                            "end": 598,
                                            "fullWidth": 4,
                                            "width": 4,
                                            "equalsToken": {
                                                "kind": "EqualsToken",
                                                "fullStart": 594,
                                                "fullEnd": 596,
                                                "start": 594,
                                                "end": 595,
                                                "fullWidth": 2,
                                                "width": 1,
                                                "text": "=",
                                                "value": "=",
                                                "valueText": "=",
                                                "hasTrailingTrivia": true,
                                                "trailingTrivia": [
                                                    {
                                                        "kind": "WhitespaceTrivia",
                                                        "text": " "
                                                    }
                                                ]
                                            },
                                            "value": {
                                                "kind": "ObjectLiteralExpression",
                                                "fullStart": 596,
                                                "fullEnd": 598,
                                                "start": 596,
                                                "end": 598,
                                                "fullWidth": 2,
                                                "width": 2,
                                                "openBraceToken": {
                                                    "kind": "OpenBraceToken",
                                                    "fullStart": 596,
                                                    "fullEnd": 597,
                                                    "start": 596,
                                                    "end": 597,
                                                    "fullWidth": 1,
                                                    "width": 1,
                                                    "text": "{",
                                                    "value": "{",
                                                    "valueText": "{"
                                                },
                                                "propertyAssignments": [],
                                                "closeBraceToken": {
                                                    "kind": "CloseBraceToken",
                                                    "fullStart": 597,
                                                    "fullEnd": 598,
                                                    "start": 597,
                                                    "end": 598,
                                                    "fullWidth": 1,
                                                    "width": 1,
                                                    "text": "}",
                                                    "value": "}",
                                                    "valueText": "}"
                                                }
                                            }
                                        }
                                    }
                                ]
                            },
                            "semicolonToken": {
                                "kind": "SemicolonToken",
                                "fullStart": 598,
                                "fullEnd": 601,
                                "start": 598,
                                "end": 599,
                                "fullWidth": 3,
                                "width": 1,
                                "text": ";",
                                "value": ";",
                                "valueText": ";",
                                "hasTrailingTrivia": true,
                                "hasTrailingNewLine": true,
                                "trailingTrivia": [
                                    {
                                        "kind": "NewLineTrivia",
                                        "text": "\r\n"
                                    }
                                ]
                            }
                        },
                        {
                            "kind": "ExpressionStatement",
                            "fullStart": 601,
                            "fullEnd": 633,
                            "start": 609,
                            "end": 631,
                            "fullWidth": 32,
                            "width": 22,
                            "expression": {
                                "kind": "AssignmentExpression",
                                "fullStart": 601,
                                "fullEnd": 630,
                                "start": 609,
                                "end": 630,
                                "fullWidth": 29,
                                "width": 21,
                                "left": {
                                    "kind": "ElementAccessExpression",
                                    "fullStart": 601,
                                    "fullEnd": 627,
                                    "start": 609,
                                    "end": 626,
                                    "fullWidth": 26,
                                    "width": 17,
                                    "expression": {
                                        "kind": "IdentifierName",
                                        "fullStart": 601,
                                        "fullEnd": 619,
                                        "start": 609,
                                        "end": 619,
                                        "fullWidth": 18,
                                        "width": 10,
                                        "text": "tokenCodes",
                                        "value": "tokenCodes",
                                        "valueText": "tokenCodes",
                                        "hasLeadingTrivia": true,
                                        "leadingTrivia": [
                                            {
                                                "kind": "WhitespaceTrivia",
                                                "text": "        "
                                            }
                                        ]
                                    },
                                    "openBracketToken": {
                                        "kind": "OpenBracketToken",
                                        "fullStart": 619,
                                        "fullEnd": 620,
                                        "start": 619,
                                        "end": 620,
                                        "fullWidth": 1,
                                        "width": 1,
                                        "text": "[",
                                        "value": "[",
                                        "valueText": "["
                                    },
                                    "argumentExpression": {
                                        "kind": "StringLiteral",
                                        "fullStart": 620,
                                        "fullEnd": 625,
                                        "start": 620,
                                        "end": 625,
                                        "fullWidth": 5,
                                        "width": 5,
                                        "text": "'new'",
                                        "value": "new",
                                        "valueText": "new"
                                    },
                                    "closeBracketToken": {
                                        "kind": "CloseBracketToken",
                                        "fullStart": 625,
                                        "fullEnd": 627,
                                        "start": 625,
                                        "end": 626,
                                        "fullWidth": 2,
                                        "width": 1,
                                        "text": "]",
                                        "value": "]",
                                        "valueText": "]",
                                        "hasTrailingTrivia": true,
                                        "trailingTrivia": [
                                            {
                                                "kind": "WhitespaceTrivia",
                                                "text": " "
                                            }
                                        ]
                                    }
                                },
                                "operatorToken": {
                                    "kind": "EqualsToken",
                                    "fullStart": 627,
                                    "fullEnd": 629,
                                    "start": 627,
                                    "end": 628,
                                    "fullWidth": 2,
                                    "width": 1,
                                    "text": "=",
                                    "value": "=",
                                    "valueText": "=",
                                    "hasTrailingTrivia": true,
                                    "trailingTrivia": [
                                        {
                                            "kind": "WhitespaceTrivia",
                                            "text": " "
                                        }
                                    ]
                                },
                                "right": {
                                    "kind": "NumericLiteral",
                                    "fullStart": 629,
                                    "fullEnd": 630,
                                    "start": 629,
                                    "end": 630,
                                    "fullWidth": 1,
                                    "width": 1,
                                    "text": "0",
                                    "value": 0,
                                    "valueText": "0"
                                }
                            },
                            "semicolonToken": {
                                "kind": "SemicolonToken",
                                "fullStart": 630,
                                "fullEnd": 633,
                                "start": 630,
                                "end": 631,
                                "fullWidth": 3,
                                "width": 1,
                                "text": ";",
                                "value": ";",
                                "valueText": ";",
                                "hasTrailingTrivia": true,
                                "hasTrailingNewLine": true,
                                "trailingTrivia": [
                                    {
                                        "kind": "NewLineTrivia",
                                        "text": "\r\n"
                                    }
                                ]
                            }
                        },
                        {
                            "kind": "ExpressionStatement",
                            "fullStart": 633,
                            "fullEnd": 665,
                            "start": 641,
                            "end": 663,
                            "fullWidth": 32,
                            "width": 22,
                            "expression": {
                                "kind": "AssignmentExpression",
                                "fullStart": 633,
                                "fullEnd": 662,
                                "start": 641,
                                "end": 662,
                                "fullWidth": 29,
                                "width": 21,
                                "left": {
                                    "kind": "ElementAccessExpression",
                                    "fullStart": 633,
                                    "fullEnd": 659,
                                    "start": 641,
                                    "end": 658,
                                    "fullWidth": 26,
                                    "width": 17,
                                    "expression": {
                                        "kind": "IdentifierName",
                                        "fullStart": 633,
                                        "fullEnd": 651,
                                        "start": 641,
                                        "end": 651,
                                        "fullWidth": 18,
                                        "width": 10,
                                        "text": "tokenCodes",
                                        "value": "tokenCodes",
                                        "valueText": "tokenCodes",
                                        "hasLeadingTrivia": true,
                                        "leadingTrivia": [
                                            {
                                                "kind": "WhitespaceTrivia",
                                                "text": "        "
                                            }
                                        ]
                                    },
                                    "openBracketToken": {
                                        "kind": "OpenBracketToken",
                                        "fullStart": 651,
                                        "fullEnd": 652,
                                        "start": 651,
                                        "end": 652,
                                        "fullWidth": 1,
                                        "width": 1,
                                        "text": "[",
                                        "value": "[",
                                        "valueText": "["
                                    },
                                    "argumentExpression": {
                                        "kind": "StringLiteral",
                                        "fullStart": 652,
                                        "fullEnd": 657,
                                        "start": 652,
                                        "end": 657,
                                        "fullWidth": 5,
                                        "width": 5,
                                        "text": "'var'",
                                        "value": "var",
                                        "valueText": "var"
                                    },
                                    "closeBracketToken": {
                                        "kind": "CloseBracketToken",
                                        "fullStart": 657,
                                        "fullEnd": 659,
                                        "start": 657,
                                        "end": 658,
                                        "fullWidth": 2,
                                        "width": 1,
                                        "text": "]",
                                        "value": "]",
                                        "valueText": "]",
                                        "hasTrailingTrivia": true,
                                        "trailingTrivia": [
                                            {
                                                "kind": "WhitespaceTrivia",
                                                "text": " "
                                            }
                                        ]
                                    }
                                },
                                "operatorToken": {
                                    "kind": "EqualsToken",
                                    "fullStart": 659,
                                    "fullEnd": 661,
                                    "start": 659,
                                    "end": 660,
                                    "fullWidth": 2,
                                    "width": 1,
                                    "text": "=",
                                    "value": "=",
                                    "valueText": "=",
                                    "hasTrailingTrivia": true,
                                    "trailingTrivia": [
                                        {
                                            "kind": "WhitespaceTrivia",
                                            "text": " "
                                        }
                                    ]
                                },
                                "right": {
                                    "kind": "NumericLiteral",
                                    "fullStart": 661,
                                    "fullEnd": 662,
                                    "start": 661,
                                    "end": 662,
                                    "fullWidth": 1,
                                    "width": 1,
                                    "text": "1",
                                    "value": 1,
                                    "valueText": "1"
                                }
                            },
                            "semicolonToken": {
                                "kind": "SemicolonToken",
                                "fullStart": 662,
                                "fullEnd": 665,
                                "start": 662,
                                "end": 663,
                                "fullWidth": 3,
                                "width": 1,
                                "text": ";",
                                "value": ";",
                                "valueText": ";",
                                "hasTrailingTrivia": true,
                                "hasTrailingNewLine": true,
                                "trailingTrivia": [
                                    {
                                        "kind": "NewLineTrivia",
                                        "text": "\r\n"
                                    }
                                ]
                            }
                        },
                        {
                            "kind": "ExpressionStatement",
                            "fullStart": 665,
                            "fullEnd": 706,
                            "start": 673,
                            "end": 697,
                            "fullWidth": 41,
                            "width": 24,
                            "expression": {
                                "kind": "AssignmentExpression",
                                "fullStart": 665,
                                "fullEnd": 696,
                                "start": 673,
                                "end": 696,
                                "fullWidth": 31,
                                "width": 23,
                                "left": {
                                    "kind": "ElementAccessExpression",
                                    "fullStart": 665,
                                    "fullEnd": 693,
                                    "start": 673,
                                    "end": 692,
                                    "fullWidth": 28,
                                    "width": 19,
                                    "expression": {
                                        "kind": "IdentifierName",
                                        "fullStart": 665,
                                        "fullEnd": 683,
                                        "start": 673,
                                        "end": 683,
                                        "fullWidth": 18,
                                        "width": 10,
                                        "text": "tokenCodes",
                                        "value": "tokenCodes",
                                        "valueText": "tokenCodes",
                                        "hasLeadingTrivia": true,
                                        "leadingTrivia": [
                                            {
                                                "kind": "WhitespaceTrivia",
                                                "text": "        "
                                            }
                                        ]
                                    },
                                    "openBracketToken": {
                                        "kind": "OpenBracketToken",
                                        "fullStart": 683,
                                        "fullEnd": 684,
                                        "start": 683,
                                        "end": 684,
                                        "fullWidth": 1,
                                        "width": 1,
                                        "text": "[",
                                        "value": "[",
                                        "valueText": "["
                                    },
                                    "argumentExpression": {
                                        "kind": "StringLiteral",
                                        "fullStart": 684,
                                        "fullEnd": 691,
                                        "start": 684,
                                        "end": 691,
                                        "fullWidth": 7,
                                        "width": 7,
                                        "text": "'catch'",
                                        "value": "catch",
                                        "valueText": "catch"
                                    },
                                    "closeBracketToken": {
                                        "kind": "CloseBracketToken",
                                        "fullStart": 691,
                                        "fullEnd": 693,
                                        "start": 691,
                                        "end": 692,
                                        "fullWidth": 2,
                                        "width": 1,
                                        "text": "]",
                                        "value": "]",
                                        "valueText": "]",
                                        "hasTrailingTrivia": true,
                                        "trailingTrivia": [
                                            {
                                                "kind": "WhitespaceTrivia",
                                                "text": " "
                                            }
                                        ]
                                    }
                                },
                                "operatorToken": {
                                    "kind": "EqualsToken",
                                    "fullStart": 693,
                                    "fullEnd": 695,
                                    "start": 693,
                                    "end": 694,
                                    "fullWidth": 2,
                                    "width": 1,
                                    "text": "=",
                                    "value": "=",
                                    "valueText": "=",
                                    "hasTrailingTrivia": true,
                                    "trailingTrivia": [
                                        {
                                            "kind": "WhitespaceTrivia",
                                            "text": " "
                                        }
                                    ]
                                },
                                "right": {
                                    "kind": "NumericLiteral",
                                    "fullStart": 695,
                                    "fullEnd": 696,
                                    "start": 695,
                                    "end": 696,
                                    "fullWidth": 1,
                                    "width": 1,
                                    "text": "2",
                                    "value": 2,
                                    "valueText": "2"
                                }
                            },
                            "semicolonToken": {
                                "kind": "SemicolonToken",
                                "fullStart": 696,
                                "fullEnd": 706,
                                "start": 696,
                                "end": 697,
                                "fullWidth": 10,
                                "width": 1,
                                "text": ";",
                                "value": ";",
                                "valueText": ";",
                                "hasTrailingTrivia": true,
                                "hasTrailingNewLine": true,
                                "trailingTrivia": [
                                    {
                                        "kind": "WhitespaceTrivia",
                                        "text": "       "
                                    },
                                    {
                                        "kind": "NewLineTrivia",
                                        "text": "\r\n"
                                    }
                                ]
                            }
                        },
                        {
                            "kind": "VariableStatement",
                            "fullStart": 706,
                            "fullEnd": 800,
                            "start": 714,
                            "end": 798,
                            "fullWidth": 94,
                            "width": 84,
                            "modifiers": [],
                            "variableDeclaration": {
                                "kind": "VariableDeclaration",
                                "fullStart": 706,
                                "fullEnd": 797,
                                "start": 714,
                                "end": 797,
                                "fullWidth": 91,
                                "width": 83,
                                "varKeyword": {
                                    "kind": "VarKeyword",
                                    "fullStart": 706,
                                    "fullEnd": 718,
                                    "start": 714,
                                    "end": 717,
                                    "fullWidth": 12,
                                    "width": 3,
                                    "text": "var",
                                    "value": "var",
                                    "valueText": "var",
                                    "hasLeadingTrivia": true,
                                    "hasTrailingTrivia": true,
                                    "leadingTrivia": [
                                        {
                                            "kind": "WhitespaceTrivia",
                                            "text": "        "
                                        }
                                    ],
                                    "trailingTrivia": [
                                        {
                                            "kind": "WhitespaceTrivia",
                                            "text": " "
                                        }
                                    ]
                                },
                                "variableDeclarators": [
                                    {
                                        "kind": "VariableDeclarator",
                                        "fullStart": 718,
                                        "fullEnd": 797,
                                        "start": 718,
                                        "end": 797,
                                        "fullWidth": 79,
<<<<<<< HEAD
                                        "width": 79,
                                        "identifier": {
=======
                                        "propertyName": {
>>>>>>> 85e84683
                                            "kind": "IdentifierName",
                                            "fullStart": 718,
                                            "fullEnd": 722,
                                            "start": 718,
                                            "end": 721,
                                            "fullWidth": 4,
                                            "width": 3,
                                            "text": "arr",
                                            "value": "arr",
                                            "valueText": "arr",
                                            "hasTrailingTrivia": true,
                                            "trailingTrivia": [
                                                {
                                                    "kind": "WhitespaceTrivia",
                                                    "text": " "
                                                }
                                            ]
                                        },
                                        "equalsValueClause": {
                                            "kind": "EqualsValueClause",
                                            "fullStart": 722,
                                            "fullEnd": 797,
                                            "start": 722,
                                            "end": 797,
                                            "fullWidth": 75,
                                            "width": 75,
                                            "equalsToken": {
                                                "kind": "EqualsToken",
                                                "fullStart": 722,
                                                "fullEnd": 724,
                                                "start": 722,
                                                "end": 723,
                                                "fullWidth": 2,
                                                "width": 1,
                                                "text": "=",
                                                "value": "=",
                                                "valueText": "=",
                                                "hasTrailingTrivia": true,
                                                "trailingTrivia": [
                                                    {
                                                        "kind": "WhitespaceTrivia",
                                                        "text": " "
                                                    }
                                                ]
                                            },
                                            "value": {
                                                "kind": "ArrayLiteralExpression",
                                                "fullStart": 724,
                                                "fullEnd": 797,
                                                "start": 724,
                                                "end": 797,
                                                "fullWidth": 73,
                                                "width": 73,
                                                "openBracketToken": {
                                                    "kind": "OpenBracketToken",
                                                    "fullStart": 724,
                                                    "fullEnd": 727,
                                                    "start": 724,
                                                    "end": 725,
                                                    "fullWidth": 3,
                                                    "width": 1,
                                                    "text": "[",
                                                    "value": "[",
                                                    "valueText": "[",
                                                    "hasTrailingTrivia": true,
                                                    "hasTrailingNewLine": true,
                                                    "trailingTrivia": [
                                                        {
                                                            "kind": "NewLineTrivia",
                                                            "text": "\r\n"
                                                        }
                                                    ]
                                                },
                                                "expressions": [
                                                    {
                                                        "kind": "StringLiteral",
                                                        "fullStart": 727,
                                                        "fullEnd": 744,
                                                        "start": 739,
                                                        "end": 744,
                                                        "fullWidth": 17,
                                                        "width": 5,
                                                        "text": "'new'",
                                                        "value": "new",
                                                        "valueText": "new",
                                                        "hasLeadingTrivia": true,
                                                        "leadingTrivia": [
                                                            {
                                                                "kind": "WhitespaceTrivia",
                                                                "text": "            "
                                                            }
                                                        ]
                                                    },
                                                    {
                                                        "kind": "CommaToken",
                                                        "fullStart": 744,
                                                        "fullEnd": 747,
                                                        "start": 744,
                                                        "end": 745,
                                                        "fullWidth": 3,
                                                        "width": 1,
                                                        "text": ",",
                                                        "value": ",",
                                                        "valueText": ",",
                                                        "hasTrailingTrivia": true,
                                                        "hasTrailingNewLine": true,
                                                        "trailingTrivia": [
                                                            {
                                                                "kind": "NewLineTrivia",
                                                                "text": "\r\n"
                                                            }
                                                        ]
                                                    },
                                                    {
                                                        "kind": "StringLiteral",
                                                        "fullStart": 747,
                                                        "fullEnd": 764,
                                                        "start": 759,
                                                        "end": 764,
                                                        "fullWidth": 17,
                                                        "width": 5,
                                                        "text": "'var'",
                                                        "value": "var",
                                                        "valueText": "var",
                                                        "hasLeadingTrivia": true,
                                                        "leadingTrivia": [
                                                            {
                                                                "kind": "WhitespaceTrivia",
                                                                "text": "            "
                                                            }
                                                        ]
                                                    },
                                                    {
                                                        "kind": "CommaToken",
                                                        "fullStart": 764,
                                                        "fullEnd": 767,
                                                        "start": 764,
                                                        "end": 765,
                                                        "fullWidth": 3,
                                                        "width": 1,
                                                        "text": ",",
                                                        "value": ",",
                                                        "valueText": ",",
                                                        "hasTrailingTrivia": true,
                                                        "hasTrailingNewLine": true,
                                                        "trailingTrivia": [
                                                            {
                                                                "kind": "NewLineTrivia",
                                                                "text": "\r\n"
                                                            }
                                                        ]
                                                    },
                                                    {
                                                        "kind": "StringLiteral",
                                                        "fullStart": 767,
                                                        "fullEnd": 788,
                                                        "start": 779,
                                                        "end": 786,
                                                        "fullWidth": 21,
                                                        "width": 7,
                                                        "text": "'catch'",
                                                        "value": "catch",
                                                        "valueText": "catch",
                                                        "hasLeadingTrivia": true,
                                                        "hasTrailingTrivia": true,
                                                        "hasTrailingNewLine": true,
                                                        "leadingTrivia": [
                                                            {
                                                                "kind": "WhitespaceTrivia",
                                                                "text": "            "
                                                            }
                                                        ],
                                                        "trailingTrivia": [
                                                            {
                                                                "kind": "NewLineTrivia",
                                                                "text": "\r\n"
                                                            }
                                                        ]
                                                    }
                                                ],
                                                "closeBracketToken": {
                                                    "kind": "CloseBracketToken",
                                                    "fullStart": 788,
                                                    "fullEnd": 797,
                                                    "start": 796,
                                                    "end": 797,
                                                    "fullWidth": 9,
                                                    "width": 1,
                                                    "text": "]",
                                                    "value": "]",
                                                    "valueText": "]",
                                                    "hasLeadingTrivia": true,
                                                    "leadingTrivia": [
                                                        {
                                                            "kind": "WhitespaceTrivia",
                                                            "text": "        "
                                                        }
                                                    ]
                                                }
                                            }
                                        }
                                    }
                                ]
                            },
                            "semicolonToken": {
                                "kind": "SemicolonToken",
                                "fullStart": 797,
                                "fullEnd": 800,
                                "start": 797,
                                "end": 798,
                                "fullWidth": 3,
                                "width": 1,
                                "text": ";",
                                "value": ";",
                                "valueText": ";",
                                "hasTrailingTrivia": true,
                                "hasTrailingNewLine": true,
                                "trailingTrivia": [
                                    {
                                        "kind": "NewLineTrivia",
                                        "text": "\r\n"
                                    }
                                ]
                            }
                        },
                        {
                            "kind": "ForStatement",
                            "fullStart": 800,
                            "fullEnd": 951,
                            "start": 808,
                            "end": 949,
                            "fullWidth": 151,
                            "width": 141,
                            "forKeyword": {
                                "kind": "ForKeyword",
                                "fullStart": 800,
                                "fullEnd": 812,
                                "start": 808,
                                "end": 811,
                                "fullWidth": 12,
                                "width": 3,
                                "text": "for",
                                "value": "for",
                                "valueText": "for",
                                "hasLeadingTrivia": true,
                                "hasTrailingTrivia": true,
                                "leadingTrivia": [
                                    {
                                        "kind": "WhitespaceTrivia",
                                        "text": "        "
                                    }
                                ],
                                "trailingTrivia": [
                                    {
                                        "kind": "WhitespaceTrivia",
                                        "text": " "
                                    }
                                ]
                            },
                            "openParenToken": {
                                "kind": "OpenParenToken",
                                "fullStart": 812,
                                "fullEnd": 813,
                                "start": 812,
                                "end": 813,
                                "fullWidth": 1,
                                "width": 1,
                                "text": "(",
                                "value": "(",
                                "valueText": "("
                            },
                            "variableDeclaration": {
                                "kind": "VariableDeclaration",
                                "fullStart": 813,
                                "fullEnd": 822,
                                "start": 813,
                                "end": 822,
                                "fullWidth": 9,
                                "width": 9,
                                "varKeyword": {
                                    "kind": "VarKeyword",
                                    "fullStart": 813,
                                    "fullEnd": 817,
                                    "start": 813,
                                    "end": 816,
                                    "fullWidth": 4,
                                    "width": 3,
                                    "text": "var",
                                    "value": "var",
                                    "valueText": "var",
                                    "hasTrailingTrivia": true,
                                    "trailingTrivia": [
                                        {
                                            "kind": "WhitespaceTrivia",
                                            "text": " "
                                        }
                                    ]
                                },
                                "variableDeclarators": [
                                    {
                                        "kind": "VariableDeclarator",
                                        "fullStart": 817,
                                        "fullEnd": 822,
                                        "start": 817,
                                        "end": 822,
                                        "fullWidth": 5,
<<<<<<< HEAD
                                        "width": 5,
                                        "identifier": {
=======
                                        "propertyName": {
>>>>>>> 85e84683
                                            "kind": "IdentifierName",
                                            "fullStart": 817,
                                            "fullEnd": 819,
                                            "start": 817,
                                            "end": 818,
                                            "fullWidth": 2,
                                            "width": 1,
                                            "text": "i",
                                            "value": "i",
                                            "valueText": "i",
                                            "hasTrailingTrivia": true,
                                            "trailingTrivia": [
                                                {
                                                    "kind": "WhitespaceTrivia",
                                                    "text": " "
                                                }
                                            ]
                                        },
                                        "equalsValueClause": {
                                            "kind": "EqualsValueClause",
                                            "fullStart": 819,
                                            "fullEnd": 822,
                                            "start": 819,
                                            "end": 822,
                                            "fullWidth": 3,
                                            "width": 3,
                                            "equalsToken": {
                                                "kind": "EqualsToken",
                                                "fullStart": 819,
                                                "fullEnd": 821,
                                                "start": 819,
                                                "end": 820,
                                                "fullWidth": 2,
                                                "width": 1,
                                                "text": "=",
                                                "value": "=",
                                                "valueText": "=",
                                                "hasTrailingTrivia": true,
                                                "trailingTrivia": [
                                                    {
                                                        "kind": "WhitespaceTrivia",
                                                        "text": " "
                                                    }
                                                ]
                                            },
                                            "value": {
                                                "kind": "NumericLiteral",
                                                "fullStart": 821,
                                                "fullEnd": 822,
                                                "start": 821,
                                                "end": 822,
                                                "fullWidth": 1,
                                                "width": 1,
                                                "text": "0",
                                                "value": 0,
                                                "valueText": "0"
                                            }
                                        }
                                    }
                                ]
                            },
                            "firstSemicolonToken": {
                                "kind": "SemicolonToken",
                                "fullStart": 822,
                                "fullEnd": 824,
                                "start": 822,
                                "end": 823,
                                "fullWidth": 2,
                                "width": 1,
                                "text": ";",
                                "value": ";",
                                "valueText": ";",
                                "hasTrailingTrivia": true,
                                "trailingTrivia": [
                                    {
                                        "kind": "WhitespaceTrivia",
                                        "text": " "
                                    }
                                ]
                            },
                            "condition": {
                                "kind": "LessThanExpression",
                                "fullStart": 824,
                                "fullEnd": 838,
                                "start": 824,
                                "end": 838,
                                "fullWidth": 14,
                                "width": 14,
                                "left": {
                                    "kind": "IdentifierName",
                                    "fullStart": 824,
                                    "fullEnd": 826,
                                    "start": 824,
                                    "end": 825,
                                    "fullWidth": 2,
                                    "width": 1,
                                    "text": "i",
                                    "value": "i",
                                    "valueText": "i",
                                    "hasTrailingTrivia": true,
                                    "trailingTrivia": [
                                        {
                                            "kind": "WhitespaceTrivia",
                                            "text": " "
                                        }
                                    ]
                                },
                                "operatorToken": {
                                    "kind": "LessThanToken",
                                    "fullStart": 826,
                                    "fullEnd": 828,
                                    "start": 826,
                                    "end": 827,
                                    "fullWidth": 2,
                                    "width": 1,
                                    "text": "<",
                                    "value": "<",
                                    "valueText": "<",
                                    "hasTrailingTrivia": true,
                                    "trailingTrivia": [
                                        {
                                            "kind": "WhitespaceTrivia",
                                            "text": " "
                                        }
                                    ]
                                },
                                "right": {
                                    "kind": "MemberAccessExpression",
                                    "fullStart": 828,
                                    "fullEnd": 838,
                                    "start": 828,
                                    "end": 838,
                                    "fullWidth": 10,
                                    "width": 10,
                                    "expression": {
                                        "kind": "IdentifierName",
                                        "fullStart": 828,
                                        "fullEnd": 831,
                                        "start": 828,
                                        "end": 831,
                                        "fullWidth": 3,
                                        "width": 3,
                                        "text": "arr",
                                        "value": "arr",
                                        "valueText": "arr"
                                    },
                                    "dotToken": {
                                        "kind": "DotToken",
                                        "fullStart": 831,
                                        "fullEnd": 832,
                                        "start": 831,
                                        "end": 832,
                                        "fullWidth": 1,
                                        "width": 1,
                                        "text": ".",
                                        "value": ".",
                                        "valueText": "."
                                    },
                                    "name": {
                                        "kind": "IdentifierName",
                                        "fullStart": 832,
                                        "fullEnd": 838,
                                        "start": 832,
                                        "end": 838,
                                        "fullWidth": 6,
                                        "width": 6,
                                        "text": "length",
                                        "value": "length",
                                        "valueText": "length"
                                    }
                                }
                            },
                            "secondSemicolonToken": {
                                "kind": "SemicolonToken",
                                "fullStart": 838,
                                "fullEnd": 840,
                                "start": 838,
                                "end": 839,
                                "fullWidth": 2,
                                "width": 1,
                                "text": ";",
                                "value": ";",
                                "valueText": ";",
                                "hasTrailingTrivia": true,
                                "trailingTrivia": [
                                    {
                                        "kind": "WhitespaceTrivia",
                                        "text": " "
                                    }
                                ]
                            },
                            "incrementor": {
                                "kind": "PostIncrementExpression",
                                "fullStart": 840,
                                "fullEnd": 843,
                                "start": 840,
                                "end": 843,
                                "fullWidth": 3,
                                "width": 3,
                                "operand": {
                                    "kind": "IdentifierName",
                                    "fullStart": 840,
                                    "fullEnd": 841,
                                    "start": 840,
                                    "end": 841,
                                    "fullWidth": 1,
                                    "width": 1,
                                    "text": "i",
                                    "value": "i",
                                    "valueText": "i"
                                },
                                "operatorToken": {
                                    "kind": "PlusPlusToken",
                                    "fullStart": 841,
                                    "fullEnd": 843,
                                    "start": 841,
                                    "end": 843,
                                    "fullWidth": 2,
                                    "width": 2,
                                    "text": "++",
                                    "value": "++",
                                    "valueText": "++"
                                }
                            },
                            "closeParenToken": {
                                "kind": "CloseParenToken",
                                "fullStart": 843,
                                "fullEnd": 845,
                                "start": 843,
                                "end": 844,
                                "fullWidth": 2,
                                "width": 1,
                                "text": ")",
                                "value": ")",
                                "valueText": ")",
                                "hasTrailingTrivia": true,
                                "trailingTrivia": [
                                    {
                                        "kind": "WhitespaceTrivia",
                                        "text": " "
                                    }
                                ]
                            },
                            "statement": {
                                "kind": "Block",
                                "fullStart": 845,
                                "fullEnd": 951,
                                "start": 845,
                                "end": 949,
                                "fullWidth": 106,
                                "width": 104,
                                "openBraceToken": {
                                    "kind": "OpenBraceToken",
                                    "fullStart": 845,
                                    "fullEnd": 848,
                                    "start": 845,
                                    "end": 846,
                                    "fullWidth": 3,
                                    "width": 1,
                                    "text": "{",
                                    "value": "{",
                                    "valueText": "{",
                                    "hasTrailingTrivia": true,
                                    "hasTrailingNewLine": true,
                                    "trailingTrivia": [
                                        {
                                            "kind": "NewLineTrivia",
                                            "text": "\r\n"
                                        }
                                    ]
                                },
                                "statements": [
                                    {
                                        "kind": "IfStatement",
                                        "fullStart": 848,
                                        "fullEnd": 937,
                                        "start": 860,
                                        "end": 937,
                                        "fullWidth": 89,
                                        "width": 77,
                                        "ifKeyword": {
                                            "kind": "IfKeyword",
                                            "fullStart": 848,
                                            "fullEnd": 863,
                                            "start": 860,
                                            "end": 862,
                                            "fullWidth": 15,
                                            "width": 2,
                                            "text": "if",
                                            "value": "if",
                                            "valueText": "if",
                                            "hasLeadingTrivia": true,
                                            "hasTrailingTrivia": true,
                                            "leadingTrivia": [
                                                {
                                                    "kind": "WhitespaceTrivia",
                                                    "text": "            "
                                                }
                                            ],
                                            "trailingTrivia": [
                                                {
                                                    "kind": "WhitespaceTrivia",
                                                    "text": " "
                                                }
                                            ]
                                        },
                                        "openParenToken": {
                                            "kind": "OpenParenToken",
                                            "fullStart": 863,
                                            "fullEnd": 864,
                                            "start": 863,
                                            "end": 864,
                                            "fullWidth": 1,
                                            "width": 1,
                                            "text": "(",
                                            "value": "(",
                                            "valueText": "("
                                        },
                                        "condition": {
                                            "kind": "NotEqualsExpression",
                                            "fullStart": 864,
                                            "fullEnd": 888,
                                            "start": 864,
                                            "end": 888,
                                            "fullWidth": 24,
                                            "width": 24,
                                            "left": {
                                                "kind": "ElementAccessExpression",
                                                "fullStart": 864,
                                                "fullEnd": 883,
                                                "start": 864,
                                                "end": 882,
                                                "fullWidth": 19,
                                                "width": 18,
                                                "expression": {
                                                    "kind": "IdentifierName",
                                                    "fullStart": 864,
                                                    "fullEnd": 874,
                                                    "start": 864,
                                                    "end": 874,
                                                    "fullWidth": 10,
                                                    "width": 10,
                                                    "text": "tokenCodes",
                                                    "value": "tokenCodes",
                                                    "valueText": "tokenCodes"
                                                },
                                                "openBracketToken": {
                                                    "kind": "OpenBracketToken",
                                                    "fullStart": 874,
                                                    "fullEnd": 875,
                                                    "start": 874,
                                                    "end": 875,
                                                    "fullWidth": 1,
                                                    "width": 1,
                                                    "text": "[",
                                                    "value": "[",
                                                    "valueText": "["
                                                },
                                                "argumentExpression": {
                                                    "kind": "ElementAccessExpression",
                                                    "fullStart": 875,
                                                    "fullEnd": 881,
                                                    "start": 875,
                                                    "end": 881,
                                                    "fullWidth": 6,
                                                    "width": 6,
                                                    "expression": {
                                                        "kind": "IdentifierName",
                                                        "fullStart": 875,
                                                        "fullEnd": 878,
                                                        "start": 875,
                                                        "end": 878,
                                                        "fullWidth": 3,
                                                        "width": 3,
                                                        "text": "arr",
                                                        "value": "arr",
                                                        "valueText": "arr"
                                                    },
                                                    "openBracketToken": {
                                                        "kind": "OpenBracketToken",
                                                        "fullStart": 878,
                                                        "fullEnd": 879,
                                                        "start": 878,
                                                        "end": 879,
                                                        "fullWidth": 1,
                                                        "width": 1,
                                                        "text": "[",
                                                        "value": "[",
                                                        "valueText": "["
                                                    },
                                                    "argumentExpression": {
                                                        "kind": "IdentifierName",
                                                        "fullStart": 879,
                                                        "fullEnd": 880,
                                                        "start": 879,
                                                        "end": 880,
                                                        "fullWidth": 1,
                                                        "width": 1,
                                                        "text": "i",
                                                        "value": "i",
                                                        "valueText": "i"
                                                    },
                                                    "closeBracketToken": {
                                                        "kind": "CloseBracketToken",
                                                        "fullStart": 880,
                                                        "fullEnd": 881,
                                                        "start": 880,
                                                        "end": 881,
                                                        "fullWidth": 1,
                                                        "width": 1,
                                                        "text": "]",
                                                        "value": "]",
                                                        "valueText": "]"
                                                    }
                                                },
                                                "closeBracketToken": {
                                                    "kind": "CloseBracketToken",
                                                    "fullStart": 881,
                                                    "fullEnd": 883,
                                                    "start": 881,
                                                    "end": 882,
                                                    "fullWidth": 2,
                                                    "width": 1,
                                                    "text": "]",
                                                    "value": "]",
                                                    "valueText": "]",
                                                    "hasTrailingTrivia": true,
                                                    "trailingTrivia": [
                                                        {
                                                            "kind": "WhitespaceTrivia",
                                                            "text": " "
                                                        }
                                                    ]
                                                }
                                            },
                                            "operatorToken": {
                                                "kind": "ExclamationEqualsEqualsToken",
                                                "fullStart": 883,
                                                "fullEnd": 887,
                                                "start": 883,
                                                "end": 886,
                                                "fullWidth": 4,
                                                "width": 3,
                                                "text": "!==",
                                                "value": "!==",
                                                "valueText": "!==",
                                                "hasTrailingTrivia": true,
                                                "trailingTrivia": [
                                                    {
                                                        "kind": "WhitespaceTrivia",
                                                        "text": " "
                                                    }
                                                ]
                                            },
                                            "right": {
                                                "kind": "IdentifierName",
                                                "fullStart": 887,
                                                "fullEnd": 888,
                                                "start": 887,
                                                "end": 888,
                                                "fullWidth": 1,
                                                "width": 1,
                                                "text": "i",
                                                "value": "i",
                                                "valueText": "i"
                                            }
                                        },
                                        "closeParenToken": {
                                            "kind": "CloseParenToken",
                                            "fullStart": 888,
                                            "fullEnd": 890,
                                            "start": 888,
                                            "end": 889,
                                            "fullWidth": 2,
                                            "width": 1,
                                            "text": ")",
                                            "value": ")",
                                            "valueText": ")",
                                            "hasTrailingTrivia": true,
                                            "trailingTrivia": [
                                                {
                                                    "kind": "WhitespaceTrivia",
                                                    "text": " "
                                                }
                                            ]
                                        },
                                        "statement": {
                                            "kind": "Block",
                                            "fullStart": 890,
                                            "fullEnd": 937,
                                            "start": 890,
                                            "end": 937,
                                            "fullWidth": 47,
                                            "width": 47,
                                            "openBraceToken": {
                                                "kind": "OpenBraceToken",
                                                "fullStart": 890,
                                                "fullEnd": 893,
                                                "start": 890,
                                                "end": 891,
                                                "fullWidth": 3,
                                                "width": 1,
                                                "text": "{",
                                                "value": "{",
                                                "valueText": "{",
                                                "hasTrailingTrivia": true,
                                                "hasTrailingNewLine": true,
                                                "trailingTrivia": [
                                                    {
                                                        "kind": "NewLineTrivia",
                                                        "text": "\r\n"
                                                    }
                                                ]
                                            },
                                            "statements": [
                                                {
                                                    "kind": "ReturnStatement",
                                                    "fullStart": 893,
                                                    "fullEnd": 924,
                                                    "start": 909,
                                                    "end": 922,
                                                    "fullWidth": 31,
                                                    "width": 13,
                                                    "returnKeyword": {
                                                        "kind": "ReturnKeyword",
                                                        "fullStart": 893,
                                                        "fullEnd": 916,
                                                        "start": 909,
                                                        "end": 915,
                                                        "fullWidth": 23,
                                                        "width": 6,
                                                        "text": "return",
                                                        "value": "return",
                                                        "valueText": "return",
                                                        "hasLeadingTrivia": true,
                                                        "hasTrailingTrivia": true,
                                                        "leadingTrivia": [
                                                            {
                                                                "kind": "WhitespaceTrivia",
                                                                "text": "                "
                                                            }
                                                        ],
                                                        "trailingTrivia": [
                                                            {
                                                                "kind": "WhitespaceTrivia",
                                                                "text": " "
                                                            }
                                                        ]
                                                    },
                                                    "expression": {
                                                        "kind": "FalseKeyword",
                                                        "fullStart": 916,
                                                        "fullEnd": 921,
                                                        "start": 916,
                                                        "end": 921,
                                                        "fullWidth": 5,
                                                        "width": 5,
                                                        "text": "false",
                                                        "value": false,
                                                        "valueText": "false"
                                                    },
                                                    "semicolonToken": {
                                                        "kind": "SemicolonToken",
                                                        "fullStart": 921,
                                                        "fullEnd": 924,
                                                        "start": 921,
                                                        "end": 922,
                                                        "fullWidth": 3,
                                                        "width": 1,
                                                        "text": ";",
                                                        "value": ";",
                                                        "valueText": ";",
                                                        "hasTrailingTrivia": true,
                                                        "hasTrailingNewLine": true,
                                                        "trailingTrivia": [
                                                            {
                                                                "kind": "NewLineTrivia",
                                                                "text": "\r\n"
                                                            }
                                                        ]
                                                    }
                                                }
                                            ],
                                            "closeBraceToken": {
                                                "kind": "CloseBraceToken",
                                                "fullStart": 924,
                                                "fullEnd": 937,
                                                "start": 936,
                                                "end": 937,
                                                "fullWidth": 13,
                                                "width": 1,
                                                "text": "}",
                                                "value": "}",
                                                "valueText": "}",
                                                "hasLeadingTrivia": true,
                                                "leadingTrivia": [
                                                    {
                                                        "kind": "WhitespaceTrivia",
                                                        "text": "            "
                                                    }
                                                ]
                                            }
                                        }
                                    },
                                    {
                                        "kind": "EmptyStatement",
                                        "fullStart": 937,
                                        "fullEnd": 940,
                                        "start": 937,
                                        "end": 938,
                                        "fullWidth": 3,
                                        "width": 1,
                                        "semicolonToken": {
                                            "kind": "SemicolonToken",
                                            "fullStart": 937,
                                            "fullEnd": 940,
                                            "start": 937,
                                            "end": 938,
                                            "fullWidth": 3,
                                            "width": 1,
                                            "text": ";",
                                            "value": ";",
                                            "valueText": ";",
                                            "hasTrailingTrivia": true,
                                            "hasTrailingNewLine": true,
                                            "trailingTrivia": [
                                                {
                                                    "kind": "NewLineTrivia",
                                                    "text": "\r\n"
                                                }
                                            ]
                                        }
                                    }
                                ],
                                "closeBraceToken": {
                                    "kind": "CloseBraceToken",
                                    "fullStart": 940,
                                    "fullEnd": 951,
                                    "start": 948,
                                    "end": 949,
                                    "fullWidth": 11,
                                    "width": 1,
                                    "text": "}",
                                    "value": "}",
                                    "valueText": "}",
                                    "hasLeadingTrivia": true,
                                    "hasTrailingTrivia": true,
                                    "hasTrailingNewLine": true,
                                    "leadingTrivia": [
                                        {
                                            "kind": "WhitespaceTrivia",
                                            "text": "        "
                                        }
                                    ],
                                    "trailingTrivia": [
                                        {
                                            "kind": "NewLineTrivia",
                                            "text": "\r\n"
                                        }
                                    ]
                                }
                            }
                        },
                        {
                            "kind": "ReturnStatement",
                            "fullStart": 951,
                            "fullEnd": 973,
                            "start": 959,
                            "end": 971,
                            "fullWidth": 22,
                            "width": 12,
                            "returnKeyword": {
                                "kind": "ReturnKeyword",
                                "fullStart": 951,
                                "fullEnd": 966,
                                "start": 959,
                                "end": 965,
                                "fullWidth": 15,
                                "width": 6,
                                "text": "return",
                                "value": "return",
                                "valueText": "return",
                                "hasLeadingTrivia": true,
                                "hasTrailingTrivia": true,
                                "leadingTrivia": [
                                    {
                                        "kind": "WhitespaceTrivia",
                                        "text": "        "
                                    }
                                ],
                                "trailingTrivia": [
                                    {
                                        "kind": "WhitespaceTrivia",
                                        "text": " "
                                    }
                                ]
                            },
                            "expression": {
                                "kind": "TrueKeyword",
                                "fullStart": 966,
                                "fullEnd": 970,
                                "start": 966,
                                "end": 970,
                                "fullWidth": 4,
                                "width": 4,
                                "text": "true",
                                "value": true,
                                "valueText": "true"
                            },
                            "semicolonToken": {
                                "kind": "SemicolonToken",
                                "fullStart": 970,
                                "fullEnd": 973,
                                "start": 970,
                                "end": 971,
                                "fullWidth": 3,
                                "width": 1,
                                "text": ";",
                                "value": ";",
                                "valueText": ";",
                                "hasTrailingTrivia": true,
                                "hasTrailingNewLine": true,
                                "trailingTrivia": [
                                    {
                                        "kind": "NewLineTrivia",
                                        "text": "\r\n"
                                    }
                                ]
                            }
                        }
                    ],
                    "closeBraceToken": {
                        "kind": "CloseBraceToken",
                        "fullStart": 973,
                        "fullEnd": 980,
                        "start": 977,
                        "end": 978,
                        "fullWidth": 7,
                        "width": 1,
                        "text": "}",
                        "value": "}",
                        "valueText": "}",
                        "hasLeadingTrivia": true,
                        "hasTrailingTrivia": true,
                        "hasTrailingNewLine": true,
                        "leadingTrivia": [
                            {
                                "kind": "WhitespaceTrivia",
                                "text": "    "
                            }
                        ],
                        "trailingTrivia": [
                            {
                                "kind": "NewLineTrivia",
                                "text": "\r\n"
                            }
                        ]
                    }
                }
            },
            {
                "kind": "ExpressionStatement",
                "fullStart": 980,
                "fullEnd": 1004,
                "start": 980,
                "end": 1002,
                "fullWidth": 24,
                "width": 22,
                "expression": {
                    "kind": "InvocationExpression",
                    "fullStart": 980,
                    "fullEnd": 1001,
                    "start": 980,
                    "end": 1001,
                    "fullWidth": 21,
                    "width": 21,
                    "expression": {
                        "kind": "IdentifierName",
                        "fullStart": 980,
                        "fullEnd": 991,
                        "start": 980,
                        "end": 991,
                        "fullWidth": 11,
                        "width": 11,
                        "text": "runTestCase",
                        "value": "runTestCase",
                        "valueText": "runTestCase"
                    },
                    "argumentList": {
                        "kind": "ArgumentList",
                        "fullStart": 991,
                        "fullEnd": 1001,
                        "start": 991,
                        "end": 1001,
                        "fullWidth": 10,
                        "width": 10,
                        "openParenToken": {
                            "kind": "OpenParenToken",
                            "fullStart": 991,
                            "fullEnd": 992,
                            "start": 991,
                            "end": 992,
                            "fullWidth": 1,
                            "width": 1,
                            "text": "(",
                            "value": "(",
                            "valueText": "("
                        },
                        "arguments": [
                            {
                                "kind": "IdentifierName",
                                "fullStart": 992,
                                "fullEnd": 1000,
                                "start": 992,
                                "end": 1000,
                                "fullWidth": 8,
                                "width": 8,
                                "text": "testcase",
                                "value": "testcase",
                                "valueText": "testcase"
                            }
                        ],
                        "closeParenToken": {
                            "kind": "CloseParenToken",
                            "fullStart": 1000,
                            "fullEnd": 1001,
                            "start": 1000,
                            "end": 1001,
                            "fullWidth": 1,
                            "width": 1,
                            "text": ")",
                            "value": ")",
                            "valueText": ")"
                        }
                    }
                },
                "semicolonToken": {
                    "kind": "SemicolonToken",
                    "fullStart": 1001,
                    "fullEnd": 1004,
                    "start": 1001,
                    "end": 1002,
                    "fullWidth": 3,
                    "width": 1,
                    "text": ";",
                    "value": ";",
                    "valueText": ";",
                    "hasTrailingTrivia": true,
                    "hasTrailingNewLine": true,
                    "trailingTrivia": [
                        {
                            "kind": "NewLineTrivia",
                            "text": "\r\n"
                        }
                    ]
                }
            }
        ],
        "endOfFileToken": {
            "kind": "EndOfFileToken",
            "fullStart": 1004,
            "fullEnd": 1004,
            "start": 1004,
            "end": 1004,
            "fullWidth": 0,
            "width": 0,
            "text": ""
        }
    },
    "lineMap": {
        "lineStarts": [
            0,
            67,
            152,
            232,
            308,
            380,
            385,
            423,
            539,
            544,
            546,
            548,
            571,
            601,
            633,
            665,
            706,
            727,
            747,
            767,
            788,
            800,
            848,
            893,
            924,
            940,
            951,
            973,
            980,
            1004
        ],
        "length": 1004
    }
}<|MERGE_RESOLUTION|>--- conflicted
+++ resolved
@@ -245,12 +245,8 @@
                                         "start": 583,
                                         "end": 598,
                                         "fullWidth": 15,
-<<<<<<< HEAD
                                         "width": 15,
-                                        "identifier": {
-=======
                                         "propertyName": {
->>>>>>> 85e84683
                                             "kind": "IdentifierName",
                                             "fullStart": 583,
                                             "fullEnd": 594,
@@ -830,12 +826,8 @@
                                         "start": 718,
                                         "end": 797,
                                         "fullWidth": 79,
-<<<<<<< HEAD
                                         "width": 79,
-                                        "identifier": {
-=======
                                         "propertyName": {
->>>>>>> 85e84683
                                             "kind": "IdentifierName",
                                             "fullStart": 718,
                                             "fullEnd": 722,
@@ -1142,12 +1134,8 @@
                                         "start": 817,
                                         "end": 822,
                                         "fullWidth": 5,
-<<<<<<< HEAD
                                         "width": 5,
-                                        "identifier": {
-=======
                                         "propertyName": {
->>>>>>> 85e84683
                                             "kind": "IdentifierName",
                                             "fullStart": 817,
                                             "fullEnd": 819,
