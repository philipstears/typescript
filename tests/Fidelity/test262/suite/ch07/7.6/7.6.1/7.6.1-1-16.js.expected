--- conflicted
+++ resolved
@@ -242,12 +242,8 @@
                                         "start": 611,
                                         "end": 711,
                                         "fullWidth": 100,
-<<<<<<< HEAD
                                         "width": 100,
-                                        "identifier": {
-=======
                                         "propertyName": {
->>>>>>> 85e84683
                                             "kind": "IdentifierName",
                                             "fullStart": 611,
                                             "fullEnd": 623,
@@ -648,12 +644,8 @@
                                         "start": 726,
                                         "end": 814,
                                         "fullWidth": 88,
-<<<<<<< HEAD
                                         "width": 88,
-                                        "identifier": {
-=======
                                         "propertyName": {
->>>>>>> 85e84683
                                             "kind": "IdentifierName",
                                             "fullStart": 726,
                                             "fullEnd": 730,
@@ -957,12 +949,8 @@
                                         "start": 841,
                                         "end": 842,
                                         "fullWidth": 2,
-<<<<<<< HEAD
                                         "width": 1,
-                                        "identifier": {
-=======
                                         "propertyName": {
->>>>>>> 85e84683
                                             "kind": "IdentifierName",
                                             "fullStart": 841,
                                             "fullEnd": 843,
@@ -1137,12 +1125,8 @@
                                                     "start": 881,
                                                     "end": 883,
                                                     "fullWidth": 3,
-<<<<<<< HEAD
                                                     "width": 2,
-                                                    "identifier": {
-=======
                                                     "propertyName": {
->>>>>>> 85e84683
                                                         "kind": "IdentifierName",
                                                         "fullStart": 881,
                                                         "fullEnd": 884,
