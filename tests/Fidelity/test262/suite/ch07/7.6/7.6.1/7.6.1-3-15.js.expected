--- conflicted
+++ resolved
@@ -245,12 +245,8 @@
                                         "start": 601,
                                         "end": 617,
                                         "fullWidth": 16,
-<<<<<<< HEAD
                                         "width": 16,
-                                        "identifier": {
-=======
                                         "propertyName": {
->>>>>>> 85e84683
                                             "kind": "IdentifierName",
                                             "fullStart": 601,
                                             "fullEnd": 613,
@@ -826,12 +822,8 @@
                                         "start": 741,
                                         "end": 838,
                                         "fullWidth": 97,
-<<<<<<< HEAD
                                         "width": 97,
-                                        "identifier": {
-=======
                                         "propertyName": {
->>>>>>> 85e84683
                                             "kind": "IdentifierName",
                                             "fullStart": 741,
                                             "fullEnd": 745,
@@ -1135,12 +1127,8 @@
                                         "start": 857,
                                         "end": 858,
                                         "fullWidth": 2,
-<<<<<<< HEAD
                                         "width": 1,
-                                        "identifier": {
-=======
                                         "propertyName": {
->>>>>>> 85e84683
                                             "kind": "IdentifierName",
                                             "fullStart": 857,
                                             "fullEnd": 859,
@@ -1319,12 +1307,8 @@
                                                     "start": 904,
                                                     "end": 906,
                                                     "fullWidth": 3,
-<<<<<<< HEAD
                                                     "width": 2,
-                                                    "identifier": {
-=======
                                                     "propertyName": {
->>>>>>> 85e84683
                                                         "kind": "IdentifierName",
                                                         "fullStart": 904,
                                                         "fullEnd": 907,
