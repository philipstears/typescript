{
    "isDeclaration": false,
    "languageVersion": "EcmaScript5",
    "parseOptions": {
        "allowAutomaticSemicolonInsertion": true
    },
    "sourceUnit": {
        "kind": "SourceUnit",
        "fullStart": 0,
        "fullEnd": 1180,
        "start": 572,
        "end": 1180,
        "fullWidth": 1180,
        "width": 608,
        "isIncrementallyUnusable": true,
        "moduleElements": [
            {
                "kind": "FunctionDeclaration",
                "fullStart": 0,
                "fullEnd": 1156,
                "start": 572,
                "end": 1154,
                "fullWidth": 1156,
                "width": 582,
                "modifiers": [],
                "functionKeyword": {
                    "kind": "FunctionKeyword",
                    "fullStart": 0,
                    "fullEnd": 581,
                    "start": 572,
                    "end": 580,
                    "fullWidth": 581,
                    "width": 8,
                    "text": "function",
                    "value": "function",
                    "valueText": "function",
                    "hasLeadingTrivia": true,
                    "hasLeadingComment": true,
                    "hasLeadingNewLine": true,
                    "hasTrailingTrivia": true,
                    "leadingTrivia": [
                        {
                            "kind": "SingleLineCommentTrivia",
                            "text": "/// Copyright (c) 2012 Ecma International.  All rights reserved. "
                        },
                        {
                            "kind": "NewLineTrivia",
                            "text": "\r\n"
                        },
                        {
                            "kind": "SingleLineCommentTrivia",
                            "text": "/// Ecma International makes this code available under the terms and conditions set"
                        },
                        {
                            "kind": "NewLineTrivia",
                            "text": "\r\n"
                        },
                        {
                            "kind": "SingleLineCommentTrivia",
                            "text": "/// forth on http://hg.ecmascript.org/tests/test262/raw-file/tip/LICENSE (the "
                        },
                        {
                            "kind": "NewLineTrivia",
                            "text": "\r\n"
                        },
                        {
                            "kind": "SingleLineCommentTrivia",
                            "text": "/// \"Use Terms\").   Any redistribution of this code must retain the above "
                        },
                        {
                            "kind": "NewLineTrivia",
                            "text": "\r\n"
                        },
                        {
                            "kind": "SingleLineCommentTrivia",
                            "text": "/// copyright and this notice and otherwise comply with the Use Terms."
                        },
                        {
                            "kind": "NewLineTrivia",
                            "text": "\r\n"
                        },
                        {
                            "kind": "MultiLineCommentTrivia",
                            "text": "/**\r\n * @path ch07/7.6/7.6.1/7.6.1-2-16.js\r\n * @description Allow reserved words as property names by dot operator assignment, verified with hasOwnProperty: undefined, NaN, Infinity\r\n */"
                        },
                        {
                            "kind": "NewLineTrivia",
                            "text": "\r\n"
                        },
                        {
                            "kind": "NewLineTrivia",
                            "text": "\r\n"
                        },
                        {
                            "kind": "NewLineTrivia",
                            "text": "\r\n"
                        }
                    ],
                    "trailingTrivia": [
                        {
                            "kind": "WhitespaceTrivia",
                            "text": " "
                        }
                    ]
                },
                "identifier": {
                    "kind": "IdentifierName",
                    "fullStart": 581,
                    "fullEnd": 589,
                    "start": 581,
                    "end": 589,
                    "fullWidth": 8,
                    "width": 8,
                    "text": "testcase",
                    "value": "testcase",
                    "valueText": "testcase"
                },
                "callSignature": {
                    "kind": "CallSignature",
                    "fullStart": 589,
                    "fullEnd": 592,
                    "start": 589,
                    "end": 591,
                    "fullWidth": 3,
                    "width": 2,
                    "parameterList": {
                        "kind": "ParameterList",
                        "fullStart": 589,
                        "fullEnd": 592,
                        "start": 589,
                        "end": 591,
                        "fullWidth": 3,
                        "width": 2,
                        "openParenToken": {
                            "kind": "OpenParenToken",
                            "fullStart": 589,
                            "fullEnd": 590,
                            "start": 589,
                            "end": 590,
                            "fullWidth": 1,
                            "width": 1,
                            "text": "(",
                            "value": "(",
                            "valueText": "("
                        },
                        "parameters": [],
                        "closeParenToken": {
                            "kind": "CloseParenToken",
                            "fullStart": 590,
                            "fullEnd": 592,
                            "start": 590,
                            "end": 591,
                            "fullWidth": 2,
                            "width": 1,
                            "text": ")",
                            "value": ")",
                            "valueText": ")",
                            "hasTrailingTrivia": true,
                            "trailingTrivia": [
                                {
                                    "kind": "WhitespaceTrivia",
                                    "text": " "
                                }
                            ]
                        }
                    }
                },
                "block": {
                    "kind": "Block",
                    "fullStart": 592,
                    "fullEnd": 1156,
                    "start": 592,
                    "end": 1154,
                    "fullWidth": 564,
                    "width": 562,
                    "openBraceToken": {
                        "kind": "OpenBraceToken",
                        "fullStart": 592,
                        "fullEnd": 595,
                        "start": 592,
                        "end": 593,
                        "fullWidth": 3,
                        "width": 1,
                        "text": "{",
                        "value": "{",
                        "valueText": "{",
                        "hasTrailingTrivia": true,
                        "hasTrailingNewLine": true,
                        "trailingTrivia": [
                            {
                                "kind": "NewLineTrivia",
                                "text": "\r\n"
                            }
                        ]
                    },
                    "statements": [
                        {
                            "kind": "VariableStatement",
                            "fullStart": 595,
                            "fullEnd": 625,
                            "start": 603,
                            "end": 623,
                            "fullWidth": 30,
                            "width": 20,
                            "modifiers": [],
                            "variableDeclaration": {
                                "kind": "VariableDeclaration",
                                "fullStart": 595,
                                "fullEnd": 622,
                                "start": 603,
                                "end": 622,
                                "fullWidth": 27,
                                "width": 19,
                                "varKeyword": {
                                    "kind": "VarKeyword",
                                    "fullStart": 595,
                                    "fullEnd": 607,
                                    "start": 603,
                                    "end": 606,
                                    "fullWidth": 12,
                                    "width": 3,
                                    "text": "var",
                                    "value": "var",
                                    "valueText": "var",
                                    "hasLeadingTrivia": true,
                                    "hasTrailingTrivia": true,
                                    "leadingTrivia": [
                                        {
                                            "kind": "WhitespaceTrivia",
                                            "text": "        "
                                        }
                                    ],
                                    "trailingTrivia": [
                                        {
                                            "kind": "WhitespaceTrivia",
                                            "text": " "
                                        }
                                    ]
                                },
                                "variableDeclarators": [
                                    {
                                        "kind": "VariableDeclarator",
                                        "fullStart": 607,
                                        "fullEnd": 622,
                                        "start": 607,
                                        "end": 622,
                                        "fullWidth": 15,
<<<<<<< HEAD
                                        "width": 15,
                                        "identifier": {
=======
                                        "propertyName": {
>>>>>>> 85e84683
                                            "kind": "IdentifierName",
                                            "fullStart": 607,
                                            "fullEnd": 618,
                                            "start": 607,
                                            "end": 617,
                                            "fullWidth": 11,
                                            "width": 10,
                                            "text": "tokenCodes",
                                            "value": "tokenCodes",
                                            "valueText": "tokenCodes",
                                            "hasTrailingTrivia": true,
                                            "trailingTrivia": [
                                                {
                                                    "kind": "WhitespaceTrivia",
                                                    "text": " "
                                                }
                                            ]
                                        },
                                        "equalsValueClause": {
                                            "kind": "EqualsValueClause",
                                            "fullStart": 618,
                                            "fullEnd": 622,
                                            "start": 618,
                                            "end": 622,
                                            "fullWidth": 4,
                                            "width": 4,
                                            "equalsToken": {
                                                "kind": "EqualsToken",
                                                "fullStart": 618,
                                                "fullEnd": 620,
                                                "start": 618,
                                                "end": 619,
                                                "fullWidth": 2,
                                                "width": 1,
                                                "text": "=",
                                                "value": "=",
                                                "valueText": "=",
                                                "hasTrailingTrivia": true,
                                                "trailingTrivia": [
                                                    {
                                                        "kind": "WhitespaceTrivia",
                                                        "text": " "
                                                    }
                                                ]
                                            },
                                            "value": {
                                                "kind": "ObjectLiteralExpression",
                                                "fullStart": 620,
                                                "fullEnd": 622,
                                                "start": 620,
                                                "end": 622,
                                                "fullWidth": 2,
                                                "width": 2,
                                                "openBraceToken": {
                                                    "kind": "OpenBraceToken",
                                                    "fullStart": 620,
                                                    "fullEnd": 621,
                                                    "start": 620,
                                                    "end": 621,
                                                    "fullWidth": 1,
                                                    "width": 1,
                                                    "text": "{",
                                                    "value": "{",
                                                    "valueText": "{"
                                                },
                                                "propertyAssignments": [],
                                                "closeBraceToken": {
                                                    "kind": "CloseBraceToken",
                                                    "fullStart": 621,
                                                    "fullEnd": 622,
                                                    "start": 621,
                                                    "end": 622,
                                                    "fullWidth": 1,
                                                    "width": 1,
                                                    "text": "}",
                                                    "value": "}",
                                                    "valueText": "}"
                                                }
                                            }
                                        }
                                    }
                                ]
                            },
                            "semicolonToken": {
                                "kind": "SemicolonToken",
                                "fullStart": 622,
                                "fullEnd": 625,
                                "start": 622,
                                "end": 623,
                                "fullWidth": 3,
                                "width": 1,
                                "text": ";",
                                "value": ";",
                                "valueText": ";",
                                "hasTrailingTrivia": true,
                                "hasTrailingNewLine": true,
                                "trailingTrivia": [
                                    {
                                        "kind": "NewLineTrivia",
                                        "text": "\r\n"
                                    }
                                ]
                            }
                        },
                        {
                            "kind": "ExpressionStatement",
                            "fullStart": 625,
                            "fullEnd": 660,
                            "start": 633,
                            "end": 658,
                            "fullWidth": 35,
                            "width": 25,
                            "expression": {
                                "kind": "AssignmentExpression",
                                "fullStart": 625,
                                "fullEnd": 657,
                                "start": 633,
                                "end": 657,
                                "fullWidth": 32,
                                "width": 24,
                                "left": {
                                    "kind": "MemberAccessExpression",
                                    "fullStart": 625,
                                    "fullEnd": 654,
                                    "start": 633,
                                    "end": 653,
                                    "fullWidth": 29,
                                    "width": 20,
                                    "expression": {
                                        "kind": "IdentifierName",
                                        "fullStart": 625,
                                        "fullEnd": 643,
                                        "start": 633,
                                        "end": 643,
                                        "fullWidth": 18,
                                        "width": 10,
                                        "text": "tokenCodes",
                                        "value": "tokenCodes",
                                        "valueText": "tokenCodes",
                                        "hasLeadingTrivia": true,
                                        "leadingTrivia": [
                                            {
                                                "kind": "WhitespaceTrivia",
                                                "text": "        "
                                            }
                                        ]
                                    },
                                    "dotToken": {
                                        "kind": "DotToken",
                                        "fullStart": 643,
                                        "fullEnd": 644,
                                        "start": 643,
                                        "end": 644,
                                        "fullWidth": 1,
                                        "width": 1,
                                        "text": ".",
                                        "value": ".",
                                        "valueText": "."
                                    },
                                    "name": {
                                        "kind": "IdentifierName",
                                        "fullStart": 644,
                                        "fullEnd": 654,
                                        "start": 644,
                                        "end": 653,
                                        "fullWidth": 10,
                                        "width": 9,
                                        "text": "undefined",
                                        "value": "undefined",
                                        "valueText": "undefined",
                                        "hasTrailingTrivia": true,
                                        "trailingTrivia": [
                                            {
                                                "kind": "WhitespaceTrivia",
                                                "text": " "
                                            }
                                        ]
                                    }
                                },
                                "operatorToken": {
                                    "kind": "EqualsToken",
                                    "fullStart": 654,
                                    "fullEnd": 656,
                                    "start": 654,
                                    "end": 655,
                                    "fullWidth": 2,
                                    "width": 1,
                                    "text": "=",
                                    "value": "=",
                                    "valueText": "=",
                                    "hasTrailingTrivia": true,
                                    "trailingTrivia": [
                                        {
                                            "kind": "WhitespaceTrivia",
                                            "text": " "
                                        }
                                    ]
                                },
                                "right": {
                                    "kind": "NumericLiteral",
                                    "fullStart": 656,
                                    "fullEnd": 657,
                                    "start": 656,
                                    "end": 657,
                                    "fullWidth": 1,
                                    "width": 1,
                                    "text": "0",
                                    "value": 0,
                                    "valueText": "0"
                                }
                            },
                            "semicolonToken": {
                                "kind": "SemicolonToken",
                                "fullStart": 657,
                                "fullEnd": 660,
                                "start": 657,
                                "end": 658,
                                "fullWidth": 3,
                                "width": 1,
                                "text": ";",
                                "value": ";",
                                "valueText": ";",
                                "hasTrailingTrivia": true,
                                "hasTrailingNewLine": true,
                                "trailingTrivia": [
                                    {
                                        "kind": "NewLineTrivia",
                                        "text": "\r\n"
                                    }
                                ]
                            }
                        },
                        {
                            "kind": "ExpressionStatement",
                            "fullStart": 660,
                            "fullEnd": 689,
                            "start": 668,
                            "end": 687,
                            "fullWidth": 29,
                            "width": 19,
                            "expression": {
                                "kind": "AssignmentExpression",
                                "fullStart": 660,
                                "fullEnd": 686,
                                "start": 668,
                                "end": 686,
                                "fullWidth": 26,
                                "width": 18,
                                "left": {
                                    "kind": "MemberAccessExpression",
                                    "fullStart": 660,
                                    "fullEnd": 683,
                                    "start": 668,
                                    "end": 682,
                                    "fullWidth": 23,
                                    "width": 14,
                                    "expression": {
                                        "kind": "IdentifierName",
                                        "fullStart": 660,
                                        "fullEnd": 678,
                                        "start": 668,
                                        "end": 678,
                                        "fullWidth": 18,
                                        "width": 10,
                                        "text": "tokenCodes",
                                        "value": "tokenCodes",
                                        "valueText": "tokenCodes",
                                        "hasLeadingTrivia": true,
                                        "leadingTrivia": [
                                            {
                                                "kind": "WhitespaceTrivia",
                                                "text": "        "
                                            }
                                        ]
                                    },
                                    "dotToken": {
                                        "kind": "DotToken",
                                        "fullStart": 678,
                                        "fullEnd": 679,
                                        "start": 678,
                                        "end": 679,
                                        "fullWidth": 1,
                                        "width": 1,
                                        "text": ".",
                                        "value": ".",
                                        "valueText": "."
                                    },
                                    "name": {
                                        "kind": "IdentifierName",
                                        "fullStart": 679,
                                        "fullEnd": 683,
                                        "start": 679,
                                        "end": 682,
                                        "fullWidth": 4,
                                        "width": 3,
                                        "text": "NaN",
                                        "value": "NaN",
                                        "valueText": "NaN",
                                        "hasTrailingTrivia": true,
                                        "trailingTrivia": [
                                            {
                                                "kind": "WhitespaceTrivia",
                                                "text": " "
                                            }
                                        ]
                                    }
                                },
                                "operatorToken": {
                                    "kind": "EqualsToken",
                                    "fullStart": 683,
                                    "fullEnd": 685,
                                    "start": 683,
                                    "end": 684,
                                    "fullWidth": 2,
                                    "width": 1,
                                    "text": "=",
                                    "value": "=",
                                    "valueText": "=",
                                    "hasTrailingTrivia": true,
                                    "trailingTrivia": [
                                        {
                                            "kind": "WhitespaceTrivia",
                                            "text": " "
                                        }
                                    ]
                                },
                                "right": {
                                    "kind": "NumericLiteral",
                                    "fullStart": 685,
                                    "fullEnd": 686,
                                    "start": 685,
                                    "end": 686,
                                    "fullWidth": 1,
                                    "width": 1,
                                    "text": "1",
                                    "value": 1,
                                    "valueText": "1"
                                }
                            },
                            "semicolonToken": {
                                "kind": "SemicolonToken",
                                "fullStart": 686,
                                "fullEnd": 689,
                                "start": 686,
                                "end": 687,
                                "fullWidth": 3,
                                "width": 1,
                                "text": ";",
                                "value": ";",
                                "valueText": ";",
                                "hasTrailingTrivia": true,
                                "hasTrailingNewLine": true,
                                "trailingTrivia": [
                                    {
                                        "kind": "NewLineTrivia",
                                        "text": "\r\n"
                                    }
                                ]
                            }
                        },
                        {
                            "kind": "ExpressionStatement",
                            "fullStart": 689,
                            "fullEnd": 723,
                            "start": 697,
                            "end": 721,
                            "fullWidth": 34,
                            "width": 24,
                            "expression": {
                                "kind": "AssignmentExpression",
                                "fullStart": 689,
                                "fullEnd": 720,
                                "start": 697,
                                "end": 720,
                                "fullWidth": 31,
                                "width": 23,
                                "left": {
                                    "kind": "MemberAccessExpression",
                                    "fullStart": 689,
                                    "fullEnd": 717,
                                    "start": 697,
                                    "end": 716,
                                    "fullWidth": 28,
                                    "width": 19,
                                    "expression": {
                                        "kind": "IdentifierName",
                                        "fullStart": 689,
                                        "fullEnd": 707,
                                        "start": 697,
                                        "end": 707,
                                        "fullWidth": 18,
                                        "width": 10,
                                        "text": "tokenCodes",
                                        "value": "tokenCodes",
                                        "valueText": "tokenCodes",
                                        "hasLeadingTrivia": true,
                                        "leadingTrivia": [
                                            {
                                                "kind": "WhitespaceTrivia",
                                                "text": "        "
                                            }
                                        ]
                                    },
                                    "dotToken": {
                                        "kind": "DotToken",
                                        "fullStart": 707,
                                        "fullEnd": 708,
                                        "start": 707,
                                        "end": 708,
                                        "fullWidth": 1,
                                        "width": 1,
                                        "text": ".",
                                        "value": ".",
                                        "valueText": "."
                                    },
                                    "name": {
                                        "kind": "IdentifierName",
                                        "fullStart": 708,
                                        "fullEnd": 717,
                                        "start": 708,
                                        "end": 716,
                                        "fullWidth": 9,
                                        "width": 8,
                                        "text": "Infinity",
                                        "value": "Infinity",
                                        "valueText": "Infinity",
                                        "hasTrailingTrivia": true,
                                        "trailingTrivia": [
                                            {
                                                "kind": "WhitespaceTrivia",
                                                "text": " "
                                            }
                                        ]
                                    }
                                },
                                "operatorToken": {
                                    "kind": "EqualsToken",
                                    "fullStart": 717,
                                    "fullEnd": 719,
                                    "start": 717,
                                    "end": 718,
                                    "fullWidth": 2,
                                    "width": 1,
                                    "text": "=",
                                    "value": "=",
                                    "valueText": "=",
                                    "hasTrailingTrivia": true,
                                    "trailingTrivia": [
                                        {
                                            "kind": "WhitespaceTrivia",
                                            "text": " "
                                        }
                                    ]
                                },
                                "right": {
                                    "kind": "NumericLiteral",
                                    "fullStart": 719,
                                    "fullEnd": 720,
                                    "start": 719,
                                    "end": 720,
                                    "fullWidth": 1,
                                    "width": 1,
                                    "text": "2",
                                    "value": 2,
                                    "valueText": "2"
                                }
                            },
                            "semicolonToken": {
                                "kind": "SemicolonToken",
                                "fullStart": 720,
                                "fullEnd": 723,
                                "start": 720,
                                "end": 721,
                                "fullWidth": 3,
                                "width": 1,
                                "text": ";",
                                "value": ";",
                                "valueText": ";",
                                "hasTrailingTrivia": true,
                                "hasTrailingNewLine": true,
                                "trailingTrivia": [
                                    {
                                        "kind": "NewLineTrivia",
                                        "text": "\r\n"
                                    }
                                ]
                            }
                        },
                        {
                            "kind": "VariableStatement",
                            "fullStart": 723,
                            "fullEnd": 826,
                            "start": 731,
                            "end": 824,
                            "fullWidth": 103,
                            "width": 93,
                            "modifiers": [],
                            "variableDeclaration": {
                                "kind": "VariableDeclaration",
                                "fullStart": 723,
                                "fullEnd": 823,
                                "start": 731,
                                "end": 823,
                                "fullWidth": 100,
                                "width": 92,
                                "varKeyword": {
                                    "kind": "VarKeyword",
                                    "fullStart": 723,
                                    "fullEnd": 735,
                                    "start": 731,
                                    "end": 734,
                                    "fullWidth": 12,
                                    "width": 3,
                                    "text": "var",
                                    "value": "var",
                                    "valueText": "var",
                                    "hasLeadingTrivia": true,
                                    "hasTrailingTrivia": true,
                                    "leadingTrivia": [
                                        {
                                            "kind": "WhitespaceTrivia",
                                            "text": "        "
                                        }
                                    ],
                                    "trailingTrivia": [
                                        {
                                            "kind": "WhitespaceTrivia",
                                            "text": " "
                                        }
                                    ]
                                },
                                "variableDeclarators": [
                                    {
                                        "kind": "VariableDeclarator",
                                        "fullStart": 735,
                                        "fullEnd": 823,
                                        "start": 735,
                                        "end": 823,
                                        "fullWidth": 88,
<<<<<<< HEAD
                                        "width": 88,
                                        "identifier": {
=======
                                        "propertyName": {
>>>>>>> 85e84683
                                            "kind": "IdentifierName",
                                            "fullStart": 735,
                                            "fullEnd": 739,
                                            "start": 735,
                                            "end": 738,
                                            "fullWidth": 4,
                                            "width": 3,
                                            "text": "arr",
                                            "value": "arr",
                                            "valueText": "arr",
                                            "hasTrailingTrivia": true,
                                            "trailingTrivia": [
                                                {
                                                    "kind": "WhitespaceTrivia",
                                                    "text": " "
                                                }
                                            ]
                                        },
                                        "equalsValueClause": {
                                            "kind": "EqualsValueClause",
                                            "fullStart": 739,
                                            "fullEnd": 823,
                                            "start": 739,
                                            "end": 823,
                                            "fullWidth": 84,
                                            "width": 84,
                                            "equalsToken": {
                                                "kind": "EqualsToken",
                                                "fullStart": 739,
                                                "fullEnd": 741,
                                                "start": 739,
                                                "end": 740,
                                                "fullWidth": 2,
                                                "width": 1,
                                                "text": "=",
                                                "value": "=",
                                                "valueText": "=",
                                                "hasTrailingTrivia": true,
                                                "trailingTrivia": [
                                                    {
                                                        "kind": "WhitespaceTrivia",
                                                        "text": " "
                                                    }
                                                ]
                                            },
                                            "value": {
                                                "kind": "ArrayLiteralExpression",
                                                "fullStart": 741,
                                                "fullEnd": 823,
                                                "start": 741,
                                                "end": 823,
                                                "fullWidth": 82,
                                                "width": 82,
                                                "openBracketToken": {
                                                    "kind": "OpenBracketToken",
                                                    "fullStart": 741,
                                                    "fullEnd": 744,
                                                    "start": 741,
                                                    "end": 742,
                                                    "fullWidth": 3,
                                                    "width": 1,
                                                    "text": "[",
                                                    "value": "[",
                                                    "valueText": "[",
                                                    "hasTrailingTrivia": true,
                                                    "hasTrailingNewLine": true,
                                                    "trailingTrivia": [
                                                        {
                                                            "kind": "NewLineTrivia",
                                                            "text": "\r\n"
                                                        }
                                                    ]
                                                },
                                                "expressions": [
                                                    {
                                                        "kind": "StringLiteral",
                                                        "fullStart": 744,
                                                        "fullEnd": 767,
                                                        "start": 756,
                                                        "end": 767,
                                                        "fullWidth": 23,
                                                        "width": 11,
                                                        "text": "'undefined'",
                                                        "value": "undefined",
                                                        "valueText": "undefined",
                                                        "hasLeadingTrivia": true,
                                                        "leadingTrivia": [
                                                            {
                                                                "kind": "WhitespaceTrivia",
                                                                "text": "            "
                                                            }
                                                        ]
                                                    },
                                                    {
                                                        "kind": "CommaToken",
                                                        "fullStart": 767,
                                                        "fullEnd": 770,
                                                        "start": 767,
                                                        "end": 768,
                                                        "fullWidth": 3,
                                                        "width": 1,
                                                        "text": ",",
                                                        "value": ",",
                                                        "valueText": ",",
                                                        "hasTrailingTrivia": true,
                                                        "hasTrailingNewLine": true,
                                                        "trailingTrivia": [
                                                            {
                                                                "kind": "NewLineTrivia",
                                                                "text": "\r\n"
                                                            }
                                                        ]
                                                    },
                                                    {
                                                        "kind": "StringLiteral",
                                                        "fullStart": 770,
                                                        "fullEnd": 787,
                                                        "start": 782,
                                                        "end": 787,
                                                        "fullWidth": 17,
                                                        "width": 5,
                                                        "text": "'NaN'",
                                                        "value": "NaN",
                                                        "valueText": "NaN",
                                                        "hasLeadingTrivia": true,
                                                        "leadingTrivia": [
                                                            {
                                                                "kind": "WhitespaceTrivia",
                                                                "text": "            "
                                                            }
                                                        ]
                                                    },
                                                    {
                                                        "kind": "CommaToken",
                                                        "fullStart": 787,
                                                        "fullEnd": 790,
                                                        "start": 787,
                                                        "end": 788,
                                                        "fullWidth": 3,
                                                        "width": 1,
                                                        "text": ",",
                                                        "value": ",",
                                                        "valueText": ",",
                                                        "hasTrailingTrivia": true,
                                                        "hasTrailingNewLine": true,
                                                        "trailingTrivia": [
                                                            {
                                                                "kind": "NewLineTrivia",
                                                                "text": "\r\n"
                                                            }
                                                        ]
                                                    },
                                                    {
                                                        "kind": "StringLiteral",
                                                        "fullStart": 790,
                                                        "fullEnd": 814,
                                                        "start": 802,
                                                        "end": 812,
                                                        "fullWidth": 24,
                                                        "width": 10,
                                                        "text": "'Infinity'",
                                                        "value": "Infinity",
                                                        "valueText": "Infinity",
                                                        "hasLeadingTrivia": true,
                                                        "hasTrailingTrivia": true,
                                                        "hasTrailingNewLine": true,
                                                        "leadingTrivia": [
                                                            {
                                                                "kind": "WhitespaceTrivia",
                                                                "text": "            "
                                                            }
                                                        ],
                                                        "trailingTrivia": [
                                                            {
                                                                "kind": "NewLineTrivia",
                                                                "text": "\r\n"
                                                            }
                                                        ]
                                                    }
                                                ],
                                                "closeBracketToken": {
                                                    "kind": "CloseBracketToken",
                                                    "fullStart": 814,
                                                    "fullEnd": 823,
                                                    "start": 822,
                                                    "end": 823,
                                                    "fullWidth": 9,
                                                    "width": 1,
                                                    "text": "]",
                                                    "value": "]",
                                                    "valueText": "]",
                                                    "hasLeadingTrivia": true,
                                                    "leadingTrivia": [
                                                        {
                                                            "kind": "WhitespaceTrivia",
                                                            "text": "        "
                                                        }
                                                    ]
                                                }
                                            }
                                        }
                                    }
                                ]
                            },
                            "semicolonToken": {
                                "kind": "SemicolonToken",
                                "fullStart": 823,
                                "fullEnd": 826,
                                "start": 823,
                                "end": 824,
                                "fullWidth": 3,
                                "width": 1,
                                "text": ";",
                                "value": ";",
                                "valueText": ";",
                                "hasTrailingTrivia": true,
                                "hasTrailingNewLine": true,
                                "trailingTrivia": [
                                    {
                                        "kind": "NewLineTrivia",
                                        "text": "\r\n"
                                    }
                                ]
                            }
                        },
                        {
                            "kind": "ForInStatement",
                            "fullStart": 826,
                            "fullEnd": 1127,
                            "start": 834,
                            "end": 1125,
                            "fullWidth": 301,
                            "width": 291,
                            "forKeyword": {
                                "kind": "ForKeyword",
                                "fullStart": 826,
                                "fullEnd": 837,
                                "start": 834,
                                "end": 837,
                                "fullWidth": 11,
                                "width": 3,
                                "text": "for",
                                "value": "for",
                                "valueText": "for",
                                "hasLeadingTrivia": true,
                                "leadingTrivia": [
                                    {
                                        "kind": "WhitespaceTrivia",
                                        "text": "        "
                                    }
                                ]
                            },
                            "openParenToken": {
                                "kind": "OpenParenToken",
                                "fullStart": 837,
                                "fullEnd": 838,
                                "start": 837,
                                "end": 838,
                                "fullWidth": 1,
                                "width": 1,
                                "text": "(",
                                "value": "(",
                                "valueText": "("
                            },
                            "variableDeclaration": {
                                "kind": "VariableDeclaration",
                                "fullStart": 838,
                                "fullEnd": 844,
                                "start": 838,
                                "end": 843,
                                "fullWidth": 6,
                                "width": 5,
                                "varKeyword": {
                                    "kind": "VarKeyword",
                                    "fullStart": 838,
                                    "fullEnd": 842,
                                    "start": 838,
                                    "end": 841,
                                    "fullWidth": 4,
                                    "width": 3,
                                    "text": "var",
                                    "value": "var",
                                    "valueText": "var",
                                    "hasTrailingTrivia": true,
                                    "trailingTrivia": [
                                        {
                                            "kind": "WhitespaceTrivia",
                                            "text": " "
                                        }
                                    ]
                                },
                                "variableDeclarators": [
                                    {
                                        "kind": "VariableDeclarator",
                                        "fullStart": 842,
                                        "fullEnd": 844,
                                        "start": 842,
                                        "end": 843,
                                        "fullWidth": 2,
<<<<<<< HEAD
                                        "width": 1,
                                        "identifier": {
=======
                                        "propertyName": {
>>>>>>> 85e84683
                                            "kind": "IdentifierName",
                                            "fullStart": 842,
                                            "fullEnd": 844,
                                            "start": 842,
                                            "end": 843,
                                            "fullWidth": 2,
                                            "width": 1,
                                            "text": "p",
                                            "value": "p",
                                            "valueText": "p",
                                            "hasTrailingTrivia": true,
                                            "trailingTrivia": [
                                                {
                                                    "kind": "WhitespaceTrivia",
                                                    "text": " "
                                                }
                                            ]
                                        }
                                    }
                                ]
                            },
                            "inKeyword": {
                                "kind": "InKeyword",
                                "fullStart": 844,
                                "fullEnd": 847,
                                "start": 844,
                                "end": 846,
                                "fullWidth": 3,
                                "width": 2,
                                "text": "in",
                                "value": "in",
                                "valueText": "in",
                                "hasTrailingTrivia": true,
                                "trailingTrivia": [
                                    {
                                        "kind": "WhitespaceTrivia",
                                        "text": " "
                                    }
                                ]
                            },
                            "expression": {
                                "kind": "IdentifierName",
                                "fullStart": 847,
                                "fullEnd": 857,
                                "start": 847,
                                "end": 857,
                                "fullWidth": 10,
                                "width": 10,
                                "text": "tokenCodes",
                                "value": "tokenCodes",
                                "valueText": "tokenCodes"
                            },
                            "closeParenToken": {
                                "kind": "CloseParenToken",
                                "fullStart": 857,
                                "fullEnd": 859,
                                "start": 857,
                                "end": 858,
                                "fullWidth": 2,
                                "width": 1,
                                "text": ")",
                                "value": ")",
                                "valueText": ")",
                                "hasTrailingTrivia": true,
                                "trailingTrivia": [
                                    {
                                        "kind": "WhitespaceTrivia",
                                        "text": " "
                                    }
                                ]
                            },
                            "statement": {
                                "kind": "Block",
                                "fullStart": 859,
                                "fullEnd": 1127,
                                "start": 859,
                                "end": 1125,
                                "fullWidth": 268,
                                "width": 266,
                                "openBraceToken": {
                                    "kind": "OpenBraceToken",
                                    "fullStart": 859,
                                    "fullEnd": 869,
                                    "start": 859,
                                    "end": 860,
                                    "fullWidth": 10,
                                    "width": 1,
                                    "text": "{",
                                    "value": "{",
                                    "valueText": "{",
                                    "hasTrailingTrivia": true,
                                    "hasTrailingNewLine": true,
                                    "trailingTrivia": [
                                        {
                                            "kind": "WhitespaceTrivia",
                                            "text": "       "
                                        },
                                        {
                                            "kind": "NewLineTrivia",
                                            "text": "\r\n"
                                        }
                                    ]
                                },
                                "statements": [
                                    {
                                        "kind": "ForInStatement",
                                        "fullStart": 869,
                                        "fullEnd": 1116,
                                        "start": 881,
                                        "end": 1114,
                                        "fullWidth": 247,
                                        "width": 233,
                                        "forKeyword": {
                                            "kind": "ForKeyword",
                                            "fullStart": 869,
                                            "fullEnd": 884,
                                            "start": 881,
                                            "end": 884,
                                            "fullWidth": 15,
                                            "width": 3,
                                            "text": "for",
                                            "value": "for",
                                            "valueText": "for",
                                            "hasLeadingTrivia": true,
                                            "leadingTrivia": [
                                                {
                                                    "kind": "WhitespaceTrivia",
                                                    "text": "            "
                                                }
                                            ]
                                        },
                                        "openParenToken": {
                                            "kind": "OpenParenToken",
                                            "fullStart": 884,
                                            "fullEnd": 885,
                                            "start": 884,
                                            "end": 885,
                                            "fullWidth": 1,
                                            "width": 1,
                                            "text": "(",
                                            "value": "(",
                                            "valueText": "("
                                        },
                                        "variableDeclaration": {
                                            "kind": "VariableDeclaration",
                                            "fullStart": 885,
                                            "fullEnd": 892,
                                            "start": 885,
                                            "end": 891,
                                            "fullWidth": 7,
                                            "width": 6,
                                            "varKeyword": {
                                                "kind": "VarKeyword",
                                                "fullStart": 885,
                                                "fullEnd": 889,
                                                "start": 885,
                                                "end": 888,
                                                "fullWidth": 4,
                                                "width": 3,
                                                "text": "var",
                                                "value": "var",
                                                "valueText": "var",
                                                "hasTrailingTrivia": true,
                                                "trailingTrivia": [
                                                    {
                                                        "kind": "WhitespaceTrivia",
                                                        "text": " "
                                                    }
                                                ]
                                            },
                                            "variableDeclarators": [
                                                {
                                                    "kind": "VariableDeclarator",
                                                    "fullStart": 889,
                                                    "fullEnd": 892,
                                                    "start": 889,
                                                    "end": 891,
                                                    "fullWidth": 3,
<<<<<<< HEAD
                                                    "width": 2,
                                                    "identifier": {
=======
                                                    "propertyName": {
>>>>>>> 85e84683
                                                        "kind": "IdentifierName",
                                                        "fullStart": 889,
                                                        "fullEnd": 892,
                                                        "start": 889,
                                                        "end": 891,
                                                        "fullWidth": 3,
                                                        "width": 2,
                                                        "text": "p1",
                                                        "value": "p1",
                                                        "valueText": "p1",
                                                        "hasTrailingTrivia": true,
                                                        "trailingTrivia": [
                                                            {
                                                                "kind": "WhitespaceTrivia",
                                                                "text": " "
                                                            }
                                                        ]
                                                    }
                                                }
                                            ]
                                        },
                                        "inKeyword": {
                                            "kind": "InKeyword",
                                            "fullStart": 892,
                                            "fullEnd": 895,
                                            "start": 892,
                                            "end": 894,
                                            "fullWidth": 3,
                                            "width": 2,
                                            "text": "in",
                                            "value": "in",
                                            "valueText": "in",
                                            "hasTrailingTrivia": true,
                                            "trailingTrivia": [
                                                {
                                                    "kind": "WhitespaceTrivia",
                                                    "text": " "
                                                }
                                            ]
                                        },
                                        "expression": {
                                            "kind": "IdentifierName",
                                            "fullStart": 895,
                                            "fullEnd": 898,
                                            "start": 895,
                                            "end": 898,
                                            "fullWidth": 3,
                                            "width": 3,
                                            "text": "arr",
                                            "value": "arr",
                                            "valueText": "arr"
                                        },
                                        "closeParenToken": {
                                            "kind": "CloseParenToken",
                                            "fullStart": 898,
                                            "fullEnd": 900,
                                            "start": 898,
                                            "end": 899,
                                            "fullWidth": 2,
                                            "width": 1,
                                            "text": ")",
                                            "value": ")",
                                            "valueText": ")",
                                            "hasTrailingTrivia": true,
                                            "trailingTrivia": [
                                                {
                                                    "kind": "WhitespaceTrivia",
                                                    "text": " "
                                                }
                                            ]
                                        },
                                        "statement": {
                                            "kind": "Block",
                                            "fullStart": 900,
                                            "fullEnd": 1116,
                                            "start": 900,
                                            "end": 1114,
                                            "fullWidth": 216,
                                            "width": 214,
                                            "openBraceToken": {
                                                "kind": "OpenBraceToken",
                                                "fullStart": 900,
                                                "fullEnd": 919,
                                                "start": 900,
                                                "end": 901,
                                                "fullWidth": 19,
                                                "width": 1,
                                                "text": "{",
                                                "value": "{",
                                                "valueText": "{",
                                                "hasTrailingTrivia": true,
                                                "hasTrailingNewLine": true,
                                                "trailingTrivia": [
                                                    {
                                                        "kind": "WhitespaceTrivia",
                                                        "text": "                "
                                                    },
                                                    {
                                                        "kind": "NewLineTrivia",
                                                        "text": "\r\n"
                                                    }
                                                ]
                                            },
                                            "statements": [
                                                {
                                                    "kind": "IfStatement",
                                                    "fullStart": 919,
                                                    "fullEnd": 1101,
                                                    "start": 935,
                                                    "end": 1099,
                                                    "fullWidth": 182,
                                                    "width": 164,
                                                    "ifKeyword": {
                                                        "kind": "IfKeyword",
                                                        "fullStart": 919,
                                                        "fullEnd": 937,
                                                        "start": 935,
                                                        "end": 937,
                                                        "fullWidth": 18,
                                                        "width": 2,
                                                        "text": "if",
                                                        "value": "if",
                                                        "valueText": "if",
                                                        "hasLeadingTrivia": true,
                                                        "leadingTrivia": [
                                                            {
                                                                "kind": "WhitespaceTrivia",
                                                                "text": "                "
                                                            }
                                                        ]
                                                    },
                                                    "openParenToken": {
                                                        "kind": "OpenParenToken",
                                                        "fullStart": 937,
                                                        "fullEnd": 938,
                                                        "start": 937,
                                                        "end": 938,
                                                        "fullWidth": 1,
                                                        "width": 1,
                                                        "text": "(",
                                                        "value": "(",
                                                        "valueText": "("
                                                    },
                                                    "condition": {
                                                        "kind": "EqualsExpression",
                                                        "fullStart": 938,
                                                        "fullEnd": 951,
                                                        "start": 938,
                                                        "end": 951,
                                                        "fullWidth": 13,
                                                        "width": 13,
                                                        "left": {
                                                            "kind": "ElementAccessExpression",
                                                            "fullStart": 938,
                                                            "fullEnd": 946,
                                                            "start": 938,
                                                            "end": 945,
                                                            "fullWidth": 8,
                                                            "width": 7,
                                                            "expression": {
                                                                "kind": "IdentifierName",
                                                                "fullStart": 938,
                                                                "fullEnd": 941,
                                                                "start": 938,
                                                                "end": 941,
                                                                "fullWidth": 3,
                                                                "width": 3,
                                                                "text": "arr",
                                                                "value": "arr",
                                                                "valueText": "arr"
                                                            },
                                                            "openBracketToken": {
                                                                "kind": "OpenBracketToken",
                                                                "fullStart": 941,
                                                                "fullEnd": 942,
                                                                "start": 941,
                                                                "end": 942,
                                                                "fullWidth": 1,
                                                                "width": 1,
                                                                "text": "[",
                                                                "value": "[",
                                                                "valueText": "["
                                                            },
                                                            "argumentExpression": {
                                                                "kind": "IdentifierName",
                                                                "fullStart": 942,
                                                                "fullEnd": 944,
                                                                "start": 942,
                                                                "end": 944,
                                                                "fullWidth": 2,
                                                                "width": 2,
                                                                "text": "p1",
                                                                "value": "p1",
                                                                "valueText": "p1"
                                                            },
                                                            "closeBracketToken": {
                                                                "kind": "CloseBracketToken",
                                                                "fullStart": 944,
                                                                "fullEnd": 946,
                                                                "start": 944,
                                                                "end": 945,
                                                                "fullWidth": 2,
                                                                "width": 1,
                                                                "text": "]",
                                                                "value": "]",
                                                                "valueText": "]",
                                                                "hasTrailingTrivia": true,
                                                                "trailingTrivia": [
                                                                    {
                                                                        "kind": "WhitespaceTrivia",
                                                                        "text": " "
                                                                    }
                                                                ]
                                                            }
                                                        },
                                                        "operatorToken": {
                                                            "kind": "EqualsEqualsEqualsToken",
                                                            "fullStart": 946,
                                                            "fullEnd": 950,
                                                            "start": 946,
                                                            "end": 949,
                                                            "fullWidth": 4,
                                                            "width": 3,
                                                            "text": "===",
                                                            "value": "===",
                                                            "valueText": "===",
                                                            "hasTrailingTrivia": true,
                                                            "trailingTrivia": [
                                                                {
                                                                    "kind": "WhitespaceTrivia",
                                                                    "text": " "
                                                                }
                                                            ]
                                                        },
                                                        "right": {
                                                            "kind": "IdentifierName",
                                                            "fullStart": 950,
                                                            "fullEnd": 951,
                                                            "start": 950,
                                                            "end": 951,
                                                            "fullWidth": 1,
                                                            "width": 1,
                                                            "text": "p",
                                                            "value": "p",
                                                            "valueText": "p"
                                                        }
                                                    },
                                                    "closeParenToken": {
                                                        "kind": "CloseParenToken",
                                                        "fullStart": 951,
                                                        "fullEnd": 953,
                                                        "start": 951,
                                                        "end": 952,
                                                        "fullWidth": 2,
                                                        "width": 1,
                                                        "text": ")",
                                                        "value": ")",
                                                        "valueText": ")",
                                                        "hasTrailingTrivia": true,
                                                        "trailingTrivia": [
                                                            {
                                                                "kind": "WhitespaceTrivia",
                                                                "text": " "
                                                            }
                                                        ]
                                                    },
                                                    "statement": {
                                                        "kind": "Block",
                                                        "fullStart": 953,
                                                        "fullEnd": 1101,
                                                        "start": 953,
                                                        "end": 1099,
                                                        "fullWidth": 148,
                                                        "width": 146,
                                                        "openBraceToken": {
                                                            "kind": "OpenBraceToken",
                                                            "fullStart": 953,
                                                            "fullEnd": 956,
                                                            "start": 953,
                                                            "end": 954,
                                                            "fullWidth": 3,
                                                            "width": 1,
                                                            "text": "{",
                                                            "value": "{",
                                                            "valueText": "{",
                                                            "hasTrailingTrivia": true,
                                                            "hasTrailingNewLine": true,
                                                            "trailingTrivia": [
                                                                {
                                                                    "kind": "NewLineTrivia",
                                                                    "text": "\r\n"
                                                                }
                                                            ]
                                                        },
                                                        "statements": [
                                                            {
                                                                "kind": "IfStatement",
                                                                "fullStart": 956,
                                                                "fullEnd": 1079,
                                                                "start": 976,
                                                                "end": 1079,
                                                                "fullWidth": 123,
                                                                "width": 103,
                                                                "ifKeyword": {
                                                                    "kind": "IfKeyword",
                                                                    "fullStart": 956,
                                                                    "fullEnd": 978,
                                                                    "start": 976,
                                                                    "end": 978,
                                                                    "fullWidth": 22,
                                                                    "width": 2,
                                                                    "text": "if",
                                                                    "value": "if",
                                                                    "valueText": "if",
                                                                    "hasLeadingTrivia": true,
                                                                    "leadingTrivia": [
                                                                        {
                                                                            "kind": "WhitespaceTrivia",
                                                                            "text": "                    "
                                                                        }
                                                                    ]
                                                                },
                                                                "openParenToken": {
                                                                    "kind": "OpenParenToken",
                                                                    "fullStart": 978,
                                                                    "fullEnd": 979,
                                                                    "start": 978,
                                                                    "end": 979,
                                                                    "fullWidth": 1,
                                                                    "width": 1,
                                                                    "text": "(",
                                                                    "value": "(",
                                                                    "valueText": "("
                                                                },
                                                                "condition": {
                                                                    "kind": "LogicalNotExpression",
                                                                    "fullStart": 979,
                                                                    "fullEnd": 1014,
                                                                    "start": 979,
                                                                    "end": 1014,
                                                                    "fullWidth": 35,
                                                                    "width": 35,
                                                                    "operatorToken": {
                                                                        "kind": "ExclamationToken",
                                                                        "fullStart": 979,
                                                                        "fullEnd": 980,
                                                                        "start": 979,
                                                                        "end": 980,
                                                                        "fullWidth": 1,
                                                                        "width": 1,
                                                                        "text": "!",
                                                                        "value": "!",
                                                                        "valueText": "!"
                                                                    },
                                                                    "operand": {
                                                                        "kind": "InvocationExpression",
                                                                        "fullStart": 980,
                                                                        "fullEnd": 1014,
                                                                        "start": 980,
                                                                        "end": 1014,
                                                                        "fullWidth": 34,
                                                                        "width": 34,
                                                                        "expression": {
                                                                            "kind": "MemberAccessExpression",
                                                                            "fullStart": 980,
                                                                            "fullEnd": 1005,
                                                                            "start": 980,
                                                                            "end": 1005,
                                                                            "fullWidth": 25,
                                                                            "width": 25,
                                                                            "expression": {
                                                                                "kind": "IdentifierName",
                                                                                "fullStart": 980,
                                                                                "fullEnd": 990,
                                                                                "start": 980,
                                                                                "end": 990,
                                                                                "fullWidth": 10,
                                                                                "width": 10,
                                                                                "text": "tokenCodes",
                                                                                "value": "tokenCodes",
                                                                                "valueText": "tokenCodes"
                                                                            },
                                                                            "dotToken": {
                                                                                "kind": "DotToken",
                                                                                "fullStart": 990,
                                                                                "fullEnd": 991,
                                                                                "start": 990,
                                                                                "end": 991,
                                                                                "fullWidth": 1,
                                                                                "width": 1,
                                                                                "text": ".",
                                                                                "value": ".",
                                                                                "valueText": "."
                                                                            },
                                                                            "name": {
                                                                                "kind": "IdentifierName",
                                                                                "fullStart": 991,
                                                                                "fullEnd": 1005,
                                                                                "start": 991,
                                                                                "end": 1005,
                                                                                "fullWidth": 14,
                                                                                "width": 14,
                                                                                "text": "hasOwnProperty",
                                                                                "value": "hasOwnProperty",
                                                                                "valueText": "hasOwnProperty"
                                                                            }
                                                                        },
                                                                        "argumentList": {
                                                                            "kind": "ArgumentList",
                                                                            "fullStart": 1005,
                                                                            "fullEnd": 1014,
                                                                            "start": 1005,
                                                                            "end": 1014,
                                                                            "fullWidth": 9,
                                                                            "width": 9,
                                                                            "openParenToken": {
                                                                                "kind": "OpenParenToken",
                                                                                "fullStart": 1005,
                                                                                "fullEnd": 1006,
                                                                                "start": 1005,
                                                                                "end": 1006,
                                                                                "fullWidth": 1,
                                                                                "width": 1,
                                                                                "text": "(",
                                                                                "value": "(",
                                                                                "valueText": "("
                                                                            },
                                                                            "arguments": [
                                                                                {
                                                                                    "kind": "ElementAccessExpression",
                                                                                    "fullStart": 1006,
                                                                                    "fullEnd": 1013,
                                                                                    "start": 1006,
                                                                                    "end": 1013,
                                                                                    "fullWidth": 7,
                                                                                    "width": 7,
                                                                                    "expression": {
                                                                                        "kind": "IdentifierName",
                                                                                        "fullStart": 1006,
                                                                                        "fullEnd": 1009,
                                                                                        "start": 1006,
                                                                                        "end": 1009,
                                                                                        "fullWidth": 3,
                                                                                        "width": 3,
                                                                                        "text": "arr",
                                                                                        "value": "arr",
                                                                                        "valueText": "arr"
                                                                                    },
                                                                                    "openBracketToken": {
                                                                                        "kind": "OpenBracketToken",
                                                                                        "fullStart": 1009,
                                                                                        "fullEnd": 1010,
                                                                                        "start": 1009,
                                                                                        "end": 1010,
                                                                                        "fullWidth": 1,
                                                                                        "width": 1,
                                                                                        "text": "[",
                                                                                        "value": "[",
                                                                                        "valueText": "["
                                                                                    },
                                                                                    "argumentExpression": {
                                                                                        "kind": "IdentifierName",
                                                                                        "fullStart": 1010,
                                                                                        "fullEnd": 1012,
                                                                                        "start": 1010,
                                                                                        "end": 1012,
                                                                                        "fullWidth": 2,
                                                                                        "width": 2,
                                                                                        "text": "p1",
                                                                                        "value": "p1",
                                                                                        "valueText": "p1"
                                                                                    },
                                                                                    "closeBracketToken": {
                                                                                        "kind": "CloseBracketToken",
                                                                                        "fullStart": 1012,
                                                                                        "fullEnd": 1013,
                                                                                        "start": 1012,
                                                                                        "end": 1013,
                                                                                        "fullWidth": 1,
                                                                                        "width": 1,
                                                                                        "text": "]",
                                                                                        "value": "]",
                                                                                        "valueText": "]"
                                                                                    }
                                                                                }
                                                                            ],
                                                                            "closeParenToken": {
                                                                                "kind": "CloseParenToken",
                                                                                "fullStart": 1013,
                                                                                "fullEnd": 1014,
                                                                                "start": 1013,
                                                                                "end": 1014,
                                                                                "fullWidth": 1,
                                                                                "width": 1,
                                                                                "text": ")",
                                                                                "value": ")",
                                                                                "valueText": ")"
                                                                            }
                                                                        }
                                                                    }
                                                                },
                                                                "closeParenToken": {
                                                                    "kind": "CloseParenToken",
                                                                    "fullStart": 1014,
                                                                    "fullEnd": 1016,
                                                                    "start": 1014,
                                                                    "end": 1015,
                                                                    "fullWidth": 2,
                                                                    "width": 1,
                                                                    "text": ")",
                                                                    "value": ")",
                                                                    "valueText": ")",
                                                                    "hasTrailingTrivia": true,
                                                                    "trailingTrivia": [
                                                                        {
                                                                            "kind": "WhitespaceTrivia",
                                                                            "text": " "
                                                                        }
                                                                    ]
                                                                },
                                                                "statement": {
                                                                    "kind": "Block",
                                                                    "fullStart": 1016,
                                                                    "fullEnd": 1079,
                                                                    "start": 1016,
                                                                    "end": 1079,
                                                                    "fullWidth": 63,
                                                                    "width": 63,
                                                                    "openBraceToken": {
                                                                        "kind": "OpenBraceToken",
                                                                        "fullStart": 1016,
                                                                        "fullEnd": 1019,
                                                                        "start": 1016,
                                                                        "end": 1017,
                                                                        "fullWidth": 3,
                                                                        "width": 1,
                                                                        "text": "{",
                                                                        "value": "{",
                                                                        "valueText": "{",
                                                                        "hasTrailingTrivia": true,
                                                                        "hasTrailingNewLine": true,
                                                                        "trailingTrivia": [
                                                                            {
                                                                                "kind": "NewLineTrivia",
                                                                                "text": "\r\n"
                                                                            }
                                                                        ]
                                                                    },
                                                                    "statements": [
                                                                        {
                                                                            "kind": "ReturnStatement",
                                                                            "fullStart": 1019,
                                                                            "fullEnd": 1058,
                                                                            "start": 1043,
                                                                            "end": 1056,
                                                                            "fullWidth": 39,
                                                                            "width": 13,
                                                                            "returnKeyword": {
                                                                                "kind": "ReturnKeyword",
                                                                                "fullStart": 1019,
                                                                                "fullEnd": 1050,
                                                                                "start": 1043,
                                                                                "end": 1049,
                                                                                "fullWidth": 31,
                                                                                "width": 6,
                                                                                "text": "return",
                                                                                "value": "return",
                                                                                "valueText": "return",
                                                                                "hasLeadingTrivia": true,
                                                                                "hasTrailingTrivia": true,
                                                                                "leadingTrivia": [
                                                                                    {
                                                                                        "kind": "WhitespaceTrivia",
                                                                                        "text": "                        "
                                                                                    }
                                                                                ],
                                                                                "trailingTrivia": [
                                                                                    {
                                                                                        "kind": "WhitespaceTrivia",
                                                                                        "text": " "
                                                                                    }
                                                                                ]
                                                                            },
                                                                            "expression": {
                                                                                "kind": "FalseKeyword",
                                                                                "fullStart": 1050,
                                                                                "fullEnd": 1055,
                                                                                "start": 1050,
                                                                                "end": 1055,
                                                                                "fullWidth": 5,
                                                                                "width": 5,
                                                                                "text": "false",
                                                                                "value": false,
                                                                                "valueText": "false"
                                                                            },
                                                                            "semicolonToken": {
                                                                                "kind": "SemicolonToken",
                                                                                "fullStart": 1055,
                                                                                "fullEnd": 1058,
                                                                                "start": 1055,
                                                                                "end": 1056,
                                                                                "fullWidth": 3,
                                                                                "width": 1,
                                                                                "text": ";",
                                                                                "value": ";",
                                                                                "valueText": ";",
                                                                                "hasTrailingTrivia": true,
                                                                                "hasTrailingNewLine": true,
                                                                                "trailingTrivia": [
                                                                                    {
                                                                                        "kind": "NewLineTrivia",
                                                                                        "text": "\r\n"
                                                                                    }
                                                                                ]
                                                                            }
                                                                        }
                                                                    ],
                                                                    "closeBraceToken": {
                                                                        "kind": "CloseBraceToken",
                                                                        "fullStart": 1058,
                                                                        "fullEnd": 1079,
                                                                        "start": 1078,
                                                                        "end": 1079,
                                                                        "fullWidth": 21,
                                                                        "width": 1,
                                                                        "text": "}",
                                                                        "value": "}",
                                                                        "valueText": "}",
                                                                        "hasLeadingTrivia": true,
                                                                        "leadingTrivia": [
                                                                            {
                                                                                "kind": "WhitespaceTrivia",
                                                                                "text": "                    "
                                                                            }
                                                                        ]
                                                                    }
                                                                }
                                                            },
                                                            {
                                                                "kind": "EmptyStatement",
                                                                "fullStart": 1079,
                                                                "fullEnd": 1082,
                                                                "start": 1079,
                                                                "end": 1080,
                                                                "fullWidth": 3,
                                                                "width": 1,
                                                                "semicolonToken": {
                                                                    "kind": "SemicolonToken",
                                                                    "fullStart": 1079,
                                                                    "fullEnd": 1082,
                                                                    "start": 1079,
                                                                    "end": 1080,
                                                                    "fullWidth": 3,
                                                                    "width": 1,
                                                                    "text": ";",
                                                                    "value": ";",
                                                                    "valueText": ";",
                                                                    "hasTrailingTrivia": true,
                                                                    "hasTrailingNewLine": true,
                                                                    "trailingTrivia": [
                                                                        {
                                                                            "kind": "NewLineTrivia",
                                                                            "text": "\r\n"
                                                                        }
                                                                    ]
                                                                }
                                                            }
                                                        ],
                                                        "closeBraceToken": {
                                                            "kind": "CloseBraceToken",
                                                            "fullStart": 1082,
                                                            "fullEnd": 1101,
                                                            "start": 1098,
                                                            "end": 1099,
                                                            "fullWidth": 19,
                                                            "width": 1,
                                                            "text": "}",
                                                            "value": "}",
                                                            "valueText": "}",
                                                            "hasLeadingTrivia": true,
                                                            "hasTrailingTrivia": true,
                                                            "hasTrailingNewLine": true,
                                                            "leadingTrivia": [
                                                                {
                                                                    "kind": "WhitespaceTrivia",
                                                                    "text": "                "
                                                                }
                                                            ],
                                                            "trailingTrivia": [
                                                                {
                                                                    "kind": "NewLineTrivia",
                                                                    "text": "\r\n"
                                                                }
                                                            ]
                                                        }
                                                    }
                                                }
                                            ],
                                            "closeBraceToken": {
                                                "kind": "CloseBraceToken",
                                                "fullStart": 1101,
                                                "fullEnd": 1116,
                                                "start": 1113,
                                                "end": 1114,
                                                "fullWidth": 15,
                                                "width": 1,
                                                "text": "}",
                                                "value": "}",
                                                "valueText": "}",
                                                "hasLeadingTrivia": true,
                                                "hasTrailingTrivia": true,
                                                "hasTrailingNewLine": true,
                                                "leadingTrivia": [
                                                    {
                                                        "kind": "WhitespaceTrivia",
                                                        "text": "            "
                                                    }
                                                ],
                                                "trailingTrivia": [
                                                    {
                                                        "kind": "NewLineTrivia",
                                                        "text": "\r\n"
                                                    }
                                                ]
                                            }
                                        }
                                    }
                                ],
                                "closeBraceToken": {
                                    "kind": "CloseBraceToken",
                                    "fullStart": 1116,
                                    "fullEnd": 1127,
                                    "start": 1124,
                                    "end": 1125,
                                    "fullWidth": 11,
                                    "width": 1,
                                    "text": "}",
                                    "value": "}",
                                    "valueText": "}",
                                    "hasLeadingTrivia": true,
                                    "hasTrailingTrivia": true,
                                    "hasTrailingNewLine": true,
                                    "leadingTrivia": [
                                        {
                                            "kind": "WhitespaceTrivia",
                                            "text": "        "
                                        }
                                    ],
                                    "trailingTrivia": [
                                        {
                                            "kind": "NewLineTrivia",
                                            "text": "\r\n"
                                        }
                                    ]
                                }
                            }
                        },
                        {
                            "kind": "ReturnStatement",
                            "fullStart": 1127,
                            "fullEnd": 1149,
                            "start": 1135,
                            "end": 1147,
                            "fullWidth": 22,
                            "width": 12,
                            "returnKeyword": {
                                "kind": "ReturnKeyword",
                                "fullStart": 1127,
                                "fullEnd": 1142,
                                "start": 1135,
                                "end": 1141,
                                "fullWidth": 15,
                                "width": 6,
                                "text": "return",
                                "value": "return",
                                "valueText": "return",
                                "hasLeadingTrivia": true,
                                "hasTrailingTrivia": true,
                                "leadingTrivia": [
                                    {
                                        "kind": "WhitespaceTrivia",
                                        "text": "        "
                                    }
                                ],
                                "trailingTrivia": [
                                    {
                                        "kind": "WhitespaceTrivia",
                                        "text": " "
                                    }
                                ]
                            },
                            "expression": {
                                "kind": "TrueKeyword",
                                "fullStart": 1142,
                                "fullEnd": 1146,
                                "start": 1142,
                                "end": 1146,
                                "fullWidth": 4,
                                "width": 4,
                                "text": "true",
                                "value": true,
                                "valueText": "true"
                            },
                            "semicolonToken": {
                                "kind": "SemicolonToken",
                                "fullStart": 1146,
                                "fullEnd": 1149,
                                "start": 1146,
                                "end": 1147,
                                "fullWidth": 3,
                                "width": 1,
                                "text": ";",
                                "value": ";",
                                "valueText": ";",
                                "hasTrailingTrivia": true,
                                "hasTrailingNewLine": true,
                                "trailingTrivia": [
                                    {
                                        "kind": "NewLineTrivia",
                                        "text": "\r\n"
                                    }
                                ]
                            }
                        }
                    ],
                    "closeBraceToken": {
                        "kind": "CloseBraceToken",
                        "fullStart": 1149,
                        "fullEnd": 1156,
                        "start": 1153,
                        "end": 1154,
                        "fullWidth": 7,
                        "width": 1,
                        "text": "}",
                        "value": "}",
                        "valueText": "}",
                        "hasLeadingTrivia": true,
                        "hasTrailingTrivia": true,
                        "hasTrailingNewLine": true,
                        "leadingTrivia": [
                            {
                                "kind": "WhitespaceTrivia",
                                "text": "    "
                            }
                        ],
                        "trailingTrivia": [
                            {
                                "kind": "NewLineTrivia",
                                "text": "\r\n"
                            }
                        ]
                    }
                }
            },
            {
                "kind": "ExpressionStatement",
                "fullStart": 1156,
                "fullEnd": 1180,
                "start": 1156,
                "end": 1178,
                "fullWidth": 24,
                "width": 22,
                "expression": {
                    "kind": "InvocationExpression",
                    "fullStart": 1156,
                    "fullEnd": 1177,
                    "start": 1156,
                    "end": 1177,
                    "fullWidth": 21,
                    "width": 21,
                    "expression": {
                        "kind": "IdentifierName",
                        "fullStart": 1156,
                        "fullEnd": 1167,
                        "start": 1156,
                        "end": 1167,
                        "fullWidth": 11,
                        "width": 11,
                        "text": "runTestCase",
                        "value": "runTestCase",
                        "valueText": "runTestCase"
                    },
                    "argumentList": {
                        "kind": "ArgumentList",
                        "fullStart": 1167,
                        "fullEnd": 1177,
                        "start": 1167,
                        "end": 1177,
                        "fullWidth": 10,
                        "width": 10,
                        "openParenToken": {
                            "kind": "OpenParenToken",
                            "fullStart": 1167,
                            "fullEnd": 1168,
                            "start": 1167,
                            "end": 1168,
                            "fullWidth": 1,
                            "width": 1,
                            "text": "(",
                            "value": "(",
                            "valueText": "("
                        },
                        "arguments": [
                            {
                                "kind": "IdentifierName",
                                "fullStart": 1168,
                                "fullEnd": 1176,
                                "start": 1168,
                                "end": 1176,
                                "fullWidth": 8,
                                "width": 8,
                                "text": "testcase",
                                "value": "testcase",
                                "valueText": "testcase"
                            }
                        ],
                        "closeParenToken": {
                            "kind": "CloseParenToken",
                            "fullStart": 1176,
                            "fullEnd": 1177,
                            "start": 1176,
                            "end": 1177,
                            "fullWidth": 1,
                            "width": 1,
                            "text": ")",
                            "value": ")",
                            "valueText": ")"
                        }
                    }
                },
                "semicolonToken": {
                    "kind": "SemicolonToken",
                    "fullStart": 1177,
                    "fullEnd": 1180,
                    "start": 1177,
                    "end": 1178,
                    "fullWidth": 3,
                    "width": 1,
                    "text": ";",
                    "value": ";",
                    "valueText": ";",
                    "hasTrailingTrivia": true,
                    "hasTrailingNewLine": true,
                    "trailingTrivia": [
                        {
                            "kind": "NewLineTrivia",
                            "text": "\r\n"
                        }
                    ]
                }
            }
        ],
        "endOfFileToken": {
            "kind": "EndOfFileToken",
            "fullStart": 1180,
            "fullEnd": 1180,
            "start": 1180,
            "end": 1180,
            "fullWidth": 0,
            "width": 0,
            "text": ""
        }
    },
    "lineMap": {
        "lineStarts": [
            0,
            67,
            152,
            232,
            308,
            380,
            385,
            424,
            563,
            568,
            570,
            572,
            595,
            625,
            660,
            689,
            723,
            744,
            770,
            790,
            814,
            826,
            869,
            919,
            956,
            1019,
            1058,
            1082,
            1101,
            1116,
            1127,
            1149,
            1156,
            1180
        ],
        "length": 1180
    }
}<|MERGE_RESOLUTION|>--- conflicted
+++ resolved
@@ -245,12 +245,8 @@
                                         "start": 607,
                                         "end": 622,
                                         "fullWidth": 15,
-<<<<<<< HEAD
                                         "width": 15,
-                                        "identifier": {
-=======
                                         "propertyName": {
->>>>>>> 85e84683
                                             "kind": "IdentifierName",
                                             "fullStart": 607,
                                             "fullEnd": 618,
@@ -790,12 +786,8 @@
                                         "start": 735,
                                         "end": 823,
                                         "fullWidth": 88,
-<<<<<<< HEAD
                                         "width": 88,
-                                        "identifier": {
-=======
                                         "propertyName": {
->>>>>>> 85e84683
                                             "kind": "IdentifierName",
                                             "fullStart": 735,
                                             "fullEnd": 739,
@@ -1095,12 +1087,8 @@
                                         "start": 842,
                                         "end": 843,
                                         "fullWidth": 2,
-<<<<<<< HEAD
                                         "width": 1,
-                                        "identifier": {
-=======
                                         "propertyName": {
->>>>>>> 85e84683
                                             "kind": "IdentifierName",
                                             "fullStart": 842,
                                             "fullEnd": 844,
@@ -1279,12 +1267,8 @@
                                                     "start": 889,
                                                     "end": 891,
                                                     "fullWidth": 3,
-<<<<<<< HEAD
                                                     "width": 2,
-                                                    "identifier": {
-=======
                                                     "propertyName": {
->>>>>>> 85e84683
                                                         "kind": "IdentifierName",
                                                         "fullStart": 889,
                                                         "fullEnd": 892,
