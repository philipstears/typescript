{
    "isDeclaration": false,
    "languageVersion": "EcmaScript5",
    "parseOptions": {
        "allowAutomaticSemicolonInsertion": true
    },
    "sourceUnit": {
        "kind": "SourceUnit",
        "fullStart": 0,
        "fullEnd": 312,
        "start": 298,
        "end": 312,
        "fullWidth": 312,
        "width": 14,
        "moduleElements": [
            {
                "kind": "VariableStatement",
                "fullStart": 0,
                "fullEnd": 311,
                "start": 298,
                "end": 310,
                "fullWidth": 311,
                "width": 12,
                "modifiers": [],
                "variableDeclaration": {
                    "kind": "VariableDeclaration",
                    "fullStart": 0,
                    "fullEnd": 309,
                    "start": 298,
                    "end": 309,
                    "fullWidth": 309,
                    "width": 11,
                    "varKeyword": {
                        "kind": "VarKeyword",
                        "fullStart": 0,
                        "fullEnd": 302,
                        "start": 298,
                        "end": 301,
                        "fullWidth": 302,
                        "width": 3,
                        "text": "var",
                        "value": "var",
                        "valueText": "var",
                        "hasLeadingTrivia": true,
                        "hasLeadingComment": true,
                        "hasLeadingNewLine": true,
                        "hasTrailingTrivia": true,
                        "leadingTrivia": [
                            {
                                "kind": "SingleLineCommentTrivia",
                                "text": "// Copyright 2009 the Sputnik authors.  All rights reserved."
                            },
                            {
                                "kind": "NewLineTrivia",
                                "text": "\n"
                            },
                            {
                                "kind": "SingleLineCommentTrivia",
                                "text": "// This code is governed by the BSD license found in the LICENSE file."
                            },
                            {
                                "kind": "NewLineTrivia",
                                "text": "\n"
                            },
                            {
                                "kind": "NewLineTrivia",
                                "text": "\n"
                            },
                            {
                                "kind": "MultiLineCommentTrivia",
                                "text": "/**\n * The \"int\" token can be used as identifier\n *\n * @path ch07/7.6/7.6.1/7.6.1.2/S7.6.1.2_A1.17.js\n * @description Checking if execution of \"int=1\" succeeds\n */"
                            },
                            {
                                "kind": "NewLineTrivia",
                                "text": "\n"
                            },
                            {
                                "kind": "NewLineTrivia",
                                "text": "\n"
                            }
                        ],
                        "trailingTrivia": [
                            {
                                "kind": "WhitespaceTrivia",
                                "text": " "
                            }
                        ]
                    },
                    "variableDeclarators": [
                        {
                            "kind": "VariableDeclarator",
                            "fullStart": 302,
                            "fullEnd": 309,
                            "start": 302,
                            "end": 309,
                            "fullWidth": 7,
<<<<<<< HEAD
                            "width": 7,
                            "identifier": {
=======
                            "propertyName": {
>>>>>>> 85e84683
                                "kind": "IdentifierName",
                                "fullStart": 302,
                                "fullEnd": 306,
                                "start": 302,
                                "end": 305,
                                "fullWidth": 4,
                                "width": 3,
                                "text": "int",
                                "value": "int",
                                "valueText": "int",
                                "hasTrailingTrivia": true,
                                "trailingTrivia": [
                                    {
                                        "kind": "WhitespaceTrivia",
                                        "text": " "
                                    }
                                ]
                            },
                            "equalsValueClause": {
                                "kind": "EqualsValueClause",
                                "fullStart": 306,
                                "fullEnd": 309,
                                "start": 306,
                                "end": 309,
                                "fullWidth": 3,
                                "width": 3,
                                "equalsToken": {
                                    "kind": "EqualsToken",
                                    "fullStart": 306,
                                    "fullEnd": 308,
                                    "start": 306,
                                    "end": 307,
                                    "fullWidth": 2,
                                    "width": 1,
                                    "text": "=",
                                    "value": "=",
                                    "valueText": "=",
                                    "hasTrailingTrivia": true,
                                    "trailingTrivia": [
                                        {
                                            "kind": "WhitespaceTrivia",
                                            "text": " "
                                        }
                                    ]
                                },
                                "value": {
                                    "kind": "NumericLiteral",
                                    "fullStart": 308,
                                    "fullEnd": 309,
                                    "start": 308,
                                    "end": 309,
                                    "fullWidth": 1,
                                    "width": 1,
                                    "text": "1",
                                    "value": 1,
                                    "valueText": "1"
                                }
                            }
                        }
                    ]
                },
                "semicolonToken": {
                    "kind": "SemicolonToken",
                    "fullStart": 309,
                    "fullEnd": 311,
                    "start": 309,
                    "end": 310,
                    "fullWidth": 2,
                    "width": 1,
                    "text": ";",
                    "value": ";",
                    "valueText": ";",
                    "hasTrailingTrivia": true,
                    "hasTrailingNewLine": true,
                    "trailingTrivia": [
                        {
                            "kind": "NewLineTrivia",
                            "text": "\n"
                        }
                    ]
                }
            }
        ],
        "endOfFileToken": {
            "kind": "EndOfFileToken",
            "fullStart": 311,
            "fullEnd": 312,
            "start": 312,
            "end": 312,
            "fullWidth": 1,
            "width": 0,
            "text": "",
            "hasLeadingTrivia": true,
            "hasLeadingNewLine": true,
            "leadingTrivia": [
                {
                    "kind": "NewLineTrivia",
                    "text": "\n"
                }
            ]
        }
    },
    "lineMap": {
        "lineStarts": [
            0,
            61,
            132,
            133,
            137,
            182,
            185,
            235,
            293,
            297,
            298,
            311,
            312
        ],
        "length": 312
    }
}<|MERGE_RESOLUTION|>--- conflicted
+++ resolved
@@ -94,12 +94,8 @@
                             "start": 302,
                             "end": 309,
                             "fullWidth": 7,
-<<<<<<< HEAD
                             "width": 7,
-                            "identifier": {
-=======
                             "propertyName": {
->>>>>>> 85e84683
                                 "kind": "IdentifierName",
                                 "fullStart": 302,
                                 "fullEnd": 306,
