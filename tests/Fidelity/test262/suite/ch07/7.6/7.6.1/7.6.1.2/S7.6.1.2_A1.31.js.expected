--- conflicted
+++ resolved
@@ -94,12 +94,8 @@
                             "start": 312,
                             "end": 324,
                             "fullWidth": 12,
-<<<<<<< HEAD
                             "width": 12,
-                            "identifier": {
-=======
                             "propertyName": {
->>>>>>> 85e84683
                                 "kind": "IdentifierName",
                                 "fullStart": 312,
                                 "fullEnd": 321,
