--- conflicted
+++ resolved
@@ -247,12 +247,8 @@
                                         "start": 603,
                                         "end": 618,
                                         "fullWidth": 15,
-<<<<<<< HEAD
                                         "width": 15,
-                                        "identifier": {
-=======
                                         "propertyName": {
->>>>>>> 85e84683
                                             "kind": "IdentifierName",
                                             "fullStart": 603,
                                             "fullEnd": 614,
@@ -801,12 +797,8 @@
                                         "start": 727,
                                         "end": 811,
                                         "fullWidth": 84,
-<<<<<<< HEAD
                                         "width": 84,
-                                        "identifier": {
-=======
                                         "propertyName": {
->>>>>>> 85e84683
                                             "kind": "IdentifierName",
                                             "fullStart": 727,
                                             "fullEnd": 731,
@@ -1106,12 +1098,8 @@
                                         "start": 830,
                                         "end": 831,
                                         "fullWidth": 2,
-<<<<<<< HEAD
                                         "width": 1,
-                                        "identifier": {
-=======
                                         "propertyName": {
->>>>>>> 85e84683
                                             "kind": "IdentifierName",
                                             "fullStart": 830,
                                             "fullEnd": 832,
@@ -1290,12 +1278,8 @@
                                                     "start": 877,
                                                     "end": 879,
                                                     "fullWidth": 3,
-<<<<<<< HEAD
                                                     "width": 2,
-                                                    "identifier": {
-=======
                                                     "propertyName": {
->>>>>>> 85e84683
                                                         "kind": "IdentifierName",
                                                         "fullStart": 877,
                                                         "fullEnd": 880,
