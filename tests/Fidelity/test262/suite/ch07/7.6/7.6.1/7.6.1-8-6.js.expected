--- conflicted
+++ resolved
@@ -247,12 +247,8 @@
                                         "start": 602,
                                         "end": 611,
                                         "fullWidth": 9,
-<<<<<<< HEAD
                                         "width": 9,
-                                        "identifier": {
-=======
                                         "propertyName": {
->>>>>>> 85e84683
                                             "kind": "IdentifierName",
                                             "fullStart": 602,
                                             "fullEnd": 608,
@@ -338,12 +334,8 @@
                                         "start": 613,
                                         "end": 622,
                                         "fullWidth": 9,
-<<<<<<< HEAD
                                         "width": 9,
-                                        "identifier": {
-=======
                                         "propertyName": {
->>>>>>> 85e84683
                                             "kind": "IdentifierName",
                                             "fullStart": 613,
                                             "fullEnd": 619,
@@ -429,12 +421,8 @@
                                         "start": 624,
                                         "end": 633,
                                         "fullWidth": 9,
-<<<<<<< HEAD
                                         "width": 9,
-                                        "identifier": {
-=======
                                         "propertyName": {
->>>>>>> 85e84683
                                             "kind": "IdentifierName",
                                             "fullStart": 624,
                                             "fullEnd": 630,
@@ -2211,12 +2199,8 @@
                                         "start": 1149,
                                         "end": 1235,
                                         "fullWidth": 86,
-<<<<<<< HEAD
                                         "width": 86,
-                                        "identifier": {
-=======
                                         "propertyName": {
->>>>>>> 85e84683
                                             "kind": "IdentifierName",
                                             "fullStart": 1149,
                                             "fullEnd": 1153,
@@ -2527,12 +2511,8 @@
                                         "start": 1255,
                                         "end": 1260,
                                         "fullWidth": 5,
-<<<<<<< HEAD
                                         "width": 5,
-                                        "identifier": {
-=======
                                         "propertyName": {
->>>>>>> 85e84683
                                             "kind": "IdentifierName",
                                             "fullStart": 1255,
                                             "fullEnd": 1257,
