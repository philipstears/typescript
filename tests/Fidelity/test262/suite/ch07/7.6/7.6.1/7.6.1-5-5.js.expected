--- conflicted
+++ resolved
@@ -657,12 +657,8 @@
                                         "start": 706,
                                         "end": 794,
                                         "fullWidth": 88,
-<<<<<<< HEAD
                                         "width": 88,
-                                        "identifier": {
-=======
                                         "propertyName": {
->>>>>>> 85e84683
                                             "kind": "IdentifierName",
                                             "fullStart": 706,
                                             "fullEnd": 710,
@@ -985,12 +981,8 @@
                                         "start": 816,
                                         "end": 821,
                                         "fullWidth": 5,
-<<<<<<< HEAD
                                         "width": 5,
-                                        "identifier": {
-=======
                                         "propertyName": {
->>>>>>> 85e84683
                                             "kind": "IdentifierName",
                                             "fullStart": 816,
                                             "fullEnd": 818,
