--- conflicted
+++ resolved
@@ -245,12 +245,8 @@
                                         "start": 595,
                                         "end": 611,
                                         "fullWidth": 16,
-<<<<<<< HEAD
                                         "width": 16,
-                                        "identifier": {
-=======
                                         "propertyName": {
->>>>>>> 85e84683
                                             "kind": "IdentifierName",
                                             "fullStart": 595,
                                             "fullEnd": 607,
@@ -826,12 +822,8 @@
                                         "start": 730,
                                         "end": 819,
                                         "fullWidth": 89,
-<<<<<<< HEAD
                                         "width": 89,
-                                        "identifier": {
-=======
                                         "propertyName": {
->>>>>>> 85e84683
                                             "kind": "IdentifierName",
                                             "fullStart": 730,
                                             "fullEnd": 734,
@@ -1131,12 +1123,8 @@
                                         "start": 838,
                                         "end": 839,
                                         "fullWidth": 2,
-<<<<<<< HEAD
                                         "width": 1,
-                                        "identifier": {
-=======
                                         "propertyName": {
->>>>>>> 85e84683
                                             "kind": "IdentifierName",
                                             "fullStart": 838,
                                             "fullEnd": 840,
@@ -1315,12 +1303,8 @@
                                                     "start": 885,
                                                     "end": 887,
                                                     "fullWidth": 3,
-<<<<<<< HEAD
                                                     "width": 2,
-                                                    "identifier": {
-=======
                                                     "propertyName": {
->>>>>>> 85e84683
                                                         "kind": "IdentifierName",
                                                         "fullStart": 885,
                                                         "fullEnd": 888,
