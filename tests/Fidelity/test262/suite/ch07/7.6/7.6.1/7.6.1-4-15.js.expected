--- conflicted
+++ resolved
@@ -713,11 +713,8 @@
                                                                     "start": 702,
                                                                     "end": 707,
                                                                     "fullWidth": 5,
-<<<<<<< HEAD
                                                                     "width": 5,
-=======
                                                                     "modifiers": [],
->>>>>>> e3c38734
                                                                     "identifier": {
                                                                         "kind": "IdentifierName",
                                                                         "fullStart": 702,
@@ -1207,11 +1204,8 @@
                                                                     "start": 860,
                                                                     "end": 865,
                                                                     "fullWidth": 5,
-<<<<<<< HEAD
                                                                     "width": 5,
-=======
                                                                     "modifiers": [],
->>>>>>> e3c38734
                                                                     "identifier": {
                                                                         "kind": "IdentifierName",
                                                                         "fullStart": 860,
@@ -1701,11 +1695,8 @@
                                                                     "start": 1016,
                                                                     "end": 1021,
                                                                     "fullWidth": 5,
-<<<<<<< HEAD
                                                                     "width": 5,
-=======
                                                                     "modifiers": [],
->>>>>>> e3c38734
                                                                     "identifier": {
                                                                         "kind": "IdentifierName",
                                                                         "fullStart": 1016,
