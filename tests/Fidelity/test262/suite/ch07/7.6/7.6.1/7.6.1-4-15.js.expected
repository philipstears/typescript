{
    "isDeclaration": false,
    "languageVersion": "EcmaScript5",
    "parseOptions": {
        "allowAutomaticSemicolonInsertion": true
    },
    "sourceUnit": {
        "kind": "SourceUnit",
        "fullStart": 0,
        "fullEnd": 1629,
        "start": 580,
        "end": 1629,
        "fullWidth": 1629,
        "width": 1049,
        "isIncrementallyUnusable": true,
        "moduleElements": [
            {
                "kind": "FunctionDeclaration",
                "fullStart": 0,
                "fullEnd": 1605,
                "start": 580,
                "end": 1603,
                "fullWidth": 1605,
                "width": 1023,
                "isIncrementallyUnusable": true,
                "modifiers": [],
                "functionKeyword": {
                    "kind": "FunctionKeyword",
                    "fullStart": 0,
                    "fullEnd": 589,
                    "start": 580,
                    "end": 588,
                    "fullWidth": 589,
                    "width": 8,
                    "text": "function",
                    "value": "function",
                    "valueText": "function",
                    "hasLeadingTrivia": true,
                    "hasLeadingComment": true,
                    "hasLeadingNewLine": true,
                    "hasTrailingTrivia": true,
                    "leadingTrivia": [
                        {
                            "kind": "SingleLineCommentTrivia",
                            "text": "/// Copyright (c) 2012 Ecma International.  All rights reserved. "
                        },
                        {
                            "kind": "NewLineTrivia",
                            "text": "\r\n"
                        },
                        {
                            "kind": "SingleLineCommentTrivia",
                            "text": "/// Ecma International makes this code available under the terms and conditions set"
                        },
                        {
                            "kind": "NewLineTrivia",
                            "text": "\r\n"
                        },
                        {
                            "kind": "SingleLineCommentTrivia",
                            "text": "/// forth on http://hg.ecmascript.org/tests/test262/raw-file/tip/LICENSE (the "
                        },
                        {
                            "kind": "NewLineTrivia",
                            "text": "\r\n"
                        },
                        {
                            "kind": "SingleLineCommentTrivia",
                            "text": "/// \"Use Terms\").   Any redistribution of this code must retain the above "
                        },
                        {
                            "kind": "NewLineTrivia",
                            "text": "\r\n"
                        },
                        {
                            "kind": "SingleLineCommentTrivia",
                            "text": "/// copyright and this notice and otherwise comply with the Use Terms."
                        },
                        {
                            "kind": "NewLineTrivia",
                            "text": "\r\n"
                        },
                        {
                            "kind": "MultiLineCommentTrivia",
                            "text": "/**\r\n * @path ch07/7.6/7.6.1/7.6.1-4-15.js\r\n * @description Allow reserved words as property names by set function within an object, verified with hasOwnProperty: package, protected, static\r\n */"
                        },
                        {
                            "kind": "NewLineTrivia",
                            "text": "\r\n"
                        },
                        {
                            "kind": "NewLineTrivia",
                            "text": "\r\n"
                        },
                        {
                            "kind": "NewLineTrivia",
                            "text": "\r\n"
                        }
                    ],
                    "trailingTrivia": [
                        {
                            "kind": "WhitespaceTrivia",
                            "text": " "
                        }
                    ]
                },
                "identifier": {
                    "kind": "IdentifierName",
                    "fullStart": 589,
                    "fullEnd": 597,
                    "start": 589,
                    "end": 597,
                    "fullWidth": 8,
                    "width": 8,
                    "text": "testcase",
                    "value": "testcase",
                    "valueText": "testcase"
                },
                "callSignature": {
                    "kind": "CallSignature",
                    "fullStart": 597,
                    "fullEnd": 600,
                    "start": 597,
                    "end": 599,
                    "fullWidth": 3,
                    "width": 2,
                    "parameterList": {
                        "kind": "ParameterList",
                        "fullStart": 597,
                        "fullEnd": 600,
                        "start": 597,
                        "end": 599,
                        "fullWidth": 3,
                        "width": 2,
                        "openParenToken": {
                            "kind": "OpenParenToken",
                            "fullStart": 597,
                            "fullEnd": 598,
                            "start": 597,
                            "end": 598,
                            "fullWidth": 1,
                            "width": 1,
                            "text": "(",
                            "value": "(",
                            "valueText": "("
                        },
                        "parameters": [],
                        "closeParenToken": {
                            "kind": "CloseParenToken",
                            "fullStart": 598,
                            "fullEnd": 600,
                            "start": 598,
                            "end": 599,
                            "fullWidth": 2,
                            "width": 1,
                            "text": ")",
                            "value": ")",
                            "valueText": ")",
                            "hasTrailingTrivia": true,
                            "trailingTrivia": [
                                {
                                    "kind": "WhitespaceTrivia",
                                    "text": " "
                                }
                            ]
                        }
                    }
                },
                "block": {
                    "kind": "Block",
                    "fullStart": 600,
                    "fullEnd": 1605,
                    "start": 600,
                    "end": 1603,
                    "fullWidth": 1005,
                    "width": 1003,
                    "isIncrementallyUnusable": true,
                    "openBraceToken": {
                        "kind": "OpenBraceToken",
                        "fullStart": 600,
                        "fullEnd": 603,
                        "start": 600,
                        "end": 601,
                        "fullWidth": 3,
                        "width": 1,
                        "text": "{",
                        "value": "{",
                        "valueText": "{",
                        "hasTrailingTrivia": true,
                        "hasTrailingNewLine": true,
                        "trailingTrivia": [
                            {
                                "kind": "NewLineTrivia",
                                "text": "\r\n"
                            }
                        ]
                    },
                    "statements": [
                        {
                            "kind": "VariableStatement",
                            "fullStart": 603,
                            "fullEnd": 649,
                            "start": 611,
                            "end": 647,
                            "fullWidth": 46,
                            "width": 36,
                            "modifiers": [],
                            "variableDeclaration": {
                                "kind": "VariableDeclaration",
                                "fullStart": 603,
                                "fullEnd": 646,
                                "start": 611,
                                "end": 646,
                                "fullWidth": 43,
                                "width": 35,
                                "varKeyword": {
                                    "kind": "VarKeyword",
                                    "fullStart": 603,
                                    "fullEnd": 615,
                                    "start": 611,
                                    "end": 614,
                                    "fullWidth": 12,
                                    "width": 3,
                                    "text": "var",
                                    "value": "var",
                                    "valueText": "var",
                                    "hasLeadingTrivia": true,
                                    "hasTrailingTrivia": true,
                                    "leadingTrivia": [
                                        {
                                            "kind": "WhitespaceTrivia",
                                            "text": "        "
                                        }
                                    ],
                                    "trailingTrivia": [
                                        {
                                            "kind": "WhitespaceTrivia",
                                            "text": " "
                                        }
                                    ]
                                },
                                "variableDeclarators": [
                                    {
                                        "kind": "VariableDeclarator",
                                        "fullStart": 615,
                                        "fullEnd": 624,
                                        "start": 615,
                                        "end": 624,
                                        "fullWidth": 9,
<<<<<<< HEAD
                                        "width": 9,
                                        "identifier": {
=======
                                        "propertyName": {
>>>>>>> 85e84683
                                            "kind": "IdentifierName",
                                            "fullStart": 615,
                                            "fullEnd": 621,
                                            "start": 615,
                                            "end": 620,
                                            "fullWidth": 6,
                                            "width": 5,
                                            "text": "test0",
                                            "value": "test0",
                                            "valueText": "test0",
                                            "hasTrailingTrivia": true,
                                            "trailingTrivia": [
                                                {
                                                    "kind": "WhitespaceTrivia",
                                                    "text": " "
                                                }
                                            ]
                                        },
                                        "equalsValueClause": {
                                            "kind": "EqualsValueClause",
                                            "fullStart": 621,
                                            "fullEnd": 624,
                                            "start": 621,
                                            "end": 624,
                                            "fullWidth": 3,
                                            "width": 3,
                                            "equalsToken": {
                                                "kind": "EqualsToken",
                                                "fullStart": 621,
                                                "fullEnd": 623,
                                                "start": 621,
                                                "end": 622,
                                                "fullWidth": 2,
                                                "width": 1,
                                                "text": "=",
                                                "value": "=",
                                                "valueText": "=",
                                                "hasTrailingTrivia": true,
                                                "trailingTrivia": [
                                                    {
                                                        "kind": "WhitespaceTrivia",
                                                        "text": " "
                                                    }
                                                ]
                                            },
                                            "value": {
                                                "kind": "NumericLiteral",
                                                "fullStart": 623,
                                                "fullEnd": 624,
                                                "start": 623,
                                                "end": 624,
                                                "fullWidth": 1,
                                                "width": 1,
                                                "text": "0",
                                                "value": 0,
                                                "valueText": "0"
                                            }
                                        }
                                    },
                                    {
                                        "kind": "CommaToken",
                                        "fullStart": 624,
                                        "fullEnd": 626,
                                        "start": 624,
                                        "end": 625,
                                        "fullWidth": 2,
                                        "width": 1,
                                        "text": ",",
                                        "value": ",",
                                        "valueText": ",",
                                        "hasTrailingTrivia": true,
                                        "trailingTrivia": [
                                            {
                                                "kind": "WhitespaceTrivia",
                                                "text": " "
                                            }
                                        ]
                                    },
                                    {
                                        "kind": "VariableDeclarator",
                                        "fullStart": 626,
                                        "fullEnd": 635,
                                        "start": 626,
                                        "end": 635,
                                        "fullWidth": 9,
<<<<<<< HEAD
                                        "width": 9,
                                        "identifier": {
=======
                                        "propertyName": {
>>>>>>> 85e84683
                                            "kind": "IdentifierName",
                                            "fullStart": 626,
                                            "fullEnd": 632,
                                            "start": 626,
                                            "end": 631,
                                            "fullWidth": 6,
                                            "width": 5,
                                            "text": "test1",
                                            "value": "test1",
                                            "valueText": "test1",
                                            "hasTrailingTrivia": true,
                                            "trailingTrivia": [
                                                {
                                                    "kind": "WhitespaceTrivia",
                                                    "text": " "
                                                }
                                            ]
                                        },
                                        "equalsValueClause": {
                                            "kind": "EqualsValueClause",
                                            "fullStart": 632,
                                            "fullEnd": 635,
                                            "start": 632,
                                            "end": 635,
                                            "fullWidth": 3,
                                            "width": 3,
                                            "equalsToken": {
                                                "kind": "EqualsToken",
                                                "fullStart": 632,
                                                "fullEnd": 634,
                                                "start": 632,
                                                "end": 633,
                                                "fullWidth": 2,
                                                "width": 1,
                                                "text": "=",
                                                "value": "=",
                                                "valueText": "=",
                                                "hasTrailingTrivia": true,
                                                "trailingTrivia": [
                                                    {
                                                        "kind": "WhitespaceTrivia",
                                                        "text": " "
                                                    }
                                                ]
                                            },
                                            "value": {
                                                "kind": "NumericLiteral",
                                                "fullStart": 634,
                                                "fullEnd": 635,
                                                "start": 634,
                                                "end": 635,
                                                "fullWidth": 1,
                                                "width": 1,
                                                "text": "1",
                                                "value": 1,
                                                "valueText": "1"
                                            }
                                        }
                                    },
                                    {
                                        "kind": "CommaToken",
                                        "fullStart": 635,
                                        "fullEnd": 637,
                                        "start": 635,
                                        "end": 636,
                                        "fullWidth": 2,
                                        "width": 1,
                                        "text": ",",
                                        "value": ",",
                                        "valueText": ",",
                                        "hasTrailingTrivia": true,
                                        "trailingTrivia": [
                                            {
                                                "kind": "WhitespaceTrivia",
                                                "text": " "
                                            }
                                        ]
                                    },
                                    {
                                        "kind": "VariableDeclarator",
                                        "fullStart": 637,
                                        "fullEnd": 646,
                                        "start": 637,
                                        "end": 646,
                                        "fullWidth": 9,
<<<<<<< HEAD
                                        "width": 9,
                                        "identifier": {
=======
                                        "propertyName": {
>>>>>>> 85e84683
                                            "kind": "IdentifierName",
                                            "fullStart": 637,
                                            "fullEnd": 643,
                                            "start": 637,
                                            "end": 642,
                                            "fullWidth": 6,
                                            "width": 5,
                                            "text": "test2",
                                            "value": "test2",
                                            "valueText": "test2",
                                            "hasTrailingTrivia": true,
                                            "trailingTrivia": [
                                                {
                                                    "kind": "WhitespaceTrivia",
                                                    "text": " "
                                                }
                                            ]
                                        },
                                        "equalsValueClause": {
                                            "kind": "EqualsValueClause",
                                            "fullStart": 643,
                                            "fullEnd": 646,
                                            "start": 643,
                                            "end": 646,
                                            "fullWidth": 3,
                                            "width": 3,
                                            "equalsToken": {
                                                "kind": "EqualsToken",
                                                "fullStart": 643,
                                                "fullEnd": 645,
                                                "start": 643,
                                                "end": 644,
                                                "fullWidth": 2,
                                                "width": 1,
                                                "text": "=",
                                                "value": "=",
                                                "valueText": "=",
                                                "hasTrailingTrivia": true,
                                                "trailingTrivia": [
                                                    {
                                                        "kind": "WhitespaceTrivia",
                                                        "text": " "
                                                    }
                                                ]
                                            },
                                            "value": {
                                                "kind": "NumericLiteral",
                                                "fullStart": 645,
                                                "fullEnd": 646,
                                                "start": 645,
                                                "end": 646,
                                                "fullWidth": 1,
                                                "width": 1,
                                                "text": "2",
                                                "value": 2,
                                                "valueText": "2"
                                            }
                                        }
                                    }
                                ]
                            },
                            "semicolonToken": {
                                "kind": "SemicolonToken",
                                "fullStart": 646,
                                "fullEnd": 649,
                                "start": 646,
                                "end": 647,
                                "fullWidth": 3,
                                "width": 1,
                                "text": ";",
                                "value": ";",
                                "valueText": ";",
                                "hasTrailingTrivia": true,
                                "hasTrailingNewLine": true,
                                "trailingTrivia": [
                                    {
                                        "kind": "NewLineTrivia",
                                        "text": "\r\n"
                                    }
                                ]
                            }
                        },
                        {
                            "kind": "VariableStatement",
                            "fullStart": 649,
                            "fullEnd": 1164,
                            "start": 657,
                            "end": 1156,
                            "fullWidth": 515,
                            "width": 499,
                            "isIncrementallyUnusable": true,
                            "modifiers": [],
                            "variableDeclaration": {
                                "kind": "VariableDeclaration",
                                "fullStart": 649,
                                "fullEnd": 1155,
                                "start": 657,
                                "end": 1155,
                                "fullWidth": 506,
                                "width": 498,
                                "isIncrementallyUnusable": true,
                                "varKeyword": {
                                    "kind": "VarKeyword",
                                    "fullStart": 649,
                                    "fullEnd": 661,
                                    "start": 657,
                                    "end": 660,
                                    "fullWidth": 12,
                                    "width": 3,
                                    "text": "var",
                                    "value": "var",
                                    "valueText": "var",
                                    "hasLeadingTrivia": true,
                                    "hasTrailingTrivia": true,
                                    "leadingTrivia": [
                                        {
                                            "kind": "WhitespaceTrivia",
                                            "text": "        "
                                        }
                                    ],
                                    "trailingTrivia": [
                                        {
                                            "kind": "WhitespaceTrivia",
                                            "text": " "
                                        }
                                    ]
                                },
                                "variableDeclarators": [
                                    {
                                        "kind": "VariableDeclarator",
                                        "fullStart": 661,
                                        "fullEnd": 1155,
                                        "start": 661,
                                        "end": 1155,
                                        "fullWidth": 494,
                                        "width": 494,
                                        "isIncrementallyUnusable": true,
                                        "propertyName": {
                                            "kind": "IdentifierName",
                                            "fullStart": 661,
                                            "fullEnd": 673,
                                            "start": 661,
                                            "end": 671,
                                            "fullWidth": 12,
                                            "width": 10,
                                            "text": "tokenCodes",
                                            "value": "tokenCodes",
                                            "valueText": "tokenCodes",
                                            "hasTrailingTrivia": true,
                                            "trailingTrivia": [
                                                {
                                                    "kind": "WhitespaceTrivia",
                                                    "text": "  "
                                                }
                                            ]
                                        },
                                        "equalsValueClause": {
                                            "kind": "EqualsValueClause",
                                            "fullStart": 673,
                                            "fullEnd": 1155,
                                            "start": 673,
                                            "end": 1155,
                                            "fullWidth": 482,
                                            "width": 482,
                                            "isIncrementallyUnusable": true,
                                            "equalsToken": {
                                                "kind": "EqualsToken",
                                                "fullStart": 673,
                                                "fullEnd": 675,
                                                "start": 673,
                                                "end": 674,
                                                "fullWidth": 2,
                                                "width": 1,
                                                "text": "=",
                                                "value": "=",
                                                "valueText": "=",
                                                "hasTrailingTrivia": true,
                                                "trailingTrivia": [
                                                    {
                                                        "kind": "WhitespaceTrivia",
                                                        "text": " "
                                                    }
                                                ]
                                            },
                                            "value": {
                                                "kind": "ObjectLiteralExpression",
                                                "fullStart": 675,
                                                "fullEnd": 1155,
                                                "start": 675,
                                                "end": 1155,
                                                "fullWidth": 480,
                                                "width": 480,
                                                "isIncrementallyUnusable": true,
                                                "openBraceToken": {
                                                    "kind": "OpenBraceToken",
                                                    "fullStart": 675,
                                                    "fullEnd": 678,
                                                    "start": 675,
                                                    "end": 676,
                                                    "fullWidth": 3,
                                                    "width": 1,
                                                    "text": "{",
                                                    "value": "{",
                                                    "valueText": "{",
                                                    "hasTrailingTrivia": true,
                                                    "hasTrailingNewLine": true,
                                                    "trailingTrivia": [
                                                        {
                                                            "kind": "NewLineTrivia",
                                                            "text": "\r\n"
                                                        }
                                                    ]
                                                },
                                                "propertyAssignments": [
                                                    {
                                                        "kind": "SetAccessor",
                                                        "fullStart": 678,
                                                        "fullEnd": 756,
                                                        "start": 690,
                                                        "end": 756,
                                                        "fullWidth": 78,
                                                        "width": 66,
                                                        "isIncrementallyUnusable": true,
                                                        "modifiers": [],
                                                        "setKeyword": {
                                                            "kind": "SetKeyword",
                                                            "fullStart": 678,
                                                            "fullEnd": 694,
                                                            "start": 690,
                                                            "end": 693,
                                                            "fullWidth": 16,
                                                            "width": 3,
                                                            "text": "set",
                                                            "value": "set",
                                                            "valueText": "set",
                                                            "hasLeadingTrivia": true,
                                                            "hasTrailingTrivia": true,
                                                            "leadingTrivia": [
                                                                {
                                                                    "kind": "WhitespaceTrivia",
                                                                    "text": "            "
                                                                }
                                                            ],
                                                            "trailingTrivia": [
                                                                {
                                                                    "kind": "WhitespaceTrivia",
                                                                    "text": " "
                                                                }
                                                            ]
                                                        },
                                                        "propertyName": {
                                                            "kind": "IdentifierName",
                                                            "fullStart": 694,
                                                            "fullEnd": 701,
                                                            "start": 694,
                                                            "end": 701,
                                                            "fullWidth": 7,
                                                            "width": 7,
                                                            "text": "package",
                                                            "value": "package",
                                                            "valueText": "package"
                                                        },
                                                        "parameterList": {
                                                            "kind": "ParameterList",
                                                            "fullStart": 701,
                                                            "fullEnd": 708,
                                                            "start": 701,
                                                            "end": 708,
                                                            "fullWidth": 7,
                                                            "width": 7,
                                                            "openParenToken": {
                                                                "kind": "OpenParenToken",
                                                                "fullStart": 701,
                                                                "fullEnd": 702,
                                                                "start": 701,
                                                                "end": 702,
                                                                "fullWidth": 1,
                                                                "width": 1,
                                                                "text": "(",
                                                                "value": "(",
                                                                "valueText": "("
                                                            },
                                                            "parameters": [
                                                                {
                                                                    "kind": "Parameter",
                                                                    "fullStart": 702,
                                                                    "fullEnd": 707,
                                                                    "start": 702,
                                                                    "end": 707,
                                                                    "fullWidth": 5,
                                                                    "width": 5,
                                                                    "modifiers": [],
                                                                    "identifier": {
                                                                        "kind": "IdentifierName",
                                                                        "fullStart": 702,
                                                                        "fullEnd": 707,
                                                                        "start": 702,
                                                                        "end": 707,
                                                                        "fullWidth": 5,
                                                                        "width": 5,
                                                                        "text": "value",
                                                                        "value": "value",
                                                                        "valueText": "value"
                                                                    }
                                                                }
                                                            ],
                                                            "closeParenToken": {
                                                                "kind": "CloseParenToken",
                                                                "fullStart": 707,
                                                                "fullEnd": 708,
                                                                "start": 707,
                                                                "end": 708,
                                                                "fullWidth": 1,
                                                                "width": 1,
                                                                "text": ")",
                                                                "value": ")",
                                                                "valueText": ")"
                                                            }
                                                        },
                                                        "block": {
                                                            "kind": "Block",
                                                            "fullStart": 708,
                                                            "fullEnd": 756,
                                                            "start": 708,
                                                            "end": 756,
                                                            "fullWidth": 48,
                                                            "width": 48,
                                                            "openBraceToken": {
                                                                "kind": "OpenBraceToken",
                                                                "fullStart": 708,
                                                                "fullEnd": 711,
                                                                "start": 708,
                                                                "end": 709,
                                                                "fullWidth": 3,
                                                                "width": 1,
                                                                "text": "{",
                                                                "value": "{",
                                                                "valueText": "{",
                                                                "hasTrailingTrivia": true,
                                                                "hasTrailingNewLine": true,
                                                                "trailingTrivia": [
                                                                    {
                                                                        "kind": "NewLineTrivia",
                                                                        "text": "\r\n"
                                                                    }
                                                                ]
                                                            },
                                                            "statements": [
                                                                {
                                                                    "kind": "ExpressionStatement",
                                                                    "fullStart": 711,
                                                                    "fullEnd": 743,
                                                                    "start": 727,
                                                                    "end": 741,
                                                                    "fullWidth": 32,
                                                                    "width": 14,
                                                                    "expression": {
                                                                        "kind": "AssignmentExpression",
                                                                        "fullStart": 711,
                                                                        "fullEnd": 740,
                                                                        "start": 727,
                                                                        "end": 740,
                                                                        "fullWidth": 29,
                                                                        "width": 13,
                                                                        "left": {
                                                                            "kind": "IdentifierName",
                                                                            "fullStart": 711,
                                                                            "fullEnd": 733,
                                                                            "start": 727,
                                                                            "end": 732,
                                                                            "fullWidth": 22,
                                                                            "width": 5,
                                                                            "text": "test0",
                                                                            "value": "test0",
                                                                            "valueText": "test0",
                                                                            "hasLeadingTrivia": true,
                                                                            "hasTrailingTrivia": true,
                                                                            "leadingTrivia": [
                                                                                {
                                                                                    "kind": "WhitespaceTrivia",
                                                                                    "text": "                "
                                                                                }
                                                                            ],
                                                                            "trailingTrivia": [
                                                                                {
                                                                                    "kind": "WhitespaceTrivia",
                                                                                    "text": " "
                                                                                }
                                                                            ]
                                                                        },
                                                                        "operatorToken": {
                                                                            "kind": "EqualsToken",
                                                                            "fullStart": 733,
                                                                            "fullEnd": 735,
                                                                            "start": 733,
                                                                            "end": 734,
                                                                            "fullWidth": 2,
                                                                            "width": 1,
                                                                            "text": "=",
                                                                            "value": "=",
                                                                            "valueText": "=",
                                                                            "hasTrailingTrivia": true,
                                                                            "trailingTrivia": [
                                                                                {
                                                                                    "kind": "WhitespaceTrivia",
                                                                                    "text": " "
                                                                                }
                                                                            ]
                                                                        },
                                                                        "right": {
                                                                            "kind": "IdentifierName",
                                                                            "fullStart": 735,
                                                                            "fullEnd": 740,
                                                                            "start": 735,
                                                                            "end": 740,
                                                                            "fullWidth": 5,
                                                                            "width": 5,
                                                                            "text": "value",
                                                                            "value": "value",
                                                                            "valueText": "value"
                                                                        }
                                                                    },
                                                                    "semicolonToken": {
                                                                        "kind": "SemicolonToken",
                                                                        "fullStart": 740,
                                                                        "fullEnd": 743,
                                                                        "start": 740,
                                                                        "end": 741,
                                                                        "fullWidth": 3,
                                                                        "width": 1,
                                                                        "text": ";",
                                                                        "value": ";",
                                                                        "valueText": ";",
                                                                        "hasTrailingTrivia": true,
                                                                        "hasTrailingNewLine": true,
                                                                        "trailingTrivia": [
                                                                            {
                                                                                "kind": "NewLineTrivia",
                                                                                "text": "\r\n"
                                                                            }
                                                                        ]
                                                                    }
                                                                }
                                                            ],
                                                            "closeBraceToken": {
                                                                "kind": "CloseBraceToken",
                                                                "fullStart": 743,
                                                                "fullEnd": 756,
                                                                "start": 755,
                                                                "end": 756,
                                                                "fullWidth": 13,
                                                                "width": 1,
                                                                "text": "}",
                                                                "value": "}",
                                                                "valueText": "}",
                                                                "hasLeadingTrivia": true,
                                                                "leadingTrivia": [
                                                                    {
                                                                        "kind": "WhitespaceTrivia",
                                                                        "text": "            "
                                                                    }
                                                                ]
                                                            }
                                                        }
                                                    },
                                                    {
                                                        "kind": "CommaToken",
                                                        "fullStart": 756,
                                                        "fullEnd": 759,
                                                        "start": 756,
                                                        "end": 757,
                                                        "fullWidth": 3,
                                                        "width": 1,
                                                        "text": ",",
                                                        "value": ",",
                                                        "valueText": ",",
                                                        "hasTrailingTrivia": true,
                                                        "hasTrailingNewLine": true,
                                                        "trailingTrivia": [
                                                            {
                                                                "kind": "NewLineTrivia",
                                                                "text": "\r\n"
                                                            }
                                                        ]
                                                    },
                                                    {
                                                        "kind": "GetAccessor",
                                                        "fullStart": 759,
                                                        "fullEnd": 831,
                                                        "start": 771,
                                                        "end": 831,
                                                        "fullWidth": 72,
                                                        "width": 60,
                                                        "isIncrementallyUnusable": true,
                                                        "modifiers": [],
                                                        "getKeyword": {
                                                            "kind": "GetKeyword",
                                                            "fullStart": 759,
                                                            "fullEnd": 775,
                                                            "start": 771,
                                                            "end": 774,
                                                            "fullWidth": 16,
                                                            "width": 3,
                                                            "text": "get",
                                                            "value": "get",
                                                            "valueText": "get",
                                                            "hasLeadingTrivia": true,
                                                            "hasTrailingTrivia": true,
                                                            "leadingTrivia": [
                                                                {
                                                                    "kind": "WhitespaceTrivia",
                                                                    "text": "            "
                                                                }
                                                            ],
                                                            "trailingTrivia": [
                                                                {
                                                                    "kind": "WhitespaceTrivia",
                                                                    "text": " "
                                                                }
                                                            ]
                                                        },
                                                        "propertyName": {
                                                            "kind": "IdentifierName",
                                                            "fullStart": 775,
                                                            "fullEnd": 782,
                                                            "start": 775,
                                                            "end": 782,
                                                            "fullWidth": 7,
                                                            "width": 7,
                                                            "text": "package",
                                                            "value": "package",
                                                            "valueText": "package"
                                                        },
                                                        "parameterList": {
                                                            "kind": "ParameterList",
                                                            "fullStart": 782,
                                                            "fullEnd": 784,
                                                            "start": 782,
                                                            "end": 784,
                                                            "fullWidth": 2,
                                                            "width": 2,
                                                            "openParenToken": {
                                                                "kind": "OpenParenToken",
                                                                "fullStart": 782,
                                                                "fullEnd": 783,
                                                                "start": 782,
                                                                "end": 783,
                                                                "fullWidth": 1,
                                                                "width": 1,
                                                                "text": "(",
                                                                "value": "(",
                                                                "valueText": "("
                                                            },
                                                            "parameters": [],
                                                            "closeParenToken": {
                                                                "kind": "CloseParenToken",
                                                                "fullStart": 783,
                                                                "fullEnd": 784,
                                                                "start": 783,
                                                                "end": 784,
                                                                "fullWidth": 1,
                                                                "width": 1,
                                                                "text": ")",
                                                                "value": ")",
                                                                "valueText": ")"
                                                            }
                                                        },
                                                        "block": {
                                                            "kind": "Block",
                                                            "fullStart": 784,
                                                            "fullEnd": 831,
                                                            "start": 784,
                                                            "end": 831,
                                                            "fullWidth": 47,
                                                            "width": 47,
                                                            "openBraceToken": {
                                                                "kind": "OpenBraceToken",
                                                                "fullStart": 784,
                                                                "fullEnd": 787,
                                                                "start": 784,
                                                                "end": 785,
                                                                "fullWidth": 3,
                                                                "width": 1,
                                                                "text": "{",
                                                                "value": "{",
                                                                "valueText": "{",
                                                                "hasTrailingTrivia": true,
                                                                "hasTrailingNewLine": true,
                                                                "trailingTrivia": [
                                                                    {
                                                                        "kind": "NewLineTrivia",
                                                                        "text": "\r\n"
                                                                    }
                                                                ]
                                                            },
                                                            "statements": [
                                                                {
                                                                    "kind": "ReturnStatement",
                                                                    "fullStart": 787,
                                                                    "fullEnd": 818,
                                                                    "start": 803,
                                                                    "end": 816,
                                                                    "fullWidth": 31,
                                                                    "width": 13,
                                                                    "returnKeyword": {
                                                                        "kind": "ReturnKeyword",
                                                                        "fullStart": 787,
                                                                        "fullEnd": 810,
                                                                        "start": 803,
                                                                        "end": 809,
                                                                        "fullWidth": 23,
                                                                        "width": 6,
                                                                        "text": "return",
                                                                        "value": "return",
                                                                        "valueText": "return",
                                                                        "hasLeadingTrivia": true,
                                                                        "hasTrailingTrivia": true,
                                                                        "leadingTrivia": [
                                                                            {
                                                                                "kind": "WhitespaceTrivia",
                                                                                "text": "                "
                                                                            }
                                                                        ],
                                                                        "trailingTrivia": [
                                                                            {
                                                                                "kind": "WhitespaceTrivia",
                                                                                "text": " "
                                                                            }
                                                                        ]
                                                                    },
                                                                    "expression": {
                                                                        "kind": "IdentifierName",
                                                                        "fullStart": 810,
                                                                        "fullEnd": 815,
                                                                        "start": 810,
                                                                        "end": 815,
                                                                        "fullWidth": 5,
                                                                        "width": 5,
                                                                        "text": "test0",
                                                                        "value": "test0",
                                                                        "valueText": "test0"
                                                                    },
                                                                    "semicolonToken": {
                                                                        "kind": "SemicolonToken",
                                                                        "fullStart": 815,
                                                                        "fullEnd": 818,
                                                                        "start": 815,
                                                                        "end": 816,
                                                                        "fullWidth": 3,
                                                                        "width": 1,
                                                                        "text": ";",
                                                                        "value": ";",
                                                                        "valueText": ";",
                                                                        "hasTrailingTrivia": true,
                                                                        "hasTrailingNewLine": true,
                                                                        "trailingTrivia": [
                                                                            {
                                                                                "kind": "NewLineTrivia",
                                                                                "text": "\r\n"
                                                                            }
                                                                        ]
                                                                    }
                                                                }
                                                            ],
                                                            "closeBraceToken": {
                                                                "kind": "CloseBraceToken",
                                                                "fullStart": 818,
                                                                "fullEnd": 831,
                                                                "start": 830,
                                                                "end": 831,
                                                                "fullWidth": 13,
                                                                "width": 1,
                                                                "text": "}",
                                                                "value": "}",
                                                                "valueText": "}",
                                                                "hasLeadingTrivia": true,
                                                                "leadingTrivia": [
                                                                    {
                                                                        "kind": "WhitespaceTrivia",
                                                                        "text": "            "
                                                                    }
                                                                ]
                                                            }
                                                        }
                                                    },
                                                    {
                                                        "kind": "CommaToken",
                                                        "fullStart": 831,
                                                        "fullEnd": 834,
                                                        "start": 831,
                                                        "end": 832,
                                                        "fullWidth": 3,
                                                        "width": 1,
                                                        "text": ",",
                                                        "value": ",",
                                                        "valueText": ",",
                                                        "hasTrailingTrivia": true,
                                                        "hasTrailingNewLine": true,
                                                        "trailingTrivia": [
                                                            {
                                                                "kind": "NewLineTrivia",
                                                                "text": "\r\n"
                                                            }
                                                        ]
                                                    },
                                                    {
                                                        "kind": "SetAccessor",
                                                        "fullStart": 834,
                                                        "fullEnd": 914,
                                                        "start": 846,
                                                        "end": 914,
                                                        "fullWidth": 80,
                                                        "width": 68,
                                                        "isIncrementallyUnusable": true,
                                                        "modifiers": [],
                                                        "setKeyword": {
                                                            "kind": "SetKeyword",
                                                            "fullStart": 834,
                                                            "fullEnd": 850,
                                                            "start": 846,
                                                            "end": 849,
                                                            "fullWidth": 16,
                                                            "width": 3,
                                                            "text": "set",
                                                            "value": "set",
                                                            "valueText": "set",
                                                            "hasLeadingTrivia": true,
                                                            "hasTrailingTrivia": true,
                                                            "leadingTrivia": [
                                                                {
                                                                    "kind": "WhitespaceTrivia",
                                                                    "text": "            "
                                                                }
                                                            ],
                                                            "trailingTrivia": [
                                                                {
                                                                    "kind": "WhitespaceTrivia",
                                                                    "text": " "
                                                                }
                                                            ]
                                                        },
                                                        "propertyName": {
                                                            "kind": "IdentifierName",
                                                            "fullStart": 850,
                                                            "fullEnd": 859,
                                                            "start": 850,
                                                            "end": 859,
                                                            "fullWidth": 9,
                                                            "width": 9,
                                                            "text": "protected",
                                                            "value": "protected",
                                                            "valueText": "protected"
                                                        },
                                                        "parameterList": {
                                                            "kind": "ParameterList",
                                                            "fullStart": 859,
                                                            "fullEnd": 866,
                                                            "start": 859,
                                                            "end": 866,
                                                            "fullWidth": 7,
                                                            "width": 7,
                                                            "openParenToken": {
                                                                "kind": "OpenParenToken",
                                                                "fullStart": 859,
                                                                "fullEnd": 860,
                                                                "start": 859,
                                                                "end": 860,
                                                                "fullWidth": 1,
                                                                "width": 1,
                                                                "text": "(",
                                                                "value": "(",
                                                                "valueText": "("
                                                            },
                                                            "parameters": [
                                                                {
                                                                    "kind": "Parameter",
                                                                    "fullStart": 860,
                                                                    "fullEnd": 865,
                                                                    "start": 860,
                                                                    "end": 865,
                                                                    "fullWidth": 5,
                                                                    "width": 5,
                                                                    "modifiers": [],
                                                                    "identifier": {
                                                                        "kind": "IdentifierName",
                                                                        "fullStart": 860,
                                                                        "fullEnd": 865,
                                                                        "start": 860,
                                                                        "end": 865,
                                                                        "fullWidth": 5,
                                                                        "width": 5,
                                                                        "text": "value",
                                                                        "value": "value",
                                                                        "valueText": "value"
                                                                    }
                                                                }
                                                            ],
                                                            "closeParenToken": {
                                                                "kind": "CloseParenToken",
                                                                "fullStart": 865,
                                                                "fullEnd": 866,
                                                                "start": 865,
                                                                "end": 866,
                                                                "fullWidth": 1,
                                                                "width": 1,
                                                                "text": ")",
                                                                "value": ")",
                                                                "valueText": ")"
                                                            }
                                                        },
                                                        "block": {
                                                            "kind": "Block",
                                                            "fullStart": 866,
                                                            "fullEnd": 914,
                                                            "start": 866,
                                                            "end": 914,
                                                            "fullWidth": 48,
                                                            "width": 48,
                                                            "openBraceToken": {
                                                                "kind": "OpenBraceToken",
                                                                "fullStart": 866,
                                                                "fullEnd": 869,
                                                                "start": 866,
                                                                "end": 867,
                                                                "fullWidth": 3,
                                                                "width": 1,
                                                                "text": "{",
                                                                "value": "{",
                                                                "valueText": "{",
                                                                "hasTrailingTrivia": true,
                                                                "hasTrailingNewLine": true,
                                                                "trailingTrivia": [
                                                                    {
                                                                        "kind": "NewLineTrivia",
                                                                        "text": "\r\n"
                                                                    }
                                                                ]
                                                            },
                                                            "statements": [
                                                                {
                                                                    "kind": "ExpressionStatement",
                                                                    "fullStart": 869,
                                                                    "fullEnd": 901,
                                                                    "start": 885,
                                                                    "end": 899,
                                                                    "fullWidth": 32,
                                                                    "width": 14,
                                                                    "expression": {
                                                                        "kind": "AssignmentExpression",
                                                                        "fullStart": 869,
                                                                        "fullEnd": 898,
                                                                        "start": 885,
                                                                        "end": 898,
                                                                        "fullWidth": 29,
                                                                        "width": 13,
                                                                        "left": {
                                                                            "kind": "IdentifierName",
                                                                            "fullStart": 869,
                                                                            "fullEnd": 891,
                                                                            "start": 885,
                                                                            "end": 890,
                                                                            "fullWidth": 22,
                                                                            "width": 5,
                                                                            "text": "test1",
                                                                            "value": "test1",
                                                                            "valueText": "test1",
                                                                            "hasLeadingTrivia": true,
                                                                            "hasTrailingTrivia": true,
                                                                            "leadingTrivia": [
                                                                                {
                                                                                    "kind": "WhitespaceTrivia",
                                                                                    "text": "                "
                                                                                }
                                                                            ],
                                                                            "trailingTrivia": [
                                                                                {
                                                                                    "kind": "WhitespaceTrivia",
                                                                                    "text": " "
                                                                                }
                                                                            ]
                                                                        },
                                                                        "operatorToken": {
                                                                            "kind": "EqualsToken",
                                                                            "fullStart": 891,
                                                                            "fullEnd": 893,
                                                                            "start": 891,
                                                                            "end": 892,
                                                                            "fullWidth": 2,
                                                                            "width": 1,
                                                                            "text": "=",
                                                                            "value": "=",
                                                                            "valueText": "=",
                                                                            "hasTrailingTrivia": true,
                                                                            "trailingTrivia": [
                                                                                {
                                                                                    "kind": "WhitespaceTrivia",
                                                                                    "text": " "
                                                                                }
                                                                            ]
                                                                        },
                                                                        "right": {
                                                                            "kind": "IdentifierName",
                                                                            "fullStart": 893,
                                                                            "fullEnd": 898,
                                                                            "start": 893,
                                                                            "end": 898,
                                                                            "fullWidth": 5,
                                                                            "width": 5,
                                                                            "text": "value",
                                                                            "value": "value",
                                                                            "valueText": "value"
                                                                        }
                                                                    },
                                                                    "semicolonToken": {
                                                                        "kind": "SemicolonToken",
                                                                        "fullStart": 898,
                                                                        "fullEnd": 901,
                                                                        "start": 898,
                                                                        "end": 899,
                                                                        "fullWidth": 3,
                                                                        "width": 1,
                                                                        "text": ";",
                                                                        "value": ";",
                                                                        "valueText": ";",
                                                                        "hasTrailingTrivia": true,
                                                                        "hasTrailingNewLine": true,
                                                                        "trailingTrivia": [
                                                                            {
                                                                                "kind": "NewLineTrivia",
                                                                                "text": "\r\n"
                                                                            }
                                                                        ]
                                                                    }
                                                                }
                                                            ],
                                                            "closeBraceToken": {
                                                                "kind": "CloseBraceToken",
                                                                "fullStart": 901,
                                                                "fullEnd": 914,
                                                                "start": 913,
                                                                "end": 914,
                                                                "fullWidth": 13,
                                                                "width": 1,
                                                                "text": "}",
                                                                "value": "}",
                                                                "valueText": "}",
                                                                "hasLeadingTrivia": true,
                                                                "leadingTrivia": [
                                                                    {
                                                                        "kind": "WhitespaceTrivia",
                                                                        "text": "            "
                                                                    }
                                                                ]
                                                            }
                                                        }
                                                    },
                                                    {
                                                        "kind": "CommaToken",
                                                        "fullStart": 914,
                                                        "fullEnd": 917,
                                                        "start": 914,
                                                        "end": 915,
                                                        "fullWidth": 3,
                                                        "width": 1,
                                                        "text": ",",
                                                        "value": ",",
                                                        "valueText": ",",
                                                        "hasTrailingTrivia": true,
                                                        "hasTrailingNewLine": true,
                                                        "trailingTrivia": [
                                                            {
                                                                "kind": "NewLineTrivia",
                                                                "text": "\r\n"
                                                            }
                                                        ]
                                                    },
                                                    {
                                                        "kind": "GetAccessor",
                                                        "fullStart": 917,
                                                        "fullEnd": 990,
                                                        "start": 929,
                                                        "end": 990,
                                                        "fullWidth": 73,
                                                        "width": 61,
                                                        "isIncrementallyUnusable": true,
                                                        "modifiers": [],
                                                        "getKeyword": {
                                                            "kind": "GetKeyword",
                                                            "fullStart": 917,
                                                            "fullEnd": 933,
                                                            "start": 929,
                                                            "end": 932,
                                                            "fullWidth": 16,
                                                            "width": 3,
                                                            "text": "get",
                                                            "value": "get",
                                                            "valueText": "get",
                                                            "hasLeadingTrivia": true,
                                                            "hasTrailingTrivia": true,
                                                            "leadingTrivia": [
                                                                {
                                                                    "kind": "WhitespaceTrivia",
                                                                    "text": "            "
                                                                }
                                                            ],
                                                            "trailingTrivia": [
                                                                {
                                                                    "kind": "WhitespaceTrivia",
                                                                    "text": " "
                                                                }
                                                            ]
                                                        },
                                                        "propertyName": {
                                                            "kind": "IdentifierName",
                                                            "fullStart": 933,
                                                            "fullEnd": 942,
                                                            "start": 933,
                                                            "end": 942,
                                                            "fullWidth": 9,
                                                            "width": 9,
                                                            "text": "protected",
                                                            "value": "protected",
                                                            "valueText": "protected"
                                                        },
                                                        "parameterList": {
                                                            "kind": "ParameterList",
                                                            "fullStart": 942,
                                                            "fullEnd": 944,
                                                            "start": 942,
                                                            "end": 944,
                                                            "fullWidth": 2,
                                                            "width": 2,
                                                            "openParenToken": {
                                                                "kind": "OpenParenToken",
                                                                "fullStart": 942,
                                                                "fullEnd": 943,
                                                                "start": 942,
                                                                "end": 943,
                                                                "fullWidth": 1,
                                                                "width": 1,
                                                                "text": "(",
                                                                "value": "(",
                                                                "valueText": "("
                                                            },
                                                            "parameters": [],
                                                            "closeParenToken": {
                                                                "kind": "CloseParenToken",
                                                                "fullStart": 943,
                                                                "fullEnd": 944,
                                                                "start": 943,
                                                                "end": 944,
                                                                "fullWidth": 1,
                                                                "width": 1,
                                                                "text": ")",
                                                                "value": ")",
                                                                "valueText": ")"
                                                            }
                                                        },
                                                        "block": {
                                                            "kind": "Block",
                                                            "fullStart": 944,
                                                            "fullEnd": 990,
                                                            "start": 944,
                                                            "end": 990,
                                                            "fullWidth": 46,
                                                            "width": 46,
                                                            "isIncrementallyUnusable": true,
                                                            "openBraceToken": {
                                                                "kind": "OpenBraceToken",
                                                                "fullStart": 944,
                                                                "fullEnd": 947,
                                                                "start": 944,
                                                                "end": 945,
                                                                "fullWidth": 3,
                                                                "width": 1,
                                                                "text": "{",
                                                                "value": "{",
                                                                "valueText": "{",
                                                                "hasTrailingTrivia": true,
                                                                "hasTrailingNewLine": true,
                                                                "trailingTrivia": [
                                                                    {
                                                                        "kind": "NewLineTrivia",
                                                                        "text": "\r\n"
                                                                    }
                                                                ]
                                                            },
                                                            "statements": [
                                                                {
                                                                    "kind": "ReturnStatement",
                                                                    "fullStart": 947,
                                                                    "fullEnd": 977,
                                                                    "start": 963,
                                                                    "end": 975,
                                                                    "fullWidth": 30,
                                                                    "width": 12,
                                                                    "isIncrementallyUnusable": true,
                                                                    "returnKeyword": {
                                                                        "kind": "ReturnKeyword",
                                                                        "fullStart": 947,
                                                                        "fullEnd": 970,
                                                                        "start": 963,
                                                                        "end": 969,
                                                                        "fullWidth": 23,
                                                                        "width": 6,
                                                                        "text": "return",
                                                                        "value": "return",
                                                                        "valueText": "return",
                                                                        "hasLeadingTrivia": true,
                                                                        "hasTrailingTrivia": true,
                                                                        "leadingTrivia": [
                                                                            {
                                                                                "kind": "WhitespaceTrivia",
                                                                                "text": "                "
                                                                            }
                                                                        ],
                                                                        "trailingTrivia": [
                                                                            {
                                                                                "kind": "WhitespaceTrivia",
                                                                                "text": " "
                                                                            }
                                                                        ]
                                                                    },
                                                                    "expression": {
                                                                        "kind": "IdentifierName",
                                                                        "fullStart": 970,
                                                                        "fullEnd": 977,
                                                                        "start": 970,
                                                                        "end": 975,
                                                                        "fullWidth": 7,
                                                                        "width": 5,
                                                                        "text": "test1",
                                                                        "value": "test1",
                                                                        "valueText": "test1",
                                                                        "hasTrailingTrivia": true,
                                                                        "hasTrailingNewLine": true,
                                                                        "trailingTrivia": [
                                                                            {
                                                                                "kind": "NewLineTrivia",
                                                                                "text": "\r\n"
                                                                            }
                                                                        ]
                                                                    },
                                                                    "semicolonToken": {
                                                                        "kind": "SemicolonToken",
                                                                        "fullStart": -1,
                                                                        "fullEnd": -1,
                                                                        "start": -1,
                                                                        "end": -1,
                                                                        "fullWidth": 0,
                                                                        "width": 0,
                                                                        "text": ""
                                                                    }
                                                                }
                                                            ],
                                                            "closeBraceToken": {
                                                                "kind": "CloseBraceToken",
                                                                "fullStart": 977,
                                                                "fullEnd": 990,
                                                                "start": 989,
                                                                "end": 990,
                                                                "fullWidth": 13,
                                                                "width": 1,
                                                                "text": "}",
                                                                "value": "}",
                                                                "valueText": "}",
                                                                "hasLeadingTrivia": true,
                                                                "leadingTrivia": [
                                                                    {
                                                                        "kind": "WhitespaceTrivia",
                                                                        "text": "            "
                                                                    }
                                                                ]
                                                            }
                                                        }
                                                    },
                                                    {
                                                        "kind": "CommaToken",
                                                        "fullStart": 990,
                                                        "fullEnd": 993,
                                                        "start": 990,
                                                        "end": 991,
                                                        "fullWidth": 3,
                                                        "width": 1,
                                                        "text": ",",
                                                        "value": ",",
                                                        "valueText": ",",
                                                        "hasTrailingTrivia": true,
                                                        "hasTrailingNewLine": true,
                                                        "trailingTrivia": [
                                                            {
                                                                "kind": "NewLineTrivia",
                                                                "text": "\r\n"
                                                            }
                                                        ]
                                                    },
                                                    {
                                                        "kind": "SetAccessor",
                                                        "fullStart": 993,
                                                        "fullEnd": 1070,
                                                        "start": 1005,
                                                        "end": 1070,
                                                        "fullWidth": 77,
                                                        "width": 65,
                                                        "isIncrementallyUnusable": true,
                                                        "modifiers": [],
                                                        "setKeyword": {
                                                            "kind": "SetKeyword",
                                                            "fullStart": 993,
                                                            "fullEnd": 1009,
                                                            "start": 1005,
                                                            "end": 1008,
                                                            "fullWidth": 16,
                                                            "width": 3,
                                                            "text": "set",
                                                            "value": "set",
                                                            "valueText": "set",
                                                            "hasLeadingTrivia": true,
                                                            "hasTrailingTrivia": true,
                                                            "leadingTrivia": [
                                                                {
                                                                    "kind": "WhitespaceTrivia",
                                                                    "text": "            "
                                                                }
                                                            ],
                                                            "trailingTrivia": [
                                                                {
                                                                    "kind": "WhitespaceTrivia",
                                                                    "text": " "
                                                                }
                                                            ]
                                                        },
                                                        "propertyName": {
                                                            "kind": "IdentifierName",
                                                            "fullStart": 1009,
                                                            "fullEnd": 1015,
                                                            "start": 1009,
                                                            "end": 1015,
                                                            "fullWidth": 6,
                                                            "width": 6,
                                                            "text": "static",
                                                            "value": "static",
                                                            "valueText": "static"
                                                        },
                                                        "parameterList": {
                                                            "kind": "ParameterList",
                                                            "fullStart": 1015,
                                                            "fullEnd": 1022,
                                                            "start": 1015,
                                                            "end": 1022,
                                                            "fullWidth": 7,
                                                            "width": 7,
                                                            "openParenToken": {
                                                                "kind": "OpenParenToken",
                                                                "fullStart": 1015,
                                                                "fullEnd": 1016,
                                                                "start": 1015,
                                                                "end": 1016,
                                                                "fullWidth": 1,
                                                                "width": 1,
                                                                "text": "(",
                                                                "value": "(",
                                                                "valueText": "("
                                                            },
                                                            "parameters": [
                                                                {
                                                                    "kind": "Parameter",
                                                                    "fullStart": 1016,
                                                                    "fullEnd": 1021,
                                                                    "start": 1016,
                                                                    "end": 1021,
                                                                    "fullWidth": 5,
                                                                    "width": 5,
                                                                    "modifiers": [],
                                                                    "identifier": {
                                                                        "kind": "IdentifierName",
                                                                        "fullStart": 1016,
                                                                        "fullEnd": 1021,
                                                                        "start": 1016,
                                                                        "end": 1021,
                                                                        "fullWidth": 5,
                                                                        "width": 5,
                                                                        "text": "value",
                                                                        "value": "value",
                                                                        "valueText": "value"
                                                                    }
                                                                }
                                                            ],
                                                            "closeParenToken": {
                                                                "kind": "CloseParenToken",
                                                                "fullStart": 1021,
                                                                "fullEnd": 1022,
                                                                "start": 1021,
                                                                "end": 1022,
                                                                "fullWidth": 1,
                                                                "width": 1,
                                                                "text": ")",
                                                                "value": ")",
                                                                "valueText": ")"
                                                            }
                                                        },
                                                        "block": {
                                                            "kind": "Block",
                                                            "fullStart": 1022,
                                                            "fullEnd": 1070,
                                                            "start": 1022,
                                                            "end": 1070,
                                                            "fullWidth": 48,
                                                            "width": 48,
                                                            "openBraceToken": {
                                                                "kind": "OpenBraceToken",
                                                                "fullStart": 1022,
                                                                "fullEnd": 1025,
                                                                "start": 1022,
                                                                "end": 1023,
                                                                "fullWidth": 3,
                                                                "width": 1,
                                                                "text": "{",
                                                                "value": "{",
                                                                "valueText": "{",
                                                                "hasTrailingTrivia": true,
                                                                "hasTrailingNewLine": true,
                                                                "trailingTrivia": [
                                                                    {
                                                                        "kind": "NewLineTrivia",
                                                                        "text": "\r\n"
                                                                    }
                                                                ]
                                                            },
                                                            "statements": [
                                                                {
                                                                    "kind": "ExpressionStatement",
                                                                    "fullStart": 1025,
                                                                    "fullEnd": 1057,
                                                                    "start": 1041,
                                                                    "end": 1055,
                                                                    "fullWidth": 32,
                                                                    "width": 14,
                                                                    "expression": {
                                                                        "kind": "AssignmentExpression",
                                                                        "fullStart": 1025,
                                                                        "fullEnd": 1054,
                                                                        "start": 1041,
                                                                        "end": 1054,
                                                                        "fullWidth": 29,
                                                                        "width": 13,
                                                                        "left": {
                                                                            "kind": "IdentifierName",
                                                                            "fullStart": 1025,
                                                                            "fullEnd": 1047,
                                                                            "start": 1041,
                                                                            "end": 1046,
                                                                            "fullWidth": 22,
                                                                            "width": 5,
                                                                            "text": "test2",
                                                                            "value": "test2",
                                                                            "valueText": "test2",
                                                                            "hasLeadingTrivia": true,
                                                                            "hasTrailingTrivia": true,
                                                                            "leadingTrivia": [
                                                                                {
                                                                                    "kind": "WhitespaceTrivia",
                                                                                    "text": "                "
                                                                                }
                                                                            ],
                                                                            "trailingTrivia": [
                                                                                {
                                                                                    "kind": "WhitespaceTrivia",
                                                                                    "text": " "
                                                                                }
                                                                            ]
                                                                        },
                                                                        "operatorToken": {
                                                                            "kind": "EqualsToken",
                                                                            "fullStart": 1047,
                                                                            "fullEnd": 1049,
                                                                            "start": 1047,
                                                                            "end": 1048,
                                                                            "fullWidth": 2,
                                                                            "width": 1,
                                                                            "text": "=",
                                                                            "value": "=",
                                                                            "valueText": "=",
                                                                            "hasTrailingTrivia": true,
                                                                            "trailingTrivia": [
                                                                                {
                                                                                    "kind": "WhitespaceTrivia",
                                                                                    "text": " "
                                                                                }
                                                                            ]
                                                                        },
                                                                        "right": {
                                                                            "kind": "IdentifierName",
                                                                            "fullStart": 1049,
                                                                            "fullEnd": 1054,
                                                                            "start": 1049,
                                                                            "end": 1054,
                                                                            "fullWidth": 5,
                                                                            "width": 5,
                                                                            "text": "value",
                                                                            "value": "value",
                                                                            "valueText": "value"
                                                                        }
                                                                    },
                                                                    "semicolonToken": {
                                                                        "kind": "SemicolonToken",
                                                                        "fullStart": 1054,
                                                                        "fullEnd": 1057,
                                                                        "start": 1054,
                                                                        "end": 1055,
                                                                        "fullWidth": 3,
                                                                        "width": 1,
                                                                        "text": ";",
                                                                        "value": ";",
                                                                        "valueText": ";",
                                                                        "hasTrailingTrivia": true,
                                                                        "hasTrailingNewLine": true,
                                                                        "trailingTrivia": [
                                                                            {
                                                                                "kind": "NewLineTrivia",
                                                                                "text": "\r\n"
                                                                            }
                                                                        ]
                                                                    }
                                                                }
                                                            ],
                                                            "closeBraceToken": {
                                                                "kind": "CloseBraceToken",
                                                                "fullStart": 1057,
                                                                "fullEnd": 1070,
                                                                "start": 1069,
                                                                "end": 1070,
                                                                "fullWidth": 13,
                                                                "width": 1,
                                                                "text": "}",
                                                                "value": "}",
                                                                "valueText": "}",
                                                                "hasLeadingTrivia": true,
                                                                "leadingTrivia": [
                                                                    {
                                                                        "kind": "WhitespaceTrivia",
                                                                        "text": "            "
                                                                    }
                                                                ]
                                                            }
                                                        }
                                                    },
                                                    {
                                                        "kind": "CommaToken",
                                                        "fullStart": 1070,
                                                        "fullEnd": 1073,
                                                        "start": 1070,
                                                        "end": 1071,
                                                        "fullWidth": 3,
                                                        "width": 1,
                                                        "text": ",",
                                                        "value": ",",
                                                        "valueText": ",",
                                                        "hasTrailingTrivia": true,
                                                        "hasTrailingNewLine": true,
                                                        "trailingTrivia": [
                                                            {
                                                                "kind": "NewLineTrivia",
                                                                "text": "\r\n"
                                                            }
                                                        ]
                                                    },
                                                    {
                                                        "kind": "GetAccessor",
                                                        "fullStart": 1073,
                                                        "fullEnd": 1146,
                                                        "start": 1085,
                                                        "end": 1144,
                                                        "fullWidth": 73,
                                                        "width": 59,
                                                        "isIncrementallyUnusable": true,
                                                        "modifiers": [],
                                                        "getKeyword": {
                                                            "kind": "GetKeyword",
                                                            "fullStart": 1073,
                                                            "fullEnd": 1089,
                                                            "start": 1085,
                                                            "end": 1088,
                                                            "fullWidth": 16,
                                                            "width": 3,
                                                            "text": "get",
                                                            "value": "get",
                                                            "valueText": "get",
                                                            "hasLeadingTrivia": true,
                                                            "hasTrailingTrivia": true,
                                                            "leadingTrivia": [
                                                                {
                                                                    "kind": "WhitespaceTrivia",
                                                                    "text": "            "
                                                                }
                                                            ],
                                                            "trailingTrivia": [
                                                                {
                                                                    "kind": "WhitespaceTrivia",
                                                                    "text": " "
                                                                }
                                                            ]
                                                        },
                                                        "propertyName": {
                                                            "kind": "IdentifierName",
                                                            "fullStart": 1089,
                                                            "fullEnd": 1095,
                                                            "start": 1089,
                                                            "end": 1095,
                                                            "fullWidth": 6,
                                                            "width": 6,
                                                            "text": "static",
                                                            "value": "static",
                                                            "valueText": "static"
                                                        },
                                                        "parameterList": {
                                                            "kind": "ParameterList",
                                                            "fullStart": 1095,
                                                            "fullEnd": 1097,
                                                            "start": 1095,
                                                            "end": 1097,
                                                            "fullWidth": 2,
                                                            "width": 2,
                                                            "openParenToken": {
                                                                "kind": "OpenParenToken",
                                                                "fullStart": 1095,
                                                                "fullEnd": 1096,
                                                                "start": 1095,
                                                                "end": 1096,
                                                                "fullWidth": 1,
                                                                "width": 1,
                                                                "text": "(",
                                                                "value": "(",
                                                                "valueText": "("
                                                            },
                                                            "parameters": [],
                                                            "closeParenToken": {
                                                                "kind": "CloseParenToken",
                                                                "fullStart": 1096,
                                                                "fullEnd": 1097,
                                                                "start": 1096,
                                                                "end": 1097,
                                                                "fullWidth": 1,
                                                                "width": 1,
                                                                "text": ")",
                                                                "value": ")",
                                                                "valueText": ")"
                                                            }
                                                        },
                                                        "block": {
                                                            "kind": "Block",
                                                            "fullStart": 1097,
                                                            "fullEnd": 1146,
                                                            "start": 1097,
                                                            "end": 1144,
                                                            "fullWidth": 49,
                                                            "width": 47,
                                                            "openBraceToken": {
                                                                "kind": "OpenBraceToken",
                                                                "fullStart": 1097,
                                                                "fullEnd": 1100,
                                                                "start": 1097,
                                                                "end": 1098,
                                                                "fullWidth": 3,
                                                                "width": 1,
                                                                "text": "{",
                                                                "value": "{",
                                                                "valueText": "{",
                                                                "hasTrailingTrivia": true,
                                                                "hasTrailingNewLine": true,
                                                                "trailingTrivia": [
                                                                    {
                                                                        "kind": "NewLineTrivia",
                                                                        "text": "\r\n"
                                                                    }
                                                                ]
                                                            },
                                                            "statements": [
                                                                {
                                                                    "kind": "ReturnStatement",
                                                                    "fullStart": 1100,
                                                                    "fullEnd": 1131,
                                                                    "start": 1116,
                                                                    "end": 1129,
                                                                    "fullWidth": 31,
                                                                    "width": 13,
                                                                    "returnKeyword": {
                                                                        "kind": "ReturnKeyword",
                                                                        "fullStart": 1100,
                                                                        "fullEnd": 1123,
                                                                        "start": 1116,
                                                                        "end": 1122,
                                                                        "fullWidth": 23,
                                                                        "width": 6,
                                                                        "text": "return",
                                                                        "value": "return",
                                                                        "valueText": "return",
                                                                        "hasLeadingTrivia": true,
                                                                        "hasTrailingTrivia": true,
                                                                        "leadingTrivia": [
                                                                            {
                                                                                "kind": "WhitespaceTrivia",
                                                                                "text": "                "
                                                                            }
                                                                        ],
                                                                        "trailingTrivia": [
                                                                            {
                                                                                "kind": "WhitespaceTrivia",
                                                                                "text": " "
                                                                            }
                                                                        ]
                                                                    },
                                                                    "expression": {
                                                                        "kind": "IdentifierName",
                                                                        "fullStart": 1123,
                                                                        "fullEnd": 1128,
                                                                        "start": 1123,
                                                                        "end": 1128,
                                                                        "fullWidth": 5,
                                                                        "width": 5,
                                                                        "text": "test2",
                                                                        "value": "test2",
                                                                        "valueText": "test2"
                                                                    },
                                                                    "semicolonToken": {
                                                                        "kind": "SemicolonToken",
                                                                        "fullStart": 1128,
                                                                        "fullEnd": 1131,
                                                                        "start": 1128,
                                                                        "end": 1129,
                                                                        "fullWidth": 3,
                                                                        "width": 1,
                                                                        "text": ";",
                                                                        "value": ";",
                                                                        "valueText": ";",
                                                                        "hasTrailingTrivia": true,
                                                                        "hasTrailingNewLine": true,
                                                                        "trailingTrivia": [
                                                                            {
                                                                                "kind": "NewLineTrivia",
                                                                                "text": "\r\n"
                                                                            }
                                                                        ]
                                                                    }
                                                                }
                                                            ],
                                                            "closeBraceToken": {
                                                                "kind": "CloseBraceToken",
                                                                "fullStart": 1131,
                                                                "fullEnd": 1146,
                                                                "start": 1143,
                                                                "end": 1144,
                                                                "fullWidth": 15,
                                                                "width": 1,
                                                                "text": "}",
                                                                "value": "}",
                                                                "valueText": "}",
                                                                "hasLeadingTrivia": true,
                                                                "hasTrailingTrivia": true,
                                                                "hasTrailingNewLine": true,
                                                                "leadingTrivia": [
                                                                    {
                                                                        "kind": "WhitespaceTrivia",
                                                                        "text": "            "
                                                                    }
                                                                ],
                                                                "trailingTrivia": [
                                                                    {
                                                                        "kind": "NewLineTrivia",
                                                                        "text": "\r\n"
                                                                    }
                                                                ]
                                                            }
                                                        }
                                                    }
                                                ],
                                                "closeBraceToken": {
                                                    "kind": "CloseBraceToken",
                                                    "fullStart": 1146,
                                                    "fullEnd": 1155,
                                                    "start": 1154,
                                                    "end": 1155,
                                                    "fullWidth": 9,
                                                    "width": 1,
                                                    "text": "}",
                                                    "value": "}",
                                                    "valueText": "}",
                                                    "hasLeadingTrivia": true,
                                                    "leadingTrivia": [
                                                        {
                                                            "kind": "WhitespaceTrivia",
                                                            "text": "        "
                                                        }
                                                    ]
                                                }
                                            }
                                        }
                                    }
                                ]
                            },
                            "semicolonToken": {
                                "kind": "SemicolonToken",
                                "fullStart": 1155,
                                "fullEnd": 1164,
                                "start": 1155,
                                "end": 1156,
                                "fullWidth": 9,
                                "width": 1,
                                "text": ";",
                                "value": ";",
                                "valueText": ";",
                                "hasTrailingTrivia": true,
                                "hasTrailingNewLine": true,
                                "trailingTrivia": [
                                    {
                                        "kind": "WhitespaceTrivia",
                                        "text": "      "
                                    },
                                    {
                                        "kind": "NewLineTrivia",
                                        "text": "\r\n"
                                    }
                                ]
                            }
                        },
                        {
                            "kind": "VariableStatement",
                            "fullStart": 1164,
                            "fullEnd": 1275,
                            "start": 1172,
                            "end": 1273,
                            "fullWidth": 111,
                            "width": 101,
                            "modifiers": [],
                            "variableDeclaration": {
                                "kind": "VariableDeclaration",
                                "fullStart": 1164,
                                "fullEnd": 1272,
                                "start": 1172,
                                "end": 1272,
                                "fullWidth": 108,
                                "width": 100,
                                "varKeyword": {
                                    "kind": "VarKeyword",
                                    "fullStart": 1164,
                                    "fullEnd": 1176,
                                    "start": 1172,
                                    "end": 1175,
                                    "fullWidth": 12,
                                    "width": 3,
                                    "text": "var",
                                    "value": "var",
                                    "valueText": "var",
                                    "hasLeadingTrivia": true,
                                    "hasTrailingTrivia": true,
                                    "leadingTrivia": [
                                        {
                                            "kind": "WhitespaceTrivia",
                                            "text": "        "
                                        }
                                    ],
                                    "trailingTrivia": [
                                        {
                                            "kind": "WhitespaceTrivia",
                                            "text": " "
                                        }
                                    ]
                                },
                                "variableDeclarators": [
                                    {
                                        "kind": "VariableDeclarator",
                                        "fullStart": 1176,
                                        "fullEnd": 1272,
                                        "start": 1176,
                                        "end": 1272,
                                        "fullWidth": 96,
<<<<<<< HEAD
                                        "width": 96,
                                        "identifier": {
=======
                                        "propertyName": {
>>>>>>> 85e84683
                                            "kind": "IdentifierName",
                                            "fullStart": 1176,
                                            "fullEnd": 1180,
                                            "start": 1176,
                                            "end": 1179,
                                            "fullWidth": 4,
                                            "width": 3,
                                            "text": "arr",
                                            "value": "arr",
                                            "valueText": "arr",
                                            "hasTrailingTrivia": true,
                                            "trailingTrivia": [
                                                {
                                                    "kind": "WhitespaceTrivia",
                                                    "text": " "
                                                }
                                            ]
                                        },
                                        "equalsValueClause": {
                                            "kind": "EqualsValueClause",
                                            "fullStart": 1180,
                                            "fullEnd": 1272,
                                            "start": 1180,
                                            "end": 1272,
                                            "fullWidth": 92,
                                            "width": 92,
                                            "equalsToken": {
                                                "kind": "EqualsToken",
                                                "fullStart": 1180,
                                                "fullEnd": 1182,
                                                "start": 1180,
                                                "end": 1181,
                                                "fullWidth": 2,
                                                "width": 1,
                                                "text": "=",
                                                "value": "=",
                                                "valueText": "=",
                                                "hasTrailingTrivia": true,
                                                "trailingTrivia": [
                                                    {
                                                        "kind": "WhitespaceTrivia",
                                                        "text": " "
                                                    }
                                                ]
                                            },
                                            "value": {
                                                "kind": "ArrayLiteralExpression",
                                                "fullStart": 1182,
                                                "fullEnd": 1272,
                                                "start": 1182,
                                                "end": 1272,
                                                "fullWidth": 90,
                                                "width": 90,
                                                "openBracketToken": {
                                                    "kind": "OpenBracketToken",
                                                    "fullStart": 1182,
                                                    "fullEnd": 1185,
                                                    "start": 1182,
                                                    "end": 1183,
                                                    "fullWidth": 3,
                                                    "width": 1,
                                                    "text": "[",
                                                    "value": "[",
                                                    "valueText": "[",
                                                    "hasTrailingTrivia": true,
                                                    "hasTrailingNewLine": true,
                                                    "trailingTrivia": [
                                                        {
                                                            "kind": "NewLineTrivia",
                                                            "text": "\r\n"
                                                        }
                                                    ]
                                                },
                                                "expressions": [
                                                    {
                                                        "kind": "StringLiteral",
                                                        "fullStart": 1185,
                                                        "fullEnd": 1206,
                                                        "start": 1197,
                                                        "end": 1206,
                                                        "fullWidth": 21,
                                                        "width": 9,
                                                        "text": "'package'",
                                                        "value": "package",
                                                        "valueText": "package",
                                                        "hasLeadingTrivia": true,
                                                        "leadingTrivia": [
                                                            {
                                                                "kind": "WhitespaceTrivia",
                                                                "text": "            "
                                                            }
                                                        ]
                                                    },
                                                    {
                                                        "kind": "CommaToken",
                                                        "fullStart": 1206,
                                                        "fullEnd": 1209,
                                                        "start": 1206,
                                                        "end": 1207,
                                                        "fullWidth": 3,
                                                        "width": 1,
                                                        "text": ",",
                                                        "value": ",",
                                                        "valueText": ",",
                                                        "hasTrailingTrivia": true,
                                                        "hasTrailingNewLine": true,
                                                        "trailingTrivia": [
                                                            {
                                                                "kind": "NewLineTrivia",
                                                                "text": "\r\n"
                                                            }
                                                        ]
                                                    },
                                                    {
                                                        "kind": "StringLiteral",
                                                        "fullStart": 1209,
                                                        "fullEnd": 1232,
                                                        "start": 1221,
                                                        "end": 1232,
                                                        "fullWidth": 23,
                                                        "width": 11,
                                                        "text": "'protected'",
                                                        "value": "protected",
                                                        "valueText": "protected",
                                                        "hasLeadingTrivia": true,
                                                        "leadingTrivia": [
                                                            {
                                                                "kind": "WhitespaceTrivia",
                                                                "text": "            "
                                                            }
                                                        ]
                                                    },
                                                    {
                                                        "kind": "CommaToken",
                                                        "fullStart": 1232,
                                                        "fullEnd": 1235,
                                                        "start": 1232,
                                                        "end": 1233,
                                                        "fullWidth": 3,
                                                        "width": 1,
                                                        "text": ",",
                                                        "value": ",",
                                                        "valueText": ",",
                                                        "hasTrailingTrivia": true,
                                                        "hasTrailingNewLine": true,
                                                        "trailingTrivia": [
                                                            {
                                                                "kind": "NewLineTrivia",
                                                                "text": "\r\n"
                                                            }
                                                        ]
                                                    },
                                                    {
                                                        "kind": "StringLiteral",
                                                        "fullStart": 1235,
                                                        "fullEnd": 1259,
                                                        "start": 1247,
                                                        "end": 1255,
                                                        "fullWidth": 24,
                                                        "width": 8,
                                                        "text": "'static'",
                                                        "value": "static",
                                                        "valueText": "static",
                                                        "hasLeadingTrivia": true,
                                                        "hasTrailingTrivia": true,
                                                        "hasTrailingNewLine": true,
                                                        "leadingTrivia": [
                                                            {
                                                                "kind": "WhitespaceTrivia",
                                                                "text": "            "
                                                            }
                                                        ],
                                                        "trailingTrivia": [
                                                            {
                                                                "kind": "WhitespaceTrivia",
                                                                "text": "  "
                                                            },
                                                            {
                                                                "kind": "NewLineTrivia",
                                                                "text": "\r\n"
                                                            }
                                                        ]
                                                    }
                                                ],
                                                "closeBracketToken": {
                                                    "kind": "CloseBracketToken",
                                                    "fullStart": 1259,
                                                    "fullEnd": 1272,
                                                    "start": 1271,
                                                    "end": 1272,
                                                    "fullWidth": 13,
                                                    "width": 1,
                                                    "text": "]",
                                                    "value": "]",
                                                    "valueText": "]",
                                                    "hasLeadingTrivia": true,
                                                    "leadingTrivia": [
                                                        {
                                                            "kind": "WhitespaceTrivia",
                                                            "text": "            "
                                                        }
                                                    ]
                                                }
                                            }
                                        }
                                    }
                                ]
                            },
                            "semicolonToken": {
                                "kind": "SemicolonToken",
                                "fullStart": 1272,
                                "fullEnd": 1275,
                                "start": 1272,
                                "end": 1273,
                                "fullWidth": 3,
                                "width": 1,
                                "text": ";",
                                "value": ";",
                                "valueText": ";",
                                "hasTrailingTrivia": true,
                                "hasTrailingNewLine": true,
                                "trailingTrivia": [
                                    {
                                        "kind": "NewLineTrivia",
                                        "text": "\r\n"
                                    }
                                ]
                            }
                        },
                        {
                            "kind": "ForInStatement",
                            "fullStart": 1275,
                            "fullEnd": 1576,
                            "start": 1283,
                            "end": 1574,
                            "fullWidth": 301,
                            "width": 291,
                            "forKeyword": {
                                "kind": "ForKeyword",
                                "fullStart": 1275,
                                "fullEnd": 1286,
                                "start": 1283,
                                "end": 1286,
                                "fullWidth": 11,
                                "width": 3,
                                "text": "for",
                                "value": "for",
                                "valueText": "for",
                                "hasLeadingTrivia": true,
                                "leadingTrivia": [
                                    {
                                        "kind": "WhitespaceTrivia",
                                        "text": "        "
                                    }
                                ]
                            },
                            "openParenToken": {
                                "kind": "OpenParenToken",
                                "fullStart": 1286,
                                "fullEnd": 1287,
                                "start": 1286,
                                "end": 1287,
                                "fullWidth": 1,
                                "width": 1,
                                "text": "(",
                                "value": "(",
                                "valueText": "("
                            },
                            "variableDeclaration": {
                                "kind": "VariableDeclaration",
                                "fullStart": 1287,
                                "fullEnd": 1293,
                                "start": 1287,
                                "end": 1292,
                                "fullWidth": 6,
                                "width": 5,
                                "varKeyword": {
                                    "kind": "VarKeyword",
                                    "fullStart": 1287,
                                    "fullEnd": 1291,
                                    "start": 1287,
                                    "end": 1290,
                                    "fullWidth": 4,
                                    "width": 3,
                                    "text": "var",
                                    "value": "var",
                                    "valueText": "var",
                                    "hasTrailingTrivia": true,
                                    "trailingTrivia": [
                                        {
                                            "kind": "WhitespaceTrivia",
                                            "text": " "
                                        }
                                    ]
                                },
                                "variableDeclarators": [
                                    {
                                        "kind": "VariableDeclarator",
                                        "fullStart": 1291,
                                        "fullEnd": 1293,
                                        "start": 1291,
                                        "end": 1292,
                                        "fullWidth": 2,
<<<<<<< HEAD
                                        "width": 1,
                                        "identifier": {
=======
                                        "propertyName": {
>>>>>>> 85e84683
                                            "kind": "IdentifierName",
                                            "fullStart": 1291,
                                            "fullEnd": 1293,
                                            "start": 1291,
                                            "end": 1292,
                                            "fullWidth": 2,
                                            "width": 1,
                                            "text": "p",
                                            "value": "p",
                                            "valueText": "p",
                                            "hasTrailingTrivia": true,
                                            "trailingTrivia": [
                                                {
                                                    "kind": "WhitespaceTrivia",
                                                    "text": " "
                                                }
                                            ]
                                        }
                                    }
                                ]
                            },
                            "inKeyword": {
                                "kind": "InKeyword",
                                "fullStart": 1293,
                                "fullEnd": 1296,
                                "start": 1293,
                                "end": 1295,
                                "fullWidth": 3,
                                "width": 2,
                                "text": "in",
                                "value": "in",
                                "valueText": "in",
                                "hasTrailingTrivia": true,
                                "trailingTrivia": [
                                    {
                                        "kind": "WhitespaceTrivia",
                                        "text": " "
                                    }
                                ]
                            },
                            "expression": {
                                "kind": "IdentifierName",
                                "fullStart": 1296,
                                "fullEnd": 1306,
                                "start": 1296,
                                "end": 1306,
                                "fullWidth": 10,
                                "width": 10,
                                "text": "tokenCodes",
                                "value": "tokenCodes",
                                "valueText": "tokenCodes"
                            },
                            "closeParenToken": {
                                "kind": "CloseParenToken",
                                "fullStart": 1306,
                                "fullEnd": 1308,
                                "start": 1306,
                                "end": 1307,
                                "fullWidth": 2,
                                "width": 1,
                                "text": ")",
                                "value": ")",
                                "valueText": ")",
                                "hasTrailingTrivia": true,
                                "trailingTrivia": [
                                    {
                                        "kind": "WhitespaceTrivia",
                                        "text": " "
                                    }
                                ]
                            },
                            "statement": {
                                "kind": "Block",
                                "fullStart": 1308,
                                "fullEnd": 1576,
                                "start": 1308,
                                "end": 1574,
                                "fullWidth": 268,
                                "width": 266,
                                "openBraceToken": {
                                    "kind": "OpenBraceToken",
                                    "fullStart": 1308,
                                    "fullEnd": 1318,
                                    "start": 1308,
                                    "end": 1309,
                                    "fullWidth": 10,
                                    "width": 1,
                                    "text": "{",
                                    "value": "{",
                                    "valueText": "{",
                                    "hasTrailingTrivia": true,
                                    "hasTrailingNewLine": true,
                                    "trailingTrivia": [
                                        {
                                            "kind": "WhitespaceTrivia",
                                            "text": "       "
                                        },
                                        {
                                            "kind": "NewLineTrivia",
                                            "text": "\r\n"
                                        }
                                    ]
                                },
                                "statements": [
                                    {
                                        "kind": "ForInStatement",
                                        "fullStart": 1318,
                                        "fullEnd": 1565,
                                        "start": 1330,
                                        "end": 1563,
                                        "fullWidth": 247,
                                        "width": 233,
                                        "forKeyword": {
                                            "kind": "ForKeyword",
                                            "fullStart": 1318,
                                            "fullEnd": 1333,
                                            "start": 1330,
                                            "end": 1333,
                                            "fullWidth": 15,
                                            "width": 3,
                                            "text": "for",
                                            "value": "for",
                                            "valueText": "for",
                                            "hasLeadingTrivia": true,
                                            "leadingTrivia": [
                                                {
                                                    "kind": "WhitespaceTrivia",
                                                    "text": "            "
                                                }
                                            ]
                                        },
                                        "openParenToken": {
                                            "kind": "OpenParenToken",
                                            "fullStart": 1333,
                                            "fullEnd": 1334,
                                            "start": 1333,
                                            "end": 1334,
                                            "fullWidth": 1,
                                            "width": 1,
                                            "text": "(",
                                            "value": "(",
                                            "valueText": "("
                                        },
                                        "variableDeclaration": {
                                            "kind": "VariableDeclaration",
                                            "fullStart": 1334,
                                            "fullEnd": 1341,
                                            "start": 1334,
                                            "end": 1340,
                                            "fullWidth": 7,
                                            "width": 6,
                                            "varKeyword": {
                                                "kind": "VarKeyword",
                                                "fullStart": 1334,
                                                "fullEnd": 1338,
                                                "start": 1334,
                                                "end": 1337,
                                                "fullWidth": 4,
                                                "width": 3,
                                                "text": "var",
                                                "value": "var",
                                                "valueText": "var",
                                                "hasTrailingTrivia": true,
                                                "trailingTrivia": [
                                                    {
                                                        "kind": "WhitespaceTrivia",
                                                        "text": " "
                                                    }
                                                ]
                                            },
                                            "variableDeclarators": [
                                                {
                                                    "kind": "VariableDeclarator",
                                                    "fullStart": 1338,
                                                    "fullEnd": 1341,
                                                    "start": 1338,
                                                    "end": 1340,
                                                    "fullWidth": 3,
<<<<<<< HEAD
                                                    "width": 2,
                                                    "identifier": {
=======
                                                    "propertyName": {
>>>>>>> 85e84683
                                                        "kind": "IdentifierName",
                                                        "fullStart": 1338,
                                                        "fullEnd": 1341,
                                                        "start": 1338,
                                                        "end": 1340,
                                                        "fullWidth": 3,
                                                        "width": 2,
                                                        "text": "p1",
                                                        "value": "p1",
                                                        "valueText": "p1",
                                                        "hasTrailingTrivia": true,
                                                        "trailingTrivia": [
                                                            {
                                                                "kind": "WhitespaceTrivia",
                                                                "text": " "
                                                            }
                                                        ]
                                                    }
                                                }
                                            ]
                                        },
                                        "inKeyword": {
                                            "kind": "InKeyword",
                                            "fullStart": 1341,
                                            "fullEnd": 1344,
                                            "start": 1341,
                                            "end": 1343,
                                            "fullWidth": 3,
                                            "width": 2,
                                            "text": "in",
                                            "value": "in",
                                            "valueText": "in",
                                            "hasTrailingTrivia": true,
                                            "trailingTrivia": [
                                                {
                                                    "kind": "WhitespaceTrivia",
                                                    "text": " "
                                                }
                                            ]
                                        },
                                        "expression": {
                                            "kind": "IdentifierName",
                                            "fullStart": 1344,
                                            "fullEnd": 1347,
                                            "start": 1344,
                                            "end": 1347,
                                            "fullWidth": 3,
                                            "width": 3,
                                            "text": "arr",
                                            "value": "arr",
                                            "valueText": "arr"
                                        },
                                        "closeParenToken": {
                                            "kind": "CloseParenToken",
                                            "fullStart": 1347,
                                            "fullEnd": 1349,
                                            "start": 1347,
                                            "end": 1348,
                                            "fullWidth": 2,
                                            "width": 1,
                                            "text": ")",
                                            "value": ")",
                                            "valueText": ")",
                                            "hasTrailingTrivia": true,
                                            "trailingTrivia": [
                                                {
                                                    "kind": "WhitespaceTrivia",
                                                    "text": " "
                                                }
                                            ]
                                        },
                                        "statement": {
                                            "kind": "Block",
                                            "fullStart": 1349,
                                            "fullEnd": 1565,
                                            "start": 1349,
                                            "end": 1563,
                                            "fullWidth": 216,
                                            "width": 214,
                                            "openBraceToken": {
                                                "kind": "OpenBraceToken",
                                                "fullStart": 1349,
                                                "fullEnd": 1368,
                                                "start": 1349,
                                                "end": 1350,
                                                "fullWidth": 19,
                                                "width": 1,
                                                "text": "{",
                                                "value": "{",
                                                "valueText": "{",
                                                "hasTrailingTrivia": true,
                                                "hasTrailingNewLine": true,
                                                "trailingTrivia": [
                                                    {
                                                        "kind": "WhitespaceTrivia",
                                                        "text": "                "
                                                    },
                                                    {
                                                        "kind": "NewLineTrivia",
                                                        "text": "\r\n"
                                                    }
                                                ]
                                            },
                                            "statements": [
                                                {
                                                    "kind": "IfStatement",
                                                    "fullStart": 1368,
                                                    "fullEnd": 1550,
                                                    "start": 1384,
                                                    "end": 1548,
                                                    "fullWidth": 182,
                                                    "width": 164,
                                                    "ifKeyword": {
                                                        "kind": "IfKeyword",
                                                        "fullStart": 1368,
                                                        "fullEnd": 1386,
                                                        "start": 1384,
                                                        "end": 1386,
                                                        "fullWidth": 18,
                                                        "width": 2,
                                                        "text": "if",
                                                        "value": "if",
                                                        "valueText": "if",
                                                        "hasLeadingTrivia": true,
                                                        "leadingTrivia": [
                                                            {
                                                                "kind": "WhitespaceTrivia",
                                                                "text": "                "
                                                            }
                                                        ]
                                                    },
                                                    "openParenToken": {
                                                        "kind": "OpenParenToken",
                                                        "fullStart": 1386,
                                                        "fullEnd": 1387,
                                                        "start": 1386,
                                                        "end": 1387,
                                                        "fullWidth": 1,
                                                        "width": 1,
                                                        "text": "(",
                                                        "value": "(",
                                                        "valueText": "("
                                                    },
                                                    "condition": {
                                                        "kind": "EqualsExpression",
                                                        "fullStart": 1387,
                                                        "fullEnd": 1400,
                                                        "start": 1387,
                                                        "end": 1400,
                                                        "fullWidth": 13,
                                                        "width": 13,
                                                        "left": {
                                                            "kind": "ElementAccessExpression",
                                                            "fullStart": 1387,
                                                            "fullEnd": 1395,
                                                            "start": 1387,
                                                            "end": 1394,
                                                            "fullWidth": 8,
                                                            "width": 7,
                                                            "expression": {
                                                                "kind": "IdentifierName",
                                                                "fullStart": 1387,
                                                                "fullEnd": 1390,
                                                                "start": 1387,
                                                                "end": 1390,
                                                                "fullWidth": 3,
                                                                "width": 3,
                                                                "text": "arr",
                                                                "value": "arr",
                                                                "valueText": "arr"
                                                            },
                                                            "openBracketToken": {
                                                                "kind": "OpenBracketToken",
                                                                "fullStart": 1390,
                                                                "fullEnd": 1391,
                                                                "start": 1390,
                                                                "end": 1391,
                                                                "fullWidth": 1,
                                                                "width": 1,
                                                                "text": "[",
                                                                "value": "[",
                                                                "valueText": "["
                                                            },
                                                            "argumentExpression": {
                                                                "kind": "IdentifierName",
                                                                "fullStart": 1391,
                                                                "fullEnd": 1393,
                                                                "start": 1391,
                                                                "end": 1393,
                                                                "fullWidth": 2,
                                                                "width": 2,
                                                                "text": "p1",
                                                                "value": "p1",
                                                                "valueText": "p1"
                                                            },
                                                            "closeBracketToken": {
                                                                "kind": "CloseBracketToken",
                                                                "fullStart": 1393,
                                                                "fullEnd": 1395,
                                                                "start": 1393,
                                                                "end": 1394,
                                                                "fullWidth": 2,
                                                                "width": 1,
                                                                "text": "]",
                                                                "value": "]",
                                                                "valueText": "]",
                                                                "hasTrailingTrivia": true,
                                                                "trailingTrivia": [
                                                                    {
                                                                        "kind": "WhitespaceTrivia",
                                                                        "text": " "
                                                                    }
                                                                ]
                                                            }
                                                        },
                                                        "operatorToken": {
                                                            "kind": "EqualsEqualsEqualsToken",
                                                            "fullStart": 1395,
                                                            "fullEnd": 1399,
                                                            "start": 1395,
                                                            "end": 1398,
                                                            "fullWidth": 4,
                                                            "width": 3,
                                                            "text": "===",
                                                            "value": "===",
                                                            "valueText": "===",
                                                            "hasTrailingTrivia": true,
                                                            "trailingTrivia": [
                                                                {
                                                                    "kind": "WhitespaceTrivia",
                                                                    "text": " "
                                                                }
                                                            ]
                                                        },
                                                        "right": {
                                                            "kind": "IdentifierName",
                                                            "fullStart": 1399,
                                                            "fullEnd": 1400,
                                                            "start": 1399,
                                                            "end": 1400,
                                                            "fullWidth": 1,
                                                            "width": 1,
                                                            "text": "p",
                                                            "value": "p",
                                                            "valueText": "p"
                                                        }
                                                    },
                                                    "closeParenToken": {
                                                        "kind": "CloseParenToken",
                                                        "fullStart": 1400,
                                                        "fullEnd": 1402,
                                                        "start": 1400,
                                                        "end": 1401,
                                                        "fullWidth": 2,
                                                        "width": 1,
                                                        "text": ")",
                                                        "value": ")",
                                                        "valueText": ")",
                                                        "hasTrailingTrivia": true,
                                                        "trailingTrivia": [
                                                            {
                                                                "kind": "WhitespaceTrivia",
                                                                "text": " "
                                                            }
                                                        ]
                                                    },
                                                    "statement": {
                                                        "kind": "Block",
                                                        "fullStart": 1402,
                                                        "fullEnd": 1550,
                                                        "start": 1402,
                                                        "end": 1548,
                                                        "fullWidth": 148,
                                                        "width": 146,
                                                        "openBraceToken": {
                                                            "kind": "OpenBraceToken",
                                                            "fullStart": 1402,
                                                            "fullEnd": 1405,
                                                            "start": 1402,
                                                            "end": 1403,
                                                            "fullWidth": 3,
                                                            "width": 1,
                                                            "text": "{",
                                                            "value": "{",
                                                            "valueText": "{",
                                                            "hasTrailingTrivia": true,
                                                            "hasTrailingNewLine": true,
                                                            "trailingTrivia": [
                                                                {
                                                                    "kind": "NewLineTrivia",
                                                                    "text": "\r\n"
                                                                }
                                                            ]
                                                        },
                                                        "statements": [
                                                            {
                                                                "kind": "IfStatement",
                                                                "fullStart": 1405,
                                                                "fullEnd": 1528,
                                                                "start": 1425,
                                                                "end": 1528,
                                                                "fullWidth": 123,
                                                                "width": 103,
                                                                "ifKeyword": {
                                                                    "kind": "IfKeyword",
                                                                    "fullStart": 1405,
                                                                    "fullEnd": 1427,
                                                                    "start": 1425,
                                                                    "end": 1427,
                                                                    "fullWidth": 22,
                                                                    "width": 2,
                                                                    "text": "if",
                                                                    "value": "if",
                                                                    "valueText": "if",
                                                                    "hasLeadingTrivia": true,
                                                                    "leadingTrivia": [
                                                                        {
                                                                            "kind": "WhitespaceTrivia",
                                                                            "text": "                    "
                                                                        }
                                                                    ]
                                                                },
                                                                "openParenToken": {
                                                                    "kind": "OpenParenToken",
                                                                    "fullStart": 1427,
                                                                    "fullEnd": 1428,
                                                                    "start": 1427,
                                                                    "end": 1428,
                                                                    "fullWidth": 1,
                                                                    "width": 1,
                                                                    "text": "(",
                                                                    "value": "(",
                                                                    "valueText": "("
                                                                },
                                                                "condition": {
                                                                    "kind": "LogicalNotExpression",
                                                                    "fullStart": 1428,
                                                                    "fullEnd": 1463,
                                                                    "start": 1428,
                                                                    "end": 1463,
                                                                    "fullWidth": 35,
                                                                    "width": 35,
                                                                    "operatorToken": {
                                                                        "kind": "ExclamationToken",
                                                                        "fullStart": 1428,
                                                                        "fullEnd": 1429,
                                                                        "start": 1428,
                                                                        "end": 1429,
                                                                        "fullWidth": 1,
                                                                        "width": 1,
                                                                        "text": "!",
                                                                        "value": "!",
                                                                        "valueText": "!"
                                                                    },
                                                                    "operand": {
                                                                        "kind": "InvocationExpression",
                                                                        "fullStart": 1429,
                                                                        "fullEnd": 1463,
                                                                        "start": 1429,
                                                                        "end": 1463,
                                                                        "fullWidth": 34,
                                                                        "width": 34,
                                                                        "expression": {
                                                                            "kind": "MemberAccessExpression",
                                                                            "fullStart": 1429,
                                                                            "fullEnd": 1454,
                                                                            "start": 1429,
                                                                            "end": 1454,
                                                                            "fullWidth": 25,
                                                                            "width": 25,
                                                                            "expression": {
                                                                                "kind": "IdentifierName",
                                                                                "fullStart": 1429,
                                                                                "fullEnd": 1439,
                                                                                "start": 1429,
                                                                                "end": 1439,
                                                                                "fullWidth": 10,
                                                                                "width": 10,
                                                                                "text": "tokenCodes",
                                                                                "value": "tokenCodes",
                                                                                "valueText": "tokenCodes"
                                                                            },
                                                                            "dotToken": {
                                                                                "kind": "DotToken",
                                                                                "fullStart": 1439,
                                                                                "fullEnd": 1440,
                                                                                "start": 1439,
                                                                                "end": 1440,
                                                                                "fullWidth": 1,
                                                                                "width": 1,
                                                                                "text": ".",
                                                                                "value": ".",
                                                                                "valueText": "."
                                                                            },
                                                                            "name": {
                                                                                "kind": "IdentifierName",
                                                                                "fullStart": 1440,
                                                                                "fullEnd": 1454,
                                                                                "start": 1440,
                                                                                "end": 1454,
                                                                                "fullWidth": 14,
                                                                                "width": 14,
                                                                                "text": "hasOwnProperty",
                                                                                "value": "hasOwnProperty",
                                                                                "valueText": "hasOwnProperty"
                                                                            }
                                                                        },
                                                                        "argumentList": {
                                                                            "kind": "ArgumentList",
                                                                            "fullStart": 1454,
                                                                            "fullEnd": 1463,
                                                                            "start": 1454,
                                                                            "end": 1463,
                                                                            "fullWidth": 9,
                                                                            "width": 9,
                                                                            "openParenToken": {
                                                                                "kind": "OpenParenToken",
                                                                                "fullStart": 1454,
                                                                                "fullEnd": 1455,
                                                                                "start": 1454,
                                                                                "end": 1455,
                                                                                "fullWidth": 1,
                                                                                "width": 1,
                                                                                "text": "(",
                                                                                "value": "(",
                                                                                "valueText": "("
                                                                            },
                                                                            "arguments": [
                                                                                {
                                                                                    "kind": "ElementAccessExpression",
                                                                                    "fullStart": 1455,
                                                                                    "fullEnd": 1462,
                                                                                    "start": 1455,
                                                                                    "end": 1462,
                                                                                    "fullWidth": 7,
                                                                                    "width": 7,
                                                                                    "expression": {
                                                                                        "kind": "IdentifierName",
                                                                                        "fullStart": 1455,
                                                                                        "fullEnd": 1458,
                                                                                        "start": 1455,
                                                                                        "end": 1458,
                                                                                        "fullWidth": 3,
                                                                                        "width": 3,
                                                                                        "text": "arr",
                                                                                        "value": "arr",
                                                                                        "valueText": "arr"
                                                                                    },
                                                                                    "openBracketToken": {
                                                                                        "kind": "OpenBracketToken",
                                                                                        "fullStart": 1458,
                                                                                        "fullEnd": 1459,
                                                                                        "start": 1458,
                                                                                        "end": 1459,
                                                                                        "fullWidth": 1,
                                                                                        "width": 1,
                                                                                        "text": "[",
                                                                                        "value": "[",
                                                                                        "valueText": "["
                                                                                    },
                                                                                    "argumentExpression": {
                                                                                        "kind": "IdentifierName",
                                                                                        "fullStart": 1459,
                                                                                        "fullEnd": 1461,
                                                                                        "start": 1459,
                                                                                        "end": 1461,
                                                                                        "fullWidth": 2,
                                                                                        "width": 2,
                                                                                        "text": "p1",
                                                                                        "value": "p1",
                                                                                        "valueText": "p1"
                                                                                    },
                                                                                    "closeBracketToken": {
                                                                                        "kind": "CloseBracketToken",
                                                                                        "fullStart": 1461,
                                                                                        "fullEnd": 1462,
                                                                                        "start": 1461,
                                                                                        "end": 1462,
                                                                                        "fullWidth": 1,
                                                                                        "width": 1,
                                                                                        "text": "]",
                                                                                        "value": "]",
                                                                                        "valueText": "]"
                                                                                    }
                                                                                }
                                                                            ],
                                                                            "closeParenToken": {
                                                                                "kind": "CloseParenToken",
                                                                                "fullStart": 1462,
                                                                                "fullEnd": 1463,
                                                                                "start": 1462,
                                                                                "end": 1463,
                                                                                "fullWidth": 1,
                                                                                "width": 1,
                                                                                "text": ")",
                                                                                "value": ")",
                                                                                "valueText": ")"
                                                                            }
                                                                        }
                                                                    }
                                                                },
                                                                "closeParenToken": {
                                                                    "kind": "CloseParenToken",
                                                                    "fullStart": 1463,
                                                                    "fullEnd": 1465,
                                                                    "start": 1463,
                                                                    "end": 1464,
                                                                    "fullWidth": 2,
                                                                    "width": 1,
                                                                    "text": ")",
                                                                    "value": ")",
                                                                    "valueText": ")",
                                                                    "hasTrailingTrivia": true,
                                                                    "trailingTrivia": [
                                                                        {
                                                                            "kind": "WhitespaceTrivia",
                                                                            "text": " "
                                                                        }
                                                                    ]
                                                                },
                                                                "statement": {
                                                                    "kind": "Block",
                                                                    "fullStart": 1465,
                                                                    "fullEnd": 1528,
                                                                    "start": 1465,
                                                                    "end": 1528,
                                                                    "fullWidth": 63,
                                                                    "width": 63,
                                                                    "openBraceToken": {
                                                                        "kind": "OpenBraceToken",
                                                                        "fullStart": 1465,
                                                                        "fullEnd": 1468,
                                                                        "start": 1465,
                                                                        "end": 1466,
                                                                        "fullWidth": 3,
                                                                        "width": 1,
                                                                        "text": "{",
                                                                        "value": "{",
                                                                        "valueText": "{",
                                                                        "hasTrailingTrivia": true,
                                                                        "hasTrailingNewLine": true,
                                                                        "trailingTrivia": [
                                                                            {
                                                                                "kind": "NewLineTrivia",
                                                                                "text": "\r\n"
                                                                            }
                                                                        ]
                                                                    },
                                                                    "statements": [
                                                                        {
                                                                            "kind": "ReturnStatement",
                                                                            "fullStart": 1468,
                                                                            "fullEnd": 1507,
                                                                            "start": 1492,
                                                                            "end": 1505,
                                                                            "fullWidth": 39,
                                                                            "width": 13,
                                                                            "returnKeyword": {
                                                                                "kind": "ReturnKeyword",
                                                                                "fullStart": 1468,
                                                                                "fullEnd": 1499,
                                                                                "start": 1492,
                                                                                "end": 1498,
                                                                                "fullWidth": 31,
                                                                                "width": 6,
                                                                                "text": "return",
                                                                                "value": "return",
                                                                                "valueText": "return",
                                                                                "hasLeadingTrivia": true,
                                                                                "hasTrailingTrivia": true,
                                                                                "leadingTrivia": [
                                                                                    {
                                                                                        "kind": "WhitespaceTrivia",
                                                                                        "text": "                        "
                                                                                    }
                                                                                ],
                                                                                "trailingTrivia": [
                                                                                    {
                                                                                        "kind": "WhitespaceTrivia",
                                                                                        "text": " "
                                                                                    }
                                                                                ]
                                                                            },
                                                                            "expression": {
                                                                                "kind": "FalseKeyword",
                                                                                "fullStart": 1499,
                                                                                "fullEnd": 1504,
                                                                                "start": 1499,
                                                                                "end": 1504,
                                                                                "fullWidth": 5,
                                                                                "width": 5,
                                                                                "text": "false",
                                                                                "value": false,
                                                                                "valueText": "false"
                                                                            },
                                                                            "semicolonToken": {
                                                                                "kind": "SemicolonToken",
                                                                                "fullStart": 1504,
                                                                                "fullEnd": 1507,
                                                                                "start": 1504,
                                                                                "end": 1505,
                                                                                "fullWidth": 3,
                                                                                "width": 1,
                                                                                "text": ";",
                                                                                "value": ";",
                                                                                "valueText": ";",
                                                                                "hasTrailingTrivia": true,
                                                                                "hasTrailingNewLine": true,
                                                                                "trailingTrivia": [
                                                                                    {
                                                                                        "kind": "NewLineTrivia",
                                                                                        "text": "\r\n"
                                                                                    }
                                                                                ]
                                                                            }
                                                                        }
                                                                    ],
                                                                    "closeBraceToken": {
                                                                        "kind": "CloseBraceToken",
                                                                        "fullStart": 1507,
                                                                        "fullEnd": 1528,
                                                                        "start": 1527,
                                                                        "end": 1528,
                                                                        "fullWidth": 21,
                                                                        "width": 1,
                                                                        "text": "}",
                                                                        "value": "}",
                                                                        "valueText": "}",
                                                                        "hasLeadingTrivia": true,
                                                                        "leadingTrivia": [
                                                                            {
                                                                                "kind": "WhitespaceTrivia",
                                                                                "text": "                    "
                                                                            }
                                                                        ]
                                                                    }
                                                                }
                                                            },
                                                            {
                                                                "kind": "EmptyStatement",
                                                                "fullStart": 1528,
                                                                "fullEnd": 1531,
                                                                "start": 1528,
                                                                "end": 1529,
                                                                "fullWidth": 3,
                                                                "width": 1,
                                                                "semicolonToken": {
                                                                    "kind": "SemicolonToken",
                                                                    "fullStart": 1528,
                                                                    "fullEnd": 1531,
                                                                    "start": 1528,
                                                                    "end": 1529,
                                                                    "fullWidth": 3,
                                                                    "width": 1,
                                                                    "text": ";",
                                                                    "value": ";",
                                                                    "valueText": ";",
                                                                    "hasTrailingTrivia": true,
                                                                    "hasTrailingNewLine": true,
                                                                    "trailingTrivia": [
                                                                        {
                                                                            "kind": "NewLineTrivia",
                                                                            "text": "\r\n"
                                                                        }
                                                                    ]
                                                                }
                                                            }
                                                        ],
                                                        "closeBraceToken": {
                                                            "kind": "CloseBraceToken",
                                                            "fullStart": 1531,
                                                            "fullEnd": 1550,
                                                            "start": 1547,
                                                            "end": 1548,
                                                            "fullWidth": 19,
                                                            "width": 1,
                                                            "text": "}",
                                                            "value": "}",
                                                            "valueText": "}",
                                                            "hasLeadingTrivia": true,
                                                            "hasTrailingTrivia": true,
                                                            "hasTrailingNewLine": true,
                                                            "leadingTrivia": [
                                                                {
                                                                    "kind": "WhitespaceTrivia",
                                                                    "text": "                "
                                                                }
                                                            ],
                                                            "trailingTrivia": [
                                                                {
                                                                    "kind": "NewLineTrivia",
                                                                    "text": "\r\n"
                                                                }
                                                            ]
                                                        }
                                                    }
                                                }
                                            ],
                                            "closeBraceToken": {
                                                "kind": "CloseBraceToken",
                                                "fullStart": 1550,
                                                "fullEnd": 1565,
                                                "start": 1562,
                                                "end": 1563,
                                                "fullWidth": 15,
                                                "width": 1,
                                                "text": "}",
                                                "value": "}",
                                                "valueText": "}",
                                                "hasLeadingTrivia": true,
                                                "hasTrailingTrivia": true,
                                                "hasTrailingNewLine": true,
                                                "leadingTrivia": [
                                                    {
                                                        "kind": "WhitespaceTrivia",
                                                        "text": "            "
                                                    }
                                                ],
                                                "trailingTrivia": [
                                                    {
                                                        "kind": "NewLineTrivia",
                                                        "text": "\r\n"
                                                    }
                                                ]
                                            }
                                        }
                                    }
                                ],
                                "closeBraceToken": {
                                    "kind": "CloseBraceToken",
                                    "fullStart": 1565,
                                    "fullEnd": 1576,
                                    "start": 1573,
                                    "end": 1574,
                                    "fullWidth": 11,
                                    "width": 1,
                                    "text": "}",
                                    "value": "}",
                                    "valueText": "}",
                                    "hasLeadingTrivia": true,
                                    "hasTrailingTrivia": true,
                                    "hasTrailingNewLine": true,
                                    "leadingTrivia": [
                                        {
                                            "kind": "WhitespaceTrivia",
                                            "text": "        "
                                        }
                                    ],
                                    "trailingTrivia": [
                                        {
                                            "kind": "NewLineTrivia",
                                            "text": "\r\n"
                                        }
                                    ]
                                }
                            }
                        },
                        {
                            "kind": "ReturnStatement",
                            "fullStart": 1576,
                            "fullEnd": 1598,
                            "start": 1584,
                            "end": 1596,
                            "fullWidth": 22,
                            "width": 12,
                            "returnKeyword": {
                                "kind": "ReturnKeyword",
                                "fullStart": 1576,
                                "fullEnd": 1591,
                                "start": 1584,
                                "end": 1590,
                                "fullWidth": 15,
                                "width": 6,
                                "text": "return",
                                "value": "return",
                                "valueText": "return",
                                "hasLeadingTrivia": true,
                                "hasTrailingTrivia": true,
                                "leadingTrivia": [
                                    {
                                        "kind": "WhitespaceTrivia",
                                        "text": "        "
                                    }
                                ],
                                "trailingTrivia": [
                                    {
                                        "kind": "WhitespaceTrivia",
                                        "text": " "
                                    }
                                ]
                            },
                            "expression": {
                                "kind": "TrueKeyword",
                                "fullStart": 1591,
                                "fullEnd": 1595,
                                "start": 1591,
                                "end": 1595,
                                "fullWidth": 4,
                                "width": 4,
                                "text": "true",
                                "value": true,
                                "valueText": "true"
                            },
                            "semicolonToken": {
                                "kind": "SemicolonToken",
                                "fullStart": 1595,
                                "fullEnd": 1598,
                                "start": 1595,
                                "end": 1596,
                                "fullWidth": 3,
                                "width": 1,
                                "text": ";",
                                "value": ";",
                                "valueText": ";",
                                "hasTrailingTrivia": true,
                                "hasTrailingNewLine": true,
                                "trailingTrivia": [
                                    {
                                        "kind": "NewLineTrivia",
                                        "text": "\r\n"
                                    }
                                ]
                            }
                        }
                    ],
                    "closeBraceToken": {
                        "kind": "CloseBraceToken",
                        "fullStart": 1598,
                        "fullEnd": 1605,
                        "start": 1602,
                        "end": 1603,
                        "fullWidth": 7,
                        "width": 1,
                        "text": "}",
                        "value": "}",
                        "valueText": "}",
                        "hasLeadingTrivia": true,
                        "hasTrailingTrivia": true,
                        "hasTrailingNewLine": true,
                        "leadingTrivia": [
                            {
                                "kind": "WhitespaceTrivia",
                                "text": "    "
                            }
                        ],
                        "trailingTrivia": [
                            {
                                "kind": "NewLineTrivia",
                                "text": "\r\n"
                            }
                        ]
                    }
                }
            },
            {
                "kind": "ExpressionStatement",
                "fullStart": 1605,
                "fullEnd": 1629,
                "start": 1605,
                "end": 1627,
                "fullWidth": 24,
                "width": 22,
                "expression": {
                    "kind": "InvocationExpression",
                    "fullStart": 1605,
                    "fullEnd": 1626,
                    "start": 1605,
                    "end": 1626,
                    "fullWidth": 21,
                    "width": 21,
                    "expression": {
                        "kind": "IdentifierName",
                        "fullStart": 1605,
                        "fullEnd": 1616,
                        "start": 1605,
                        "end": 1616,
                        "fullWidth": 11,
                        "width": 11,
                        "text": "runTestCase",
                        "value": "runTestCase",
                        "valueText": "runTestCase"
                    },
                    "argumentList": {
                        "kind": "ArgumentList",
                        "fullStart": 1616,
                        "fullEnd": 1626,
                        "start": 1616,
                        "end": 1626,
                        "fullWidth": 10,
                        "width": 10,
                        "openParenToken": {
                            "kind": "OpenParenToken",
                            "fullStart": 1616,
                            "fullEnd": 1617,
                            "start": 1616,
                            "end": 1617,
                            "fullWidth": 1,
                            "width": 1,
                            "text": "(",
                            "value": "(",
                            "valueText": "("
                        },
                        "arguments": [
                            {
                                "kind": "IdentifierName",
                                "fullStart": 1617,
                                "fullEnd": 1625,
                                "start": 1617,
                                "end": 1625,
                                "fullWidth": 8,
                                "width": 8,
                                "text": "testcase",
                                "value": "testcase",
                                "valueText": "testcase"
                            }
                        ],
                        "closeParenToken": {
                            "kind": "CloseParenToken",
                            "fullStart": 1625,
                            "fullEnd": 1626,
                            "start": 1625,
                            "end": 1626,
                            "fullWidth": 1,
                            "width": 1,
                            "text": ")",
                            "value": ")",
                            "valueText": ")"
                        }
                    }
                },
                "semicolonToken": {
                    "kind": "SemicolonToken",
                    "fullStart": 1626,
                    "fullEnd": 1629,
                    "start": 1626,
                    "end": 1627,
                    "fullWidth": 3,
                    "width": 1,
                    "text": ";",
                    "value": ";",
                    "valueText": ";",
                    "hasTrailingTrivia": true,
                    "hasTrailingNewLine": true,
                    "trailingTrivia": [
                        {
                            "kind": "NewLineTrivia",
                            "text": "\r\n"
                        }
                    ]
                }
            }
        ],
        "endOfFileToken": {
            "kind": "EndOfFileToken",
            "fullStart": 1629,
            "fullEnd": 1629,
            "start": 1629,
            "end": 1629,
            "fullWidth": 0,
            "width": 0,
            "text": ""
        }
    },
    "lineMap": {
        "lineStarts": [
            0,
            67,
            152,
            232,
            308,
            380,
            385,
            424,
            571,
            576,
            578,
            580,
            603,
            649,
            678,
            711,
            743,
            759,
            787,
            818,
            834,
            869,
            901,
            917,
            947,
            977,
            993,
            1025,
            1057,
            1073,
            1100,
            1131,
            1146,
            1164,
            1185,
            1209,
            1235,
            1259,
            1275,
            1318,
            1368,
            1405,
            1468,
            1507,
            1531,
            1550,
            1565,
            1576,
            1598,
            1605,
            1629
        ],
        "length": 1629
    }
}<|MERGE_RESOLUTION|>--- conflicted
+++ resolved
@@ -247,12 +247,8 @@
                                         "start": 615,
                                         "end": 624,
                                         "fullWidth": 9,
-<<<<<<< HEAD
                                         "width": 9,
-                                        "identifier": {
-=======
                                         "propertyName": {
->>>>>>> 85e84683
                                             "kind": "IdentifierName",
                                             "fullStart": 615,
                                             "fullEnd": 621,
@@ -338,12 +334,8 @@
                                         "start": 626,
                                         "end": 635,
                                         "fullWidth": 9,
-<<<<<<< HEAD
                                         "width": 9,
-                                        "identifier": {
-=======
                                         "propertyName": {
->>>>>>> 85e84683
                                             "kind": "IdentifierName",
                                             "fullStart": 626,
                                             "fullEnd": 632,
@@ -429,12 +421,8 @@
                                         "start": 637,
                                         "end": 646,
                                         "fullWidth": 9,
-<<<<<<< HEAD
                                         "width": 9,
-                                        "identifier": {
-=======
                                         "propertyName": {
->>>>>>> 85e84683
                                             "kind": "IdentifierName",
                                             "fullStart": 637,
                                             "fullEnd": 643,
@@ -2211,12 +2199,8 @@
                                         "start": 1176,
                                         "end": 1272,
                                         "fullWidth": 96,
-<<<<<<< HEAD
                                         "width": 96,
-                                        "identifier": {
-=======
                                         "propertyName": {
->>>>>>> 85e84683
                                             "kind": "IdentifierName",
                                             "fullStart": 1176,
                                             "fullEnd": 1180,
@@ -2520,12 +2504,8 @@
                                         "start": 1291,
                                         "end": 1292,
                                         "fullWidth": 2,
-<<<<<<< HEAD
                                         "width": 1,
-                                        "identifier": {
-=======
                                         "propertyName": {
->>>>>>> 85e84683
                                             "kind": "IdentifierName",
                                             "fullStart": 1291,
                                             "fullEnd": 1293,
@@ -2704,12 +2684,8 @@
                                                     "start": 1338,
                                                     "end": 1340,
                                                     "fullWidth": 3,
-<<<<<<< HEAD
                                                     "width": 2,
-                                                    "identifier": {
-=======
                                                     "propertyName": {
->>>>>>> 85e84683
                                                         "kind": "IdentifierName",
                                                         "fullStart": 1338,
                                                         "fullEnd": 1341,
