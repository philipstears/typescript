{
    "isDeclaration": false,
    "languageVersion": "EcmaScript5",
    "parseOptions": {
        "allowAutomaticSemicolonInsertion": true
    },
    "sourceUnit": {
        "kind": "SourceUnit",
        "fullStart": 0,
        "fullEnd": 355,
        "start": 263,
        "end": 355,
        "fullWidth": 355,
        "width": 92,
        "moduleElements": [
            {
                "kind": "VariableStatement",
                "fullStart": 0,
                "fullEnd": 279,
                "start": 263,
                "end": 278,
                "fullWidth": 279,
                "width": 15,
                "modifiers": [],
                "variableDeclaration": {
                    "kind": "VariableDeclaration",
                    "fullStart": 0,
                    "fullEnd": 277,
                    "start": 263,
                    "end": 277,
                    "fullWidth": 277,
                    "width": 14,
                    "varKeyword": {
                        "kind": "VarKeyword",
                        "fullStart": 0,
                        "fullEnd": 267,
                        "start": 263,
                        "end": 266,
                        "fullWidth": 267,
                        "width": 3,
                        "text": "var",
                        "value": "var",
                        "valueText": "var",
                        "hasLeadingTrivia": true,
                        "hasLeadingComment": true,
                        "hasLeadingNewLine": true,
                        "hasTrailingTrivia": true,
                        "leadingTrivia": [
                            {
                                "kind": "SingleLineCommentTrivia",
                                "text": "// Copyright 2009 the Sputnik authors.  All rights reserved."
                            },
                            {
                                "kind": "NewLineTrivia",
                                "text": "\n"
                            },
                            {
                                "kind": "SingleLineCommentTrivia",
                                "text": "// This code is governed by the BSD license found in the LICENSE file."
                            },
                            {
                                "kind": "NewLineTrivia",
                                "text": "\n"
                            },
                            {
                                "kind": "NewLineTrivia",
                                "text": "\n"
                            },
                            {
                                "kind": "MultiLineCommentTrivia",
                                "text": "/**\n * IdentifierStart :: $\n *\n * @path ch07/7.6/S7.6_A1.2_T2.js\n * @description The $ as unicode character \\u0024\n */"
                            },
                            {
                                "kind": "NewLineTrivia",
                                "text": "\n"
                            },
                            {
                                "kind": "NewLineTrivia",
                                "text": "\n"
                            },
                            {
                                "kind": "SingleLineCommentTrivia",
                                "text": "//CHECK#1"
                            },
                            {
                                "kind": "NewLineTrivia",
                                "text": "\n"
                            }
                        ],
                        "trailingTrivia": [
                            {
                                "kind": "WhitespaceTrivia",
                                "text": " "
                            }
                        ]
                    },
                    "variableDeclarators": [
                        {
                            "kind": "VariableDeclarator",
                            "fullStart": 267,
                            "fullEnd": 277,
                            "start": 267,
                            "end": 277,
                            "fullWidth": 10,
<<<<<<< HEAD
                            "width": 10,
                            "identifier": {
=======
                            "propertyName": {
>>>>>>> 85e84683
                                "kind": "IdentifierName",
                                "fullStart": 267,
                                "fullEnd": 274,
                                "start": 267,
                                "end": 273,
                                "fullWidth": 7,
                                "width": 6,
                                "text": "\\u0024",
                                "value": "$",
                                "valueText": "$",
                                "hasTrailingTrivia": true,
                                "trailingTrivia": [
                                    {
                                        "kind": "WhitespaceTrivia",
                                        "text": " "
                                    }
                                ]
                            },
                            "equalsValueClause": {
                                "kind": "EqualsValueClause",
                                "fullStart": 274,
                                "fullEnd": 277,
                                "start": 274,
                                "end": 277,
                                "fullWidth": 3,
                                "width": 3,
                                "equalsToken": {
                                    "kind": "EqualsToken",
                                    "fullStart": 274,
                                    "fullEnd": 276,
                                    "start": 274,
                                    "end": 275,
                                    "fullWidth": 2,
                                    "width": 1,
                                    "text": "=",
                                    "value": "=",
                                    "valueText": "=",
                                    "hasTrailingTrivia": true,
                                    "trailingTrivia": [
                                        {
                                            "kind": "WhitespaceTrivia",
                                            "text": " "
                                        }
                                    ]
                                },
                                "value": {
                                    "kind": "NumericLiteral",
                                    "fullStart": 276,
                                    "fullEnd": 277,
                                    "start": 276,
                                    "end": 277,
                                    "fullWidth": 1,
                                    "width": 1,
                                    "text": "1",
                                    "value": 1,
                                    "valueText": "1"
                                }
                            }
                        }
                    ]
                },
                "semicolonToken": {
                    "kind": "SemicolonToken",
                    "fullStart": 277,
                    "fullEnd": 279,
                    "start": 277,
                    "end": 278,
                    "fullWidth": 2,
                    "width": 1,
                    "text": ";",
                    "value": ";",
                    "valueText": ";",
                    "hasTrailingTrivia": true,
                    "hasTrailingNewLine": true,
                    "trailingTrivia": [
                        {
                            "kind": "NewLineTrivia",
                            "text": "\n"
                        }
                    ]
                }
            },
            {
                "kind": "IfStatement",
                "fullStart": 279,
                "fullEnd": 354,
                "start": 279,
                "end": 353,
                "fullWidth": 75,
                "width": 74,
                "ifKeyword": {
                    "kind": "IfKeyword",
                    "fullStart": 279,
                    "fullEnd": 282,
                    "start": 279,
                    "end": 281,
                    "fullWidth": 3,
                    "width": 2,
                    "text": "if",
                    "value": "if",
                    "valueText": "if",
                    "hasTrailingTrivia": true,
                    "trailingTrivia": [
                        {
                            "kind": "WhitespaceTrivia",
                            "text": " "
                        }
                    ]
                },
                "openParenToken": {
                    "kind": "OpenParenToken",
                    "fullStart": 282,
                    "fullEnd": 283,
                    "start": 282,
                    "end": 283,
                    "fullWidth": 1,
                    "width": 1,
                    "text": "(",
                    "value": "(",
                    "valueText": "("
                },
                "condition": {
                    "kind": "NotEqualsExpression",
                    "fullStart": 283,
                    "fullEnd": 290,
                    "start": 283,
                    "end": 290,
                    "fullWidth": 7,
                    "width": 7,
                    "left": {
                        "kind": "IdentifierName",
                        "fullStart": 283,
                        "fullEnd": 285,
                        "start": 283,
                        "end": 284,
                        "fullWidth": 2,
                        "width": 1,
                        "text": "$",
                        "value": "$",
                        "valueText": "$",
                        "hasTrailingTrivia": true,
                        "trailingTrivia": [
                            {
                                "kind": "WhitespaceTrivia",
                                "text": " "
                            }
                        ]
                    },
                    "operatorToken": {
                        "kind": "ExclamationEqualsEqualsToken",
                        "fullStart": 285,
                        "fullEnd": 289,
                        "start": 285,
                        "end": 288,
                        "fullWidth": 4,
                        "width": 3,
                        "text": "!==",
                        "value": "!==",
                        "valueText": "!==",
                        "hasTrailingTrivia": true,
                        "trailingTrivia": [
                            {
                                "kind": "WhitespaceTrivia",
                                "text": " "
                            }
                        ]
                    },
                    "right": {
                        "kind": "NumericLiteral",
                        "fullStart": 289,
                        "fullEnd": 290,
                        "start": 289,
                        "end": 290,
                        "fullWidth": 1,
                        "width": 1,
                        "text": "1",
                        "value": 1,
                        "valueText": "1"
                    }
                },
                "closeParenToken": {
                    "kind": "CloseParenToken",
                    "fullStart": 290,
                    "fullEnd": 292,
                    "start": 290,
                    "end": 291,
                    "fullWidth": 2,
                    "width": 1,
                    "text": ")",
                    "value": ")",
                    "valueText": ")",
                    "hasTrailingTrivia": true,
                    "trailingTrivia": [
                        {
                            "kind": "WhitespaceTrivia",
                            "text": " "
                        }
                    ]
                },
                "statement": {
                    "kind": "Block",
                    "fullStart": 292,
                    "fullEnd": 354,
                    "start": 292,
                    "end": 353,
                    "fullWidth": 62,
                    "width": 61,
                    "openBraceToken": {
                        "kind": "OpenBraceToken",
                        "fullStart": 292,
                        "fullEnd": 294,
                        "start": 292,
                        "end": 293,
                        "fullWidth": 2,
                        "width": 1,
                        "text": "{",
                        "value": "{",
                        "valueText": "{",
                        "hasTrailingTrivia": true,
                        "hasTrailingNewLine": true,
                        "trailingTrivia": [
                            {
                                "kind": "NewLineTrivia",
                                "text": "\n"
                            }
                        ]
                    },
                    "statements": [
                        {
                            "kind": "ExpressionStatement",
                            "fullStart": 294,
                            "fullEnd": 352,
                            "start": 296,
                            "end": 351,
                            "fullWidth": 58,
                            "width": 55,
                            "expression": {
                                "kind": "InvocationExpression",
                                "fullStart": 294,
                                "fullEnd": 350,
                                "start": 296,
                                "end": 350,
                                "fullWidth": 56,
                                "width": 54,
                                "expression": {
                                    "kind": "IdentifierName",
                                    "fullStart": 294,
                                    "fullEnd": 302,
                                    "start": 296,
                                    "end": 302,
                                    "fullWidth": 8,
                                    "width": 6,
                                    "text": "$ERROR",
                                    "value": "$ERROR",
                                    "valueText": "$ERROR",
                                    "hasLeadingTrivia": true,
                                    "leadingTrivia": [
                                        {
                                            "kind": "WhitespaceTrivia",
                                            "text": "  "
                                        }
                                    ]
                                },
                                "argumentList": {
                                    "kind": "ArgumentList",
                                    "fullStart": 302,
                                    "fullEnd": 350,
                                    "start": 302,
                                    "end": 350,
                                    "fullWidth": 48,
                                    "width": 48,
                                    "openParenToken": {
                                        "kind": "OpenParenToken",
                                        "fullStart": 302,
                                        "fullEnd": 303,
                                        "start": 302,
                                        "end": 303,
                                        "fullWidth": 1,
                                        "width": 1,
                                        "text": "(",
                                        "value": "(",
                                        "valueText": "("
                                    },
                                    "arguments": [
                                        {
                                            "kind": "AddExpression",
                                            "fullStart": 303,
                                            "fullEnd": 349,
                                            "start": 303,
                                            "end": 349,
                                            "fullWidth": 46,
                                            "width": 46,
                                            "left": {
                                                "kind": "StringLiteral",
                                                "fullStart": 303,
                                                "fullEnd": 344,
                                                "start": 303,
                                                "end": 343,
                                                "fullWidth": 41,
                                                "width": 40,
                                                "text": "'#1: var \\\\u0024 = 1; $ === 1. Actual: '",
                                                "value": "#1: var \\u0024 = 1; $ === 1. Actual: ",
                                                "valueText": "#1: var \\u0024 = 1; $ === 1. Actual: ",
                                                "hasTrailingTrivia": true,
                                                "trailingTrivia": [
                                                    {
                                                        "kind": "WhitespaceTrivia",
                                                        "text": " "
                                                    }
                                                ]
                                            },
                                            "operatorToken": {
                                                "kind": "PlusToken",
                                                "fullStart": 344,
                                                "fullEnd": 346,
                                                "start": 344,
                                                "end": 345,
                                                "fullWidth": 2,
                                                "width": 1,
                                                "text": "+",
                                                "value": "+",
                                                "valueText": "+",
                                                "hasTrailingTrivia": true,
                                                "trailingTrivia": [
                                                    {
                                                        "kind": "WhitespaceTrivia",
                                                        "text": " "
                                                    }
                                                ]
                                            },
                                            "right": {
                                                "kind": "ParenthesizedExpression",
                                                "fullStart": 346,
                                                "fullEnd": 349,
                                                "start": 346,
                                                "end": 349,
                                                "fullWidth": 3,
                                                "width": 3,
                                                "openParenToken": {
                                                    "kind": "OpenParenToken",
                                                    "fullStart": 346,
                                                    "fullEnd": 347,
                                                    "start": 346,
                                                    "end": 347,
                                                    "fullWidth": 1,
                                                    "width": 1,
                                                    "text": "(",
                                                    "value": "(",
                                                    "valueText": "("
                                                },
                                                "expression": {
                                                    "kind": "IdentifierName",
                                                    "fullStart": 347,
                                                    "fullEnd": 348,
                                                    "start": 347,
                                                    "end": 348,
                                                    "fullWidth": 1,
                                                    "width": 1,
                                                    "text": "$",
                                                    "value": "$",
                                                    "valueText": "$"
                                                },
                                                "closeParenToken": {
                                                    "kind": "CloseParenToken",
                                                    "fullStart": 348,
                                                    "fullEnd": 349,
                                                    "start": 348,
                                                    "end": 349,
                                                    "fullWidth": 1,
                                                    "width": 1,
                                                    "text": ")",
                                                    "value": ")",
                                                    "valueText": ")"
                                                }
                                            }
                                        }
                                    ],
                                    "closeParenToken": {
                                        "kind": "CloseParenToken",
                                        "fullStart": 349,
                                        "fullEnd": 350,
                                        "start": 349,
                                        "end": 350,
                                        "fullWidth": 1,
                                        "width": 1,
                                        "text": ")",
                                        "value": ")",
                                        "valueText": ")"
                                    }
                                }
                            },
                            "semicolonToken": {
                                "kind": "SemicolonToken",
                                "fullStart": 350,
                                "fullEnd": 352,
                                "start": 350,
                                "end": 351,
                                "fullWidth": 2,
                                "width": 1,
                                "text": ";",
                                "value": ";",
                                "valueText": ";",
                                "hasTrailingTrivia": true,
                                "hasTrailingNewLine": true,
                                "trailingTrivia": [
                                    {
                                        "kind": "NewLineTrivia",
                                        "text": "\n"
                                    }
                                ]
                            }
                        }
                    ],
                    "closeBraceToken": {
                        "kind": "CloseBraceToken",
                        "fullStart": 352,
                        "fullEnd": 354,
                        "start": 352,
                        "end": 353,
                        "fullWidth": 2,
                        "width": 1,
                        "text": "}",
                        "value": "}",
                        "valueText": "}",
                        "hasTrailingTrivia": true,
                        "hasTrailingNewLine": true,
                        "trailingTrivia": [
                            {
                                "kind": "NewLineTrivia",
                                "text": "\n"
                            }
                        ]
                    }
                }
            }
        ],
        "endOfFileToken": {
            "kind": "EndOfFileToken",
            "fullStart": 354,
            "fullEnd": 355,
            "start": 355,
            "end": 355,
            "fullWidth": 1,
            "width": 0,
            "text": "",
            "hasLeadingTrivia": true,
            "hasLeadingNewLine": true,
            "leadingTrivia": [
                {
                    "kind": "NewLineTrivia",
                    "text": "\n"
                }
            ]
        }
    },
    "lineMap": {
        "lineStarts": [
            0,
            61,
            132,
            133,
            137,
            161,
            164,
            198,
            248,
            252,
            253,
            263,
            279,
            294,
            352,
            354,
            355
        ],
        "length": 355
    }
}<|MERGE_RESOLUTION|>--- conflicted
+++ resolved
@@ -102,12 +102,8 @@
                             "start": 267,
                             "end": 277,
                             "fullWidth": 10,
-<<<<<<< HEAD
                             "width": 10,
-                            "identifier": {
-=======
                             "propertyName": {
->>>>>>> 85e84683
                                 "kind": "IdentifierName",
                                 "fullStart": 267,
                                 "fullEnd": 274,
