{
    "isDeclaration": false,
    "languageVersion": "EcmaScript5",
    "parseOptions": {
        "allowAutomaticSemicolonInsertion": true
    },
    "sourceUnit": {
        "kind": "SourceUnit",
        "fullStart": 0,
        "fullEnd": 1020,
        "start": 269,
        "end": 1020,
        "fullWidth": 1020,
        "width": 751,
        "moduleElements": [
            {
                "kind": "VariableStatement",
                "fullStart": 0,
                "fullEnd": 286,
                "start": 269,
                "end": 285,
                "fullWidth": 286,
                "width": 16,
                "modifiers": [],
                "variableDeclaration": {
                    "kind": "VariableDeclaration",
                    "fullStart": 0,
                    "fullEnd": 284,
                    "start": 269,
                    "end": 284,
                    "fullWidth": 284,
                    "width": 15,
                    "varKeyword": {
                        "kind": "VarKeyword",
                        "fullStart": 0,
                        "fullEnd": 273,
                        "start": 269,
                        "end": 272,
                        "fullWidth": 273,
                        "width": 3,
                        "text": "var",
                        "value": "var",
                        "valueText": "var",
                        "hasLeadingTrivia": true,
                        "hasLeadingComment": true,
                        "hasLeadingNewLine": true,
                        "hasTrailingTrivia": true,
                        "leadingTrivia": [
                            {
                                "kind": "SingleLineCommentTrivia",
                                "text": "// Copyright 2009 the Sputnik authors.  All rights reserved."
                            },
                            {
                                "kind": "NewLineTrivia",
                                "text": "\n"
                            },
                            {
                                "kind": "SingleLineCommentTrivia",
                                "text": "// This code is governed by the BSD license found in the LICENSE file."
                            },
                            {
                                "kind": "NewLineTrivia",
                                "text": "\n"
                            },
                            {
                                "kind": "NewLineTrivia",
                                "text": "\n"
                            },
                            {
                                "kind": "MultiLineCommentTrivia",
                                "text": "/**\n * Correct interpretation of DIGITS\n *\n * @path ch07/7.6/S7.6_A4.3_T1.js\n * @description Identifier is $+ANY_DIGIT\n */"
                            },
                            {
                                "kind": "NewLineTrivia",
                                "text": "\n"
                            },
                            {
                                "kind": "NewLineTrivia",
                                "text": "\n"
                            },
                            {
                                "kind": "SingleLineCommentTrivia",
                                "text": "//CHECK#0-9"
                            },
                            {
                                "kind": "NewLineTrivia",
                                "text": "\n"
                            }
                        ],
                        "trailingTrivia": [
                            {
                                "kind": "WhitespaceTrivia",
                                "text": " "
                            }
                        ]
                    },
                    "variableDeclarators": [
                        {
                            "kind": "VariableDeclarator",
                            "fullStart": 273,
                            "fullEnd": 284,
                            "start": 273,
                            "end": 284,
                            "fullWidth": 11,
<<<<<<< HEAD
                            "width": 11,
                            "identifier": {
=======
                            "propertyName": {
>>>>>>> 85e84683
                                "kind": "IdentifierName",
                                "fullStart": 273,
                                "fullEnd": 281,
                                "start": 273,
                                "end": 280,
                                "fullWidth": 8,
                                "width": 7,
                                "text": "$\\u0030",
                                "value": "$0",
                                "valueText": "$0",
                                "hasTrailingTrivia": true,
                                "trailingTrivia": [
                                    {
                                        "kind": "WhitespaceTrivia",
                                        "text": " "
                                    }
                                ]
                            },
                            "equalsValueClause": {
                                "kind": "EqualsValueClause",
                                "fullStart": 281,
                                "fullEnd": 284,
                                "start": 281,
                                "end": 284,
                                "fullWidth": 3,
                                "width": 3,
                                "equalsToken": {
                                    "kind": "EqualsToken",
                                    "fullStart": 281,
                                    "fullEnd": 283,
                                    "start": 281,
                                    "end": 282,
                                    "fullWidth": 2,
                                    "width": 1,
                                    "text": "=",
                                    "value": "=",
                                    "valueText": "=",
                                    "hasTrailingTrivia": true,
                                    "trailingTrivia": [
                                        {
                                            "kind": "WhitespaceTrivia",
                                            "text": " "
                                        }
                                    ]
                                },
                                "value": {
                                    "kind": "NumericLiteral",
                                    "fullStart": 283,
                                    "fullEnd": 284,
                                    "start": 283,
                                    "end": 284,
                                    "fullWidth": 1,
                                    "width": 1,
                                    "text": "0",
                                    "value": 0,
                                    "valueText": "0"
                                }
                            }
                        }
                    ]
                },
                "semicolonToken": {
                    "kind": "SemicolonToken",
                    "fullStart": 284,
                    "fullEnd": 286,
                    "start": 284,
                    "end": 285,
                    "fullWidth": 2,
                    "width": 1,
                    "text": ";",
                    "value": ";",
                    "valueText": ";",
                    "hasTrailingTrivia": true,
                    "hasTrailingNewLine": true,
                    "trailingTrivia": [
                        {
                            "kind": "NewLineTrivia",
                            "text": "\n"
                        }
                    ]
                }
            },
            {
                "kind": "IfStatement",
                "fullStart": 286,
                "fullEnd": 344,
                "start": 286,
                "end": 343,
                "fullWidth": 58,
                "width": 57,
                "ifKeyword": {
                    "kind": "IfKeyword",
                    "fullStart": 286,
                    "fullEnd": 289,
                    "start": 286,
                    "end": 288,
                    "fullWidth": 3,
                    "width": 2,
                    "text": "if",
                    "value": "if",
                    "valueText": "if",
                    "hasTrailingTrivia": true,
                    "trailingTrivia": [
                        {
                            "kind": "WhitespaceTrivia",
                            "text": " "
                        }
                    ]
                },
                "openParenToken": {
                    "kind": "OpenParenToken",
                    "fullStart": 289,
                    "fullEnd": 290,
                    "start": 289,
                    "end": 290,
                    "fullWidth": 1,
                    "width": 1,
                    "text": "(",
                    "value": "(",
                    "valueText": "("
                },
                "condition": {
                    "kind": "NotEqualsExpression",
                    "fullStart": 290,
                    "fullEnd": 298,
                    "start": 290,
                    "end": 298,
                    "fullWidth": 8,
                    "width": 8,
                    "left": {
                        "kind": "IdentifierName",
                        "fullStart": 290,
                        "fullEnd": 293,
                        "start": 290,
                        "end": 292,
                        "fullWidth": 3,
                        "width": 2,
                        "text": "$0",
                        "value": "$0",
                        "valueText": "$0",
                        "hasTrailingTrivia": true,
                        "trailingTrivia": [
                            {
                                "kind": "WhitespaceTrivia",
                                "text": " "
                            }
                        ]
                    },
                    "operatorToken": {
                        "kind": "ExclamationEqualsEqualsToken",
                        "fullStart": 293,
                        "fullEnd": 297,
                        "start": 293,
                        "end": 296,
                        "fullWidth": 4,
                        "width": 3,
                        "text": "!==",
                        "value": "!==",
                        "valueText": "!==",
                        "hasTrailingTrivia": true,
                        "trailingTrivia": [
                            {
                                "kind": "WhitespaceTrivia",
                                "text": " "
                            }
                        ]
                    },
                    "right": {
                        "kind": "NumericLiteral",
                        "fullStart": 297,
                        "fullEnd": 298,
                        "start": 297,
                        "end": 298,
                        "fullWidth": 1,
                        "width": 1,
                        "text": "0",
                        "value": 0,
                        "valueText": "0"
                    }
                },
                "closeParenToken": {
                    "kind": "CloseParenToken",
                    "fullStart": 298,
                    "fullEnd": 300,
                    "start": 298,
                    "end": 299,
                    "fullWidth": 2,
                    "width": 1,
                    "text": ")",
                    "value": ")",
                    "valueText": ")",
                    "hasTrailingTrivia": true,
                    "trailingTrivia": [
                        {
                            "kind": "WhitespaceTrivia",
                            "text": " "
                        }
                    ]
                },
                "statement": {
                    "kind": "Block",
                    "fullStart": 300,
                    "fullEnd": 344,
                    "start": 300,
                    "end": 343,
                    "fullWidth": 44,
                    "width": 43,
                    "openBraceToken": {
                        "kind": "OpenBraceToken",
                        "fullStart": 300,
                        "fullEnd": 302,
                        "start": 300,
                        "end": 301,
                        "fullWidth": 2,
                        "width": 1,
                        "text": "{",
                        "value": "{",
                        "valueText": "{",
                        "hasTrailingTrivia": true,
                        "hasTrailingNewLine": true,
                        "trailingTrivia": [
                            {
                                "kind": "NewLineTrivia",
                                "text": "\n"
                            }
                        ]
                    },
                    "statements": [
                        {
                            "kind": "ExpressionStatement",
                            "fullStart": 302,
                            "fullEnd": 342,
                            "start": 304,
                            "end": 341,
                            "fullWidth": 40,
                            "width": 37,
                            "expression": {
                                "kind": "InvocationExpression",
                                "fullStart": 302,
                                "fullEnd": 340,
                                "start": 304,
                                "end": 340,
                                "fullWidth": 38,
                                "width": 36,
                                "expression": {
                                    "kind": "IdentifierName",
                                    "fullStart": 302,
                                    "fullEnd": 310,
                                    "start": 304,
                                    "end": 310,
                                    "fullWidth": 8,
                                    "width": 6,
                                    "text": "$ERROR",
                                    "value": "$ERROR",
                                    "valueText": "$ERROR",
                                    "hasLeadingTrivia": true,
                                    "leadingTrivia": [
                                        {
                                            "kind": "WhitespaceTrivia",
                                            "text": "  "
                                        }
                                    ]
                                },
                                "argumentList": {
                                    "kind": "ArgumentList",
                                    "fullStart": 310,
                                    "fullEnd": 340,
                                    "start": 310,
                                    "end": 340,
                                    "fullWidth": 30,
                                    "width": 30,
                                    "openParenToken": {
                                        "kind": "OpenParenToken",
                                        "fullStart": 310,
                                        "fullEnd": 311,
                                        "start": 310,
                                        "end": 311,
                                        "fullWidth": 1,
                                        "width": 1,
                                        "text": "(",
                                        "value": "(",
                                        "valueText": "("
                                    },
                                    "arguments": [
                                        {
                                            "kind": "StringLiteral",
                                            "fullStart": 311,
                                            "fullEnd": 339,
                                            "start": 311,
                                            "end": 339,
                                            "fullWidth": 28,
                                            "width": 28,
                                            "text": "'#0: $\\\\u0030 = 0; $0 === 0'",
                                            "value": "#0: $\\u0030 = 0; $0 === 0",
                                            "valueText": "#0: $\\u0030 = 0; $0 === 0"
                                        }
                                    ],
                                    "closeParenToken": {
                                        "kind": "CloseParenToken",
                                        "fullStart": 339,
                                        "fullEnd": 340,
                                        "start": 339,
                                        "end": 340,
                                        "fullWidth": 1,
                                        "width": 1,
                                        "text": ")",
                                        "value": ")",
                                        "valueText": ")"
                                    }
                                }
                            },
                            "semicolonToken": {
                                "kind": "SemicolonToken",
                                "fullStart": 340,
                                "fullEnd": 342,
                                "start": 340,
                                "end": 341,
                                "fullWidth": 2,
                                "width": 1,
                                "text": ";",
                                "value": ";",
                                "valueText": ";",
                                "hasTrailingTrivia": true,
                                "hasTrailingNewLine": true,
                                "trailingTrivia": [
                                    {
                                        "kind": "NewLineTrivia",
                                        "text": "\n"
                                    }
                                ]
                            }
                        }
                    ],
                    "closeBraceToken": {
                        "kind": "CloseBraceToken",
                        "fullStart": 342,
                        "fullEnd": 344,
                        "start": 342,
                        "end": 343,
                        "fullWidth": 2,
                        "width": 1,
                        "text": "}",
                        "value": "}",
                        "valueText": "}",
                        "hasTrailingTrivia": true,
                        "hasTrailingNewLine": true,
                        "trailingTrivia": [
                            {
                                "kind": "NewLineTrivia",
                                "text": "\n"
                            }
                        ]
                    }
                }
            },
            {
                "kind": "VariableStatement",
                "fullStart": 344,
                "fullEnd": 361,
                "start": 344,
                "end": 360,
                "fullWidth": 17,
                "width": 16,
                "modifiers": [],
                "variableDeclaration": {
                    "kind": "VariableDeclaration",
                    "fullStart": 344,
                    "fullEnd": 359,
                    "start": 344,
                    "end": 359,
                    "fullWidth": 15,
                    "width": 15,
                    "varKeyword": {
                        "kind": "VarKeyword",
                        "fullStart": 344,
                        "fullEnd": 348,
                        "start": 344,
                        "end": 347,
                        "fullWidth": 4,
                        "width": 3,
                        "text": "var",
                        "value": "var",
                        "valueText": "var",
                        "hasTrailingTrivia": true,
                        "trailingTrivia": [
                            {
                                "kind": "WhitespaceTrivia",
                                "text": " "
                            }
                        ]
                    },
                    "variableDeclarators": [
                        {
                            "kind": "VariableDeclarator",
                            "fullStart": 348,
                            "fullEnd": 359,
                            "start": 348,
                            "end": 359,
                            "fullWidth": 11,
<<<<<<< HEAD
                            "width": 11,
                            "identifier": {
=======
                            "propertyName": {
>>>>>>> 85e84683
                                "kind": "IdentifierName",
                                "fullStart": 348,
                                "fullEnd": 356,
                                "start": 348,
                                "end": 355,
                                "fullWidth": 8,
                                "width": 7,
                                "text": "$\\u0031",
                                "value": "$1",
                                "valueText": "$1",
                                "hasTrailingTrivia": true,
                                "trailingTrivia": [
                                    {
                                        "kind": "WhitespaceTrivia",
                                        "text": " "
                                    }
                                ]
                            },
                            "equalsValueClause": {
                                "kind": "EqualsValueClause",
                                "fullStart": 356,
                                "fullEnd": 359,
                                "start": 356,
                                "end": 359,
                                "fullWidth": 3,
                                "width": 3,
                                "equalsToken": {
                                    "kind": "EqualsToken",
                                    "fullStart": 356,
                                    "fullEnd": 358,
                                    "start": 356,
                                    "end": 357,
                                    "fullWidth": 2,
                                    "width": 1,
                                    "text": "=",
                                    "value": "=",
                                    "valueText": "=",
                                    "hasTrailingTrivia": true,
                                    "trailingTrivia": [
                                        {
                                            "kind": "WhitespaceTrivia",
                                            "text": " "
                                        }
                                    ]
                                },
                                "value": {
                                    "kind": "NumericLiteral",
                                    "fullStart": 358,
                                    "fullEnd": 359,
                                    "start": 358,
                                    "end": 359,
                                    "fullWidth": 1,
                                    "width": 1,
                                    "text": "1",
                                    "value": 1,
                                    "valueText": "1"
                                }
                            }
                        }
                    ]
                },
                "semicolonToken": {
                    "kind": "SemicolonToken",
                    "fullStart": 359,
                    "fullEnd": 361,
                    "start": 359,
                    "end": 360,
                    "fullWidth": 2,
                    "width": 1,
                    "text": ";",
                    "value": ";",
                    "valueText": ";",
                    "hasTrailingTrivia": true,
                    "hasTrailingNewLine": true,
                    "trailingTrivia": [
                        {
                            "kind": "NewLineTrivia",
                            "text": "\n"
                        }
                    ]
                }
            },
            {
                "kind": "IfStatement",
                "fullStart": 361,
                "fullEnd": 419,
                "start": 361,
                "end": 418,
                "fullWidth": 58,
                "width": 57,
                "ifKeyword": {
                    "kind": "IfKeyword",
                    "fullStart": 361,
                    "fullEnd": 364,
                    "start": 361,
                    "end": 363,
                    "fullWidth": 3,
                    "width": 2,
                    "text": "if",
                    "value": "if",
                    "valueText": "if",
                    "hasTrailingTrivia": true,
                    "trailingTrivia": [
                        {
                            "kind": "WhitespaceTrivia",
                            "text": " "
                        }
                    ]
                },
                "openParenToken": {
                    "kind": "OpenParenToken",
                    "fullStart": 364,
                    "fullEnd": 365,
                    "start": 364,
                    "end": 365,
                    "fullWidth": 1,
                    "width": 1,
                    "text": "(",
                    "value": "(",
                    "valueText": "("
                },
                "condition": {
                    "kind": "NotEqualsExpression",
                    "fullStart": 365,
                    "fullEnd": 373,
                    "start": 365,
                    "end": 373,
                    "fullWidth": 8,
                    "width": 8,
                    "left": {
                        "kind": "IdentifierName",
                        "fullStart": 365,
                        "fullEnd": 368,
                        "start": 365,
                        "end": 367,
                        "fullWidth": 3,
                        "width": 2,
                        "text": "$1",
                        "value": "$1",
                        "valueText": "$1",
                        "hasTrailingTrivia": true,
                        "trailingTrivia": [
                            {
                                "kind": "WhitespaceTrivia",
                                "text": " "
                            }
                        ]
                    },
                    "operatorToken": {
                        "kind": "ExclamationEqualsEqualsToken",
                        "fullStart": 368,
                        "fullEnd": 372,
                        "start": 368,
                        "end": 371,
                        "fullWidth": 4,
                        "width": 3,
                        "text": "!==",
                        "value": "!==",
                        "valueText": "!==",
                        "hasTrailingTrivia": true,
                        "trailingTrivia": [
                            {
                                "kind": "WhitespaceTrivia",
                                "text": " "
                            }
                        ]
                    },
                    "right": {
                        "kind": "NumericLiteral",
                        "fullStart": 372,
                        "fullEnd": 373,
                        "start": 372,
                        "end": 373,
                        "fullWidth": 1,
                        "width": 1,
                        "text": "1",
                        "value": 1,
                        "valueText": "1"
                    }
                },
                "closeParenToken": {
                    "kind": "CloseParenToken",
                    "fullStart": 373,
                    "fullEnd": 375,
                    "start": 373,
                    "end": 374,
                    "fullWidth": 2,
                    "width": 1,
                    "text": ")",
                    "value": ")",
                    "valueText": ")",
                    "hasTrailingTrivia": true,
                    "trailingTrivia": [
                        {
                            "kind": "WhitespaceTrivia",
                            "text": " "
                        }
                    ]
                },
                "statement": {
                    "kind": "Block",
                    "fullStart": 375,
                    "fullEnd": 419,
                    "start": 375,
                    "end": 418,
                    "fullWidth": 44,
                    "width": 43,
                    "openBraceToken": {
                        "kind": "OpenBraceToken",
                        "fullStart": 375,
                        "fullEnd": 377,
                        "start": 375,
                        "end": 376,
                        "fullWidth": 2,
                        "width": 1,
                        "text": "{",
                        "value": "{",
                        "valueText": "{",
                        "hasTrailingTrivia": true,
                        "hasTrailingNewLine": true,
                        "trailingTrivia": [
                            {
                                "kind": "NewLineTrivia",
                                "text": "\n"
                            }
                        ]
                    },
                    "statements": [
                        {
                            "kind": "ExpressionStatement",
                            "fullStart": 377,
                            "fullEnd": 417,
                            "start": 379,
                            "end": 416,
                            "fullWidth": 40,
                            "width": 37,
                            "expression": {
                                "kind": "InvocationExpression",
                                "fullStart": 377,
                                "fullEnd": 415,
                                "start": 379,
                                "end": 415,
                                "fullWidth": 38,
                                "width": 36,
                                "expression": {
                                    "kind": "IdentifierName",
                                    "fullStart": 377,
                                    "fullEnd": 385,
                                    "start": 379,
                                    "end": 385,
                                    "fullWidth": 8,
                                    "width": 6,
                                    "text": "$ERROR",
                                    "value": "$ERROR",
                                    "valueText": "$ERROR",
                                    "hasLeadingTrivia": true,
                                    "leadingTrivia": [
                                        {
                                            "kind": "WhitespaceTrivia",
                                            "text": "  "
                                        }
                                    ]
                                },
                                "argumentList": {
                                    "kind": "ArgumentList",
                                    "fullStart": 385,
                                    "fullEnd": 415,
                                    "start": 385,
                                    "end": 415,
                                    "fullWidth": 30,
                                    "width": 30,
                                    "openParenToken": {
                                        "kind": "OpenParenToken",
                                        "fullStart": 385,
                                        "fullEnd": 386,
                                        "start": 385,
                                        "end": 386,
                                        "fullWidth": 1,
                                        "width": 1,
                                        "text": "(",
                                        "value": "(",
                                        "valueText": "("
                                    },
                                    "arguments": [
                                        {
                                            "kind": "StringLiteral",
                                            "fullStart": 386,
                                            "fullEnd": 414,
                                            "start": 386,
                                            "end": 414,
                                            "fullWidth": 28,
                                            "width": 28,
                                            "text": "'#1: $\\\\u0031 = 1; $1 === 1'",
                                            "value": "#1: $\\u0031 = 1; $1 === 1",
                                            "valueText": "#1: $\\u0031 = 1; $1 === 1"
                                        }
                                    ],
                                    "closeParenToken": {
                                        "kind": "CloseParenToken",
                                        "fullStart": 414,
                                        "fullEnd": 415,
                                        "start": 414,
                                        "end": 415,
                                        "fullWidth": 1,
                                        "width": 1,
                                        "text": ")",
                                        "value": ")",
                                        "valueText": ")"
                                    }
                                }
                            },
                            "semicolonToken": {
                                "kind": "SemicolonToken",
                                "fullStart": 415,
                                "fullEnd": 417,
                                "start": 415,
                                "end": 416,
                                "fullWidth": 2,
                                "width": 1,
                                "text": ";",
                                "value": ";",
                                "valueText": ";",
                                "hasTrailingTrivia": true,
                                "hasTrailingNewLine": true,
                                "trailingTrivia": [
                                    {
                                        "kind": "NewLineTrivia",
                                        "text": "\n"
                                    }
                                ]
                            }
                        }
                    ],
                    "closeBraceToken": {
                        "kind": "CloseBraceToken",
                        "fullStart": 417,
                        "fullEnd": 419,
                        "start": 417,
                        "end": 418,
                        "fullWidth": 2,
                        "width": 1,
                        "text": "}",
                        "value": "}",
                        "valueText": "}",
                        "hasTrailingTrivia": true,
                        "hasTrailingNewLine": true,
                        "trailingTrivia": [
                            {
                                "kind": "NewLineTrivia",
                                "text": "\n"
                            }
                        ]
                    }
                }
            },
            {
                "kind": "VariableStatement",
                "fullStart": 419,
                "fullEnd": 436,
                "start": 419,
                "end": 435,
                "fullWidth": 17,
                "width": 16,
                "modifiers": [],
                "variableDeclaration": {
                    "kind": "VariableDeclaration",
                    "fullStart": 419,
                    "fullEnd": 434,
                    "start": 419,
                    "end": 434,
                    "fullWidth": 15,
                    "width": 15,
                    "varKeyword": {
                        "kind": "VarKeyword",
                        "fullStart": 419,
                        "fullEnd": 423,
                        "start": 419,
                        "end": 422,
                        "fullWidth": 4,
                        "width": 3,
                        "text": "var",
                        "value": "var",
                        "valueText": "var",
                        "hasTrailingTrivia": true,
                        "trailingTrivia": [
                            {
                                "kind": "WhitespaceTrivia",
                                "text": " "
                            }
                        ]
                    },
                    "variableDeclarators": [
                        {
                            "kind": "VariableDeclarator",
                            "fullStart": 423,
                            "fullEnd": 434,
                            "start": 423,
                            "end": 434,
                            "fullWidth": 11,
<<<<<<< HEAD
                            "width": 11,
                            "identifier": {
=======
                            "propertyName": {
>>>>>>> 85e84683
                                "kind": "IdentifierName",
                                "fullStart": 423,
                                "fullEnd": 431,
                                "start": 423,
                                "end": 430,
                                "fullWidth": 8,
                                "width": 7,
                                "text": "$\\u0032",
                                "value": "$2",
                                "valueText": "$2",
                                "hasTrailingTrivia": true,
                                "trailingTrivia": [
                                    {
                                        "kind": "WhitespaceTrivia",
                                        "text": " "
                                    }
                                ]
                            },
                            "equalsValueClause": {
                                "kind": "EqualsValueClause",
                                "fullStart": 431,
                                "fullEnd": 434,
                                "start": 431,
                                "end": 434,
                                "fullWidth": 3,
                                "width": 3,
                                "equalsToken": {
                                    "kind": "EqualsToken",
                                    "fullStart": 431,
                                    "fullEnd": 433,
                                    "start": 431,
                                    "end": 432,
                                    "fullWidth": 2,
                                    "width": 1,
                                    "text": "=",
                                    "value": "=",
                                    "valueText": "=",
                                    "hasTrailingTrivia": true,
                                    "trailingTrivia": [
                                        {
                                            "kind": "WhitespaceTrivia",
                                            "text": " "
                                        }
                                    ]
                                },
                                "value": {
                                    "kind": "NumericLiteral",
                                    "fullStart": 433,
                                    "fullEnd": 434,
                                    "start": 433,
                                    "end": 434,
                                    "fullWidth": 1,
                                    "width": 1,
                                    "text": "2",
                                    "value": 2,
                                    "valueText": "2"
                                }
                            }
                        }
                    ]
                },
                "semicolonToken": {
                    "kind": "SemicolonToken",
                    "fullStart": 434,
                    "fullEnd": 436,
                    "start": 434,
                    "end": 435,
                    "fullWidth": 2,
                    "width": 1,
                    "text": ";",
                    "value": ";",
                    "valueText": ";",
                    "hasTrailingTrivia": true,
                    "hasTrailingNewLine": true,
                    "trailingTrivia": [
                        {
                            "kind": "NewLineTrivia",
                            "text": "\n"
                        }
                    ]
                }
            },
            {
                "kind": "IfStatement",
                "fullStart": 436,
                "fullEnd": 494,
                "start": 436,
                "end": 493,
                "fullWidth": 58,
                "width": 57,
                "ifKeyword": {
                    "kind": "IfKeyword",
                    "fullStart": 436,
                    "fullEnd": 439,
                    "start": 436,
                    "end": 438,
                    "fullWidth": 3,
                    "width": 2,
                    "text": "if",
                    "value": "if",
                    "valueText": "if",
                    "hasTrailingTrivia": true,
                    "trailingTrivia": [
                        {
                            "kind": "WhitespaceTrivia",
                            "text": " "
                        }
                    ]
                },
                "openParenToken": {
                    "kind": "OpenParenToken",
                    "fullStart": 439,
                    "fullEnd": 440,
                    "start": 439,
                    "end": 440,
                    "fullWidth": 1,
                    "width": 1,
                    "text": "(",
                    "value": "(",
                    "valueText": "("
                },
                "condition": {
                    "kind": "NotEqualsExpression",
                    "fullStart": 440,
                    "fullEnd": 448,
                    "start": 440,
                    "end": 448,
                    "fullWidth": 8,
                    "width": 8,
                    "left": {
                        "kind": "IdentifierName",
                        "fullStart": 440,
                        "fullEnd": 443,
                        "start": 440,
                        "end": 442,
                        "fullWidth": 3,
                        "width": 2,
                        "text": "$2",
                        "value": "$2",
                        "valueText": "$2",
                        "hasTrailingTrivia": true,
                        "trailingTrivia": [
                            {
                                "kind": "WhitespaceTrivia",
                                "text": " "
                            }
                        ]
                    },
                    "operatorToken": {
                        "kind": "ExclamationEqualsEqualsToken",
                        "fullStart": 443,
                        "fullEnd": 447,
                        "start": 443,
                        "end": 446,
                        "fullWidth": 4,
                        "width": 3,
                        "text": "!==",
                        "value": "!==",
                        "valueText": "!==",
                        "hasTrailingTrivia": true,
                        "trailingTrivia": [
                            {
                                "kind": "WhitespaceTrivia",
                                "text": " "
                            }
                        ]
                    },
                    "right": {
                        "kind": "NumericLiteral",
                        "fullStart": 447,
                        "fullEnd": 448,
                        "start": 447,
                        "end": 448,
                        "fullWidth": 1,
                        "width": 1,
                        "text": "2",
                        "value": 2,
                        "valueText": "2"
                    }
                },
                "closeParenToken": {
                    "kind": "CloseParenToken",
                    "fullStart": 448,
                    "fullEnd": 450,
                    "start": 448,
                    "end": 449,
                    "fullWidth": 2,
                    "width": 1,
                    "text": ")",
                    "value": ")",
                    "valueText": ")",
                    "hasTrailingTrivia": true,
                    "trailingTrivia": [
                        {
                            "kind": "WhitespaceTrivia",
                            "text": " "
                        }
                    ]
                },
                "statement": {
                    "kind": "Block",
                    "fullStart": 450,
                    "fullEnd": 494,
                    "start": 450,
                    "end": 493,
                    "fullWidth": 44,
                    "width": 43,
                    "openBraceToken": {
                        "kind": "OpenBraceToken",
                        "fullStart": 450,
                        "fullEnd": 452,
                        "start": 450,
                        "end": 451,
                        "fullWidth": 2,
                        "width": 1,
                        "text": "{",
                        "value": "{",
                        "valueText": "{",
                        "hasTrailingTrivia": true,
                        "hasTrailingNewLine": true,
                        "trailingTrivia": [
                            {
                                "kind": "NewLineTrivia",
                                "text": "\n"
                            }
                        ]
                    },
                    "statements": [
                        {
                            "kind": "ExpressionStatement",
                            "fullStart": 452,
                            "fullEnd": 492,
                            "start": 454,
                            "end": 491,
                            "fullWidth": 40,
                            "width": 37,
                            "expression": {
                                "kind": "InvocationExpression",
                                "fullStart": 452,
                                "fullEnd": 490,
                                "start": 454,
                                "end": 490,
                                "fullWidth": 38,
                                "width": 36,
                                "expression": {
                                    "kind": "IdentifierName",
                                    "fullStart": 452,
                                    "fullEnd": 460,
                                    "start": 454,
                                    "end": 460,
                                    "fullWidth": 8,
                                    "width": 6,
                                    "text": "$ERROR",
                                    "value": "$ERROR",
                                    "valueText": "$ERROR",
                                    "hasLeadingTrivia": true,
                                    "leadingTrivia": [
                                        {
                                            "kind": "WhitespaceTrivia",
                                            "text": "  "
                                        }
                                    ]
                                },
                                "argumentList": {
                                    "kind": "ArgumentList",
                                    "fullStart": 460,
                                    "fullEnd": 490,
                                    "start": 460,
                                    "end": 490,
                                    "fullWidth": 30,
                                    "width": 30,
                                    "openParenToken": {
                                        "kind": "OpenParenToken",
                                        "fullStart": 460,
                                        "fullEnd": 461,
                                        "start": 460,
                                        "end": 461,
                                        "fullWidth": 1,
                                        "width": 1,
                                        "text": "(",
                                        "value": "(",
                                        "valueText": "("
                                    },
                                    "arguments": [
                                        {
                                            "kind": "StringLiteral",
                                            "fullStart": 461,
                                            "fullEnd": 489,
                                            "start": 461,
                                            "end": 489,
                                            "fullWidth": 28,
                                            "width": 28,
                                            "text": "'#2: $\\\\u0032 = 2; $2 === 2'",
                                            "value": "#2: $\\u0032 = 2; $2 === 2",
                                            "valueText": "#2: $\\u0032 = 2; $2 === 2"
                                        }
                                    ],
                                    "closeParenToken": {
                                        "kind": "CloseParenToken",
                                        "fullStart": 489,
                                        "fullEnd": 490,
                                        "start": 489,
                                        "end": 490,
                                        "fullWidth": 1,
                                        "width": 1,
                                        "text": ")",
                                        "value": ")",
                                        "valueText": ")"
                                    }
                                }
                            },
                            "semicolonToken": {
                                "kind": "SemicolonToken",
                                "fullStart": 490,
                                "fullEnd": 492,
                                "start": 490,
                                "end": 491,
                                "fullWidth": 2,
                                "width": 1,
                                "text": ";",
                                "value": ";",
                                "valueText": ";",
                                "hasTrailingTrivia": true,
                                "hasTrailingNewLine": true,
                                "trailingTrivia": [
                                    {
                                        "kind": "NewLineTrivia",
                                        "text": "\n"
                                    }
                                ]
                            }
                        }
                    ],
                    "closeBraceToken": {
                        "kind": "CloseBraceToken",
                        "fullStart": 492,
                        "fullEnd": 494,
                        "start": 492,
                        "end": 493,
                        "fullWidth": 2,
                        "width": 1,
                        "text": "}",
                        "value": "}",
                        "valueText": "}",
                        "hasTrailingTrivia": true,
                        "hasTrailingNewLine": true,
                        "trailingTrivia": [
                            {
                                "kind": "NewLineTrivia",
                                "text": "\n"
                            }
                        ]
                    }
                }
            },
            {
                "kind": "VariableStatement",
                "fullStart": 494,
                "fullEnd": 511,
                "start": 494,
                "end": 510,
                "fullWidth": 17,
                "width": 16,
                "modifiers": [],
                "variableDeclaration": {
                    "kind": "VariableDeclaration",
                    "fullStart": 494,
                    "fullEnd": 509,
                    "start": 494,
                    "end": 509,
                    "fullWidth": 15,
                    "width": 15,
                    "varKeyword": {
                        "kind": "VarKeyword",
                        "fullStart": 494,
                        "fullEnd": 498,
                        "start": 494,
                        "end": 497,
                        "fullWidth": 4,
                        "width": 3,
                        "text": "var",
                        "value": "var",
                        "valueText": "var",
                        "hasTrailingTrivia": true,
                        "trailingTrivia": [
                            {
                                "kind": "WhitespaceTrivia",
                                "text": " "
                            }
                        ]
                    },
                    "variableDeclarators": [
                        {
                            "kind": "VariableDeclarator",
                            "fullStart": 498,
                            "fullEnd": 509,
                            "start": 498,
                            "end": 509,
                            "fullWidth": 11,
<<<<<<< HEAD
                            "width": 11,
                            "identifier": {
=======
                            "propertyName": {
>>>>>>> 85e84683
                                "kind": "IdentifierName",
                                "fullStart": 498,
                                "fullEnd": 506,
                                "start": 498,
                                "end": 505,
                                "fullWidth": 8,
                                "width": 7,
                                "text": "$\\u0033",
                                "value": "$3",
                                "valueText": "$3",
                                "hasTrailingTrivia": true,
                                "trailingTrivia": [
                                    {
                                        "kind": "WhitespaceTrivia",
                                        "text": " "
                                    }
                                ]
                            },
                            "equalsValueClause": {
                                "kind": "EqualsValueClause",
                                "fullStart": 506,
                                "fullEnd": 509,
                                "start": 506,
                                "end": 509,
                                "fullWidth": 3,
                                "width": 3,
                                "equalsToken": {
                                    "kind": "EqualsToken",
                                    "fullStart": 506,
                                    "fullEnd": 508,
                                    "start": 506,
                                    "end": 507,
                                    "fullWidth": 2,
                                    "width": 1,
                                    "text": "=",
                                    "value": "=",
                                    "valueText": "=",
                                    "hasTrailingTrivia": true,
                                    "trailingTrivia": [
                                        {
                                            "kind": "WhitespaceTrivia",
                                            "text": " "
                                        }
                                    ]
                                },
                                "value": {
                                    "kind": "NumericLiteral",
                                    "fullStart": 508,
                                    "fullEnd": 509,
                                    "start": 508,
                                    "end": 509,
                                    "fullWidth": 1,
                                    "width": 1,
                                    "text": "3",
                                    "value": 3,
                                    "valueText": "3"
                                }
                            }
                        }
                    ]
                },
                "semicolonToken": {
                    "kind": "SemicolonToken",
                    "fullStart": 509,
                    "fullEnd": 511,
                    "start": 509,
                    "end": 510,
                    "fullWidth": 2,
                    "width": 1,
                    "text": ";",
                    "value": ";",
                    "valueText": ";",
                    "hasTrailingTrivia": true,
                    "hasTrailingNewLine": true,
                    "trailingTrivia": [
                        {
                            "kind": "NewLineTrivia",
                            "text": "\n"
                        }
                    ]
                }
            },
            {
                "kind": "IfStatement",
                "fullStart": 511,
                "fullEnd": 569,
                "start": 511,
                "end": 568,
                "fullWidth": 58,
                "width": 57,
                "ifKeyword": {
                    "kind": "IfKeyword",
                    "fullStart": 511,
                    "fullEnd": 514,
                    "start": 511,
                    "end": 513,
                    "fullWidth": 3,
                    "width": 2,
                    "text": "if",
                    "value": "if",
                    "valueText": "if",
                    "hasTrailingTrivia": true,
                    "trailingTrivia": [
                        {
                            "kind": "WhitespaceTrivia",
                            "text": " "
                        }
                    ]
                },
                "openParenToken": {
                    "kind": "OpenParenToken",
                    "fullStart": 514,
                    "fullEnd": 515,
                    "start": 514,
                    "end": 515,
                    "fullWidth": 1,
                    "width": 1,
                    "text": "(",
                    "value": "(",
                    "valueText": "("
                },
                "condition": {
                    "kind": "NotEqualsExpression",
                    "fullStart": 515,
                    "fullEnd": 523,
                    "start": 515,
                    "end": 523,
                    "fullWidth": 8,
                    "width": 8,
                    "left": {
                        "kind": "IdentifierName",
                        "fullStart": 515,
                        "fullEnd": 518,
                        "start": 515,
                        "end": 517,
                        "fullWidth": 3,
                        "width": 2,
                        "text": "$3",
                        "value": "$3",
                        "valueText": "$3",
                        "hasTrailingTrivia": true,
                        "trailingTrivia": [
                            {
                                "kind": "WhitespaceTrivia",
                                "text": " "
                            }
                        ]
                    },
                    "operatorToken": {
                        "kind": "ExclamationEqualsEqualsToken",
                        "fullStart": 518,
                        "fullEnd": 522,
                        "start": 518,
                        "end": 521,
                        "fullWidth": 4,
                        "width": 3,
                        "text": "!==",
                        "value": "!==",
                        "valueText": "!==",
                        "hasTrailingTrivia": true,
                        "trailingTrivia": [
                            {
                                "kind": "WhitespaceTrivia",
                                "text": " "
                            }
                        ]
                    },
                    "right": {
                        "kind": "NumericLiteral",
                        "fullStart": 522,
                        "fullEnd": 523,
                        "start": 522,
                        "end": 523,
                        "fullWidth": 1,
                        "width": 1,
                        "text": "3",
                        "value": 3,
                        "valueText": "3"
                    }
                },
                "closeParenToken": {
                    "kind": "CloseParenToken",
                    "fullStart": 523,
                    "fullEnd": 525,
                    "start": 523,
                    "end": 524,
                    "fullWidth": 2,
                    "width": 1,
                    "text": ")",
                    "value": ")",
                    "valueText": ")",
                    "hasTrailingTrivia": true,
                    "trailingTrivia": [
                        {
                            "kind": "WhitespaceTrivia",
                            "text": " "
                        }
                    ]
                },
                "statement": {
                    "kind": "Block",
                    "fullStart": 525,
                    "fullEnd": 569,
                    "start": 525,
                    "end": 568,
                    "fullWidth": 44,
                    "width": 43,
                    "openBraceToken": {
                        "kind": "OpenBraceToken",
                        "fullStart": 525,
                        "fullEnd": 527,
                        "start": 525,
                        "end": 526,
                        "fullWidth": 2,
                        "width": 1,
                        "text": "{",
                        "value": "{",
                        "valueText": "{",
                        "hasTrailingTrivia": true,
                        "hasTrailingNewLine": true,
                        "trailingTrivia": [
                            {
                                "kind": "NewLineTrivia",
                                "text": "\n"
                            }
                        ]
                    },
                    "statements": [
                        {
                            "kind": "ExpressionStatement",
                            "fullStart": 527,
                            "fullEnd": 567,
                            "start": 529,
                            "end": 566,
                            "fullWidth": 40,
                            "width": 37,
                            "expression": {
                                "kind": "InvocationExpression",
                                "fullStart": 527,
                                "fullEnd": 565,
                                "start": 529,
                                "end": 565,
                                "fullWidth": 38,
                                "width": 36,
                                "expression": {
                                    "kind": "IdentifierName",
                                    "fullStart": 527,
                                    "fullEnd": 535,
                                    "start": 529,
                                    "end": 535,
                                    "fullWidth": 8,
                                    "width": 6,
                                    "text": "$ERROR",
                                    "value": "$ERROR",
                                    "valueText": "$ERROR",
                                    "hasLeadingTrivia": true,
                                    "leadingTrivia": [
                                        {
                                            "kind": "WhitespaceTrivia",
                                            "text": "  "
                                        }
                                    ]
                                },
                                "argumentList": {
                                    "kind": "ArgumentList",
                                    "fullStart": 535,
                                    "fullEnd": 565,
                                    "start": 535,
                                    "end": 565,
                                    "fullWidth": 30,
                                    "width": 30,
                                    "openParenToken": {
                                        "kind": "OpenParenToken",
                                        "fullStart": 535,
                                        "fullEnd": 536,
                                        "start": 535,
                                        "end": 536,
                                        "fullWidth": 1,
                                        "width": 1,
                                        "text": "(",
                                        "value": "(",
                                        "valueText": "("
                                    },
                                    "arguments": [
                                        {
                                            "kind": "StringLiteral",
                                            "fullStart": 536,
                                            "fullEnd": 564,
                                            "start": 536,
                                            "end": 564,
                                            "fullWidth": 28,
                                            "width": 28,
                                            "text": "'#3: $\\\\u0033 = 3; $3 === 3'",
                                            "value": "#3: $\\u0033 = 3; $3 === 3",
                                            "valueText": "#3: $\\u0033 = 3; $3 === 3"
                                        }
                                    ],
                                    "closeParenToken": {
                                        "kind": "CloseParenToken",
                                        "fullStart": 564,
                                        "fullEnd": 565,
                                        "start": 564,
                                        "end": 565,
                                        "fullWidth": 1,
                                        "width": 1,
                                        "text": ")",
                                        "value": ")",
                                        "valueText": ")"
                                    }
                                }
                            },
                            "semicolonToken": {
                                "kind": "SemicolonToken",
                                "fullStart": 565,
                                "fullEnd": 567,
                                "start": 565,
                                "end": 566,
                                "fullWidth": 2,
                                "width": 1,
                                "text": ";",
                                "value": ";",
                                "valueText": ";",
                                "hasTrailingTrivia": true,
                                "hasTrailingNewLine": true,
                                "trailingTrivia": [
                                    {
                                        "kind": "NewLineTrivia",
                                        "text": "\n"
                                    }
                                ]
                            }
                        }
                    ],
                    "closeBraceToken": {
                        "kind": "CloseBraceToken",
                        "fullStart": 567,
                        "fullEnd": 569,
                        "start": 567,
                        "end": 568,
                        "fullWidth": 2,
                        "width": 1,
                        "text": "}",
                        "value": "}",
                        "valueText": "}",
                        "hasTrailingTrivia": true,
                        "hasTrailingNewLine": true,
                        "trailingTrivia": [
                            {
                                "kind": "NewLineTrivia",
                                "text": "\n"
                            }
                        ]
                    }
                }
            },
            {
                "kind": "VariableStatement",
                "fullStart": 569,
                "fullEnd": 586,
                "start": 569,
                "end": 585,
                "fullWidth": 17,
                "width": 16,
                "modifiers": [],
                "variableDeclaration": {
                    "kind": "VariableDeclaration",
                    "fullStart": 569,
                    "fullEnd": 584,
                    "start": 569,
                    "end": 584,
                    "fullWidth": 15,
                    "width": 15,
                    "varKeyword": {
                        "kind": "VarKeyword",
                        "fullStart": 569,
                        "fullEnd": 573,
                        "start": 569,
                        "end": 572,
                        "fullWidth": 4,
                        "width": 3,
                        "text": "var",
                        "value": "var",
                        "valueText": "var",
                        "hasTrailingTrivia": true,
                        "trailingTrivia": [
                            {
                                "kind": "WhitespaceTrivia",
                                "text": " "
                            }
                        ]
                    },
                    "variableDeclarators": [
                        {
                            "kind": "VariableDeclarator",
                            "fullStart": 573,
                            "fullEnd": 584,
                            "start": 573,
                            "end": 584,
                            "fullWidth": 11,
<<<<<<< HEAD
                            "width": 11,
                            "identifier": {
=======
                            "propertyName": {
>>>>>>> 85e84683
                                "kind": "IdentifierName",
                                "fullStart": 573,
                                "fullEnd": 581,
                                "start": 573,
                                "end": 580,
                                "fullWidth": 8,
                                "width": 7,
                                "text": "$\\u0034",
                                "value": "$4",
                                "valueText": "$4",
                                "hasTrailingTrivia": true,
                                "trailingTrivia": [
                                    {
                                        "kind": "WhitespaceTrivia",
                                        "text": " "
                                    }
                                ]
                            },
                            "equalsValueClause": {
                                "kind": "EqualsValueClause",
                                "fullStart": 581,
                                "fullEnd": 584,
                                "start": 581,
                                "end": 584,
                                "fullWidth": 3,
                                "width": 3,
                                "equalsToken": {
                                    "kind": "EqualsToken",
                                    "fullStart": 581,
                                    "fullEnd": 583,
                                    "start": 581,
                                    "end": 582,
                                    "fullWidth": 2,
                                    "width": 1,
                                    "text": "=",
                                    "value": "=",
                                    "valueText": "=",
                                    "hasTrailingTrivia": true,
                                    "trailingTrivia": [
                                        {
                                            "kind": "WhitespaceTrivia",
                                            "text": " "
                                        }
                                    ]
                                },
                                "value": {
                                    "kind": "NumericLiteral",
                                    "fullStart": 583,
                                    "fullEnd": 584,
                                    "start": 583,
                                    "end": 584,
                                    "fullWidth": 1,
                                    "width": 1,
                                    "text": "4",
                                    "value": 4,
                                    "valueText": "4"
                                }
                            }
                        }
                    ]
                },
                "semicolonToken": {
                    "kind": "SemicolonToken",
                    "fullStart": 584,
                    "fullEnd": 586,
                    "start": 584,
                    "end": 585,
                    "fullWidth": 2,
                    "width": 1,
                    "text": ";",
                    "value": ";",
                    "valueText": ";",
                    "hasTrailingTrivia": true,
                    "hasTrailingNewLine": true,
                    "trailingTrivia": [
                        {
                            "kind": "NewLineTrivia",
                            "text": "\n"
                        }
                    ]
                }
            },
            {
                "kind": "IfStatement",
                "fullStart": 586,
                "fullEnd": 644,
                "start": 586,
                "end": 643,
                "fullWidth": 58,
                "width": 57,
                "ifKeyword": {
                    "kind": "IfKeyword",
                    "fullStart": 586,
                    "fullEnd": 589,
                    "start": 586,
                    "end": 588,
                    "fullWidth": 3,
                    "width": 2,
                    "text": "if",
                    "value": "if",
                    "valueText": "if",
                    "hasTrailingTrivia": true,
                    "trailingTrivia": [
                        {
                            "kind": "WhitespaceTrivia",
                            "text": " "
                        }
                    ]
                },
                "openParenToken": {
                    "kind": "OpenParenToken",
                    "fullStart": 589,
                    "fullEnd": 590,
                    "start": 589,
                    "end": 590,
                    "fullWidth": 1,
                    "width": 1,
                    "text": "(",
                    "value": "(",
                    "valueText": "("
                },
                "condition": {
                    "kind": "NotEqualsExpression",
                    "fullStart": 590,
                    "fullEnd": 598,
                    "start": 590,
                    "end": 598,
                    "fullWidth": 8,
                    "width": 8,
                    "left": {
                        "kind": "IdentifierName",
                        "fullStart": 590,
                        "fullEnd": 593,
                        "start": 590,
                        "end": 592,
                        "fullWidth": 3,
                        "width": 2,
                        "text": "$4",
                        "value": "$4",
                        "valueText": "$4",
                        "hasTrailingTrivia": true,
                        "trailingTrivia": [
                            {
                                "kind": "WhitespaceTrivia",
                                "text": " "
                            }
                        ]
                    },
                    "operatorToken": {
                        "kind": "ExclamationEqualsEqualsToken",
                        "fullStart": 593,
                        "fullEnd": 597,
                        "start": 593,
                        "end": 596,
                        "fullWidth": 4,
                        "width": 3,
                        "text": "!==",
                        "value": "!==",
                        "valueText": "!==",
                        "hasTrailingTrivia": true,
                        "trailingTrivia": [
                            {
                                "kind": "WhitespaceTrivia",
                                "text": " "
                            }
                        ]
                    },
                    "right": {
                        "kind": "NumericLiteral",
                        "fullStart": 597,
                        "fullEnd": 598,
                        "start": 597,
                        "end": 598,
                        "fullWidth": 1,
                        "width": 1,
                        "text": "4",
                        "value": 4,
                        "valueText": "4"
                    }
                },
                "closeParenToken": {
                    "kind": "CloseParenToken",
                    "fullStart": 598,
                    "fullEnd": 600,
                    "start": 598,
                    "end": 599,
                    "fullWidth": 2,
                    "width": 1,
                    "text": ")",
                    "value": ")",
                    "valueText": ")",
                    "hasTrailingTrivia": true,
                    "trailingTrivia": [
                        {
                            "kind": "WhitespaceTrivia",
                            "text": " "
                        }
                    ]
                },
                "statement": {
                    "kind": "Block",
                    "fullStart": 600,
                    "fullEnd": 644,
                    "start": 600,
                    "end": 643,
                    "fullWidth": 44,
                    "width": 43,
                    "openBraceToken": {
                        "kind": "OpenBraceToken",
                        "fullStart": 600,
                        "fullEnd": 602,
                        "start": 600,
                        "end": 601,
                        "fullWidth": 2,
                        "width": 1,
                        "text": "{",
                        "value": "{",
                        "valueText": "{",
                        "hasTrailingTrivia": true,
                        "hasTrailingNewLine": true,
                        "trailingTrivia": [
                            {
                                "kind": "NewLineTrivia",
                                "text": "\n"
                            }
                        ]
                    },
                    "statements": [
                        {
                            "kind": "ExpressionStatement",
                            "fullStart": 602,
                            "fullEnd": 642,
                            "start": 604,
                            "end": 641,
                            "fullWidth": 40,
                            "width": 37,
                            "expression": {
                                "kind": "InvocationExpression",
                                "fullStart": 602,
                                "fullEnd": 640,
                                "start": 604,
                                "end": 640,
                                "fullWidth": 38,
                                "width": 36,
                                "expression": {
                                    "kind": "IdentifierName",
                                    "fullStart": 602,
                                    "fullEnd": 610,
                                    "start": 604,
                                    "end": 610,
                                    "fullWidth": 8,
                                    "width": 6,
                                    "text": "$ERROR",
                                    "value": "$ERROR",
                                    "valueText": "$ERROR",
                                    "hasLeadingTrivia": true,
                                    "leadingTrivia": [
                                        {
                                            "kind": "WhitespaceTrivia",
                                            "text": "  "
                                        }
                                    ]
                                },
                                "argumentList": {
                                    "kind": "ArgumentList",
                                    "fullStart": 610,
                                    "fullEnd": 640,
                                    "start": 610,
                                    "end": 640,
                                    "fullWidth": 30,
                                    "width": 30,
                                    "openParenToken": {
                                        "kind": "OpenParenToken",
                                        "fullStart": 610,
                                        "fullEnd": 611,
                                        "start": 610,
                                        "end": 611,
                                        "fullWidth": 1,
                                        "width": 1,
                                        "text": "(",
                                        "value": "(",
                                        "valueText": "("
                                    },
                                    "arguments": [
                                        {
                                            "kind": "StringLiteral",
                                            "fullStart": 611,
                                            "fullEnd": 639,
                                            "start": 611,
                                            "end": 639,
                                            "fullWidth": 28,
                                            "width": 28,
                                            "text": "'#4: $\\\\u0034 = 4; $4 === 4'",
                                            "value": "#4: $\\u0034 = 4; $4 === 4",
                                            "valueText": "#4: $\\u0034 = 4; $4 === 4"
                                        }
                                    ],
                                    "closeParenToken": {
                                        "kind": "CloseParenToken",
                                        "fullStart": 639,
                                        "fullEnd": 640,
                                        "start": 639,
                                        "end": 640,
                                        "fullWidth": 1,
                                        "width": 1,
                                        "text": ")",
                                        "value": ")",
                                        "valueText": ")"
                                    }
                                }
                            },
                            "semicolonToken": {
                                "kind": "SemicolonToken",
                                "fullStart": 640,
                                "fullEnd": 642,
                                "start": 640,
                                "end": 641,
                                "fullWidth": 2,
                                "width": 1,
                                "text": ";",
                                "value": ";",
                                "valueText": ";",
                                "hasTrailingTrivia": true,
                                "hasTrailingNewLine": true,
                                "trailingTrivia": [
                                    {
                                        "kind": "NewLineTrivia",
                                        "text": "\n"
                                    }
                                ]
                            }
                        }
                    ],
                    "closeBraceToken": {
                        "kind": "CloseBraceToken",
                        "fullStart": 642,
                        "fullEnd": 644,
                        "start": 642,
                        "end": 643,
                        "fullWidth": 2,
                        "width": 1,
                        "text": "}",
                        "value": "}",
                        "valueText": "}",
                        "hasTrailingTrivia": true,
                        "hasTrailingNewLine": true,
                        "trailingTrivia": [
                            {
                                "kind": "NewLineTrivia",
                                "text": "\n"
                            }
                        ]
                    }
                }
            },
            {
                "kind": "VariableStatement",
                "fullStart": 644,
                "fullEnd": 661,
                "start": 644,
                "end": 660,
                "fullWidth": 17,
                "width": 16,
                "modifiers": [],
                "variableDeclaration": {
                    "kind": "VariableDeclaration",
                    "fullStart": 644,
                    "fullEnd": 659,
                    "start": 644,
                    "end": 659,
                    "fullWidth": 15,
                    "width": 15,
                    "varKeyword": {
                        "kind": "VarKeyword",
                        "fullStart": 644,
                        "fullEnd": 648,
                        "start": 644,
                        "end": 647,
                        "fullWidth": 4,
                        "width": 3,
                        "text": "var",
                        "value": "var",
                        "valueText": "var",
                        "hasTrailingTrivia": true,
                        "trailingTrivia": [
                            {
                                "kind": "WhitespaceTrivia",
                                "text": " "
                            }
                        ]
                    },
                    "variableDeclarators": [
                        {
                            "kind": "VariableDeclarator",
                            "fullStart": 648,
                            "fullEnd": 659,
                            "start": 648,
                            "end": 659,
                            "fullWidth": 11,
<<<<<<< HEAD
                            "width": 11,
                            "identifier": {
=======
                            "propertyName": {
>>>>>>> 85e84683
                                "kind": "IdentifierName",
                                "fullStart": 648,
                                "fullEnd": 656,
                                "start": 648,
                                "end": 655,
                                "fullWidth": 8,
                                "width": 7,
                                "text": "$\\u0035",
                                "value": "$5",
                                "valueText": "$5",
                                "hasTrailingTrivia": true,
                                "trailingTrivia": [
                                    {
                                        "kind": "WhitespaceTrivia",
                                        "text": " "
                                    }
                                ]
                            },
                            "equalsValueClause": {
                                "kind": "EqualsValueClause",
                                "fullStart": 656,
                                "fullEnd": 659,
                                "start": 656,
                                "end": 659,
                                "fullWidth": 3,
                                "width": 3,
                                "equalsToken": {
                                    "kind": "EqualsToken",
                                    "fullStart": 656,
                                    "fullEnd": 658,
                                    "start": 656,
                                    "end": 657,
                                    "fullWidth": 2,
                                    "width": 1,
                                    "text": "=",
                                    "value": "=",
                                    "valueText": "=",
                                    "hasTrailingTrivia": true,
                                    "trailingTrivia": [
                                        {
                                            "kind": "WhitespaceTrivia",
                                            "text": " "
                                        }
                                    ]
                                },
                                "value": {
                                    "kind": "NumericLiteral",
                                    "fullStart": 658,
                                    "fullEnd": 659,
                                    "start": 658,
                                    "end": 659,
                                    "fullWidth": 1,
                                    "width": 1,
                                    "text": "5",
                                    "value": 5,
                                    "valueText": "5"
                                }
                            }
                        }
                    ]
                },
                "semicolonToken": {
                    "kind": "SemicolonToken",
                    "fullStart": 659,
                    "fullEnd": 661,
                    "start": 659,
                    "end": 660,
                    "fullWidth": 2,
                    "width": 1,
                    "text": ";",
                    "value": ";",
                    "valueText": ";",
                    "hasTrailingTrivia": true,
                    "hasTrailingNewLine": true,
                    "trailingTrivia": [
                        {
                            "kind": "NewLineTrivia",
                            "text": "\n"
                        }
                    ]
                }
            },
            {
                "kind": "IfStatement",
                "fullStart": 661,
                "fullEnd": 719,
                "start": 661,
                "end": 718,
                "fullWidth": 58,
                "width": 57,
                "ifKeyword": {
                    "kind": "IfKeyword",
                    "fullStart": 661,
                    "fullEnd": 664,
                    "start": 661,
                    "end": 663,
                    "fullWidth": 3,
                    "width": 2,
                    "text": "if",
                    "value": "if",
                    "valueText": "if",
                    "hasTrailingTrivia": true,
                    "trailingTrivia": [
                        {
                            "kind": "WhitespaceTrivia",
                            "text": " "
                        }
                    ]
                },
                "openParenToken": {
                    "kind": "OpenParenToken",
                    "fullStart": 664,
                    "fullEnd": 665,
                    "start": 664,
                    "end": 665,
                    "fullWidth": 1,
                    "width": 1,
                    "text": "(",
                    "value": "(",
                    "valueText": "("
                },
                "condition": {
                    "kind": "NotEqualsExpression",
                    "fullStart": 665,
                    "fullEnd": 673,
                    "start": 665,
                    "end": 673,
                    "fullWidth": 8,
                    "width": 8,
                    "left": {
                        "kind": "IdentifierName",
                        "fullStart": 665,
                        "fullEnd": 668,
                        "start": 665,
                        "end": 667,
                        "fullWidth": 3,
                        "width": 2,
                        "text": "$5",
                        "value": "$5",
                        "valueText": "$5",
                        "hasTrailingTrivia": true,
                        "trailingTrivia": [
                            {
                                "kind": "WhitespaceTrivia",
                                "text": " "
                            }
                        ]
                    },
                    "operatorToken": {
                        "kind": "ExclamationEqualsEqualsToken",
                        "fullStart": 668,
                        "fullEnd": 672,
                        "start": 668,
                        "end": 671,
                        "fullWidth": 4,
                        "width": 3,
                        "text": "!==",
                        "value": "!==",
                        "valueText": "!==",
                        "hasTrailingTrivia": true,
                        "trailingTrivia": [
                            {
                                "kind": "WhitespaceTrivia",
                                "text": " "
                            }
                        ]
                    },
                    "right": {
                        "kind": "NumericLiteral",
                        "fullStart": 672,
                        "fullEnd": 673,
                        "start": 672,
                        "end": 673,
                        "fullWidth": 1,
                        "width": 1,
                        "text": "5",
                        "value": 5,
                        "valueText": "5"
                    }
                },
                "closeParenToken": {
                    "kind": "CloseParenToken",
                    "fullStart": 673,
                    "fullEnd": 675,
                    "start": 673,
                    "end": 674,
                    "fullWidth": 2,
                    "width": 1,
                    "text": ")",
                    "value": ")",
                    "valueText": ")",
                    "hasTrailingTrivia": true,
                    "trailingTrivia": [
                        {
                            "kind": "WhitespaceTrivia",
                            "text": " "
                        }
                    ]
                },
                "statement": {
                    "kind": "Block",
                    "fullStart": 675,
                    "fullEnd": 719,
                    "start": 675,
                    "end": 718,
                    "fullWidth": 44,
                    "width": 43,
                    "openBraceToken": {
                        "kind": "OpenBraceToken",
                        "fullStart": 675,
                        "fullEnd": 677,
                        "start": 675,
                        "end": 676,
                        "fullWidth": 2,
                        "width": 1,
                        "text": "{",
                        "value": "{",
                        "valueText": "{",
                        "hasTrailingTrivia": true,
                        "hasTrailingNewLine": true,
                        "trailingTrivia": [
                            {
                                "kind": "NewLineTrivia",
                                "text": "\n"
                            }
                        ]
                    },
                    "statements": [
                        {
                            "kind": "ExpressionStatement",
                            "fullStart": 677,
                            "fullEnd": 717,
                            "start": 679,
                            "end": 716,
                            "fullWidth": 40,
                            "width": 37,
                            "expression": {
                                "kind": "InvocationExpression",
                                "fullStart": 677,
                                "fullEnd": 715,
                                "start": 679,
                                "end": 715,
                                "fullWidth": 38,
                                "width": 36,
                                "expression": {
                                    "kind": "IdentifierName",
                                    "fullStart": 677,
                                    "fullEnd": 685,
                                    "start": 679,
                                    "end": 685,
                                    "fullWidth": 8,
                                    "width": 6,
                                    "text": "$ERROR",
                                    "value": "$ERROR",
                                    "valueText": "$ERROR",
                                    "hasLeadingTrivia": true,
                                    "leadingTrivia": [
                                        {
                                            "kind": "WhitespaceTrivia",
                                            "text": "  "
                                        }
                                    ]
                                },
                                "argumentList": {
                                    "kind": "ArgumentList",
                                    "fullStart": 685,
                                    "fullEnd": 715,
                                    "start": 685,
                                    "end": 715,
                                    "fullWidth": 30,
                                    "width": 30,
                                    "openParenToken": {
                                        "kind": "OpenParenToken",
                                        "fullStart": 685,
                                        "fullEnd": 686,
                                        "start": 685,
                                        "end": 686,
                                        "fullWidth": 1,
                                        "width": 1,
                                        "text": "(",
                                        "value": "(",
                                        "valueText": "("
                                    },
                                    "arguments": [
                                        {
                                            "kind": "StringLiteral",
                                            "fullStart": 686,
                                            "fullEnd": 714,
                                            "start": 686,
                                            "end": 714,
                                            "fullWidth": 28,
                                            "width": 28,
                                            "text": "'#5: $\\\\u0035 = 5; $5 === 5'",
                                            "value": "#5: $\\u0035 = 5; $5 === 5",
                                            "valueText": "#5: $\\u0035 = 5; $5 === 5"
                                        }
                                    ],
                                    "closeParenToken": {
                                        "kind": "CloseParenToken",
                                        "fullStart": 714,
                                        "fullEnd": 715,
                                        "start": 714,
                                        "end": 715,
                                        "fullWidth": 1,
                                        "width": 1,
                                        "text": ")",
                                        "value": ")",
                                        "valueText": ")"
                                    }
                                }
                            },
                            "semicolonToken": {
                                "kind": "SemicolonToken",
                                "fullStart": 715,
                                "fullEnd": 717,
                                "start": 715,
                                "end": 716,
                                "fullWidth": 2,
                                "width": 1,
                                "text": ";",
                                "value": ";",
                                "valueText": ";",
                                "hasTrailingTrivia": true,
                                "hasTrailingNewLine": true,
                                "trailingTrivia": [
                                    {
                                        "kind": "NewLineTrivia",
                                        "text": "\n"
                                    }
                                ]
                            }
                        }
                    ],
                    "closeBraceToken": {
                        "kind": "CloseBraceToken",
                        "fullStart": 717,
                        "fullEnd": 719,
                        "start": 717,
                        "end": 718,
                        "fullWidth": 2,
                        "width": 1,
                        "text": "}",
                        "value": "}",
                        "valueText": "}",
                        "hasTrailingTrivia": true,
                        "hasTrailingNewLine": true,
                        "trailingTrivia": [
                            {
                                "kind": "NewLineTrivia",
                                "text": "\n"
                            }
                        ]
                    }
                }
            },
            {
                "kind": "VariableStatement",
                "fullStart": 719,
                "fullEnd": 736,
                "start": 719,
                "end": 735,
                "fullWidth": 17,
                "width": 16,
                "modifiers": [],
                "variableDeclaration": {
                    "kind": "VariableDeclaration",
                    "fullStart": 719,
                    "fullEnd": 734,
                    "start": 719,
                    "end": 734,
                    "fullWidth": 15,
                    "width": 15,
                    "varKeyword": {
                        "kind": "VarKeyword",
                        "fullStart": 719,
                        "fullEnd": 723,
                        "start": 719,
                        "end": 722,
                        "fullWidth": 4,
                        "width": 3,
                        "text": "var",
                        "value": "var",
                        "valueText": "var",
                        "hasTrailingTrivia": true,
                        "trailingTrivia": [
                            {
                                "kind": "WhitespaceTrivia",
                                "text": " "
                            }
                        ]
                    },
                    "variableDeclarators": [
                        {
                            "kind": "VariableDeclarator",
                            "fullStart": 723,
                            "fullEnd": 734,
                            "start": 723,
                            "end": 734,
                            "fullWidth": 11,
<<<<<<< HEAD
                            "width": 11,
                            "identifier": {
=======
                            "propertyName": {
>>>>>>> 85e84683
                                "kind": "IdentifierName",
                                "fullStart": 723,
                                "fullEnd": 731,
                                "start": 723,
                                "end": 730,
                                "fullWidth": 8,
                                "width": 7,
                                "text": "$\\u0036",
                                "value": "$6",
                                "valueText": "$6",
                                "hasTrailingTrivia": true,
                                "trailingTrivia": [
                                    {
                                        "kind": "WhitespaceTrivia",
                                        "text": " "
                                    }
                                ]
                            },
                            "equalsValueClause": {
                                "kind": "EqualsValueClause",
                                "fullStart": 731,
                                "fullEnd": 734,
                                "start": 731,
                                "end": 734,
                                "fullWidth": 3,
                                "width": 3,
                                "equalsToken": {
                                    "kind": "EqualsToken",
                                    "fullStart": 731,
                                    "fullEnd": 733,
                                    "start": 731,
                                    "end": 732,
                                    "fullWidth": 2,
                                    "width": 1,
                                    "text": "=",
                                    "value": "=",
                                    "valueText": "=",
                                    "hasTrailingTrivia": true,
                                    "trailingTrivia": [
                                        {
                                            "kind": "WhitespaceTrivia",
                                            "text": " "
                                        }
                                    ]
                                },
                                "value": {
                                    "kind": "NumericLiteral",
                                    "fullStart": 733,
                                    "fullEnd": 734,
                                    "start": 733,
                                    "end": 734,
                                    "fullWidth": 1,
                                    "width": 1,
                                    "text": "6",
                                    "value": 6,
                                    "valueText": "6"
                                }
                            }
                        }
                    ]
                },
                "semicolonToken": {
                    "kind": "SemicolonToken",
                    "fullStart": 734,
                    "fullEnd": 736,
                    "start": 734,
                    "end": 735,
                    "fullWidth": 2,
                    "width": 1,
                    "text": ";",
                    "value": ";",
                    "valueText": ";",
                    "hasTrailingTrivia": true,
                    "hasTrailingNewLine": true,
                    "trailingTrivia": [
                        {
                            "kind": "NewLineTrivia",
                            "text": "\n"
                        }
                    ]
                }
            },
            {
                "kind": "IfStatement",
                "fullStart": 736,
                "fullEnd": 794,
                "start": 736,
                "end": 793,
                "fullWidth": 58,
                "width": 57,
                "ifKeyword": {
                    "kind": "IfKeyword",
                    "fullStart": 736,
                    "fullEnd": 739,
                    "start": 736,
                    "end": 738,
                    "fullWidth": 3,
                    "width": 2,
                    "text": "if",
                    "value": "if",
                    "valueText": "if",
                    "hasTrailingTrivia": true,
                    "trailingTrivia": [
                        {
                            "kind": "WhitespaceTrivia",
                            "text": " "
                        }
                    ]
                },
                "openParenToken": {
                    "kind": "OpenParenToken",
                    "fullStart": 739,
                    "fullEnd": 740,
                    "start": 739,
                    "end": 740,
                    "fullWidth": 1,
                    "width": 1,
                    "text": "(",
                    "value": "(",
                    "valueText": "("
                },
                "condition": {
                    "kind": "NotEqualsExpression",
                    "fullStart": 740,
                    "fullEnd": 748,
                    "start": 740,
                    "end": 748,
                    "fullWidth": 8,
                    "width": 8,
                    "left": {
                        "kind": "IdentifierName",
                        "fullStart": 740,
                        "fullEnd": 743,
                        "start": 740,
                        "end": 742,
                        "fullWidth": 3,
                        "width": 2,
                        "text": "$6",
                        "value": "$6",
                        "valueText": "$6",
                        "hasTrailingTrivia": true,
                        "trailingTrivia": [
                            {
                                "kind": "WhitespaceTrivia",
                                "text": " "
                            }
                        ]
                    },
                    "operatorToken": {
                        "kind": "ExclamationEqualsEqualsToken",
                        "fullStart": 743,
                        "fullEnd": 747,
                        "start": 743,
                        "end": 746,
                        "fullWidth": 4,
                        "width": 3,
                        "text": "!==",
                        "value": "!==",
                        "valueText": "!==",
                        "hasTrailingTrivia": true,
                        "trailingTrivia": [
                            {
                                "kind": "WhitespaceTrivia",
                                "text": " "
                            }
                        ]
                    },
                    "right": {
                        "kind": "NumericLiteral",
                        "fullStart": 747,
                        "fullEnd": 748,
                        "start": 747,
                        "end": 748,
                        "fullWidth": 1,
                        "width": 1,
                        "text": "6",
                        "value": 6,
                        "valueText": "6"
                    }
                },
                "closeParenToken": {
                    "kind": "CloseParenToken",
                    "fullStart": 748,
                    "fullEnd": 750,
                    "start": 748,
                    "end": 749,
                    "fullWidth": 2,
                    "width": 1,
                    "text": ")",
                    "value": ")",
                    "valueText": ")",
                    "hasTrailingTrivia": true,
                    "trailingTrivia": [
                        {
                            "kind": "WhitespaceTrivia",
                            "text": " "
                        }
                    ]
                },
                "statement": {
                    "kind": "Block",
                    "fullStart": 750,
                    "fullEnd": 794,
                    "start": 750,
                    "end": 793,
                    "fullWidth": 44,
                    "width": 43,
                    "openBraceToken": {
                        "kind": "OpenBraceToken",
                        "fullStart": 750,
                        "fullEnd": 752,
                        "start": 750,
                        "end": 751,
                        "fullWidth": 2,
                        "width": 1,
                        "text": "{",
                        "value": "{",
                        "valueText": "{",
                        "hasTrailingTrivia": true,
                        "hasTrailingNewLine": true,
                        "trailingTrivia": [
                            {
                                "kind": "NewLineTrivia",
                                "text": "\n"
                            }
                        ]
                    },
                    "statements": [
                        {
                            "kind": "ExpressionStatement",
                            "fullStart": 752,
                            "fullEnd": 792,
                            "start": 754,
                            "end": 791,
                            "fullWidth": 40,
                            "width": 37,
                            "expression": {
                                "kind": "InvocationExpression",
                                "fullStart": 752,
                                "fullEnd": 790,
                                "start": 754,
                                "end": 790,
                                "fullWidth": 38,
                                "width": 36,
                                "expression": {
                                    "kind": "IdentifierName",
                                    "fullStart": 752,
                                    "fullEnd": 760,
                                    "start": 754,
                                    "end": 760,
                                    "fullWidth": 8,
                                    "width": 6,
                                    "text": "$ERROR",
                                    "value": "$ERROR",
                                    "valueText": "$ERROR",
                                    "hasLeadingTrivia": true,
                                    "leadingTrivia": [
                                        {
                                            "kind": "WhitespaceTrivia",
                                            "text": "  "
                                        }
                                    ]
                                },
                                "argumentList": {
                                    "kind": "ArgumentList",
                                    "fullStart": 760,
                                    "fullEnd": 790,
                                    "start": 760,
                                    "end": 790,
                                    "fullWidth": 30,
                                    "width": 30,
                                    "openParenToken": {
                                        "kind": "OpenParenToken",
                                        "fullStart": 760,
                                        "fullEnd": 761,
                                        "start": 760,
                                        "end": 761,
                                        "fullWidth": 1,
                                        "width": 1,
                                        "text": "(",
                                        "value": "(",
                                        "valueText": "("
                                    },
                                    "arguments": [
                                        {
                                            "kind": "StringLiteral",
                                            "fullStart": 761,
                                            "fullEnd": 789,
                                            "start": 761,
                                            "end": 789,
                                            "fullWidth": 28,
                                            "width": 28,
                                            "text": "'#6: $\\\\u0036 = 6; $6 === 6'",
                                            "value": "#6: $\\u0036 = 6; $6 === 6",
                                            "valueText": "#6: $\\u0036 = 6; $6 === 6"
                                        }
                                    ],
                                    "closeParenToken": {
                                        "kind": "CloseParenToken",
                                        "fullStart": 789,
                                        "fullEnd": 790,
                                        "start": 789,
                                        "end": 790,
                                        "fullWidth": 1,
                                        "width": 1,
                                        "text": ")",
                                        "value": ")",
                                        "valueText": ")"
                                    }
                                }
                            },
                            "semicolonToken": {
                                "kind": "SemicolonToken",
                                "fullStart": 790,
                                "fullEnd": 792,
                                "start": 790,
                                "end": 791,
                                "fullWidth": 2,
                                "width": 1,
                                "text": ";",
                                "value": ";",
                                "valueText": ";",
                                "hasTrailingTrivia": true,
                                "hasTrailingNewLine": true,
                                "trailingTrivia": [
                                    {
                                        "kind": "NewLineTrivia",
                                        "text": "\n"
                                    }
                                ]
                            }
                        }
                    ],
                    "closeBraceToken": {
                        "kind": "CloseBraceToken",
                        "fullStart": 792,
                        "fullEnd": 794,
                        "start": 792,
                        "end": 793,
                        "fullWidth": 2,
                        "width": 1,
                        "text": "}",
                        "value": "}",
                        "valueText": "}",
                        "hasTrailingTrivia": true,
                        "hasTrailingNewLine": true,
                        "trailingTrivia": [
                            {
                                "kind": "NewLineTrivia",
                                "text": "\n"
                            }
                        ]
                    }
                }
            },
            {
                "kind": "VariableStatement",
                "fullStart": 794,
                "fullEnd": 811,
                "start": 794,
                "end": 810,
                "fullWidth": 17,
                "width": 16,
                "modifiers": [],
                "variableDeclaration": {
                    "kind": "VariableDeclaration",
                    "fullStart": 794,
                    "fullEnd": 809,
                    "start": 794,
                    "end": 809,
                    "fullWidth": 15,
                    "width": 15,
                    "varKeyword": {
                        "kind": "VarKeyword",
                        "fullStart": 794,
                        "fullEnd": 798,
                        "start": 794,
                        "end": 797,
                        "fullWidth": 4,
                        "width": 3,
                        "text": "var",
                        "value": "var",
                        "valueText": "var",
                        "hasTrailingTrivia": true,
                        "trailingTrivia": [
                            {
                                "kind": "WhitespaceTrivia",
                                "text": " "
                            }
                        ]
                    },
                    "variableDeclarators": [
                        {
                            "kind": "VariableDeclarator",
                            "fullStart": 798,
                            "fullEnd": 809,
                            "start": 798,
                            "end": 809,
                            "fullWidth": 11,
<<<<<<< HEAD
                            "width": 11,
                            "identifier": {
=======
                            "propertyName": {
>>>>>>> 85e84683
                                "kind": "IdentifierName",
                                "fullStart": 798,
                                "fullEnd": 806,
                                "start": 798,
                                "end": 805,
                                "fullWidth": 8,
                                "width": 7,
                                "text": "$\\u0037",
                                "value": "$7",
                                "valueText": "$7",
                                "hasTrailingTrivia": true,
                                "trailingTrivia": [
                                    {
                                        "kind": "WhitespaceTrivia",
                                        "text": " "
                                    }
                                ]
                            },
                            "equalsValueClause": {
                                "kind": "EqualsValueClause",
                                "fullStart": 806,
                                "fullEnd": 809,
                                "start": 806,
                                "end": 809,
                                "fullWidth": 3,
                                "width": 3,
                                "equalsToken": {
                                    "kind": "EqualsToken",
                                    "fullStart": 806,
                                    "fullEnd": 808,
                                    "start": 806,
                                    "end": 807,
                                    "fullWidth": 2,
                                    "width": 1,
                                    "text": "=",
                                    "value": "=",
                                    "valueText": "=",
                                    "hasTrailingTrivia": true,
                                    "trailingTrivia": [
                                        {
                                            "kind": "WhitespaceTrivia",
                                            "text": " "
                                        }
                                    ]
                                },
                                "value": {
                                    "kind": "NumericLiteral",
                                    "fullStart": 808,
                                    "fullEnd": 809,
                                    "start": 808,
                                    "end": 809,
                                    "fullWidth": 1,
                                    "width": 1,
                                    "text": "7",
                                    "value": 7,
                                    "valueText": "7"
                                }
                            }
                        }
                    ]
                },
                "semicolonToken": {
                    "kind": "SemicolonToken",
                    "fullStart": 809,
                    "fullEnd": 811,
                    "start": 809,
                    "end": 810,
                    "fullWidth": 2,
                    "width": 1,
                    "text": ";",
                    "value": ";",
                    "valueText": ";",
                    "hasTrailingTrivia": true,
                    "hasTrailingNewLine": true,
                    "trailingTrivia": [
                        {
                            "kind": "NewLineTrivia",
                            "text": "\n"
                        }
                    ]
                }
            },
            {
                "kind": "IfStatement",
                "fullStart": 811,
                "fullEnd": 869,
                "start": 811,
                "end": 868,
                "fullWidth": 58,
                "width": 57,
                "ifKeyword": {
                    "kind": "IfKeyword",
                    "fullStart": 811,
                    "fullEnd": 814,
                    "start": 811,
                    "end": 813,
                    "fullWidth": 3,
                    "width": 2,
                    "text": "if",
                    "value": "if",
                    "valueText": "if",
                    "hasTrailingTrivia": true,
                    "trailingTrivia": [
                        {
                            "kind": "WhitespaceTrivia",
                            "text": " "
                        }
                    ]
                },
                "openParenToken": {
                    "kind": "OpenParenToken",
                    "fullStart": 814,
                    "fullEnd": 815,
                    "start": 814,
                    "end": 815,
                    "fullWidth": 1,
                    "width": 1,
                    "text": "(",
                    "value": "(",
                    "valueText": "("
                },
                "condition": {
                    "kind": "NotEqualsExpression",
                    "fullStart": 815,
                    "fullEnd": 823,
                    "start": 815,
                    "end": 823,
                    "fullWidth": 8,
                    "width": 8,
                    "left": {
                        "kind": "IdentifierName",
                        "fullStart": 815,
                        "fullEnd": 818,
                        "start": 815,
                        "end": 817,
                        "fullWidth": 3,
                        "width": 2,
                        "text": "$7",
                        "value": "$7",
                        "valueText": "$7",
                        "hasTrailingTrivia": true,
                        "trailingTrivia": [
                            {
                                "kind": "WhitespaceTrivia",
                                "text": " "
                            }
                        ]
                    },
                    "operatorToken": {
                        "kind": "ExclamationEqualsEqualsToken",
                        "fullStart": 818,
                        "fullEnd": 822,
                        "start": 818,
                        "end": 821,
                        "fullWidth": 4,
                        "width": 3,
                        "text": "!==",
                        "value": "!==",
                        "valueText": "!==",
                        "hasTrailingTrivia": true,
                        "trailingTrivia": [
                            {
                                "kind": "WhitespaceTrivia",
                                "text": " "
                            }
                        ]
                    },
                    "right": {
                        "kind": "NumericLiteral",
                        "fullStart": 822,
                        "fullEnd": 823,
                        "start": 822,
                        "end": 823,
                        "fullWidth": 1,
                        "width": 1,
                        "text": "7",
                        "value": 7,
                        "valueText": "7"
                    }
                },
                "closeParenToken": {
                    "kind": "CloseParenToken",
                    "fullStart": 823,
                    "fullEnd": 825,
                    "start": 823,
                    "end": 824,
                    "fullWidth": 2,
                    "width": 1,
                    "text": ")",
                    "value": ")",
                    "valueText": ")",
                    "hasTrailingTrivia": true,
                    "trailingTrivia": [
                        {
                            "kind": "WhitespaceTrivia",
                            "text": " "
                        }
                    ]
                },
                "statement": {
                    "kind": "Block",
                    "fullStart": 825,
                    "fullEnd": 869,
                    "start": 825,
                    "end": 868,
                    "fullWidth": 44,
                    "width": 43,
                    "openBraceToken": {
                        "kind": "OpenBraceToken",
                        "fullStart": 825,
                        "fullEnd": 827,
                        "start": 825,
                        "end": 826,
                        "fullWidth": 2,
                        "width": 1,
                        "text": "{",
                        "value": "{",
                        "valueText": "{",
                        "hasTrailingTrivia": true,
                        "hasTrailingNewLine": true,
                        "trailingTrivia": [
                            {
                                "kind": "NewLineTrivia",
                                "text": "\n"
                            }
                        ]
                    },
                    "statements": [
                        {
                            "kind": "ExpressionStatement",
                            "fullStart": 827,
                            "fullEnd": 867,
                            "start": 829,
                            "end": 866,
                            "fullWidth": 40,
                            "width": 37,
                            "expression": {
                                "kind": "InvocationExpression",
                                "fullStart": 827,
                                "fullEnd": 865,
                                "start": 829,
                                "end": 865,
                                "fullWidth": 38,
                                "width": 36,
                                "expression": {
                                    "kind": "IdentifierName",
                                    "fullStart": 827,
                                    "fullEnd": 835,
                                    "start": 829,
                                    "end": 835,
                                    "fullWidth": 8,
                                    "width": 6,
                                    "text": "$ERROR",
                                    "value": "$ERROR",
                                    "valueText": "$ERROR",
                                    "hasLeadingTrivia": true,
                                    "leadingTrivia": [
                                        {
                                            "kind": "WhitespaceTrivia",
                                            "text": "  "
                                        }
                                    ]
                                },
                                "argumentList": {
                                    "kind": "ArgumentList",
                                    "fullStart": 835,
                                    "fullEnd": 865,
                                    "start": 835,
                                    "end": 865,
                                    "fullWidth": 30,
                                    "width": 30,
                                    "openParenToken": {
                                        "kind": "OpenParenToken",
                                        "fullStart": 835,
                                        "fullEnd": 836,
                                        "start": 835,
                                        "end": 836,
                                        "fullWidth": 1,
                                        "width": 1,
                                        "text": "(",
                                        "value": "(",
                                        "valueText": "("
                                    },
                                    "arguments": [
                                        {
                                            "kind": "StringLiteral",
                                            "fullStart": 836,
                                            "fullEnd": 864,
                                            "start": 836,
                                            "end": 864,
                                            "fullWidth": 28,
                                            "width": 28,
                                            "text": "'#7: $\\\\u0037 = 7; $7 === 7'",
                                            "value": "#7: $\\u0037 = 7; $7 === 7",
                                            "valueText": "#7: $\\u0037 = 7; $7 === 7"
                                        }
                                    ],
                                    "closeParenToken": {
                                        "kind": "CloseParenToken",
                                        "fullStart": 864,
                                        "fullEnd": 865,
                                        "start": 864,
                                        "end": 865,
                                        "fullWidth": 1,
                                        "width": 1,
                                        "text": ")",
                                        "value": ")",
                                        "valueText": ")"
                                    }
                                }
                            },
                            "semicolonToken": {
                                "kind": "SemicolonToken",
                                "fullStart": 865,
                                "fullEnd": 867,
                                "start": 865,
                                "end": 866,
                                "fullWidth": 2,
                                "width": 1,
                                "text": ";",
                                "value": ";",
                                "valueText": ";",
                                "hasTrailingTrivia": true,
                                "hasTrailingNewLine": true,
                                "trailingTrivia": [
                                    {
                                        "kind": "NewLineTrivia",
                                        "text": "\n"
                                    }
                                ]
                            }
                        }
                    ],
                    "closeBraceToken": {
                        "kind": "CloseBraceToken",
                        "fullStart": 867,
                        "fullEnd": 869,
                        "start": 867,
                        "end": 868,
                        "fullWidth": 2,
                        "width": 1,
                        "text": "}",
                        "value": "}",
                        "valueText": "}",
                        "hasTrailingTrivia": true,
                        "hasTrailingNewLine": true,
                        "trailingTrivia": [
                            {
                                "kind": "NewLineTrivia",
                                "text": "\n"
                            }
                        ]
                    }
                }
            },
            {
                "kind": "VariableStatement",
                "fullStart": 869,
                "fullEnd": 886,
                "start": 869,
                "end": 885,
                "fullWidth": 17,
                "width": 16,
                "modifiers": [],
                "variableDeclaration": {
                    "kind": "VariableDeclaration",
                    "fullStart": 869,
                    "fullEnd": 884,
                    "start": 869,
                    "end": 884,
                    "fullWidth": 15,
                    "width": 15,
                    "varKeyword": {
                        "kind": "VarKeyword",
                        "fullStart": 869,
                        "fullEnd": 873,
                        "start": 869,
                        "end": 872,
                        "fullWidth": 4,
                        "width": 3,
                        "text": "var",
                        "value": "var",
                        "valueText": "var",
                        "hasTrailingTrivia": true,
                        "trailingTrivia": [
                            {
                                "kind": "WhitespaceTrivia",
                                "text": " "
                            }
                        ]
                    },
                    "variableDeclarators": [
                        {
                            "kind": "VariableDeclarator",
                            "fullStart": 873,
                            "fullEnd": 884,
                            "start": 873,
                            "end": 884,
                            "fullWidth": 11,
<<<<<<< HEAD
                            "width": 11,
                            "identifier": {
=======
                            "propertyName": {
>>>>>>> 85e84683
                                "kind": "IdentifierName",
                                "fullStart": 873,
                                "fullEnd": 881,
                                "start": 873,
                                "end": 880,
                                "fullWidth": 8,
                                "width": 7,
                                "text": "$\\u0038",
                                "value": "$8",
                                "valueText": "$8",
                                "hasTrailingTrivia": true,
                                "trailingTrivia": [
                                    {
                                        "kind": "WhitespaceTrivia",
                                        "text": " "
                                    }
                                ]
                            },
                            "equalsValueClause": {
                                "kind": "EqualsValueClause",
                                "fullStart": 881,
                                "fullEnd": 884,
                                "start": 881,
                                "end": 884,
                                "fullWidth": 3,
                                "width": 3,
                                "equalsToken": {
                                    "kind": "EqualsToken",
                                    "fullStart": 881,
                                    "fullEnd": 883,
                                    "start": 881,
                                    "end": 882,
                                    "fullWidth": 2,
                                    "width": 1,
                                    "text": "=",
                                    "value": "=",
                                    "valueText": "=",
                                    "hasTrailingTrivia": true,
                                    "trailingTrivia": [
                                        {
                                            "kind": "WhitespaceTrivia",
                                            "text": " "
                                        }
                                    ]
                                },
                                "value": {
                                    "kind": "NumericLiteral",
                                    "fullStart": 883,
                                    "fullEnd": 884,
                                    "start": 883,
                                    "end": 884,
                                    "fullWidth": 1,
                                    "width": 1,
                                    "text": "8",
                                    "value": 8,
                                    "valueText": "8"
                                }
                            }
                        }
                    ]
                },
                "semicolonToken": {
                    "kind": "SemicolonToken",
                    "fullStart": 884,
                    "fullEnd": 886,
                    "start": 884,
                    "end": 885,
                    "fullWidth": 2,
                    "width": 1,
                    "text": ";",
                    "value": ";",
                    "valueText": ";",
                    "hasTrailingTrivia": true,
                    "hasTrailingNewLine": true,
                    "trailingTrivia": [
                        {
                            "kind": "NewLineTrivia",
                            "text": "\n"
                        }
                    ]
                }
            },
            {
                "kind": "IfStatement",
                "fullStart": 886,
                "fullEnd": 944,
                "start": 886,
                "end": 943,
                "fullWidth": 58,
                "width": 57,
                "ifKeyword": {
                    "kind": "IfKeyword",
                    "fullStart": 886,
                    "fullEnd": 889,
                    "start": 886,
                    "end": 888,
                    "fullWidth": 3,
                    "width": 2,
                    "text": "if",
                    "value": "if",
                    "valueText": "if",
                    "hasTrailingTrivia": true,
                    "trailingTrivia": [
                        {
                            "kind": "WhitespaceTrivia",
                            "text": " "
                        }
                    ]
                },
                "openParenToken": {
                    "kind": "OpenParenToken",
                    "fullStart": 889,
                    "fullEnd": 890,
                    "start": 889,
                    "end": 890,
                    "fullWidth": 1,
                    "width": 1,
                    "text": "(",
                    "value": "(",
                    "valueText": "("
                },
                "condition": {
                    "kind": "NotEqualsExpression",
                    "fullStart": 890,
                    "fullEnd": 898,
                    "start": 890,
                    "end": 898,
                    "fullWidth": 8,
                    "width": 8,
                    "left": {
                        "kind": "IdentifierName",
                        "fullStart": 890,
                        "fullEnd": 893,
                        "start": 890,
                        "end": 892,
                        "fullWidth": 3,
                        "width": 2,
                        "text": "$8",
                        "value": "$8",
                        "valueText": "$8",
                        "hasTrailingTrivia": true,
                        "trailingTrivia": [
                            {
                                "kind": "WhitespaceTrivia",
                                "text": " "
                            }
                        ]
                    },
                    "operatorToken": {
                        "kind": "ExclamationEqualsEqualsToken",
                        "fullStart": 893,
                        "fullEnd": 897,
                        "start": 893,
                        "end": 896,
                        "fullWidth": 4,
                        "width": 3,
                        "text": "!==",
                        "value": "!==",
                        "valueText": "!==",
                        "hasTrailingTrivia": true,
                        "trailingTrivia": [
                            {
                                "kind": "WhitespaceTrivia",
                                "text": " "
                            }
                        ]
                    },
                    "right": {
                        "kind": "NumericLiteral",
                        "fullStart": 897,
                        "fullEnd": 898,
                        "start": 897,
                        "end": 898,
                        "fullWidth": 1,
                        "width": 1,
                        "text": "8",
                        "value": 8,
                        "valueText": "8"
                    }
                },
                "closeParenToken": {
                    "kind": "CloseParenToken",
                    "fullStart": 898,
                    "fullEnd": 900,
                    "start": 898,
                    "end": 899,
                    "fullWidth": 2,
                    "width": 1,
                    "text": ")",
                    "value": ")",
                    "valueText": ")",
                    "hasTrailingTrivia": true,
                    "trailingTrivia": [
                        {
                            "kind": "WhitespaceTrivia",
                            "text": " "
                        }
                    ]
                },
                "statement": {
                    "kind": "Block",
                    "fullStart": 900,
                    "fullEnd": 944,
                    "start": 900,
                    "end": 943,
                    "fullWidth": 44,
                    "width": 43,
                    "openBraceToken": {
                        "kind": "OpenBraceToken",
                        "fullStart": 900,
                        "fullEnd": 902,
                        "start": 900,
                        "end": 901,
                        "fullWidth": 2,
                        "width": 1,
                        "text": "{",
                        "value": "{",
                        "valueText": "{",
                        "hasTrailingTrivia": true,
                        "hasTrailingNewLine": true,
                        "trailingTrivia": [
                            {
                                "kind": "NewLineTrivia",
                                "text": "\n"
                            }
                        ]
                    },
                    "statements": [
                        {
                            "kind": "ExpressionStatement",
                            "fullStart": 902,
                            "fullEnd": 942,
                            "start": 904,
                            "end": 941,
                            "fullWidth": 40,
                            "width": 37,
                            "expression": {
                                "kind": "InvocationExpression",
                                "fullStart": 902,
                                "fullEnd": 940,
                                "start": 904,
                                "end": 940,
                                "fullWidth": 38,
                                "width": 36,
                                "expression": {
                                    "kind": "IdentifierName",
                                    "fullStart": 902,
                                    "fullEnd": 910,
                                    "start": 904,
                                    "end": 910,
                                    "fullWidth": 8,
                                    "width": 6,
                                    "text": "$ERROR",
                                    "value": "$ERROR",
                                    "valueText": "$ERROR",
                                    "hasLeadingTrivia": true,
                                    "leadingTrivia": [
                                        {
                                            "kind": "WhitespaceTrivia",
                                            "text": "  "
                                        }
                                    ]
                                },
                                "argumentList": {
                                    "kind": "ArgumentList",
                                    "fullStart": 910,
                                    "fullEnd": 940,
                                    "start": 910,
                                    "end": 940,
                                    "fullWidth": 30,
                                    "width": 30,
                                    "openParenToken": {
                                        "kind": "OpenParenToken",
                                        "fullStart": 910,
                                        "fullEnd": 911,
                                        "start": 910,
                                        "end": 911,
                                        "fullWidth": 1,
                                        "width": 1,
                                        "text": "(",
                                        "value": "(",
                                        "valueText": "("
                                    },
                                    "arguments": [
                                        {
                                            "kind": "StringLiteral",
                                            "fullStart": 911,
                                            "fullEnd": 939,
                                            "start": 911,
                                            "end": 939,
                                            "fullWidth": 28,
                                            "width": 28,
                                            "text": "'#8: $\\\\u0038 = 8; $8 === 8'",
                                            "value": "#8: $\\u0038 = 8; $8 === 8",
                                            "valueText": "#8: $\\u0038 = 8; $8 === 8"
                                        }
                                    ],
                                    "closeParenToken": {
                                        "kind": "CloseParenToken",
                                        "fullStart": 939,
                                        "fullEnd": 940,
                                        "start": 939,
                                        "end": 940,
                                        "fullWidth": 1,
                                        "width": 1,
                                        "text": ")",
                                        "value": ")",
                                        "valueText": ")"
                                    }
                                }
                            },
                            "semicolonToken": {
                                "kind": "SemicolonToken",
                                "fullStart": 940,
                                "fullEnd": 942,
                                "start": 940,
                                "end": 941,
                                "fullWidth": 2,
                                "width": 1,
                                "text": ";",
                                "value": ";",
                                "valueText": ";",
                                "hasTrailingTrivia": true,
                                "hasTrailingNewLine": true,
                                "trailingTrivia": [
                                    {
                                        "kind": "NewLineTrivia",
                                        "text": "\n"
                                    }
                                ]
                            }
                        }
                    ],
                    "closeBraceToken": {
                        "kind": "CloseBraceToken",
                        "fullStart": 942,
                        "fullEnd": 944,
                        "start": 942,
                        "end": 943,
                        "fullWidth": 2,
                        "width": 1,
                        "text": "}",
                        "value": "}",
                        "valueText": "}",
                        "hasTrailingTrivia": true,
                        "hasTrailingNewLine": true,
                        "trailingTrivia": [
                            {
                                "kind": "NewLineTrivia",
                                "text": "\n"
                            }
                        ]
                    }
                }
            },
            {
                "kind": "VariableStatement",
                "fullStart": 944,
                "fullEnd": 961,
                "start": 944,
                "end": 960,
                "fullWidth": 17,
                "width": 16,
                "modifiers": [],
                "variableDeclaration": {
                    "kind": "VariableDeclaration",
                    "fullStart": 944,
                    "fullEnd": 959,
                    "start": 944,
                    "end": 959,
                    "fullWidth": 15,
                    "width": 15,
                    "varKeyword": {
                        "kind": "VarKeyword",
                        "fullStart": 944,
                        "fullEnd": 948,
                        "start": 944,
                        "end": 947,
                        "fullWidth": 4,
                        "width": 3,
                        "text": "var",
                        "value": "var",
                        "valueText": "var",
                        "hasTrailingTrivia": true,
                        "trailingTrivia": [
                            {
                                "kind": "WhitespaceTrivia",
                                "text": " "
                            }
                        ]
                    },
                    "variableDeclarators": [
                        {
                            "kind": "VariableDeclarator",
                            "fullStart": 948,
                            "fullEnd": 959,
                            "start": 948,
                            "end": 959,
                            "fullWidth": 11,
<<<<<<< HEAD
                            "width": 11,
                            "identifier": {
=======
                            "propertyName": {
>>>>>>> 85e84683
                                "kind": "IdentifierName",
                                "fullStart": 948,
                                "fullEnd": 956,
                                "start": 948,
                                "end": 955,
                                "fullWidth": 8,
                                "width": 7,
                                "text": "$\\u0039",
                                "value": "$9",
                                "valueText": "$9",
                                "hasTrailingTrivia": true,
                                "trailingTrivia": [
                                    {
                                        "kind": "WhitespaceTrivia",
                                        "text": " "
                                    }
                                ]
                            },
                            "equalsValueClause": {
                                "kind": "EqualsValueClause",
                                "fullStart": 956,
                                "fullEnd": 959,
                                "start": 956,
                                "end": 959,
                                "fullWidth": 3,
                                "width": 3,
                                "equalsToken": {
                                    "kind": "EqualsToken",
                                    "fullStart": 956,
                                    "fullEnd": 958,
                                    "start": 956,
                                    "end": 957,
                                    "fullWidth": 2,
                                    "width": 1,
                                    "text": "=",
                                    "value": "=",
                                    "valueText": "=",
                                    "hasTrailingTrivia": true,
                                    "trailingTrivia": [
                                        {
                                            "kind": "WhitespaceTrivia",
                                            "text": " "
                                        }
                                    ]
                                },
                                "value": {
                                    "kind": "NumericLiteral",
                                    "fullStart": 958,
                                    "fullEnd": 959,
                                    "start": 958,
                                    "end": 959,
                                    "fullWidth": 1,
                                    "width": 1,
                                    "text": "9",
                                    "value": 9,
                                    "valueText": "9"
                                }
                            }
                        }
                    ]
                },
                "semicolonToken": {
                    "kind": "SemicolonToken",
                    "fullStart": 959,
                    "fullEnd": 961,
                    "start": 959,
                    "end": 960,
                    "fullWidth": 2,
                    "width": 1,
                    "text": ";",
                    "value": ";",
                    "valueText": ";",
                    "hasTrailingTrivia": true,
                    "hasTrailingNewLine": true,
                    "trailingTrivia": [
                        {
                            "kind": "NewLineTrivia",
                            "text": "\n"
                        }
                    ]
                }
            },
            {
                "kind": "IfStatement",
                "fullStart": 961,
                "fullEnd": 1019,
                "start": 961,
                "end": 1018,
                "fullWidth": 58,
                "width": 57,
                "ifKeyword": {
                    "kind": "IfKeyword",
                    "fullStart": 961,
                    "fullEnd": 964,
                    "start": 961,
                    "end": 963,
                    "fullWidth": 3,
                    "width": 2,
                    "text": "if",
                    "value": "if",
                    "valueText": "if",
                    "hasTrailingTrivia": true,
                    "trailingTrivia": [
                        {
                            "kind": "WhitespaceTrivia",
                            "text": " "
                        }
                    ]
                },
                "openParenToken": {
                    "kind": "OpenParenToken",
                    "fullStart": 964,
                    "fullEnd": 965,
                    "start": 964,
                    "end": 965,
                    "fullWidth": 1,
                    "width": 1,
                    "text": "(",
                    "value": "(",
                    "valueText": "("
                },
                "condition": {
                    "kind": "NotEqualsExpression",
                    "fullStart": 965,
                    "fullEnd": 973,
                    "start": 965,
                    "end": 973,
                    "fullWidth": 8,
                    "width": 8,
                    "left": {
                        "kind": "IdentifierName",
                        "fullStart": 965,
                        "fullEnd": 968,
                        "start": 965,
                        "end": 967,
                        "fullWidth": 3,
                        "width": 2,
                        "text": "$9",
                        "value": "$9",
                        "valueText": "$9",
                        "hasTrailingTrivia": true,
                        "trailingTrivia": [
                            {
                                "kind": "WhitespaceTrivia",
                                "text": " "
                            }
                        ]
                    },
                    "operatorToken": {
                        "kind": "ExclamationEqualsEqualsToken",
                        "fullStart": 968,
                        "fullEnd": 972,
                        "start": 968,
                        "end": 971,
                        "fullWidth": 4,
                        "width": 3,
                        "text": "!==",
                        "value": "!==",
                        "valueText": "!==",
                        "hasTrailingTrivia": true,
                        "trailingTrivia": [
                            {
                                "kind": "WhitespaceTrivia",
                                "text": " "
                            }
                        ]
                    },
                    "right": {
                        "kind": "NumericLiteral",
                        "fullStart": 972,
                        "fullEnd": 973,
                        "start": 972,
                        "end": 973,
                        "fullWidth": 1,
                        "width": 1,
                        "text": "9",
                        "value": 9,
                        "valueText": "9"
                    }
                },
                "closeParenToken": {
                    "kind": "CloseParenToken",
                    "fullStart": 973,
                    "fullEnd": 975,
                    "start": 973,
                    "end": 974,
                    "fullWidth": 2,
                    "width": 1,
                    "text": ")",
                    "value": ")",
                    "valueText": ")",
                    "hasTrailingTrivia": true,
                    "trailingTrivia": [
                        {
                            "kind": "WhitespaceTrivia",
                            "text": " "
                        }
                    ]
                },
                "statement": {
                    "kind": "Block",
                    "fullStart": 975,
                    "fullEnd": 1019,
                    "start": 975,
                    "end": 1018,
                    "fullWidth": 44,
                    "width": 43,
                    "openBraceToken": {
                        "kind": "OpenBraceToken",
                        "fullStart": 975,
                        "fullEnd": 977,
                        "start": 975,
                        "end": 976,
                        "fullWidth": 2,
                        "width": 1,
                        "text": "{",
                        "value": "{",
                        "valueText": "{",
                        "hasTrailingTrivia": true,
                        "hasTrailingNewLine": true,
                        "trailingTrivia": [
                            {
                                "kind": "NewLineTrivia",
                                "text": "\n"
                            }
                        ]
                    },
                    "statements": [
                        {
                            "kind": "ExpressionStatement",
                            "fullStart": 977,
                            "fullEnd": 1017,
                            "start": 979,
                            "end": 1016,
                            "fullWidth": 40,
                            "width": 37,
                            "expression": {
                                "kind": "InvocationExpression",
                                "fullStart": 977,
                                "fullEnd": 1015,
                                "start": 979,
                                "end": 1015,
                                "fullWidth": 38,
                                "width": 36,
                                "expression": {
                                    "kind": "IdentifierName",
                                    "fullStart": 977,
                                    "fullEnd": 985,
                                    "start": 979,
                                    "end": 985,
                                    "fullWidth": 8,
                                    "width": 6,
                                    "text": "$ERROR",
                                    "value": "$ERROR",
                                    "valueText": "$ERROR",
                                    "hasLeadingTrivia": true,
                                    "leadingTrivia": [
                                        {
                                            "kind": "WhitespaceTrivia",
                                            "text": "  "
                                        }
                                    ]
                                },
                                "argumentList": {
                                    "kind": "ArgumentList",
                                    "fullStart": 985,
                                    "fullEnd": 1015,
                                    "start": 985,
                                    "end": 1015,
                                    "fullWidth": 30,
                                    "width": 30,
                                    "openParenToken": {
                                        "kind": "OpenParenToken",
                                        "fullStart": 985,
                                        "fullEnd": 986,
                                        "start": 985,
                                        "end": 986,
                                        "fullWidth": 1,
                                        "width": 1,
                                        "text": "(",
                                        "value": "(",
                                        "valueText": "("
                                    },
                                    "arguments": [
                                        {
                                            "kind": "StringLiteral",
                                            "fullStart": 986,
                                            "fullEnd": 1014,
                                            "start": 986,
                                            "end": 1014,
                                            "fullWidth": 28,
                                            "width": 28,
                                            "text": "'#9: $\\\\u0039 = 9; $9 === 9'",
                                            "value": "#9: $\\u0039 = 9; $9 === 9",
                                            "valueText": "#9: $\\u0039 = 9; $9 === 9"
                                        }
                                    ],
                                    "closeParenToken": {
                                        "kind": "CloseParenToken",
                                        "fullStart": 1014,
                                        "fullEnd": 1015,
                                        "start": 1014,
                                        "end": 1015,
                                        "fullWidth": 1,
                                        "width": 1,
                                        "text": ")",
                                        "value": ")",
                                        "valueText": ")"
                                    }
                                }
                            },
                            "semicolonToken": {
                                "kind": "SemicolonToken",
                                "fullStart": 1015,
                                "fullEnd": 1017,
                                "start": 1015,
                                "end": 1016,
                                "fullWidth": 2,
                                "width": 1,
                                "text": ";",
                                "value": ";",
                                "valueText": ";",
                                "hasTrailingTrivia": true,
                                "hasTrailingNewLine": true,
                                "trailingTrivia": [
                                    {
                                        "kind": "NewLineTrivia",
                                        "text": "\n"
                                    }
                                ]
                            }
                        }
                    ],
                    "closeBraceToken": {
                        "kind": "CloseBraceToken",
                        "fullStart": 1017,
                        "fullEnd": 1019,
                        "start": 1017,
                        "end": 1018,
                        "fullWidth": 2,
                        "width": 1,
                        "text": "}",
                        "value": "}",
                        "valueText": "}",
                        "hasTrailingTrivia": true,
                        "hasTrailingNewLine": true,
                        "trailingTrivia": [
                            {
                                "kind": "NewLineTrivia",
                                "text": "\n"
                            }
                        ]
                    }
                }
            }
        ],
        "endOfFileToken": {
            "kind": "EndOfFileToken",
            "fullStart": 1019,
            "fullEnd": 1020,
            "start": 1020,
            "end": 1020,
            "fullWidth": 1,
            "width": 0,
            "text": "",
            "hasLeadingTrivia": true,
            "hasLeadingNewLine": true,
            "leadingTrivia": [
                {
                    "kind": "NewLineTrivia",
                    "text": "\n"
                }
            ]
        }
    },
    "lineMap": {
        "lineStarts": [
            0,
            61,
            132,
            133,
            137,
            173,
            176,
            210,
            252,
            256,
            257,
            269,
            286,
            302,
            342,
            344,
            361,
            377,
            417,
            419,
            436,
            452,
            492,
            494,
            511,
            527,
            567,
            569,
            586,
            602,
            642,
            644,
            661,
            677,
            717,
            719,
            736,
            752,
            792,
            794,
            811,
            827,
            867,
            869,
            886,
            902,
            942,
            944,
            961,
            977,
            1017,
            1019,
            1020
        ],
        "length": 1020
    }
}<|MERGE_RESOLUTION|>--- conflicted
+++ resolved
@@ -102,12 +102,8 @@
                             "start": 273,
                             "end": 284,
                             "fullWidth": 11,
-<<<<<<< HEAD
                             "width": 11,
-                            "identifier": {
-=======
                             "propertyName": {
->>>>>>> 85e84683
                                 "kind": "IdentifierName",
                                 "fullStart": 273,
                                 "fullEnd": 281,
@@ -507,12 +503,8 @@
                             "start": 348,
                             "end": 359,
                             "fullWidth": 11,
-<<<<<<< HEAD
                             "width": 11,
-                            "identifier": {
-=======
                             "propertyName": {
->>>>>>> 85e84683
                                 "kind": "IdentifierName",
                                 "fullStart": 348,
                                 "fullEnd": 356,
@@ -912,12 +904,8 @@
                             "start": 423,
                             "end": 434,
                             "fullWidth": 11,
-<<<<<<< HEAD
                             "width": 11,
-                            "identifier": {
-=======
                             "propertyName": {
->>>>>>> 85e84683
                                 "kind": "IdentifierName",
                                 "fullStart": 423,
                                 "fullEnd": 431,
@@ -1317,12 +1305,8 @@
                             "start": 498,
                             "end": 509,
                             "fullWidth": 11,
-<<<<<<< HEAD
                             "width": 11,
-                            "identifier": {
-=======
                             "propertyName": {
->>>>>>> 85e84683
                                 "kind": "IdentifierName",
                                 "fullStart": 498,
                                 "fullEnd": 506,
@@ -1722,12 +1706,8 @@
                             "start": 573,
                             "end": 584,
                             "fullWidth": 11,
-<<<<<<< HEAD
                             "width": 11,
-                            "identifier": {
-=======
                             "propertyName": {
->>>>>>> 85e84683
                                 "kind": "IdentifierName",
                                 "fullStart": 573,
                                 "fullEnd": 581,
@@ -2127,12 +2107,8 @@
                             "start": 648,
                             "end": 659,
                             "fullWidth": 11,
-<<<<<<< HEAD
                             "width": 11,
-                            "identifier": {
-=======
                             "propertyName": {
->>>>>>> 85e84683
                                 "kind": "IdentifierName",
                                 "fullStart": 648,
                                 "fullEnd": 656,
@@ -2532,12 +2508,8 @@
                             "start": 723,
                             "end": 734,
                             "fullWidth": 11,
-<<<<<<< HEAD
                             "width": 11,
-                            "identifier": {
-=======
                             "propertyName": {
->>>>>>> 85e84683
                                 "kind": "IdentifierName",
                                 "fullStart": 723,
                                 "fullEnd": 731,
@@ -2937,12 +2909,8 @@
                             "start": 798,
                             "end": 809,
                             "fullWidth": 11,
-<<<<<<< HEAD
                             "width": 11,
-                            "identifier": {
-=======
                             "propertyName": {
->>>>>>> 85e84683
                                 "kind": "IdentifierName",
                                 "fullStart": 798,
                                 "fullEnd": 806,
@@ -3342,12 +3310,8 @@
                             "start": 873,
                             "end": 884,
                             "fullWidth": 11,
-<<<<<<< HEAD
                             "width": 11,
-                            "identifier": {
-=======
                             "propertyName": {
->>>>>>> 85e84683
                                 "kind": "IdentifierName",
                                 "fullStart": 873,
                                 "fullEnd": 881,
@@ -3747,12 +3711,8 @@
                             "start": 948,
                             "end": 959,
                             "fullWidth": 11,
-<<<<<<< HEAD
                             "width": 11,
-                            "identifier": {
-=======
                             "propertyName": {
->>>>>>> 85e84683
                                 "kind": "IdentifierName",
                                 "fullStart": 948,
                                 "fullEnd": 956,
