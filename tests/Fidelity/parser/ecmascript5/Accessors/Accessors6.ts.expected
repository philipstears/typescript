--- conflicted
+++ resolved
@@ -185,11 +185,8 @@
                                     "start": 29,
                                     "end": 30,
                                     "fullWidth": 1,
-<<<<<<< HEAD
                                     "width": 1,
-=======
                                     "modifiers": [],
->>>>>>> e3c38734
                                     "identifier": {
                                         "kind": "IdentifierName",
                                         "fullStart": 29,
