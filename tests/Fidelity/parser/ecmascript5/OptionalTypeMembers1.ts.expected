--- conflicted
+++ resolved
@@ -712,11 +712,8 @@
                                             "start": 158,
                                             "end": 164,
                                             "fullWidth": 6,
-<<<<<<< HEAD
                                             "width": 6,
-=======
                                             "modifiers": [],
->>>>>>> e3c38734
                                             "identifier": {
                                                 "kind": "IdentifierName",
                                                 "fullStart": 158,
