{
    "isDeclaration": false,
    "languageVersion": "EcmaScript5",
    "parseOptions": {
        "allowAutomaticSemicolonInsertion": true
    },
    "sourceUnit": {
        "kind": "SourceUnit",
        "fullStart": 0,
        "fullEnd": 203,
        "start": 0,
        "end": 203,
        "fullWidth": 203,
        "width": 203,
        "isIncrementallyUnusable": true,
        "moduleElements": [
            {
                "kind": "TryStatement",
                "fullStart": 0,
                "fullEnd": 203,
                "start": 0,
                "end": 203,
                "fullWidth": 203,
                "width": 203,
                "tryKeyword": {
                    "kind": "TryKeyword",
                    "fullStart": 0,
                    "fullEnd": 4,
                    "start": 0,
                    "end": 3,
                    "fullWidth": 4,
                    "width": 3,
                    "text": "try",
                    "value": "try",
                    "valueText": "try",
                    "hasTrailingTrivia": true,
                    "trailingTrivia": [
                        {
                            "kind": "WhitespaceTrivia",
                            "text": " "
                        }
                    ]
                },
                "block": {
                    "kind": "Block",
                    "fullStart": 4,
                    "fullEnd": 122,
                    "start": 4,
                    "end": 120,
                    "fullWidth": 118,
                    "width": 116,
                    "openBraceToken": {
                        "kind": "OpenBraceToken",
                        "fullStart": 4,
                        "fullEnd": 7,
                        "start": 4,
                        "end": 5,
                        "fullWidth": 3,
                        "width": 1,
                        "text": "{",
                        "value": "{",
                        "valueText": "{",
                        "hasTrailingTrivia": true,
                        "hasTrailingNewLine": true,
                        "trailingTrivia": [
                            {
                                "kind": "NewLineTrivia",
                                "text": "\r\n"
                            }
                        ]
                    },
                    "statements": [
                        {
                            "kind": "VariableStatement",
                            "fullStart": 7,
                            "fullEnd": 26,
                            "start": 9,
                            "end": 25,
                            "fullWidth": 19,
                            "width": 16,
                            "modifiers": [],
                            "variableDeclaration": {
                                "kind": "VariableDeclaration",
                                "fullStart": 7,
                                "fullEnd": 24,
                                "start": 9,
                                "end": 24,
                                "fullWidth": 17,
                                "width": 15,
                                "varKeyword": {
                                    "kind": "VarKeyword",
                                    "fullStart": 7,
                                    "fullEnd": 13,
                                    "start": 9,
                                    "end": 12,
                                    "fullWidth": 6,
                                    "width": 3,
                                    "text": "var",
                                    "value": "var",
                                    "valueText": "var",
                                    "hasLeadingTrivia": true,
                                    "hasTrailingTrivia": true,
                                    "leadingTrivia": [
                                        {
                                            "kind": "WhitespaceTrivia",
                                            "text": "  "
                                        }
                                    ],
                                    "trailingTrivia": [
                                        {
                                            "kind": "WhitespaceTrivia",
                                            "text": " "
                                        }
                                    ]
                                },
                                "variableDeclarators": [
                                    {
                                        "kind": "VariableDeclarator",
                                        "fullStart": 13,
                                        "fullEnd": 24,
                                        "start": 13,
                                        "end": 24,
                                        "fullWidth": 11,
<<<<<<< HEAD
                                        "width": 11,
                                        "identifier": {
=======
                                        "propertyName": {
>>>>>>> 85e84683
                                            "kind": "IdentifierName",
                                            "fullStart": 13,
                                            "fullEnd": 21,
                                            "start": 13,
                                            "end": 20,
                                            "fullWidth": 8,
                                            "width": 7,
                                            "text": "\\u0078x",
                                            "value": "xx",
                                            "valueText": "xx",
                                            "hasTrailingTrivia": true,
                                            "trailingTrivia": [
                                                {
                                                    "kind": "WhitespaceTrivia",
                                                    "text": " "
                                                }
                                            ]
                                        },
                                        "equalsValueClause": {
                                            "kind": "EqualsValueClause",
                                            "fullStart": 21,
                                            "fullEnd": 24,
                                            "start": 21,
                                            "end": 24,
                                            "fullWidth": 3,
                                            "width": 3,
                                            "equalsToken": {
                                                "kind": "EqualsToken",
                                                "fullStart": 21,
                                                "fullEnd": 23,
                                                "start": 21,
                                                "end": 22,
                                                "fullWidth": 2,
                                                "width": 1,
                                                "text": "=",
                                                "value": "=",
                                                "valueText": "=",
                                                "hasTrailingTrivia": true,
                                                "trailingTrivia": [
                                                    {
                                                        "kind": "WhitespaceTrivia",
                                                        "text": " "
                                                    }
                                                ]
                                            },
                                            "value": {
                                                "kind": "NumericLiteral",
                                                "fullStart": 23,
                                                "fullEnd": 24,
                                                "start": 23,
                                                "end": 24,
                                                "fullWidth": 1,
                                                "width": 1,
                                                "text": "6",
                                                "value": 6,
                                                "valueText": "6"
                                            }
                                        }
                                    }
                                ]
                            },
                            "semicolonToken": {
                                "kind": "SemicolonToken",
                                "fullStart": 24,
                                "fullEnd": 26,
                                "start": 24,
                                "end": 25,
                                "fullWidth": 2,
                                "width": 1,
                                "text": ";",
                                "value": ";",
                                "valueText": ";",
                                "hasTrailingTrivia": true,
                                "hasTrailingNewLine": true,
                                "trailingTrivia": [
                                    {
                                        "kind": "NewLineTrivia",
                                        "text": "\n"
                                    }
                                ]
                            }
                        },
                        {
                            "kind": "IfStatement",
                            "fullStart": 26,
                            "fullEnd": 119,
                            "start": 30,
                            "end": 117,
                            "fullWidth": 93,
                            "width": 87,
                            "ifKeyword": {
                                "kind": "IfKeyword",
                                "fullStart": 26,
                                "fullEnd": 33,
                                "start": 30,
                                "end": 32,
                                "fullWidth": 7,
                                "width": 2,
                                "text": "if",
                                "value": "if",
                                "valueText": "if",
                                "hasLeadingTrivia": true,
                                "hasLeadingNewLine": true,
                                "hasTrailingTrivia": true,
                                "leadingTrivia": [
                                    {
                                        "kind": "NewLineTrivia",
                                        "text": "\r\n"
                                    },
                                    {
                                        "kind": "WhitespaceTrivia",
                                        "text": "  "
                                    }
                                ],
                                "trailingTrivia": [
                                    {
                                        "kind": "WhitespaceTrivia",
                                        "text": " "
                                    }
                                ]
                            },
                            "openParenToken": {
                                "kind": "OpenParenToken",
                                "fullStart": 33,
                                "fullEnd": 34,
                                "start": 33,
                                "end": 34,
                                "fullWidth": 1,
                                "width": 1,
                                "text": "(",
                                "value": "(",
                                "valueText": "("
                            },
                            "condition": {
                                "kind": "NotEqualsExpression",
                                "fullStart": 34,
                                "fullEnd": 42,
                                "start": 34,
                                "end": 42,
                                "fullWidth": 8,
                                "width": 8,
                                "left": {
                                    "kind": "IdentifierName",
                                    "fullStart": 34,
                                    "fullEnd": 37,
                                    "start": 34,
                                    "end": 36,
                                    "fullWidth": 3,
                                    "width": 2,
                                    "text": "xx",
                                    "value": "xx",
                                    "valueText": "xx",
                                    "hasTrailingTrivia": true,
                                    "trailingTrivia": [
                                        {
                                            "kind": "WhitespaceTrivia",
                                            "text": " "
                                        }
                                    ]
                                },
                                "operatorToken": {
                                    "kind": "ExclamationEqualsEqualsToken",
                                    "fullStart": 37,
                                    "fullEnd": 41,
                                    "start": 37,
                                    "end": 40,
                                    "fullWidth": 4,
                                    "width": 3,
                                    "text": "!==",
                                    "value": "!==",
                                    "valueText": "!==",
                                    "hasTrailingTrivia": true,
                                    "trailingTrivia": [
                                        {
                                            "kind": "WhitespaceTrivia",
                                            "text": " "
                                        }
                                    ]
                                },
                                "right": {
                                    "kind": "NumericLiteral",
                                    "fullStart": 41,
                                    "fullEnd": 42,
                                    "start": 41,
                                    "end": 42,
                                    "fullWidth": 1,
                                    "width": 1,
                                    "text": "6",
                                    "value": 6,
                                    "valueText": "6"
                                }
                            },
                            "closeParenToken": {
                                "kind": "CloseParenToken",
                                "fullStart": 42,
                                "fullEnd": 44,
                                "start": 42,
                                "end": 43,
                                "fullWidth": 2,
                                "width": 1,
                                "text": ")",
                                "value": ")",
                                "valueText": ")",
                                "hasTrailingTrivia": true,
                                "trailingTrivia": [
                                    {
                                        "kind": "WhitespaceTrivia",
                                        "text": " "
                                    }
                                ]
                            },
                            "statement": {
                                "kind": "Block",
                                "fullStart": 44,
                                "fullEnd": 119,
                                "start": 44,
                                "end": 117,
                                "fullWidth": 75,
                                "width": 73,
                                "openBraceToken": {
                                    "kind": "OpenBraceToken",
                                    "fullStart": 44,
                                    "fullEnd": 46,
                                    "start": 44,
                                    "end": 45,
                                    "fullWidth": 2,
                                    "width": 1,
                                    "text": "{",
                                    "value": "{",
                                    "valueText": "{",
                                    "hasTrailingTrivia": true,
                                    "hasTrailingNewLine": true,
                                    "trailingTrivia": [
                                        {
                                            "kind": "NewLineTrivia",
                                            "text": "\n"
                                        }
                                    ]
                                },
                                "statements": [
                                    {
                                        "kind": "ExpressionStatement",
                                        "fullStart": 46,
                                        "fullEnd": 114,
                                        "start": 52,
                                        "end": 112,
                                        "fullWidth": 68,
                                        "width": 60,
                                        "expression": {
                                            "kind": "InvocationExpression",
                                            "fullStart": 46,
                                            "fullEnd": 111,
                                            "start": 52,
                                            "end": 111,
                                            "fullWidth": 65,
                                            "width": 59,
                                            "expression": {
                                                "kind": "IdentifierName",
                                                "fullStart": 46,
                                                "fullEnd": 58,
                                                "start": 52,
                                                "end": 58,
                                                "fullWidth": 12,
                                                "width": 6,
                                                "text": "$ERROR",
                                                "value": "$ERROR",
                                                "valueText": "$ERROR",
                                                "hasLeadingTrivia": true,
                                                "hasLeadingNewLine": true,
                                                "leadingTrivia": [
                                                    {
                                                        "kind": "NewLineTrivia",
                                                        "text": "\r\n"
                                                    },
                                                    {
                                                        "kind": "WhitespaceTrivia",
                                                        "text": "    "
                                                    }
                                                ]
                                            },
                                            "argumentList": {
                                                "kind": "ArgumentList",
                                                "fullStart": 58,
                                                "fullEnd": 111,
                                                "start": 58,
                                                "end": 111,
                                                "fullWidth": 53,
                                                "width": 53,
                                                "openParenToken": {
                                                    "kind": "OpenParenToken",
                                                    "fullStart": 58,
                                                    "fullEnd": 59,
                                                    "start": 58,
                                                    "end": 59,
                                                    "fullWidth": 1,
                                                    "width": 1,
                                                    "text": "(",
                                                    "value": "(",
                                                    "valueText": "("
                                                },
                                                "arguments": [
                                                    {
                                                        "kind": "AddExpression",
                                                        "fullStart": 59,
                                                        "fullEnd": 110,
                                                        "start": 59,
                                                        "end": 110,
                                                        "fullWidth": 51,
                                                        "width": 51,
                                                        "left": {
                                                            "kind": "StringLiteral",
                                                            "fullStart": 59,
                                                            "fullEnd": 104,
                                                            "start": 59,
                                                            "end": 103,
                                                            "fullWidth": 45,
                                                            "width": 44,
                                                            "text": "'#6.1: var \\\\u0078x = 1; xx === 6. Actual: '",
                                                            "value": "#6.1: var \\u0078x = 1; xx === 6. Actual: ",
                                                            "valueText": "#6.1: var \\u0078x = 1; xx === 6. Actual: ",
                                                            "hasTrailingTrivia": true,
                                                            "trailingTrivia": [
                                                                {
                                                                    "kind": "WhitespaceTrivia",
                                                                    "text": " "
                                                                }
                                                            ]
                                                        },
                                                        "operatorToken": {
                                                            "kind": "PlusToken",
                                                            "fullStart": 104,
                                                            "fullEnd": 106,
                                                            "start": 104,
                                                            "end": 105,
                                                            "fullWidth": 2,
                                                            "width": 1,
                                                            "text": "+",
                                                            "value": "+",
                                                            "valueText": "+",
                                                            "hasTrailingTrivia": true,
                                                            "trailingTrivia": [
                                                                {
                                                                    "kind": "WhitespaceTrivia",
                                                                    "text": " "
                                                                }
                                                            ]
                                                        },
                                                        "right": {
                                                            "kind": "ParenthesizedExpression",
                                                            "fullStart": 106,
                                                            "fullEnd": 110,
                                                            "start": 106,
                                                            "end": 110,
                                                            "fullWidth": 4,
                                                            "width": 4,
                                                            "openParenToken": {
                                                                "kind": "OpenParenToken",
                                                                "fullStart": 106,
                                                                "fullEnd": 107,
                                                                "start": 106,
                                                                "end": 107,
                                                                "fullWidth": 1,
                                                                "width": 1,
                                                                "text": "(",
                                                                "value": "(",
                                                                "valueText": "("
                                                            },
                                                            "expression": {
                                                                "kind": "IdentifierName",
                                                                "fullStart": 107,
                                                                "fullEnd": 109,
                                                                "start": 107,
                                                                "end": 109,
                                                                "fullWidth": 2,
                                                                "width": 2,
                                                                "text": "xx",
                                                                "value": "xx",
                                                                "valueText": "xx"
                                                            },
                                                            "closeParenToken": {
                                                                "kind": "CloseParenToken",
                                                                "fullStart": 109,
                                                                "fullEnd": 110,
                                                                "start": 109,
                                                                "end": 110,
                                                                "fullWidth": 1,
                                                                "width": 1,
                                                                "text": ")",
                                                                "value": ")",
                                                                "valueText": ")"
                                                            }
                                                        }
                                                    }
                                                ],
                                                "closeParenToken": {
                                                    "kind": "CloseParenToken",
                                                    "fullStart": 110,
                                                    "fullEnd": 111,
                                                    "start": 110,
                                                    "end": 111,
                                                    "fullWidth": 1,
                                                    "width": 1,
                                                    "text": ")",
                                                    "value": ")",
                                                    "valueText": ")"
                                                }
                                            }
                                        },
                                        "semicolonToken": {
                                            "kind": "SemicolonToken",
                                            "fullStart": 111,
                                            "fullEnd": 114,
                                            "start": 111,
                                            "end": 112,
                                            "fullWidth": 3,
                                            "width": 1,
                                            "text": ";",
                                            "value": ";",
                                            "valueText": ";",
                                            "hasTrailingTrivia": true,
                                            "hasTrailingNewLine": true,
                                            "trailingTrivia": [
                                                {
                                                    "kind": "NewLineTrivia",
                                                    "text": "\r\n"
                                                }
                                            ]
                                        }
                                    }
                                ],
                                "closeBraceToken": {
                                    "kind": "CloseBraceToken",
                                    "fullStart": 114,
                                    "fullEnd": 119,
                                    "start": 116,
                                    "end": 117,
                                    "fullWidth": 5,
                                    "width": 1,
                                    "text": "}",
                                    "value": "}",
                                    "valueText": "}",
                                    "hasLeadingTrivia": true,
                                    "hasTrailingTrivia": true,
                                    "hasTrailingNewLine": true,
                                    "leadingTrivia": [
                                        {
                                            "kind": "WhitespaceTrivia",
                                            "text": "  "
                                        }
                                    ],
                                    "trailingTrivia": [
                                        {
                                            "kind": "NewLineTrivia",
                                            "text": "\r\n"
                                        }
                                    ]
                                }
                            }
                        }
                    ],
                    "closeBraceToken": {
                        "kind": "CloseBraceToken",
                        "fullStart": 119,
                        "fullEnd": 122,
                        "start": 119,
                        "end": 120,
                        "fullWidth": 3,
                        "width": 1,
                        "text": "}",
                        "value": "}",
                        "valueText": "}",
                        "hasTrailingTrivia": true,
                        "hasTrailingNewLine": true,
                        "trailingTrivia": [
                            {
                                "kind": "NewLineTrivia",
                                "text": "\r\n"
                            }
                        ]
                    }
                },
                "catchClause": {
                    "kind": "CatchClause",
                    "fullStart": 122,
                    "fullEnd": 203,
                    "start": 122,
                    "end": 203,
                    "fullWidth": 81,
                    "width": 81,
                    "catchKeyword": {
                        "kind": "CatchKeyword",
                        "fullStart": 122,
                        "fullEnd": 128,
                        "start": 122,
                        "end": 127,
                        "fullWidth": 6,
                        "width": 5,
                        "text": "catch",
                        "value": "catch",
                        "valueText": "catch",
                        "hasTrailingTrivia": true,
                        "trailingTrivia": [
                            {
                                "kind": "WhitespaceTrivia",
                                "text": " "
                            }
                        ]
                    },
                    "openParenToken": {
                        "kind": "OpenParenToken",
                        "fullStart": 128,
                        "fullEnd": 129,
                        "start": 128,
                        "end": 129,
                        "fullWidth": 1,
                        "width": 1,
                        "text": "(",
                        "value": "(",
                        "valueText": "("
                    },
                    "identifier": {
                        "kind": "IdentifierName",
                        "fullStart": 129,
                        "fullEnd": 130,
                        "start": 129,
                        "end": 130,
                        "fullWidth": 1,
                        "width": 1,
                        "text": "e",
                        "value": "e",
                        "valueText": "e"
                    },
                    "closeParenToken": {
                        "kind": "CloseParenToken",
                        "fullStart": 130,
                        "fullEnd": 132,
                        "start": 130,
                        "end": 131,
                        "fullWidth": 2,
                        "width": 1,
                        "text": ")",
                        "value": ")",
                        "valueText": ")",
                        "hasTrailingTrivia": true,
                        "trailingTrivia": [
                            {
                                "kind": "WhitespaceTrivia",
                                "text": " "
                            }
                        ]
                    },
                    "block": {
                        "kind": "Block",
                        "fullStart": 132,
                        "fullEnd": 203,
                        "start": 132,
                        "end": 203,
                        "fullWidth": 71,
                        "width": 71,
                        "openBraceToken": {
                            "kind": "OpenBraceToken",
                            "fullStart": 132,
                            "fullEnd": 135,
                            "start": 132,
                            "end": 133,
                            "fullWidth": 3,
                            "width": 1,
                            "text": "{",
                            "value": "{",
                            "valueText": "{",
                            "hasTrailingTrivia": true,
                            "hasTrailingNewLine": true,
                            "trailingTrivia": [
                                {
                                    "kind": "NewLineTrivia",
                                    "text": "\r\n"
                                }
                            ]
                        },
                        "statements": [
                            {
                                "kind": "ExpressionStatement",
                                "fullStart": 135,
                                "fullEnd": 201,
                                "start": 139,
                                "end": 199,
                                "fullWidth": 66,
                                "width": 60,
                                "expression": {
                                    "kind": "InvocationExpression",
                                    "fullStart": 135,
                                    "fullEnd": 198,
                                    "start": 139,
                                    "end": 198,
                                    "fullWidth": 63,
                                    "width": 59,
                                    "expression": {
                                        "kind": "IdentifierName",
                                        "fullStart": 135,
                                        "fullEnd": 145,
                                        "start": 139,
                                        "end": 145,
                                        "fullWidth": 10,
                                        "width": 6,
                                        "text": "$ERROR",
                                        "value": "$ERROR",
                                        "valueText": "$ERROR",
                                        "hasLeadingTrivia": true,
                                        "leadingTrivia": [
                                            {
                                                "kind": "WhitespaceTrivia",
                                                "text": "    "
                                            }
                                        ]
                                    },
                                    "argumentList": {
                                        "kind": "ArgumentList",
                                        "fullStart": 145,
                                        "fullEnd": 198,
                                        "start": 145,
                                        "end": 198,
                                        "fullWidth": 53,
                                        "width": 53,
                                        "openParenToken": {
                                            "kind": "OpenParenToken",
                                            "fullStart": 145,
                                            "fullEnd": 146,
                                            "start": 145,
                                            "end": 146,
                                            "fullWidth": 1,
                                            "width": 1,
                                            "text": "(",
                                            "value": "(",
                                            "valueText": "("
                                        },
                                        "arguments": [
                                            {
                                                "kind": "AddExpression",
                                                "fullStart": 146,
                                                "fullEnd": 197,
                                                "start": 146,
                                                "end": 197,
                                                "fullWidth": 51,
                                                "width": 51,
                                                "left": {
                                                    "kind": "StringLiteral",
                                                    "fullStart": 146,
                                                    "fullEnd": 191,
                                                    "start": 146,
                                                    "end": 190,
                                                    "fullWidth": 45,
                                                    "width": 44,
                                                    "text": "'#6.2: var \\\\u0078x = 1; xx === 6. Actual: '",
                                                    "value": "#6.2: var \\u0078x = 1; xx === 6. Actual: ",
                                                    "valueText": "#6.2: var \\u0078x = 1; xx === 6. Actual: ",
                                                    "hasTrailingTrivia": true,
                                                    "trailingTrivia": [
                                                        {
                                                            "kind": "WhitespaceTrivia",
                                                            "text": " "
                                                        }
                                                    ]
                                                },
                                                "operatorToken": {
                                                    "kind": "PlusToken",
                                                    "fullStart": 191,
                                                    "fullEnd": 193,
                                                    "start": 191,
                                                    "end": 192,
                                                    "fullWidth": 2,
                                                    "width": 1,
                                                    "text": "+",
                                                    "value": "+",
                                                    "valueText": "+",
                                                    "hasTrailingTrivia": true,
                                                    "trailingTrivia": [
                                                        {
                                                            "kind": "WhitespaceTrivia",
                                                            "text": " "
                                                        }
                                                    ]
                                                },
                                                "right": {
                                                    "kind": "ParenthesizedExpression",
                                                    "fullStart": 193,
                                                    "fullEnd": 197,
                                                    "start": 193,
                                                    "end": 197,
                                                    "fullWidth": 4,
                                                    "width": 4,
                                                    "openParenToken": {
                                                        "kind": "OpenParenToken",
                                                        "fullStart": 193,
                                                        "fullEnd": 194,
                                                        "start": 193,
                                                        "end": 194,
                                                        "fullWidth": 1,
                                                        "width": 1,
                                                        "text": "(",
                                                        "value": "(",
                                                        "valueText": "("
                                                    },
                                                    "expression": {
                                                        "kind": "IdentifierName",
                                                        "fullStart": 194,
                                                        "fullEnd": 196,
                                                        "start": 194,
                                                        "end": 196,
                                                        "fullWidth": 2,
                                                        "width": 2,
                                                        "text": "xx",
                                                        "value": "xx",
                                                        "valueText": "xx"
                                                    },
                                                    "closeParenToken": {
                                                        "kind": "CloseParenToken",
                                                        "fullStart": 196,
                                                        "fullEnd": 197,
                                                        "start": 196,
                                                        "end": 197,
                                                        "fullWidth": 1,
                                                        "width": 1,
                                                        "text": ")",
                                                        "value": ")",
                                                        "valueText": ")"
                                                    }
                                                }
                                            }
                                        ],
                                        "closeParenToken": {
                                            "kind": "CloseParenToken",
                                            "fullStart": 197,
                                            "fullEnd": 198,
                                            "start": 197,
                                            "end": 198,
                                            "fullWidth": 1,
                                            "width": 1,
                                            "text": ")",
                                            "value": ")",
                                            "valueText": ")"
                                        }
                                    }
                                },
                                "semicolonToken": {
                                    "kind": "SemicolonToken",
                                    "fullStart": 198,
                                    "fullEnd": 201,
                                    "start": 198,
                                    "end": 199,
                                    "fullWidth": 3,
                                    "width": 1,
                                    "text": ";",
                                    "value": ";",
                                    "valueText": ";",
                                    "hasTrailingTrivia": true,
                                    "hasTrailingNewLine": true,
                                    "trailingTrivia": [
                                        {
                                            "kind": "NewLineTrivia",
                                            "text": "\r\n"
                                        }
                                    ]
                                }
                            }
                        ],
                        "closeBraceToken": {
                            "kind": "CloseBraceToken",
                            "fullStart": 201,
                            "fullEnd": 203,
                            "start": 202,
                            "end": 203,
                            "fullWidth": 2,
                            "width": 1,
                            "text": "}",
                            "value": "}",
                            "valueText": "}",
                            "hasLeadingTrivia": true,
                            "hasLeadingNewLine": true,
                            "leadingTrivia": [
                                {
                                    "kind": "NewLineTrivia",
                                    "text": "\n"
                                }
                            ]
                        }
                    }
                }
            }
        ],
        "endOfFileToken": {
            "kind": "EndOfFileToken",
            "fullStart": 203,
            "fullEnd": 203,
            "start": 203,
            "end": 203,
            "fullWidth": 0,
            "width": 0,
            "text": ""
        }
    },
    "lineMap": {
        "lineStarts": [
            0,
            7,
            26,
            28,
            46,
            48,
            114,
            119,
            122,
            135,
            201,
            202
        ],
        "length": 203
    }
}<|MERGE_RESOLUTION|>--- conflicted
+++ resolved
@@ -121,12 +121,8 @@
                                         "start": 13,
                                         "end": 24,
                                         "fullWidth": 11,
-<<<<<<< HEAD
                                         "width": 11,
-                                        "identifier": {
-=======
                                         "propertyName": {
->>>>>>> 85e84683
                                             "kind": "IdentifierName",
                                             "fullStart": 13,
                                             "fullEnd": 21,
