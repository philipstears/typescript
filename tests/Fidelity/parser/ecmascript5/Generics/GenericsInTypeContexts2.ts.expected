{
    "isDeclaration": false,
    "languageVersion": "EcmaScript5",
    "parseOptions": {
        "allowAutomaticSemicolonInsertion": true
    },
    "sourceUnit": {
        "kind": "SourceUnit",
        "fullStart": 0,
        "fullEnd": 304,
        "start": 0,
        "end": 304,
        "fullWidth": 304,
        "width": 304,
        "moduleElements": [
            {
                "kind": "ClassDeclaration",
                "fullStart": 0,
                "fullEnd": 67,
                "start": 0,
                "end": 65,
                "fullWidth": 67,
                "width": 65,
                "modifiers": [],
                "classKeyword": {
                    "kind": "ClassKeyword",
                    "fullStart": 0,
                    "fullEnd": 6,
                    "start": 0,
                    "end": 5,
                    "fullWidth": 6,
                    "width": 5,
                    "text": "class",
                    "value": "class",
                    "valueText": "class",
                    "hasTrailingTrivia": true,
                    "trailingTrivia": [
                        {
                            "kind": "WhitespaceTrivia",
                            "text": " "
                        }
                    ]
                },
                "identifier": {
                    "kind": "IdentifierName",
                    "fullStart": 6,
                    "fullEnd": 8,
                    "start": 6,
                    "end": 7,
                    "fullWidth": 2,
                    "width": 1,
                    "text": "C",
                    "value": "C",
                    "valueText": "C",
                    "hasTrailingTrivia": true,
                    "trailingTrivia": [
                        {
                            "kind": "WhitespaceTrivia",
                            "text": " "
                        }
                    ]
                },
                "heritageClauses": [
                    {
<<<<<<< HEAD
                        "kind": "HeritageClause",
                        "fullStart": 8,
                        "fullEnd": 33,
                        "start": 8,
                        "end": 32,
=======
                        "kind": "ExtendsHeritageClause",
>>>>>>> 85e84683
                        "fullWidth": 25,
                        "width": 24,
                        "extendsOrImplementsKeyword": {
                            "kind": "ExtendsKeyword",
                            "fullStart": 8,
                            "fullEnd": 16,
                            "start": 8,
                            "end": 15,
                            "fullWidth": 8,
                            "width": 7,
                            "text": "extends",
                            "value": "extends",
                            "valueText": "extends",
                            "hasTrailingTrivia": true,
                            "trailingTrivia": [
                                {
                                    "kind": "WhitespaceTrivia",
                                    "text": " "
                                }
                            ]
                        },
                        "typeNames": [
                            {
                                "kind": "GenericType",
                                "fullStart": 16,
                                "fullEnd": 33,
                                "start": 16,
                                "end": 32,
                                "fullWidth": 17,
                                "width": 16,
                                "name": {
                                    "kind": "IdentifierName",
                                    "fullStart": 16,
                                    "fullEnd": 17,
                                    "start": 16,
                                    "end": 17,
                                    "fullWidth": 1,
                                    "width": 1,
                                    "text": "A",
                                    "value": "A",
                                    "valueText": "A"
                                },
                                "typeArgumentList": {
                                    "kind": "TypeArgumentList",
                                    "fullStart": 17,
                                    "fullEnd": 33,
                                    "start": 17,
                                    "end": 32,
                                    "fullWidth": 16,
                                    "width": 15,
                                    "lessThanToken": {
                                        "kind": "LessThanToken",
                                        "fullStart": 17,
                                        "fullEnd": 18,
                                        "start": 17,
                                        "end": 18,
                                        "fullWidth": 1,
                                        "width": 1,
                                        "text": "<",
                                        "value": "<",
                                        "valueText": "<"
                                    },
                                    "typeArguments": [
                                        {
                                            "kind": "GenericType",
                                            "fullStart": 18,
                                            "fullEnd": 22,
                                            "start": 18,
                                            "end": 22,
                                            "fullWidth": 4,
                                            "width": 4,
                                            "name": {
                                                "kind": "IdentifierName",
                                                "fullStart": 18,
                                                "fullEnd": 19,
                                                "start": 18,
                                                "end": 19,
                                                "fullWidth": 1,
                                                "width": 1,
                                                "text": "X",
                                                "value": "X",
                                                "valueText": "X"
                                            },
                                            "typeArgumentList": {
                                                "kind": "TypeArgumentList",
                                                "fullStart": 19,
                                                "fullEnd": 22,
                                                "start": 19,
                                                "end": 22,
                                                "fullWidth": 3,
                                                "width": 3,
                                                "lessThanToken": {
                                                    "kind": "LessThanToken",
                                                    "fullStart": 19,
                                                    "fullEnd": 20,
                                                    "start": 19,
                                                    "end": 20,
                                                    "fullWidth": 1,
                                                    "width": 1,
                                                    "text": "<",
                                                    "value": "<",
                                                    "valueText": "<"
                                                },
                                                "typeArguments": [
                                                    {
                                                        "kind": "IdentifierName",
                                                        "fullStart": 20,
                                                        "fullEnd": 21,
                                                        "start": 20,
                                                        "end": 21,
                                                        "fullWidth": 1,
                                                        "width": 1,
                                                        "text": "T",
                                                        "value": "T",
                                                        "valueText": "T"
                                                    }
                                                ],
                                                "greaterThanToken": {
                                                    "kind": "GreaterThanToken",
                                                    "fullStart": 21,
                                                    "fullEnd": 22,
                                                    "start": 21,
                                                    "end": 22,
                                                    "fullWidth": 1,
                                                    "width": 1,
                                                    "text": ">",
                                                    "value": ">",
                                                    "valueText": ">"
                                                }
                                            }
                                        },
                                        {
                                            "kind": "CommaToken",
                                            "fullStart": 22,
                                            "fullEnd": 24,
                                            "start": 22,
                                            "end": 23,
                                            "fullWidth": 2,
                                            "width": 1,
                                            "text": ",",
                                            "value": ",",
                                            "valueText": ",",
                                            "hasTrailingTrivia": true,
                                            "trailingTrivia": [
                                                {
                                                    "kind": "WhitespaceTrivia",
                                                    "text": " "
                                                }
                                            ]
                                        },
                                        {
                                            "kind": "GenericType",
                                            "fullStart": 24,
                                            "fullEnd": 31,
                                            "start": 24,
                                            "end": 31,
                                            "fullWidth": 7,
                                            "width": 7,
                                            "name": {
                                                "kind": "IdentifierName",
                                                "fullStart": 24,
                                                "fullEnd": 25,
                                                "start": 24,
                                                "end": 25,
                                                "fullWidth": 1,
                                                "width": 1,
                                                "text": "Y",
                                                "value": "Y",
                                                "valueText": "Y"
                                            },
                                            "typeArgumentList": {
                                                "kind": "TypeArgumentList",
                                                "fullStart": 25,
                                                "fullEnd": 31,
                                                "start": 25,
                                                "end": 31,
                                                "fullWidth": 6,
                                                "width": 6,
                                                "lessThanToken": {
                                                    "kind": "LessThanToken",
                                                    "fullStart": 25,
                                                    "fullEnd": 26,
                                                    "start": 25,
                                                    "end": 26,
                                                    "fullWidth": 1,
                                                    "width": 1,
                                                    "text": "<",
                                                    "value": "<",
                                                    "valueText": "<"
                                                },
                                                "typeArguments": [
                                                    {
                                                        "kind": "GenericType",
                                                        "fullStart": 26,
                                                        "fullEnd": 30,
                                                        "start": 26,
                                                        "end": 30,
                                                        "fullWidth": 4,
                                                        "width": 4,
                                                        "name": {
                                                            "kind": "IdentifierName",
                                                            "fullStart": 26,
                                                            "fullEnd": 27,
                                                            "start": 26,
                                                            "end": 27,
                                                            "fullWidth": 1,
                                                            "width": 1,
                                                            "text": "Z",
                                                            "value": "Z",
                                                            "valueText": "Z"
                                                        },
                                                        "typeArgumentList": {
                                                            "kind": "TypeArgumentList",
                                                            "fullStart": 27,
                                                            "fullEnd": 30,
                                                            "start": 27,
                                                            "end": 30,
                                                            "fullWidth": 3,
                                                            "width": 3,
                                                            "lessThanToken": {
                                                                "kind": "LessThanToken",
                                                                "fullStart": 27,
                                                                "fullEnd": 28,
                                                                "start": 27,
                                                                "end": 28,
                                                                "fullWidth": 1,
                                                                "width": 1,
                                                                "text": "<",
                                                                "value": "<",
                                                                "valueText": "<"
                                                            },
                                                            "typeArguments": [
                                                                {
                                                                    "kind": "IdentifierName",
                                                                    "fullStart": 28,
                                                                    "fullEnd": 29,
                                                                    "start": 28,
                                                                    "end": 29,
                                                                    "fullWidth": 1,
                                                                    "width": 1,
                                                                    "text": "T",
                                                                    "value": "T",
                                                                    "valueText": "T"
                                                                }
                                                            ],
                                                            "greaterThanToken": {
                                                                "kind": "GreaterThanToken",
                                                                "fullStart": 29,
                                                                "fullEnd": 30,
                                                                "start": 29,
                                                                "end": 30,
                                                                "fullWidth": 1,
                                                                "width": 1,
                                                                "text": ">",
                                                                "value": ">",
                                                                "valueText": ">"
                                                            }
                                                        }
                                                    }
                                                ],
                                                "greaterThanToken": {
                                                    "kind": "GreaterThanToken",
                                                    "fullStart": 30,
                                                    "fullEnd": 31,
                                                    "start": 30,
                                                    "end": 31,
                                                    "fullWidth": 1,
                                                    "width": 1,
                                                    "text": ">",
                                                    "value": ">",
                                                    "valueText": ">"
                                                }
                                            }
                                        }
                                    ],
                                    "greaterThanToken": {
                                        "kind": "GreaterThanToken",
                                        "fullStart": 31,
                                        "fullEnd": 33,
                                        "start": 31,
                                        "end": 32,
                                        "fullWidth": 2,
                                        "width": 1,
                                        "text": ">",
                                        "value": ">",
                                        "valueText": ">",
                                        "hasTrailingTrivia": true,
                                        "trailingTrivia": [
                                            {
                                                "kind": "WhitespaceTrivia",
                                                "text": " "
                                            }
                                        ]
                                    }
                                }
                            }
                        ]
                    },
                    {
<<<<<<< HEAD
                        "kind": "HeritageClause",
                        "fullStart": 33,
                        "fullEnd": 61,
                        "start": 33,
                        "end": 60,
=======
                        "kind": "ImplementsHeritageClause",
>>>>>>> 85e84683
                        "fullWidth": 28,
                        "width": 27,
                        "extendsOrImplementsKeyword": {
                            "kind": "ImplementsKeyword",
                            "fullStart": 33,
                            "fullEnd": 44,
                            "start": 33,
                            "end": 43,
                            "fullWidth": 11,
                            "width": 10,
                            "text": "implements",
                            "value": "implements",
                            "valueText": "implements",
                            "hasTrailingTrivia": true,
                            "trailingTrivia": [
                                {
                                    "kind": "WhitespaceTrivia",
                                    "text": " "
                                }
                            ]
                        },
                        "typeNames": [
                            {
                                "kind": "GenericType",
                                "fullStart": 44,
                                "fullEnd": 61,
                                "start": 44,
                                "end": 60,
                                "fullWidth": 17,
                                "width": 16,
                                "name": {
                                    "kind": "IdentifierName",
                                    "fullStart": 44,
                                    "fullEnd": 45,
                                    "start": 44,
                                    "end": 45,
                                    "fullWidth": 1,
                                    "width": 1,
                                    "text": "B",
                                    "value": "B",
                                    "valueText": "B"
                                },
                                "typeArgumentList": {
                                    "kind": "TypeArgumentList",
                                    "fullStart": 45,
                                    "fullEnd": 61,
                                    "start": 45,
                                    "end": 60,
                                    "fullWidth": 16,
                                    "width": 15,
                                    "lessThanToken": {
                                        "kind": "LessThanToken",
                                        "fullStart": 45,
                                        "fullEnd": 46,
                                        "start": 45,
                                        "end": 46,
                                        "fullWidth": 1,
                                        "width": 1,
                                        "text": "<",
                                        "value": "<",
                                        "valueText": "<"
                                    },
                                    "typeArguments": [
                                        {
                                            "kind": "GenericType",
                                            "fullStart": 46,
                                            "fullEnd": 50,
                                            "start": 46,
                                            "end": 50,
                                            "fullWidth": 4,
                                            "width": 4,
                                            "name": {
                                                "kind": "IdentifierName",
                                                "fullStart": 46,
                                                "fullEnd": 47,
                                                "start": 46,
                                                "end": 47,
                                                "fullWidth": 1,
                                                "width": 1,
                                                "text": "X",
                                                "value": "X",
                                                "valueText": "X"
                                            },
                                            "typeArgumentList": {
                                                "kind": "TypeArgumentList",
                                                "fullStart": 47,
                                                "fullEnd": 50,
                                                "start": 47,
                                                "end": 50,
                                                "fullWidth": 3,
                                                "width": 3,
                                                "lessThanToken": {
                                                    "kind": "LessThanToken",
                                                    "fullStart": 47,
                                                    "fullEnd": 48,
                                                    "start": 47,
                                                    "end": 48,
                                                    "fullWidth": 1,
                                                    "width": 1,
                                                    "text": "<",
                                                    "value": "<",
                                                    "valueText": "<"
                                                },
                                                "typeArguments": [
                                                    {
                                                        "kind": "IdentifierName",
                                                        "fullStart": 48,
                                                        "fullEnd": 49,
                                                        "start": 48,
                                                        "end": 49,
                                                        "fullWidth": 1,
                                                        "width": 1,
                                                        "text": "T",
                                                        "value": "T",
                                                        "valueText": "T"
                                                    }
                                                ],
                                                "greaterThanToken": {
                                                    "kind": "GreaterThanToken",
                                                    "fullStart": 49,
                                                    "fullEnd": 50,
                                                    "start": 49,
                                                    "end": 50,
                                                    "fullWidth": 1,
                                                    "width": 1,
                                                    "text": ">",
                                                    "value": ">",
                                                    "valueText": ">"
                                                }
                                            }
                                        },
                                        {
                                            "kind": "CommaToken",
                                            "fullStart": 50,
                                            "fullEnd": 52,
                                            "start": 50,
                                            "end": 51,
                                            "fullWidth": 2,
                                            "width": 1,
                                            "text": ",",
                                            "value": ",",
                                            "valueText": ",",
                                            "hasTrailingTrivia": true,
                                            "trailingTrivia": [
                                                {
                                                    "kind": "WhitespaceTrivia",
                                                    "text": " "
                                                }
                                            ]
                                        },
                                        {
                                            "kind": "GenericType",
                                            "fullStart": 52,
                                            "fullEnd": 59,
                                            "start": 52,
                                            "end": 59,
                                            "fullWidth": 7,
                                            "width": 7,
                                            "name": {
                                                "kind": "IdentifierName",
                                                "fullStart": 52,
                                                "fullEnd": 53,
                                                "start": 52,
                                                "end": 53,
                                                "fullWidth": 1,
                                                "width": 1,
                                                "text": "Y",
                                                "value": "Y",
                                                "valueText": "Y"
                                            },
                                            "typeArgumentList": {
                                                "kind": "TypeArgumentList",
                                                "fullStart": 53,
                                                "fullEnd": 59,
                                                "start": 53,
                                                "end": 59,
                                                "fullWidth": 6,
                                                "width": 6,
                                                "lessThanToken": {
                                                    "kind": "LessThanToken",
                                                    "fullStart": 53,
                                                    "fullEnd": 54,
                                                    "start": 53,
                                                    "end": 54,
                                                    "fullWidth": 1,
                                                    "width": 1,
                                                    "text": "<",
                                                    "value": "<",
                                                    "valueText": "<"
                                                },
                                                "typeArguments": [
                                                    {
                                                        "kind": "GenericType",
                                                        "fullStart": 54,
                                                        "fullEnd": 58,
                                                        "start": 54,
                                                        "end": 58,
                                                        "fullWidth": 4,
                                                        "width": 4,
                                                        "name": {
                                                            "kind": "IdentifierName",
                                                            "fullStart": 54,
                                                            "fullEnd": 55,
                                                            "start": 54,
                                                            "end": 55,
                                                            "fullWidth": 1,
                                                            "width": 1,
                                                            "text": "Z",
                                                            "value": "Z",
                                                            "valueText": "Z"
                                                        },
                                                        "typeArgumentList": {
                                                            "kind": "TypeArgumentList",
                                                            "fullStart": 55,
                                                            "fullEnd": 58,
                                                            "start": 55,
                                                            "end": 58,
                                                            "fullWidth": 3,
                                                            "width": 3,
                                                            "lessThanToken": {
                                                                "kind": "LessThanToken",
                                                                "fullStart": 55,
                                                                "fullEnd": 56,
                                                                "start": 55,
                                                                "end": 56,
                                                                "fullWidth": 1,
                                                                "width": 1,
                                                                "text": "<",
                                                                "value": "<",
                                                                "valueText": "<"
                                                            },
                                                            "typeArguments": [
                                                                {
                                                                    "kind": "IdentifierName",
                                                                    "fullStart": 56,
                                                                    "fullEnd": 57,
                                                                    "start": 56,
                                                                    "end": 57,
                                                                    "fullWidth": 1,
                                                                    "width": 1,
                                                                    "text": "T",
                                                                    "value": "T",
                                                                    "valueText": "T"
                                                                }
                                                            ],
                                                            "greaterThanToken": {
                                                                "kind": "GreaterThanToken",
                                                                "fullStart": 57,
                                                                "fullEnd": 58,
                                                                "start": 57,
                                                                "end": 58,
                                                                "fullWidth": 1,
                                                                "width": 1,
                                                                "text": ">",
                                                                "value": ">",
                                                                "valueText": ">"
                                                            }
                                                        }
                                                    }
                                                ],
                                                "greaterThanToken": {
                                                    "kind": "GreaterThanToken",
                                                    "fullStart": 58,
                                                    "fullEnd": 59,
                                                    "start": 58,
                                                    "end": 59,
                                                    "fullWidth": 1,
                                                    "width": 1,
                                                    "text": ">",
                                                    "value": ">",
                                                    "valueText": ">"
                                                }
                                            }
                                        }
                                    ],
                                    "greaterThanToken": {
                                        "kind": "GreaterThanToken",
                                        "fullStart": 59,
                                        "fullEnd": 61,
                                        "start": 59,
                                        "end": 60,
                                        "fullWidth": 2,
                                        "width": 1,
                                        "text": ">",
                                        "value": ">",
                                        "valueText": ">",
                                        "hasTrailingTrivia": true,
                                        "trailingTrivia": [
                                            {
                                                "kind": "WhitespaceTrivia",
                                                "text": " "
                                            }
                                        ]
                                    }
                                }
                            }
                        ]
                    }
                ],
                "openBraceToken": {
                    "kind": "OpenBraceToken",
                    "fullStart": 61,
                    "fullEnd": 64,
                    "start": 61,
                    "end": 62,
                    "fullWidth": 3,
                    "width": 1,
                    "text": "{",
                    "value": "{",
                    "valueText": "{",
                    "hasTrailingTrivia": true,
                    "hasTrailingNewLine": true,
                    "trailingTrivia": [
                        {
                            "kind": "NewLineTrivia",
                            "text": "\r\n"
                        }
                    ]
                },
                "closeBraceToken": {
                    "kind": "CloseBraceToken",
                    "fullStart": 64,
                    "fullEnd": 67,
                    "start": 64,
                    "end": 65,
                    "fullWidth": 3,
                    "width": 1,
                    "text": "}",
                    "value": "}",
                    "valueText": "}",
                    "hasTrailingTrivia": true,
                    "hasTrailingNewLine": true,
                    "trailingTrivia": [
                        {
                            "kind": "NewLineTrivia",
                            "text": "\r\n"
                        }
                    ]
                }
            },
            {
                "kind": "VariableStatement",
                "fullStart": 67,
                "fullEnd": 96,
                "start": 69,
                "end": 94,
                "fullWidth": 29,
                "width": 25,
                "modifiers": [],
                "variableDeclaration": {
                    "kind": "VariableDeclaration",
                    "fullStart": 67,
                    "fullEnd": 93,
                    "start": 69,
                    "end": 93,
                    "fullWidth": 26,
                    "width": 24,
                    "varKeyword": {
                        "kind": "VarKeyword",
                        "fullStart": 67,
                        "fullEnd": 73,
                        "start": 69,
                        "end": 72,
                        "fullWidth": 6,
                        "width": 3,
                        "text": "var",
                        "value": "var",
                        "valueText": "var",
                        "hasLeadingTrivia": true,
                        "hasLeadingNewLine": true,
                        "hasTrailingTrivia": true,
                        "leadingTrivia": [
                            {
                                "kind": "NewLineTrivia",
                                "text": "\r\n"
                            }
                        ],
                        "trailingTrivia": [
                            {
                                "kind": "WhitespaceTrivia",
                                "text": " "
                            }
                        ]
                    },
                    "variableDeclarators": [
                        {
                            "kind": "VariableDeclarator",
                            "fullStart": 73,
                            "fullEnd": 93,
                            "start": 73,
                            "end": 93,
                            "fullWidth": 20,
<<<<<<< HEAD
                            "width": 20,
                            "identifier": {
=======
                            "propertyName": {
>>>>>>> 85e84683
                                "kind": "IdentifierName",
                                "fullStart": 73,
                                "fullEnd": 75,
                                "start": 73,
                                "end": 75,
                                "fullWidth": 2,
                                "width": 2,
                                "text": "v1",
                                "value": "v1",
                                "valueText": "v1"
                            },
                            "typeAnnotation": {
                                "kind": "TypeAnnotation",
                                "fullStart": 75,
                                "fullEnd": 93,
                                "start": 75,
                                "end": 93,
                                "fullWidth": 18,
                                "width": 18,
                                "colonToken": {
                                    "kind": "ColonToken",
                                    "fullStart": 75,
                                    "fullEnd": 77,
                                    "start": 75,
                                    "end": 76,
                                    "fullWidth": 2,
                                    "width": 1,
                                    "text": ":",
                                    "value": ":",
                                    "valueText": ":",
                                    "hasTrailingTrivia": true,
                                    "trailingTrivia": [
                                        {
                                            "kind": "WhitespaceTrivia",
                                            "text": " "
                                        }
                                    ]
                                },
                                "type": {
                                    "kind": "GenericType",
                                    "fullStart": 77,
                                    "fullEnd": 93,
                                    "start": 77,
                                    "end": 93,
                                    "fullWidth": 16,
                                    "width": 16,
                                    "name": {
                                        "kind": "IdentifierName",
                                        "fullStart": 77,
                                        "fullEnd": 78,
                                        "start": 77,
                                        "end": 78,
                                        "fullWidth": 1,
                                        "width": 1,
                                        "text": "C",
                                        "value": "C",
                                        "valueText": "C"
                                    },
                                    "typeArgumentList": {
                                        "kind": "TypeArgumentList",
                                        "fullStart": 78,
                                        "fullEnd": 93,
                                        "start": 78,
                                        "end": 93,
                                        "fullWidth": 15,
                                        "width": 15,
                                        "lessThanToken": {
                                            "kind": "LessThanToken",
                                            "fullStart": 78,
                                            "fullEnd": 79,
                                            "start": 78,
                                            "end": 79,
                                            "fullWidth": 1,
                                            "width": 1,
                                            "text": "<",
                                            "value": "<",
                                            "valueText": "<"
                                        },
                                        "typeArguments": [
                                            {
                                                "kind": "GenericType",
                                                "fullStart": 79,
                                                "fullEnd": 83,
                                                "start": 79,
                                                "end": 83,
                                                "fullWidth": 4,
                                                "width": 4,
                                                "name": {
                                                    "kind": "IdentifierName",
                                                    "fullStart": 79,
                                                    "fullEnd": 80,
                                                    "start": 79,
                                                    "end": 80,
                                                    "fullWidth": 1,
                                                    "width": 1,
                                                    "text": "X",
                                                    "value": "X",
                                                    "valueText": "X"
                                                },
                                                "typeArgumentList": {
                                                    "kind": "TypeArgumentList",
                                                    "fullStart": 80,
                                                    "fullEnd": 83,
                                                    "start": 80,
                                                    "end": 83,
                                                    "fullWidth": 3,
                                                    "width": 3,
                                                    "lessThanToken": {
                                                        "kind": "LessThanToken",
                                                        "fullStart": 80,
                                                        "fullEnd": 81,
                                                        "start": 80,
                                                        "end": 81,
                                                        "fullWidth": 1,
                                                        "width": 1,
                                                        "text": "<",
                                                        "value": "<",
                                                        "valueText": "<"
                                                    },
                                                    "typeArguments": [
                                                        {
                                                            "kind": "IdentifierName",
                                                            "fullStart": 81,
                                                            "fullEnd": 82,
                                                            "start": 81,
                                                            "end": 82,
                                                            "fullWidth": 1,
                                                            "width": 1,
                                                            "text": "T",
                                                            "value": "T",
                                                            "valueText": "T"
                                                        }
                                                    ],
                                                    "greaterThanToken": {
                                                        "kind": "GreaterThanToken",
                                                        "fullStart": 82,
                                                        "fullEnd": 83,
                                                        "start": 82,
                                                        "end": 83,
                                                        "fullWidth": 1,
                                                        "width": 1,
                                                        "text": ">",
                                                        "value": ">",
                                                        "valueText": ">"
                                                    }
                                                }
                                            },
                                            {
                                                "kind": "CommaToken",
                                                "fullStart": 83,
                                                "fullEnd": 85,
                                                "start": 83,
                                                "end": 84,
                                                "fullWidth": 2,
                                                "width": 1,
                                                "text": ",",
                                                "value": ",",
                                                "valueText": ",",
                                                "hasTrailingTrivia": true,
                                                "trailingTrivia": [
                                                    {
                                                        "kind": "WhitespaceTrivia",
                                                        "text": " "
                                                    }
                                                ]
                                            },
                                            {
                                                "kind": "GenericType",
                                                "fullStart": 85,
                                                "fullEnd": 92,
                                                "start": 85,
                                                "end": 92,
                                                "fullWidth": 7,
                                                "width": 7,
                                                "name": {
                                                    "kind": "IdentifierName",
                                                    "fullStart": 85,
                                                    "fullEnd": 86,
                                                    "start": 85,
                                                    "end": 86,
                                                    "fullWidth": 1,
                                                    "width": 1,
                                                    "text": "Y",
                                                    "value": "Y",
                                                    "valueText": "Y"
                                                },
                                                "typeArgumentList": {
                                                    "kind": "TypeArgumentList",
                                                    "fullStart": 86,
                                                    "fullEnd": 92,
                                                    "start": 86,
                                                    "end": 92,
                                                    "fullWidth": 6,
                                                    "width": 6,
                                                    "lessThanToken": {
                                                        "kind": "LessThanToken",
                                                        "fullStart": 86,
                                                        "fullEnd": 87,
                                                        "start": 86,
                                                        "end": 87,
                                                        "fullWidth": 1,
                                                        "width": 1,
                                                        "text": "<",
                                                        "value": "<",
                                                        "valueText": "<"
                                                    },
                                                    "typeArguments": [
                                                        {
                                                            "kind": "GenericType",
                                                            "fullStart": 87,
                                                            "fullEnd": 91,
                                                            "start": 87,
                                                            "end": 91,
                                                            "fullWidth": 4,
                                                            "width": 4,
                                                            "name": {
                                                                "kind": "IdentifierName",
                                                                "fullStart": 87,
                                                                "fullEnd": 88,
                                                                "start": 87,
                                                                "end": 88,
                                                                "fullWidth": 1,
                                                                "width": 1,
                                                                "text": "Z",
                                                                "value": "Z",
                                                                "valueText": "Z"
                                                            },
                                                            "typeArgumentList": {
                                                                "kind": "TypeArgumentList",
                                                                "fullStart": 88,
                                                                "fullEnd": 91,
                                                                "start": 88,
                                                                "end": 91,
                                                                "fullWidth": 3,
                                                                "width": 3,
                                                                "lessThanToken": {
                                                                    "kind": "LessThanToken",
                                                                    "fullStart": 88,
                                                                    "fullEnd": 89,
                                                                    "start": 88,
                                                                    "end": 89,
                                                                    "fullWidth": 1,
                                                                    "width": 1,
                                                                    "text": "<",
                                                                    "value": "<",
                                                                    "valueText": "<"
                                                                },
                                                                "typeArguments": [
                                                                    {
                                                                        "kind": "IdentifierName",
                                                                        "fullStart": 89,
                                                                        "fullEnd": 90,
                                                                        "start": 89,
                                                                        "end": 90,
                                                                        "fullWidth": 1,
                                                                        "width": 1,
                                                                        "text": "T",
                                                                        "value": "T",
                                                                        "valueText": "T"
                                                                    }
                                                                ],
                                                                "greaterThanToken": {
                                                                    "kind": "GreaterThanToken",
                                                                    "fullStart": 90,
                                                                    "fullEnd": 91,
                                                                    "start": 90,
                                                                    "end": 91,
                                                                    "fullWidth": 1,
                                                                    "width": 1,
                                                                    "text": ">",
                                                                    "value": ">",
                                                                    "valueText": ">"
                                                                }
                                                            }
                                                        }
                                                    ],
                                                    "greaterThanToken": {
                                                        "kind": "GreaterThanToken",
                                                        "fullStart": 91,
                                                        "fullEnd": 92,
                                                        "start": 91,
                                                        "end": 92,
                                                        "fullWidth": 1,
                                                        "width": 1,
                                                        "text": ">",
                                                        "value": ">",
                                                        "valueText": ">"
                                                    }
                                                }
                                            }
                                        ],
                                        "greaterThanToken": {
                                            "kind": "GreaterThanToken",
                                            "fullStart": 92,
                                            "fullEnd": 93,
                                            "start": 92,
                                            "end": 93,
                                            "fullWidth": 1,
                                            "width": 1,
                                            "text": ">",
                                            "value": ">",
                                            "valueText": ">"
                                        }
                                    }
                                }
                            }
                        }
                    ]
                },
                "semicolonToken": {
                    "kind": "SemicolonToken",
                    "fullStart": 93,
                    "fullEnd": 96,
                    "start": 93,
                    "end": 94,
                    "fullWidth": 3,
                    "width": 1,
                    "text": ";",
                    "value": ";",
                    "valueText": ";",
                    "hasTrailingTrivia": true,
                    "hasTrailingNewLine": true,
                    "trailingTrivia": [
                        {
                            "kind": "NewLineTrivia",
                            "text": "\r\n"
                        }
                    ]
                }
            },
            {
                "kind": "VariableStatement",
                "fullStart": 96,
                "fullEnd": 130,
                "start": 96,
                "end": 128,
                "fullWidth": 34,
                "width": 32,
                "modifiers": [],
                "variableDeclaration": {
                    "kind": "VariableDeclaration",
                    "fullStart": 96,
                    "fullEnd": 127,
                    "start": 96,
                    "end": 127,
                    "fullWidth": 31,
                    "width": 31,
                    "varKeyword": {
                        "kind": "VarKeyword",
                        "fullStart": 96,
                        "fullEnd": 100,
                        "start": 96,
                        "end": 99,
                        "fullWidth": 4,
                        "width": 3,
                        "text": "var",
                        "value": "var",
                        "valueText": "var",
                        "hasTrailingTrivia": true,
                        "trailingTrivia": [
                            {
                                "kind": "WhitespaceTrivia",
                                "text": " "
                            }
                        ]
                    },
                    "variableDeclarators": [
                        {
                            "kind": "VariableDeclarator",
                            "fullStart": 100,
                            "fullEnd": 127,
                            "start": 100,
                            "end": 127,
                            "fullWidth": 27,
<<<<<<< HEAD
                            "width": 27,
                            "identifier": {
=======
                            "propertyName": {
>>>>>>> 85e84683
                                "kind": "IdentifierName",
                                "fullStart": 100,
                                "fullEnd": 102,
                                "start": 100,
                                "end": 102,
                                "fullWidth": 2,
                                "width": 2,
                                "text": "v2",
                                "value": "v2",
                                "valueText": "v2"
                            },
                            "typeAnnotation": {
                                "kind": "TypeAnnotation",
                                "fullStart": 102,
                                "fullEnd": 121,
                                "start": 102,
                                "end": 120,
                                "fullWidth": 19,
                                "width": 18,
                                "colonToken": {
                                    "kind": "ColonToken",
                                    "fullStart": 102,
                                    "fullEnd": 104,
                                    "start": 102,
                                    "end": 103,
                                    "fullWidth": 2,
                                    "width": 1,
                                    "text": ":",
                                    "value": ":",
                                    "valueText": ":",
                                    "hasTrailingTrivia": true,
                                    "trailingTrivia": [
                                        {
                                            "kind": "WhitespaceTrivia",
                                            "text": " "
                                        }
                                    ]
                                },
                                "type": {
                                    "kind": "GenericType",
                                    "fullStart": 104,
                                    "fullEnd": 121,
                                    "start": 104,
                                    "end": 120,
                                    "fullWidth": 17,
                                    "width": 16,
                                    "name": {
                                        "kind": "IdentifierName",
                                        "fullStart": 104,
                                        "fullEnd": 105,
                                        "start": 104,
                                        "end": 105,
                                        "fullWidth": 1,
                                        "width": 1,
                                        "text": "D",
                                        "value": "D",
                                        "valueText": "D"
                                    },
                                    "typeArgumentList": {
                                        "kind": "TypeArgumentList",
                                        "fullStart": 105,
                                        "fullEnd": 121,
                                        "start": 105,
                                        "end": 120,
                                        "fullWidth": 16,
                                        "width": 15,
                                        "lessThanToken": {
                                            "kind": "LessThanToken",
                                            "fullStart": 105,
                                            "fullEnd": 106,
                                            "start": 105,
                                            "end": 106,
                                            "fullWidth": 1,
                                            "width": 1,
                                            "text": "<",
                                            "value": "<",
                                            "valueText": "<"
                                        },
                                        "typeArguments": [
                                            {
                                                "kind": "GenericType",
                                                "fullStart": 106,
                                                "fullEnd": 110,
                                                "start": 106,
                                                "end": 110,
                                                "fullWidth": 4,
                                                "width": 4,
                                                "name": {
                                                    "kind": "IdentifierName",
                                                    "fullStart": 106,
                                                    "fullEnd": 107,
                                                    "start": 106,
                                                    "end": 107,
                                                    "fullWidth": 1,
                                                    "width": 1,
                                                    "text": "X",
                                                    "value": "X",
                                                    "valueText": "X"
                                                },
                                                "typeArgumentList": {
                                                    "kind": "TypeArgumentList",
                                                    "fullStart": 107,
                                                    "fullEnd": 110,
                                                    "start": 107,
                                                    "end": 110,
                                                    "fullWidth": 3,
                                                    "width": 3,
                                                    "lessThanToken": {
                                                        "kind": "LessThanToken",
                                                        "fullStart": 107,
                                                        "fullEnd": 108,
                                                        "start": 107,
                                                        "end": 108,
                                                        "fullWidth": 1,
                                                        "width": 1,
                                                        "text": "<",
                                                        "value": "<",
                                                        "valueText": "<"
                                                    },
                                                    "typeArguments": [
                                                        {
                                                            "kind": "IdentifierName",
                                                            "fullStart": 108,
                                                            "fullEnd": 109,
                                                            "start": 108,
                                                            "end": 109,
                                                            "fullWidth": 1,
                                                            "width": 1,
                                                            "text": "T",
                                                            "value": "T",
                                                            "valueText": "T"
                                                        }
                                                    ],
                                                    "greaterThanToken": {
                                                        "kind": "GreaterThanToken",
                                                        "fullStart": 109,
                                                        "fullEnd": 110,
                                                        "start": 109,
                                                        "end": 110,
                                                        "fullWidth": 1,
                                                        "width": 1,
                                                        "text": ">",
                                                        "value": ">",
                                                        "valueText": ">"
                                                    }
                                                }
                                            },
                                            {
                                                "kind": "CommaToken",
                                                "fullStart": 110,
                                                "fullEnd": 112,
                                                "start": 110,
                                                "end": 111,
                                                "fullWidth": 2,
                                                "width": 1,
                                                "text": ",",
                                                "value": ",",
                                                "valueText": ",",
                                                "hasTrailingTrivia": true,
                                                "trailingTrivia": [
                                                    {
                                                        "kind": "WhitespaceTrivia",
                                                        "text": " "
                                                    }
                                                ]
                                            },
                                            {
                                                "kind": "GenericType",
                                                "fullStart": 112,
                                                "fullEnd": 119,
                                                "start": 112,
                                                "end": 119,
                                                "fullWidth": 7,
                                                "width": 7,
                                                "name": {
                                                    "kind": "IdentifierName",
                                                    "fullStart": 112,
                                                    "fullEnd": 113,
                                                    "start": 112,
                                                    "end": 113,
                                                    "fullWidth": 1,
                                                    "width": 1,
                                                    "text": "Y",
                                                    "value": "Y",
                                                    "valueText": "Y"
                                                },
                                                "typeArgumentList": {
                                                    "kind": "TypeArgumentList",
                                                    "fullStart": 113,
                                                    "fullEnd": 119,
                                                    "start": 113,
                                                    "end": 119,
                                                    "fullWidth": 6,
                                                    "width": 6,
                                                    "lessThanToken": {
                                                        "kind": "LessThanToken",
                                                        "fullStart": 113,
                                                        "fullEnd": 114,
                                                        "start": 113,
                                                        "end": 114,
                                                        "fullWidth": 1,
                                                        "width": 1,
                                                        "text": "<",
                                                        "value": "<",
                                                        "valueText": "<"
                                                    },
                                                    "typeArguments": [
                                                        {
                                                            "kind": "GenericType",
                                                            "fullStart": 114,
                                                            "fullEnd": 118,
                                                            "start": 114,
                                                            "end": 118,
                                                            "fullWidth": 4,
                                                            "width": 4,
                                                            "name": {
                                                                "kind": "IdentifierName",
                                                                "fullStart": 114,
                                                                "fullEnd": 115,
                                                                "start": 114,
                                                                "end": 115,
                                                                "fullWidth": 1,
                                                                "width": 1,
                                                                "text": "Z",
                                                                "value": "Z",
                                                                "valueText": "Z"
                                                            },
                                                            "typeArgumentList": {
                                                                "kind": "TypeArgumentList",
                                                                "fullStart": 115,
                                                                "fullEnd": 118,
                                                                "start": 115,
                                                                "end": 118,
                                                                "fullWidth": 3,
                                                                "width": 3,
                                                                "lessThanToken": {
                                                                    "kind": "LessThanToken",
                                                                    "fullStart": 115,
                                                                    "fullEnd": 116,
                                                                    "start": 115,
                                                                    "end": 116,
                                                                    "fullWidth": 1,
                                                                    "width": 1,
                                                                    "text": "<",
                                                                    "value": "<",
                                                                    "valueText": "<"
                                                                },
                                                                "typeArguments": [
                                                                    {
                                                                        "kind": "IdentifierName",
                                                                        "fullStart": 116,
                                                                        "fullEnd": 117,
                                                                        "start": 116,
                                                                        "end": 117,
                                                                        "fullWidth": 1,
                                                                        "width": 1,
                                                                        "text": "T",
                                                                        "value": "T",
                                                                        "valueText": "T"
                                                                    }
                                                                ],
                                                                "greaterThanToken": {
                                                                    "kind": "GreaterThanToken",
                                                                    "fullStart": 117,
                                                                    "fullEnd": 118,
                                                                    "start": 117,
                                                                    "end": 118,
                                                                    "fullWidth": 1,
                                                                    "width": 1,
                                                                    "text": ">",
                                                                    "value": ">",
                                                                    "valueText": ">"
                                                                }
                                                            }
                                                        }
                                                    ],
                                                    "greaterThanToken": {
                                                        "kind": "GreaterThanToken",
                                                        "fullStart": 118,
                                                        "fullEnd": 119,
                                                        "start": 118,
                                                        "end": 119,
                                                        "fullWidth": 1,
                                                        "width": 1,
                                                        "text": ">",
                                                        "value": ">",
                                                        "valueText": ">"
                                                    }
                                                }
                                            }
                                        ],
                                        "greaterThanToken": {
                                            "kind": "GreaterThanToken",
                                            "fullStart": 119,
                                            "fullEnd": 121,
                                            "start": 119,
                                            "end": 120,
                                            "fullWidth": 2,
                                            "width": 1,
                                            "text": ">",
                                            "value": ">",
                                            "valueText": ">",
                                            "hasTrailingTrivia": true,
                                            "trailingTrivia": [
                                                {
                                                    "kind": "WhitespaceTrivia",
                                                    "text": " "
                                                }
                                            ]
                                        }
                                    }
                                }
                            },
                            "equalsValueClause": {
                                "kind": "EqualsValueClause",
                                "fullStart": 121,
                                "fullEnd": 127,
                                "start": 121,
                                "end": 127,
                                "fullWidth": 6,
                                "width": 6,
                                "equalsToken": {
                                    "kind": "EqualsToken",
                                    "fullStart": 121,
                                    "fullEnd": 123,
                                    "start": 121,
                                    "end": 122,
                                    "fullWidth": 2,
                                    "width": 1,
                                    "text": "=",
                                    "value": "=",
                                    "valueText": "=",
                                    "hasTrailingTrivia": true,
                                    "trailingTrivia": [
                                        {
                                            "kind": "WhitespaceTrivia",
                                            "text": " "
                                        }
                                    ]
                                },
                                "value": {
                                    "kind": "NullKeyword",
                                    "fullStart": 123,
                                    "fullEnd": 127,
                                    "start": 123,
                                    "end": 127,
                                    "fullWidth": 4,
                                    "width": 4,
                                    "text": "null"
                                }
                            }
                        }
                    ]
                },
                "semicolonToken": {
                    "kind": "SemicolonToken",
                    "fullStart": 127,
                    "fullEnd": 130,
                    "start": 127,
                    "end": 128,
                    "fullWidth": 3,
                    "width": 1,
                    "text": ";",
                    "value": ";",
                    "valueText": ";",
                    "hasTrailingTrivia": true,
                    "hasTrailingNewLine": true,
                    "trailingTrivia": [
                        {
                            "kind": "NewLineTrivia",
                            "text": "\r\n"
                        }
                    ]
                }
            },
            {
                "kind": "VariableStatement",
                "fullStart": 130,
                "fullEnd": 159,
                "start": 130,
                "end": 157,
                "fullWidth": 29,
                "width": 27,
                "modifiers": [],
                "variableDeclaration": {
                    "kind": "VariableDeclaration",
                    "fullStart": 130,
                    "fullEnd": 156,
                    "start": 130,
                    "end": 156,
                    "fullWidth": 26,
                    "width": 26,
                    "varKeyword": {
                        "kind": "VarKeyword",
                        "fullStart": 130,
                        "fullEnd": 134,
                        "start": 130,
                        "end": 133,
                        "fullWidth": 4,
                        "width": 3,
                        "text": "var",
                        "value": "var",
                        "valueText": "var",
                        "hasTrailingTrivia": true,
                        "trailingTrivia": [
                            {
                                "kind": "WhitespaceTrivia",
                                "text": " "
                            }
                        ]
                    },
                    "variableDeclarators": [
                        {
                            "kind": "VariableDeclarator",
                            "fullStart": 134,
                            "fullEnd": 156,
                            "start": 134,
                            "end": 156,
                            "fullWidth": 22,
<<<<<<< HEAD
                            "width": 22,
                            "identifier": {
=======
                            "propertyName": {
>>>>>>> 85e84683
                                "kind": "IdentifierName",
                                "fullStart": 134,
                                "fullEnd": 136,
                                "start": 134,
                                "end": 136,
                                "fullWidth": 2,
                                "width": 2,
                                "text": "v3",
                                "value": "v3",
                                "valueText": "v3"
                            },
                            "typeAnnotation": {
                                "kind": "TypeAnnotation",
                                "fullStart": 136,
                                "fullEnd": 156,
                                "start": 136,
                                "end": 156,
                                "fullWidth": 20,
                                "width": 20,
                                "colonToken": {
                                    "kind": "ColonToken",
                                    "fullStart": 136,
                                    "fullEnd": 138,
                                    "start": 136,
                                    "end": 137,
                                    "fullWidth": 2,
                                    "width": 1,
                                    "text": ":",
                                    "value": ":",
                                    "valueText": ":",
                                    "hasTrailingTrivia": true,
                                    "trailingTrivia": [
                                        {
                                            "kind": "WhitespaceTrivia",
                                            "text": " "
                                        }
                                    ]
                                },
                                "type": {
                                    "kind": "GenericType",
                                    "fullStart": 138,
                                    "fullEnd": 156,
                                    "start": 138,
                                    "end": 156,
                                    "fullWidth": 18,
                                    "width": 18,
                                    "name": {
                                        "kind": "QualifiedName",
                                        "fullStart": 138,
                                        "fullEnd": 141,
                                        "start": 138,
                                        "end": 141,
                                        "fullWidth": 3,
                                        "width": 3,
                                        "left": {
                                            "kind": "IdentifierName",
                                            "fullStart": 138,
                                            "fullEnd": 139,
                                            "start": 138,
                                            "end": 139,
                                            "fullWidth": 1,
                                            "width": 1,
                                            "text": "E",
                                            "value": "E",
                                            "valueText": "E"
                                        },
                                        "dotToken": {
                                            "kind": "DotToken",
                                            "fullStart": 139,
                                            "fullEnd": 140,
                                            "start": 139,
                                            "end": 140,
                                            "fullWidth": 1,
                                            "width": 1,
                                            "text": ".",
                                            "value": ".",
                                            "valueText": "."
                                        },
                                        "right": {
                                            "kind": "IdentifierName",
                                            "fullStart": 140,
                                            "fullEnd": 141,
                                            "start": 140,
                                            "end": 141,
                                            "fullWidth": 1,
                                            "width": 1,
                                            "text": "F",
                                            "value": "F",
                                            "valueText": "F"
                                        }
                                    },
                                    "typeArgumentList": {
                                        "kind": "TypeArgumentList",
                                        "fullStart": 141,
                                        "fullEnd": 156,
                                        "start": 141,
                                        "end": 156,
                                        "fullWidth": 15,
                                        "width": 15,
                                        "lessThanToken": {
                                            "kind": "LessThanToken",
                                            "fullStart": 141,
                                            "fullEnd": 142,
                                            "start": 141,
                                            "end": 142,
                                            "fullWidth": 1,
                                            "width": 1,
                                            "text": "<",
                                            "value": "<",
                                            "valueText": "<"
                                        },
                                        "typeArguments": [
                                            {
                                                "kind": "GenericType",
                                                "fullStart": 142,
                                                "fullEnd": 146,
                                                "start": 142,
                                                "end": 146,
                                                "fullWidth": 4,
                                                "width": 4,
                                                "name": {
                                                    "kind": "IdentifierName",
                                                    "fullStart": 142,
                                                    "fullEnd": 143,
                                                    "start": 142,
                                                    "end": 143,
                                                    "fullWidth": 1,
                                                    "width": 1,
                                                    "text": "X",
                                                    "value": "X",
                                                    "valueText": "X"
                                                },
                                                "typeArgumentList": {
                                                    "kind": "TypeArgumentList",
                                                    "fullStart": 143,
                                                    "fullEnd": 146,
                                                    "start": 143,
                                                    "end": 146,
                                                    "fullWidth": 3,
                                                    "width": 3,
                                                    "lessThanToken": {
                                                        "kind": "LessThanToken",
                                                        "fullStart": 143,
                                                        "fullEnd": 144,
                                                        "start": 143,
                                                        "end": 144,
                                                        "fullWidth": 1,
                                                        "width": 1,
                                                        "text": "<",
                                                        "value": "<",
                                                        "valueText": "<"
                                                    },
                                                    "typeArguments": [
                                                        {
                                                            "kind": "IdentifierName",
                                                            "fullStart": 144,
                                                            "fullEnd": 145,
                                                            "start": 144,
                                                            "end": 145,
                                                            "fullWidth": 1,
                                                            "width": 1,
                                                            "text": "T",
                                                            "value": "T",
                                                            "valueText": "T"
                                                        }
                                                    ],
                                                    "greaterThanToken": {
                                                        "kind": "GreaterThanToken",
                                                        "fullStart": 145,
                                                        "fullEnd": 146,
                                                        "start": 145,
                                                        "end": 146,
                                                        "fullWidth": 1,
                                                        "width": 1,
                                                        "text": ">",
                                                        "value": ">",
                                                        "valueText": ">"
                                                    }
                                                }
                                            },
                                            {
                                                "kind": "CommaToken",
                                                "fullStart": 146,
                                                "fullEnd": 148,
                                                "start": 146,
                                                "end": 147,
                                                "fullWidth": 2,
                                                "width": 1,
                                                "text": ",",
                                                "value": ",",
                                                "valueText": ",",
                                                "hasTrailingTrivia": true,
                                                "trailingTrivia": [
                                                    {
                                                        "kind": "WhitespaceTrivia",
                                                        "text": " "
                                                    }
                                                ]
                                            },
                                            {
                                                "kind": "GenericType",
                                                "fullStart": 148,
                                                "fullEnd": 155,
                                                "start": 148,
                                                "end": 155,
                                                "fullWidth": 7,
                                                "width": 7,
                                                "name": {
                                                    "kind": "IdentifierName",
                                                    "fullStart": 148,
                                                    "fullEnd": 149,
                                                    "start": 148,
                                                    "end": 149,
                                                    "fullWidth": 1,
                                                    "width": 1,
                                                    "text": "Y",
                                                    "value": "Y",
                                                    "valueText": "Y"
                                                },
                                                "typeArgumentList": {
                                                    "kind": "TypeArgumentList",
                                                    "fullStart": 149,
                                                    "fullEnd": 155,
                                                    "start": 149,
                                                    "end": 155,
                                                    "fullWidth": 6,
                                                    "width": 6,
                                                    "lessThanToken": {
                                                        "kind": "LessThanToken",
                                                        "fullStart": 149,
                                                        "fullEnd": 150,
                                                        "start": 149,
                                                        "end": 150,
                                                        "fullWidth": 1,
                                                        "width": 1,
                                                        "text": "<",
                                                        "value": "<",
                                                        "valueText": "<"
                                                    },
                                                    "typeArguments": [
                                                        {
                                                            "kind": "GenericType",
                                                            "fullStart": 150,
                                                            "fullEnd": 154,
                                                            "start": 150,
                                                            "end": 154,
                                                            "fullWidth": 4,
                                                            "width": 4,
                                                            "name": {
                                                                "kind": "IdentifierName",
                                                                "fullStart": 150,
                                                                "fullEnd": 151,
                                                                "start": 150,
                                                                "end": 151,
                                                                "fullWidth": 1,
                                                                "width": 1,
                                                                "text": "Z",
                                                                "value": "Z",
                                                                "valueText": "Z"
                                                            },
                                                            "typeArgumentList": {
                                                                "kind": "TypeArgumentList",
                                                                "fullStart": 151,
                                                                "fullEnd": 154,
                                                                "start": 151,
                                                                "end": 154,
                                                                "fullWidth": 3,
                                                                "width": 3,
                                                                "lessThanToken": {
                                                                    "kind": "LessThanToken",
                                                                    "fullStart": 151,
                                                                    "fullEnd": 152,
                                                                    "start": 151,
                                                                    "end": 152,
                                                                    "fullWidth": 1,
                                                                    "width": 1,
                                                                    "text": "<",
                                                                    "value": "<",
                                                                    "valueText": "<"
                                                                },
                                                                "typeArguments": [
                                                                    {
                                                                        "kind": "IdentifierName",
                                                                        "fullStart": 152,
                                                                        "fullEnd": 153,
                                                                        "start": 152,
                                                                        "end": 153,
                                                                        "fullWidth": 1,
                                                                        "width": 1,
                                                                        "text": "T",
                                                                        "value": "T",
                                                                        "valueText": "T"
                                                                    }
                                                                ],
                                                                "greaterThanToken": {
                                                                    "kind": "GreaterThanToken",
                                                                    "fullStart": 153,
                                                                    "fullEnd": 154,
                                                                    "start": 153,
                                                                    "end": 154,
                                                                    "fullWidth": 1,
                                                                    "width": 1,
                                                                    "text": ">",
                                                                    "value": ">",
                                                                    "valueText": ">"
                                                                }
                                                            }
                                                        }
                                                    ],
                                                    "greaterThanToken": {
                                                        "kind": "GreaterThanToken",
                                                        "fullStart": 154,
                                                        "fullEnd": 155,
                                                        "start": 154,
                                                        "end": 155,
                                                        "fullWidth": 1,
                                                        "width": 1,
                                                        "text": ">",
                                                        "value": ">",
                                                        "valueText": ">"
                                                    }
                                                }
                                            }
                                        ],
                                        "greaterThanToken": {
                                            "kind": "GreaterThanToken",
                                            "fullStart": 155,
                                            "fullEnd": 156,
                                            "start": 155,
                                            "end": 156,
                                            "fullWidth": 1,
                                            "width": 1,
                                            "text": ">",
                                            "value": ">",
                                            "valueText": ">"
                                        }
                                    }
                                }
                            }
                        }
                    ]
                },
                "semicolonToken": {
                    "kind": "SemicolonToken",
                    "fullStart": 156,
                    "fullEnd": 159,
                    "start": 156,
                    "end": 157,
                    "fullWidth": 3,
                    "width": 1,
                    "text": ";",
                    "value": ";",
                    "valueText": ";",
                    "hasTrailingTrivia": true,
                    "hasTrailingNewLine": true,
                    "trailingTrivia": [
                        {
                            "kind": "NewLineTrivia",
                            "text": "\r\n"
                        }
                    ]
                }
            },
            {
                "kind": "VariableStatement",
                "fullStart": 159,
                "fullEnd": 190,
                "start": 159,
                "end": 188,
                "fullWidth": 31,
                "width": 29,
                "modifiers": [],
                "variableDeclaration": {
                    "kind": "VariableDeclaration",
                    "fullStart": 159,
                    "fullEnd": 187,
                    "start": 159,
                    "end": 187,
                    "fullWidth": 28,
                    "width": 28,
                    "varKeyword": {
                        "kind": "VarKeyword",
                        "fullStart": 159,
                        "fullEnd": 163,
                        "start": 159,
                        "end": 162,
                        "fullWidth": 4,
                        "width": 3,
                        "text": "var",
                        "value": "var",
                        "valueText": "var",
                        "hasTrailingTrivia": true,
                        "trailingTrivia": [
                            {
                                "kind": "WhitespaceTrivia",
                                "text": " "
                            }
                        ]
                    },
                    "variableDeclarators": [
                        {
                            "kind": "VariableDeclarator",
                            "fullStart": 163,
                            "fullEnd": 187,
                            "start": 163,
                            "end": 187,
                            "fullWidth": 24,
<<<<<<< HEAD
                            "width": 24,
                            "identifier": {
=======
                            "propertyName": {
>>>>>>> 85e84683
                                "kind": "IdentifierName",
                                "fullStart": 163,
                                "fullEnd": 165,
                                "start": 163,
                                "end": 165,
                                "fullWidth": 2,
                                "width": 2,
                                "text": "v4",
                                "value": "v4",
                                "valueText": "v4"
                            },
                            "typeAnnotation": {
                                "kind": "TypeAnnotation",
                                "fullStart": 165,
                                "fullEnd": 187,
                                "start": 165,
                                "end": 187,
                                "fullWidth": 22,
                                "width": 22,
                                "colonToken": {
                                    "kind": "ColonToken",
                                    "fullStart": 165,
                                    "fullEnd": 167,
                                    "start": 165,
                                    "end": 166,
                                    "fullWidth": 2,
                                    "width": 1,
                                    "text": ":",
                                    "value": ":",
                                    "valueText": ":",
                                    "hasTrailingTrivia": true,
                                    "trailingTrivia": [
                                        {
                                            "kind": "WhitespaceTrivia",
                                            "text": " "
                                        }
                                    ]
                                },
                                "type": {
                                    "kind": "GenericType",
                                    "fullStart": 167,
                                    "fullEnd": 187,
                                    "start": 167,
                                    "end": 187,
                                    "fullWidth": 20,
                                    "width": 20,
                                    "name": {
                                        "kind": "QualifiedName",
                                        "fullStart": 167,
                                        "fullEnd": 172,
                                        "start": 167,
                                        "end": 172,
                                        "fullWidth": 5,
                                        "width": 5,
                                        "left": {
                                            "kind": "QualifiedName",
                                            "fullStart": 167,
                                            "fullEnd": 170,
                                            "start": 167,
                                            "end": 170,
                                            "fullWidth": 3,
                                            "width": 3,
                                            "left": {
                                                "kind": "IdentifierName",
                                                "fullStart": 167,
                                                "fullEnd": 168,
                                                "start": 167,
                                                "end": 168,
                                                "fullWidth": 1,
                                                "width": 1,
                                                "text": "G",
                                                "value": "G",
                                                "valueText": "G"
                                            },
                                            "dotToken": {
                                                "kind": "DotToken",
                                                "fullStart": 168,
                                                "fullEnd": 169,
                                                "start": 168,
                                                "end": 169,
                                                "fullWidth": 1,
                                                "width": 1,
                                                "text": ".",
                                                "value": ".",
                                                "valueText": "."
                                            },
                                            "right": {
                                                "kind": "IdentifierName",
                                                "fullStart": 169,
                                                "fullEnd": 170,
                                                "start": 169,
                                                "end": 170,
                                                "fullWidth": 1,
                                                "width": 1,
                                                "text": "H",
                                                "value": "H",
                                                "valueText": "H"
                                            }
                                        },
                                        "dotToken": {
                                            "kind": "DotToken",
                                            "fullStart": 170,
                                            "fullEnd": 171,
                                            "start": 170,
                                            "end": 171,
                                            "fullWidth": 1,
                                            "width": 1,
                                            "text": ".",
                                            "value": ".",
                                            "valueText": "."
                                        },
                                        "right": {
                                            "kind": "IdentifierName",
                                            "fullStart": 171,
                                            "fullEnd": 172,
                                            "start": 171,
                                            "end": 172,
                                            "fullWidth": 1,
                                            "width": 1,
                                            "text": "I",
                                            "value": "I",
                                            "valueText": "I"
                                        }
                                    },
                                    "typeArgumentList": {
                                        "kind": "TypeArgumentList",
                                        "fullStart": 172,
                                        "fullEnd": 187,
                                        "start": 172,
                                        "end": 187,
                                        "fullWidth": 15,
                                        "width": 15,
                                        "lessThanToken": {
                                            "kind": "LessThanToken",
                                            "fullStart": 172,
                                            "fullEnd": 173,
                                            "start": 172,
                                            "end": 173,
                                            "fullWidth": 1,
                                            "width": 1,
                                            "text": "<",
                                            "value": "<",
                                            "valueText": "<"
                                        },
                                        "typeArguments": [
                                            {
                                                "kind": "GenericType",
                                                "fullStart": 173,
                                                "fullEnd": 177,
                                                "start": 173,
                                                "end": 177,
                                                "fullWidth": 4,
                                                "width": 4,
                                                "name": {
                                                    "kind": "IdentifierName",
                                                    "fullStart": 173,
                                                    "fullEnd": 174,
                                                    "start": 173,
                                                    "end": 174,
                                                    "fullWidth": 1,
                                                    "width": 1,
                                                    "text": "X",
                                                    "value": "X",
                                                    "valueText": "X"
                                                },
                                                "typeArgumentList": {
                                                    "kind": "TypeArgumentList",
                                                    "fullStart": 174,
                                                    "fullEnd": 177,
                                                    "start": 174,
                                                    "end": 177,
                                                    "fullWidth": 3,
                                                    "width": 3,
                                                    "lessThanToken": {
                                                        "kind": "LessThanToken",
                                                        "fullStart": 174,
                                                        "fullEnd": 175,
                                                        "start": 174,
                                                        "end": 175,
                                                        "fullWidth": 1,
                                                        "width": 1,
                                                        "text": "<",
                                                        "value": "<",
                                                        "valueText": "<"
                                                    },
                                                    "typeArguments": [
                                                        {
                                                            "kind": "IdentifierName",
                                                            "fullStart": 175,
                                                            "fullEnd": 176,
                                                            "start": 175,
                                                            "end": 176,
                                                            "fullWidth": 1,
                                                            "width": 1,
                                                            "text": "T",
                                                            "value": "T",
                                                            "valueText": "T"
                                                        }
                                                    ],
                                                    "greaterThanToken": {
                                                        "kind": "GreaterThanToken",
                                                        "fullStart": 176,
                                                        "fullEnd": 177,
                                                        "start": 176,
                                                        "end": 177,
                                                        "fullWidth": 1,
                                                        "width": 1,
                                                        "text": ">",
                                                        "value": ">",
                                                        "valueText": ">"
                                                    }
                                                }
                                            },
                                            {
                                                "kind": "CommaToken",
                                                "fullStart": 177,
                                                "fullEnd": 179,
                                                "start": 177,
                                                "end": 178,
                                                "fullWidth": 2,
                                                "width": 1,
                                                "text": ",",
                                                "value": ",",
                                                "valueText": ",",
                                                "hasTrailingTrivia": true,
                                                "trailingTrivia": [
                                                    {
                                                        "kind": "WhitespaceTrivia",
                                                        "text": " "
                                                    }
                                                ]
                                            },
                                            {
                                                "kind": "GenericType",
                                                "fullStart": 179,
                                                "fullEnd": 186,
                                                "start": 179,
                                                "end": 186,
                                                "fullWidth": 7,
                                                "width": 7,
                                                "name": {
                                                    "kind": "IdentifierName",
                                                    "fullStart": 179,
                                                    "fullEnd": 180,
                                                    "start": 179,
                                                    "end": 180,
                                                    "fullWidth": 1,
                                                    "width": 1,
                                                    "text": "Y",
                                                    "value": "Y",
                                                    "valueText": "Y"
                                                },
                                                "typeArgumentList": {
                                                    "kind": "TypeArgumentList",
                                                    "fullStart": 180,
                                                    "fullEnd": 186,
                                                    "start": 180,
                                                    "end": 186,
                                                    "fullWidth": 6,
                                                    "width": 6,
                                                    "lessThanToken": {
                                                        "kind": "LessThanToken",
                                                        "fullStart": 180,
                                                        "fullEnd": 181,
                                                        "start": 180,
                                                        "end": 181,
                                                        "fullWidth": 1,
                                                        "width": 1,
                                                        "text": "<",
                                                        "value": "<",
                                                        "valueText": "<"
                                                    },
                                                    "typeArguments": [
                                                        {
                                                            "kind": "GenericType",
                                                            "fullStart": 181,
                                                            "fullEnd": 185,
                                                            "start": 181,
                                                            "end": 185,
                                                            "fullWidth": 4,
                                                            "width": 4,
                                                            "name": {
                                                                "kind": "IdentifierName",
                                                                "fullStart": 181,
                                                                "fullEnd": 182,
                                                                "start": 181,
                                                                "end": 182,
                                                                "fullWidth": 1,
                                                                "width": 1,
                                                                "text": "Z",
                                                                "value": "Z",
                                                                "valueText": "Z"
                                                            },
                                                            "typeArgumentList": {
                                                                "kind": "TypeArgumentList",
                                                                "fullStart": 182,
                                                                "fullEnd": 185,
                                                                "start": 182,
                                                                "end": 185,
                                                                "fullWidth": 3,
                                                                "width": 3,
                                                                "lessThanToken": {
                                                                    "kind": "LessThanToken",
                                                                    "fullStart": 182,
                                                                    "fullEnd": 183,
                                                                    "start": 182,
                                                                    "end": 183,
                                                                    "fullWidth": 1,
                                                                    "width": 1,
                                                                    "text": "<",
                                                                    "value": "<",
                                                                    "valueText": "<"
                                                                },
                                                                "typeArguments": [
                                                                    {
                                                                        "kind": "IdentifierName",
                                                                        "fullStart": 183,
                                                                        "fullEnd": 184,
                                                                        "start": 183,
                                                                        "end": 184,
                                                                        "fullWidth": 1,
                                                                        "width": 1,
                                                                        "text": "T",
                                                                        "value": "T",
                                                                        "valueText": "T"
                                                                    }
                                                                ],
                                                                "greaterThanToken": {
                                                                    "kind": "GreaterThanToken",
                                                                    "fullStart": 184,
                                                                    "fullEnd": 185,
                                                                    "start": 184,
                                                                    "end": 185,
                                                                    "fullWidth": 1,
                                                                    "width": 1,
                                                                    "text": ">",
                                                                    "value": ">",
                                                                    "valueText": ">"
                                                                }
                                                            }
                                                        }
                                                    ],
                                                    "greaterThanToken": {
                                                        "kind": "GreaterThanToken",
                                                        "fullStart": 185,
                                                        "fullEnd": 186,
                                                        "start": 185,
                                                        "end": 186,
                                                        "fullWidth": 1,
                                                        "width": 1,
                                                        "text": ">",
                                                        "value": ">",
                                                        "valueText": ">"
                                                    }
                                                }
                                            }
                                        ],
                                        "greaterThanToken": {
                                            "kind": "GreaterThanToken",
                                            "fullStart": 186,
                                            "fullEnd": 187,
                                            "start": 186,
                                            "end": 187,
                                            "fullWidth": 1,
                                            "width": 1,
                                            "text": ">",
                                            "value": ">",
                                            "valueText": ">"
                                        }
                                    }
                                }
                            }
                        }
                    ]
                },
                "semicolonToken": {
                    "kind": "SemicolonToken",
                    "fullStart": 187,
                    "fullEnd": 190,
                    "start": 187,
                    "end": 188,
                    "fullWidth": 3,
                    "width": 1,
                    "text": ";",
                    "value": ";",
                    "valueText": ";",
                    "hasTrailingTrivia": true,
                    "hasTrailingNewLine": true,
                    "trailingTrivia": [
                        {
                            "kind": "NewLineTrivia",
                            "text": "\r\n"
                        }
                    ]
                }
            },
            {
                "kind": "VariableStatement",
                "fullStart": 190,
                "fullEnd": 219,
                "start": 190,
                "end": 217,
                "fullWidth": 29,
                "width": 27,
                "modifiers": [],
                "variableDeclaration": {
                    "kind": "VariableDeclaration",
                    "fullStart": 190,
                    "fullEnd": 216,
                    "start": 190,
                    "end": 216,
                    "fullWidth": 26,
                    "width": 26,
                    "varKeyword": {
                        "kind": "VarKeyword",
                        "fullStart": 190,
                        "fullEnd": 194,
                        "start": 190,
                        "end": 193,
                        "fullWidth": 4,
                        "width": 3,
                        "text": "var",
                        "value": "var",
                        "valueText": "var",
                        "hasTrailingTrivia": true,
                        "trailingTrivia": [
                            {
                                "kind": "WhitespaceTrivia",
                                "text": " "
                            }
                        ]
                    },
                    "variableDeclarators": [
                        {
                            "kind": "VariableDeclarator",
                            "fullStart": 194,
                            "fullEnd": 216,
                            "start": 194,
                            "end": 216,
                            "fullWidth": 22,
<<<<<<< HEAD
                            "width": 22,
                            "identifier": {
=======
                            "propertyName": {
>>>>>>> 85e84683
                                "kind": "IdentifierName",
                                "fullStart": 194,
                                "fullEnd": 196,
                                "start": 194,
                                "end": 196,
                                "fullWidth": 2,
                                "width": 2,
                                "text": "v6",
                                "value": "v6",
                                "valueText": "v6"
                            },
                            "typeAnnotation": {
                                "kind": "TypeAnnotation",
                                "fullStart": 196,
                                "fullEnd": 216,
                                "start": 196,
                                "end": 216,
                                "fullWidth": 20,
                                "width": 20,
                                "colonToken": {
                                    "kind": "ColonToken",
                                    "fullStart": 196,
                                    "fullEnd": 198,
                                    "start": 196,
                                    "end": 197,
                                    "fullWidth": 2,
                                    "width": 1,
                                    "text": ":",
                                    "value": ":",
                                    "valueText": ":",
                                    "hasTrailingTrivia": true,
                                    "trailingTrivia": [
                                        {
                                            "kind": "WhitespaceTrivia",
                                            "text": " "
                                        }
                                    ]
                                },
                                "type": {
                                    "kind": "ArrayType",
                                    "fullStart": 198,
                                    "fullEnd": 216,
                                    "start": 198,
                                    "end": 216,
                                    "fullWidth": 18,
                                    "width": 18,
                                    "type": {
                                        "kind": "GenericType",
                                        "fullStart": 198,
                                        "fullEnd": 214,
                                        "start": 198,
                                        "end": 214,
                                        "fullWidth": 16,
                                        "width": 16,
                                        "name": {
                                            "kind": "IdentifierName",
                                            "fullStart": 198,
                                            "fullEnd": 199,
                                            "start": 198,
                                            "end": 199,
                                            "fullWidth": 1,
                                            "width": 1,
                                            "text": "K",
                                            "value": "K",
                                            "valueText": "K"
                                        },
                                        "typeArgumentList": {
                                            "kind": "TypeArgumentList",
                                            "fullStart": 199,
                                            "fullEnd": 214,
                                            "start": 199,
                                            "end": 214,
                                            "fullWidth": 15,
                                            "width": 15,
                                            "lessThanToken": {
                                                "kind": "LessThanToken",
                                                "fullStart": 199,
                                                "fullEnd": 200,
                                                "start": 199,
                                                "end": 200,
                                                "fullWidth": 1,
                                                "width": 1,
                                                "text": "<",
                                                "value": "<",
                                                "valueText": "<"
                                            },
                                            "typeArguments": [
                                                {
                                                    "kind": "GenericType",
                                                    "fullStart": 200,
                                                    "fullEnd": 204,
                                                    "start": 200,
                                                    "end": 204,
                                                    "fullWidth": 4,
                                                    "width": 4,
                                                    "name": {
                                                        "kind": "IdentifierName",
                                                        "fullStart": 200,
                                                        "fullEnd": 201,
                                                        "start": 200,
                                                        "end": 201,
                                                        "fullWidth": 1,
                                                        "width": 1,
                                                        "text": "X",
                                                        "value": "X",
                                                        "valueText": "X"
                                                    },
                                                    "typeArgumentList": {
                                                        "kind": "TypeArgumentList",
                                                        "fullStart": 201,
                                                        "fullEnd": 204,
                                                        "start": 201,
                                                        "end": 204,
                                                        "fullWidth": 3,
                                                        "width": 3,
                                                        "lessThanToken": {
                                                            "kind": "LessThanToken",
                                                            "fullStart": 201,
                                                            "fullEnd": 202,
                                                            "start": 201,
                                                            "end": 202,
                                                            "fullWidth": 1,
                                                            "width": 1,
                                                            "text": "<",
                                                            "value": "<",
                                                            "valueText": "<"
                                                        },
                                                        "typeArguments": [
                                                            {
                                                                "kind": "IdentifierName",
                                                                "fullStart": 202,
                                                                "fullEnd": 203,
                                                                "start": 202,
                                                                "end": 203,
                                                                "fullWidth": 1,
                                                                "width": 1,
                                                                "text": "T",
                                                                "value": "T",
                                                                "valueText": "T"
                                                            }
                                                        ],
                                                        "greaterThanToken": {
                                                            "kind": "GreaterThanToken",
                                                            "fullStart": 203,
                                                            "fullEnd": 204,
                                                            "start": 203,
                                                            "end": 204,
                                                            "fullWidth": 1,
                                                            "width": 1,
                                                            "text": ">",
                                                            "value": ">",
                                                            "valueText": ">"
                                                        }
                                                    }
                                                },
                                                {
                                                    "kind": "CommaToken",
                                                    "fullStart": 204,
                                                    "fullEnd": 206,
                                                    "start": 204,
                                                    "end": 205,
                                                    "fullWidth": 2,
                                                    "width": 1,
                                                    "text": ",",
                                                    "value": ",",
                                                    "valueText": ",",
                                                    "hasTrailingTrivia": true,
                                                    "trailingTrivia": [
                                                        {
                                                            "kind": "WhitespaceTrivia",
                                                            "text": " "
                                                        }
                                                    ]
                                                },
                                                {
                                                    "kind": "GenericType",
                                                    "fullStart": 206,
                                                    "fullEnd": 213,
                                                    "start": 206,
                                                    "end": 213,
                                                    "fullWidth": 7,
                                                    "width": 7,
                                                    "name": {
                                                        "kind": "IdentifierName",
                                                        "fullStart": 206,
                                                        "fullEnd": 207,
                                                        "start": 206,
                                                        "end": 207,
                                                        "fullWidth": 1,
                                                        "width": 1,
                                                        "text": "Y",
                                                        "value": "Y",
                                                        "valueText": "Y"
                                                    },
                                                    "typeArgumentList": {
                                                        "kind": "TypeArgumentList",
                                                        "fullStart": 207,
                                                        "fullEnd": 213,
                                                        "start": 207,
                                                        "end": 213,
                                                        "fullWidth": 6,
                                                        "width": 6,
                                                        "lessThanToken": {
                                                            "kind": "LessThanToken",
                                                            "fullStart": 207,
                                                            "fullEnd": 208,
                                                            "start": 207,
                                                            "end": 208,
                                                            "fullWidth": 1,
                                                            "width": 1,
                                                            "text": "<",
                                                            "value": "<",
                                                            "valueText": "<"
                                                        },
                                                        "typeArguments": [
                                                            {
                                                                "kind": "GenericType",
                                                                "fullStart": 208,
                                                                "fullEnd": 212,
                                                                "start": 208,
                                                                "end": 212,
                                                                "fullWidth": 4,
                                                                "width": 4,
                                                                "name": {
                                                                    "kind": "IdentifierName",
                                                                    "fullStart": 208,
                                                                    "fullEnd": 209,
                                                                    "start": 208,
                                                                    "end": 209,
                                                                    "fullWidth": 1,
                                                                    "width": 1,
                                                                    "text": "Z",
                                                                    "value": "Z",
                                                                    "valueText": "Z"
                                                                },
                                                                "typeArgumentList": {
                                                                    "kind": "TypeArgumentList",
                                                                    "fullStart": 209,
                                                                    "fullEnd": 212,
                                                                    "start": 209,
                                                                    "end": 212,
                                                                    "fullWidth": 3,
                                                                    "width": 3,
                                                                    "lessThanToken": {
                                                                        "kind": "LessThanToken",
                                                                        "fullStart": 209,
                                                                        "fullEnd": 210,
                                                                        "start": 209,
                                                                        "end": 210,
                                                                        "fullWidth": 1,
                                                                        "width": 1,
                                                                        "text": "<",
                                                                        "value": "<",
                                                                        "valueText": "<"
                                                                    },
                                                                    "typeArguments": [
                                                                        {
                                                                            "kind": "IdentifierName",
                                                                            "fullStart": 210,
                                                                            "fullEnd": 211,
                                                                            "start": 210,
                                                                            "end": 211,
                                                                            "fullWidth": 1,
                                                                            "width": 1,
                                                                            "text": "T",
                                                                            "value": "T",
                                                                            "valueText": "T"
                                                                        }
                                                                    ],
                                                                    "greaterThanToken": {
                                                                        "kind": "GreaterThanToken",
                                                                        "fullStart": 211,
                                                                        "fullEnd": 212,
                                                                        "start": 211,
                                                                        "end": 212,
                                                                        "fullWidth": 1,
                                                                        "width": 1,
                                                                        "text": ">",
                                                                        "value": ">",
                                                                        "valueText": ">"
                                                                    }
                                                                }
                                                            }
                                                        ],
                                                        "greaterThanToken": {
                                                            "kind": "GreaterThanToken",
                                                            "fullStart": 212,
                                                            "fullEnd": 213,
                                                            "start": 212,
                                                            "end": 213,
                                                            "fullWidth": 1,
                                                            "width": 1,
                                                            "text": ">",
                                                            "value": ">",
                                                            "valueText": ">"
                                                        }
                                                    }
                                                }
                                            ],
                                            "greaterThanToken": {
                                                "kind": "GreaterThanToken",
                                                "fullStart": 213,
                                                "fullEnd": 214,
                                                "start": 213,
                                                "end": 214,
                                                "fullWidth": 1,
                                                "width": 1,
                                                "text": ">",
                                                "value": ">",
                                                "valueText": ">"
                                            }
                                        }
                                    },
                                    "openBracketToken": {
                                        "kind": "OpenBracketToken",
                                        "fullStart": 214,
                                        "fullEnd": 215,
                                        "start": 214,
                                        "end": 215,
                                        "fullWidth": 1,
                                        "width": 1,
                                        "text": "[",
                                        "value": "[",
                                        "valueText": "["
                                    },
                                    "closeBracketToken": {
                                        "kind": "CloseBracketToken",
                                        "fullStart": 215,
                                        "fullEnd": 216,
                                        "start": 215,
                                        "end": 216,
                                        "fullWidth": 1,
                                        "width": 1,
                                        "text": "]",
                                        "value": "]",
                                        "valueText": "]"
                                    }
                                }
                            }
                        }
                    ]
                },
                "semicolonToken": {
                    "kind": "SemicolonToken",
                    "fullStart": 216,
                    "fullEnd": 219,
                    "start": 216,
                    "end": 217,
                    "fullWidth": 3,
                    "width": 1,
                    "text": ";",
                    "value": ";",
                    "valueText": ";",
                    "hasTrailingTrivia": true,
                    "hasTrailingNewLine": true,
                    "trailingTrivia": [
                        {
                            "kind": "NewLineTrivia",
                            "text": "\r\n"
                        }
                    ]
                }
            },
            {
                "kind": "FunctionDeclaration",
                "fullStart": 219,
                "fullEnd": 262,
                "start": 223,
                "end": 260,
                "fullWidth": 43,
                "width": 37,
                "modifiers": [],
                "functionKeyword": {
                    "kind": "FunctionKeyword",
                    "fullStart": 219,
                    "fullEnd": 232,
                    "start": 223,
                    "end": 231,
                    "fullWidth": 13,
                    "width": 8,
                    "text": "function",
                    "value": "function",
                    "valueText": "function",
                    "hasLeadingTrivia": true,
                    "hasLeadingNewLine": true,
                    "hasTrailingTrivia": true,
                    "leadingTrivia": [
                        {
                            "kind": "NewLineTrivia",
                            "text": "\r\n"
                        },
                        {
                            "kind": "NewLineTrivia",
                            "text": "\r\n"
                        }
                    ],
                    "trailingTrivia": [
                        {
                            "kind": "WhitespaceTrivia",
                            "text": " "
                        }
                    ]
                },
                "identifier": {
                    "kind": "IdentifierName",
                    "fullStart": 232,
                    "fullEnd": 234,
                    "start": 232,
                    "end": 234,
                    "fullWidth": 2,
                    "width": 2,
                    "text": "f1",
                    "value": "f1",
                    "valueText": "f1"
                },
                "callSignature": {
                    "kind": "CallSignature",
                    "fullStart": 234,
                    "fullEnd": 256,
                    "start": 234,
                    "end": 255,
                    "fullWidth": 22,
                    "width": 21,
                    "parameterList": {
                        "kind": "ParameterList",
                        "fullStart": 234,
                        "fullEnd": 256,
                        "start": 234,
                        "end": 255,
                        "fullWidth": 22,
                        "width": 21,
                        "openParenToken": {
                            "kind": "OpenParenToken",
                            "fullStart": 234,
                            "fullEnd": 235,
                            "start": 234,
                            "end": 235,
                            "fullWidth": 1,
                            "width": 1,
                            "text": "(",
                            "value": "(",
                            "valueText": "("
                        },
                        "parameters": [
                            {
                                "kind": "Parameter",
                                "fullStart": 235,
                                "fullEnd": 254,
                                "start": 235,
                                "end": 254,
                                "fullWidth": 19,
                                "width": 19,
                                "modifiers": [],
                                "identifier": {
                                    "kind": "IdentifierName",
                                    "fullStart": 235,
                                    "fullEnd": 236,
                                    "start": 235,
                                    "end": 236,
                                    "fullWidth": 1,
                                    "width": 1,
                                    "text": "a",
                                    "value": "a",
                                    "valueText": "a"
                                },
                                "typeAnnotation": {
                                    "kind": "TypeAnnotation",
                                    "fullStart": 236,
                                    "fullEnd": 254,
                                    "start": 236,
                                    "end": 254,
                                    "fullWidth": 18,
                                    "width": 18,
                                    "colonToken": {
                                        "kind": "ColonToken",
                                        "fullStart": 236,
                                        "fullEnd": 238,
                                        "start": 236,
                                        "end": 237,
                                        "fullWidth": 2,
                                        "width": 1,
                                        "text": ":",
                                        "value": ":",
                                        "valueText": ":",
                                        "hasTrailingTrivia": true,
                                        "trailingTrivia": [
                                            {
                                                "kind": "WhitespaceTrivia",
                                                "text": " "
                                            }
                                        ]
                                    },
                                    "type": {
                                        "kind": "GenericType",
                                        "fullStart": 238,
                                        "fullEnd": 254,
                                        "start": 238,
                                        "end": 254,
                                        "fullWidth": 16,
                                        "width": 16,
                                        "name": {
                                            "kind": "IdentifierName",
                                            "fullStart": 238,
                                            "fullEnd": 239,
                                            "start": 238,
                                            "end": 239,
                                            "fullWidth": 1,
                                            "width": 1,
                                            "text": "E",
                                            "value": "E",
                                            "valueText": "E"
                                        },
                                        "typeArgumentList": {
                                            "kind": "TypeArgumentList",
                                            "fullStart": 239,
                                            "fullEnd": 254,
                                            "start": 239,
                                            "end": 254,
                                            "fullWidth": 15,
                                            "width": 15,
                                            "lessThanToken": {
                                                "kind": "LessThanToken",
                                                "fullStart": 239,
                                                "fullEnd": 240,
                                                "start": 239,
                                                "end": 240,
                                                "fullWidth": 1,
                                                "width": 1,
                                                "text": "<",
                                                "value": "<",
                                                "valueText": "<"
                                            },
                                            "typeArguments": [
                                                {
                                                    "kind": "GenericType",
                                                    "fullStart": 240,
                                                    "fullEnd": 244,
                                                    "start": 240,
                                                    "end": 244,
                                                    "fullWidth": 4,
                                                    "width": 4,
                                                    "name": {
                                                        "kind": "IdentifierName",
                                                        "fullStart": 240,
                                                        "fullEnd": 241,
                                                        "start": 240,
                                                        "end": 241,
                                                        "fullWidth": 1,
                                                        "width": 1,
                                                        "text": "X",
                                                        "value": "X",
                                                        "valueText": "X"
                                                    },
                                                    "typeArgumentList": {
                                                        "kind": "TypeArgumentList",
                                                        "fullStart": 241,
                                                        "fullEnd": 244,
                                                        "start": 241,
                                                        "end": 244,
                                                        "fullWidth": 3,
                                                        "width": 3,
                                                        "lessThanToken": {
                                                            "kind": "LessThanToken",
                                                            "fullStart": 241,
                                                            "fullEnd": 242,
                                                            "start": 241,
                                                            "end": 242,
                                                            "fullWidth": 1,
                                                            "width": 1,
                                                            "text": "<",
                                                            "value": "<",
                                                            "valueText": "<"
                                                        },
                                                        "typeArguments": [
                                                            {
                                                                "kind": "IdentifierName",
                                                                "fullStart": 242,
                                                                "fullEnd": 243,
                                                                "start": 242,
                                                                "end": 243,
                                                                "fullWidth": 1,
                                                                "width": 1,
                                                                "text": "T",
                                                                "value": "T",
                                                                "valueText": "T"
                                                            }
                                                        ],
                                                        "greaterThanToken": {
                                                            "kind": "GreaterThanToken",
                                                            "fullStart": 243,
                                                            "fullEnd": 244,
                                                            "start": 243,
                                                            "end": 244,
                                                            "fullWidth": 1,
                                                            "width": 1,
                                                            "text": ">",
                                                            "value": ">",
                                                            "valueText": ">"
                                                        }
                                                    }
                                                },
                                                {
                                                    "kind": "CommaToken",
                                                    "fullStart": 244,
                                                    "fullEnd": 246,
                                                    "start": 244,
                                                    "end": 245,
                                                    "fullWidth": 2,
                                                    "width": 1,
                                                    "text": ",",
                                                    "value": ",",
                                                    "valueText": ",",
                                                    "hasTrailingTrivia": true,
                                                    "trailingTrivia": [
                                                        {
                                                            "kind": "WhitespaceTrivia",
                                                            "text": " "
                                                        }
                                                    ]
                                                },
                                                {
                                                    "kind": "GenericType",
                                                    "fullStart": 246,
                                                    "fullEnd": 253,
                                                    "start": 246,
                                                    "end": 253,
                                                    "fullWidth": 7,
                                                    "width": 7,
                                                    "name": {
                                                        "kind": "IdentifierName",
                                                        "fullStart": 246,
                                                        "fullEnd": 247,
                                                        "start": 246,
                                                        "end": 247,
                                                        "fullWidth": 1,
                                                        "width": 1,
                                                        "text": "Y",
                                                        "value": "Y",
                                                        "valueText": "Y"
                                                    },
                                                    "typeArgumentList": {
                                                        "kind": "TypeArgumentList",
                                                        "fullStart": 247,
                                                        "fullEnd": 253,
                                                        "start": 247,
                                                        "end": 253,
                                                        "fullWidth": 6,
                                                        "width": 6,
                                                        "lessThanToken": {
                                                            "kind": "LessThanToken",
                                                            "fullStart": 247,
                                                            "fullEnd": 248,
                                                            "start": 247,
                                                            "end": 248,
                                                            "fullWidth": 1,
                                                            "width": 1,
                                                            "text": "<",
                                                            "value": "<",
                                                            "valueText": "<"
                                                        },
                                                        "typeArguments": [
                                                            {
                                                                "kind": "GenericType",
                                                                "fullStart": 248,
                                                                "fullEnd": 252,
                                                                "start": 248,
                                                                "end": 252,
                                                                "fullWidth": 4,
                                                                "width": 4,
                                                                "name": {
                                                                    "kind": "IdentifierName",
                                                                    "fullStart": 248,
                                                                    "fullEnd": 249,
                                                                    "start": 248,
                                                                    "end": 249,
                                                                    "fullWidth": 1,
                                                                    "width": 1,
                                                                    "text": "Z",
                                                                    "value": "Z",
                                                                    "valueText": "Z"
                                                                },
                                                                "typeArgumentList": {
                                                                    "kind": "TypeArgumentList",
                                                                    "fullStart": 249,
                                                                    "fullEnd": 252,
                                                                    "start": 249,
                                                                    "end": 252,
                                                                    "fullWidth": 3,
                                                                    "width": 3,
                                                                    "lessThanToken": {
                                                                        "kind": "LessThanToken",
                                                                        "fullStart": 249,
                                                                        "fullEnd": 250,
                                                                        "start": 249,
                                                                        "end": 250,
                                                                        "fullWidth": 1,
                                                                        "width": 1,
                                                                        "text": "<",
                                                                        "value": "<",
                                                                        "valueText": "<"
                                                                    },
                                                                    "typeArguments": [
                                                                        {
                                                                            "kind": "IdentifierName",
                                                                            "fullStart": 250,
                                                                            "fullEnd": 251,
                                                                            "start": 250,
                                                                            "end": 251,
                                                                            "fullWidth": 1,
                                                                            "width": 1,
                                                                            "text": "T",
                                                                            "value": "T",
                                                                            "valueText": "T"
                                                                        }
                                                                    ],
                                                                    "greaterThanToken": {
                                                                        "kind": "GreaterThanToken",
                                                                        "fullStart": 251,
                                                                        "fullEnd": 252,
                                                                        "start": 251,
                                                                        "end": 252,
                                                                        "fullWidth": 1,
                                                                        "width": 1,
                                                                        "text": ">",
                                                                        "value": ">",
                                                                        "valueText": ">"
                                                                    }
                                                                }
                                                            }
                                                        ],
                                                        "greaterThanToken": {
                                                            "kind": "GreaterThanToken",
                                                            "fullStart": 252,
                                                            "fullEnd": 253,
                                                            "start": 252,
                                                            "end": 253,
                                                            "fullWidth": 1,
                                                            "width": 1,
                                                            "text": ">",
                                                            "value": ">",
                                                            "valueText": ">"
                                                        }
                                                    }
                                                }
                                            ],
                                            "greaterThanToken": {
                                                "kind": "GreaterThanToken",
                                                "fullStart": 253,
                                                "fullEnd": 254,
                                                "start": 253,
                                                "end": 254,
                                                "fullWidth": 1,
                                                "width": 1,
                                                "text": ">",
                                                "value": ">",
                                                "valueText": ">"
                                            }
                                        }
                                    }
                                }
                            }
                        ],
                        "closeParenToken": {
                            "kind": "CloseParenToken",
                            "fullStart": 254,
                            "fullEnd": 256,
                            "start": 254,
                            "end": 255,
                            "fullWidth": 2,
                            "width": 1,
                            "text": ")",
                            "value": ")",
                            "valueText": ")",
                            "hasTrailingTrivia": true,
                            "trailingTrivia": [
                                {
                                    "kind": "WhitespaceTrivia",
                                    "text": " "
                                }
                            ]
                        }
                    }
                },
                "block": {
                    "kind": "Block",
                    "fullStart": 256,
                    "fullEnd": 262,
                    "start": 256,
                    "end": 260,
                    "fullWidth": 6,
                    "width": 4,
                    "openBraceToken": {
                        "kind": "OpenBraceToken",
                        "fullStart": 256,
                        "fullEnd": 259,
                        "start": 256,
                        "end": 257,
                        "fullWidth": 3,
                        "width": 1,
                        "text": "{",
                        "value": "{",
                        "valueText": "{",
                        "hasTrailingTrivia": true,
                        "hasTrailingNewLine": true,
                        "trailingTrivia": [
                            {
                                "kind": "NewLineTrivia",
                                "text": "\r\n"
                            }
                        ]
                    },
                    "statements": [],
                    "closeBraceToken": {
                        "kind": "CloseBraceToken",
                        "fullStart": 259,
                        "fullEnd": 262,
                        "start": 259,
                        "end": 260,
                        "fullWidth": 3,
                        "width": 1,
                        "text": "}",
                        "value": "}",
                        "valueText": "}",
                        "hasTrailingTrivia": true,
                        "hasTrailingNewLine": true,
                        "trailingTrivia": [
                            {
                                "kind": "NewLineTrivia",
                                "text": "\r\n"
                            }
                        ]
                    }
                }
            },
            {
                "kind": "FunctionDeclaration",
                "fullStart": 262,
                "fullEnd": 302,
                "start": 264,
                "end": 300,
                "fullWidth": 40,
                "width": 36,
                "modifiers": [],
                "functionKeyword": {
                    "kind": "FunctionKeyword",
                    "fullStart": 262,
                    "fullEnd": 273,
                    "start": 264,
                    "end": 272,
                    "fullWidth": 11,
                    "width": 8,
                    "text": "function",
                    "value": "function",
                    "valueText": "function",
                    "hasLeadingTrivia": true,
                    "hasLeadingNewLine": true,
                    "hasTrailingTrivia": true,
                    "leadingTrivia": [
                        {
                            "kind": "NewLineTrivia",
                            "text": "\r\n"
                        }
                    ],
                    "trailingTrivia": [
                        {
                            "kind": "WhitespaceTrivia",
                            "text": " "
                        }
                    ]
                },
                "identifier": {
                    "kind": "IdentifierName",
                    "fullStart": 273,
                    "fullEnd": 275,
                    "start": 273,
                    "end": 275,
                    "fullWidth": 2,
                    "width": 2,
                    "text": "f2",
                    "value": "f2",
                    "valueText": "f2"
                },
                "callSignature": {
                    "kind": "CallSignature",
                    "fullStart": 275,
                    "fullEnd": 296,
                    "start": 275,
                    "end": 295,
                    "fullWidth": 21,
                    "width": 20,
                    "parameterList": {
                        "kind": "ParameterList",
                        "fullStart": 275,
                        "fullEnd": 277,
                        "start": 275,
                        "end": 277,
                        "fullWidth": 2,
                        "width": 2,
                        "openParenToken": {
                            "kind": "OpenParenToken",
                            "fullStart": 275,
                            "fullEnd": 276,
                            "start": 275,
                            "end": 276,
                            "fullWidth": 1,
                            "width": 1,
                            "text": "(",
                            "value": "(",
                            "valueText": "("
                        },
                        "parameters": [],
                        "closeParenToken": {
                            "kind": "CloseParenToken",
                            "fullStart": 276,
                            "fullEnd": 277,
                            "start": 276,
                            "end": 277,
                            "fullWidth": 1,
                            "width": 1,
                            "text": ")",
                            "value": ")",
                            "valueText": ")"
                        }
                    },
                    "typeAnnotation": {
                        "kind": "TypeAnnotation",
                        "fullStart": 277,
                        "fullEnd": 296,
                        "start": 277,
                        "end": 295,
                        "fullWidth": 19,
                        "width": 18,
                        "colonToken": {
                            "kind": "ColonToken",
                            "fullStart": 277,
                            "fullEnd": 279,
                            "start": 277,
                            "end": 278,
                            "fullWidth": 2,
                            "width": 1,
                            "text": ":",
                            "value": ":",
                            "valueText": ":",
                            "hasTrailingTrivia": true,
                            "trailingTrivia": [
                                {
                                    "kind": "WhitespaceTrivia",
                                    "text": " "
                                }
                            ]
                        },
                        "type": {
                            "kind": "GenericType",
                            "fullStart": 279,
                            "fullEnd": 296,
                            "start": 279,
                            "end": 295,
                            "fullWidth": 17,
                            "width": 16,
                            "name": {
                                "kind": "IdentifierName",
                                "fullStart": 279,
                                "fullEnd": 280,
                                "start": 279,
                                "end": 280,
                                "fullWidth": 1,
                                "width": 1,
                                "text": "F",
                                "value": "F",
                                "valueText": "F"
                            },
                            "typeArgumentList": {
                                "kind": "TypeArgumentList",
                                "fullStart": 280,
                                "fullEnd": 296,
                                "start": 280,
                                "end": 295,
                                "fullWidth": 16,
                                "width": 15,
                                "lessThanToken": {
                                    "kind": "LessThanToken",
                                    "fullStart": 280,
                                    "fullEnd": 281,
                                    "start": 280,
                                    "end": 281,
                                    "fullWidth": 1,
                                    "width": 1,
                                    "text": "<",
                                    "value": "<",
                                    "valueText": "<"
                                },
                                "typeArguments": [
                                    {
                                        "kind": "GenericType",
                                        "fullStart": 281,
                                        "fullEnd": 285,
                                        "start": 281,
                                        "end": 285,
                                        "fullWidth": 4,
                                        "width": 4,
                                        "name": {
                                            "kind": "IdentifierName",
                                            "fullStart": 281,
                                            "fullEnd": 282,
                                            "start": 281,
                                            "end": 282,
                                            "fullWidth": 1,
                                            "width": 1,
                                            "text": "X",
                                            "value": "X",
                                            "valueText": "X"
                                        },
                                        "typeArgumentList": {
                                            "kind": "TypeArgumentList",
                                            "fullStart": 282,
                                            "fullEnd": 285,
                                            "start": 282,
                                            "end": 285,
                                            "fullWidth": 3,
                                            "width": 3,
                                            "lessThanToken": {
                                                "kind": "LessThanToken",
                                                "fullStart": 282,
                                                "fullEnd": 283,
                                                "start": 282,
                                                "end": 283,
                                                "fullWidth": 1,
                                                "width": 1,
                                                "text": "<",
                                                "value": "<",
                                                "valueText": "<"
                                            },
                                            "typeArguments": [
                                                {
                                                    "kind": "IdentifierName",
                                                    "fullStart": 283,
                                                    "fullEnd": 284,
                                                    "start": 283,
                                                    "end": 284,
                                                    "fullWidth": 1,
                                                    "width": 1,
                                                    "text": "T",
                                                    "value": "T",
                                                    "valueText": "T"
                                                }
                                            ],
                                            "greaterThanToken": {
                                                "kind": "GreaterThanToken",
                                                "fullStart": 284,
                                                "fullEnd": 285,
                                                "start": 284,
                                                "end": 285,
                                                "fullWidth": 1,
                                                "width": 1,
                                                "text": ">",
                                                "value": ">",
                                                "valueText": ">"
                                            }
                                        }
                                    },
                                    {
                                        "kind": "CommaToken",
                                        "fullStart": 285,
                                        "fullEnd": 287,
                                        "start": 285,
                                        "end": 286,
                                        "fullWidth": 2,
                                        "width": 1,
                                        "text": ",",
                                        "value": ",",
                                        "valueText": ",",
                                        "hasTrailingTrivia": true,
                                        "trailingTrivia": [
                                            {
                                                "kind": "WhitespaceTrivia",
                                                "text": " "
                                            }
                                        ]
                                    },
                                    {
                                        "kind": "GenericType",
                                        "fullStart": 287,
                                        "fullEnd": 294,
                                        "start": 287,
                                        "end": 294,
                                        "fullWidth": 7,
                                        "width": 7,
                                        "name": {
                                            "kind": "IdentifierName",
                                            "fullStart": 287,
                                            "fullEnd": 288,
                                            "start": 287,
                                            "end": 288,
                                            "fullWidth": 1,
                                            "width": 1,
                                            "text": "Y",
                                            "value": "Y",
                                            "valueText": "Y"
                                        },
                                        "typeArgumentList": {
                                            "kind": "TypeArgumentList",
                                            "fullStart": 288,
                                            "fullEnd": 294,
                                            "start": 288,
                                            "end": 294,
                                            "fullWidth": 6,
                                            "width": 6,
                                            "lessThanToken": {
                                                "kind": "LessThanToken",
                                                "fullStart": 288,
                                                "fullEnd": 289,
                                                "start": 288,
                                                "end": 289,
                                                "fullWidth": 1,
                                                "width": 1,
                                                "text": "<",
                                                "value": "<",
                                                "valueText": "<"
                                            },
                                            "typeArguments": [
                                                {
                                                    "kind": "GenericType",
                                                    "fullStart": 289,
                                                    "fullEnd": 293,
                                                    "start": 289,
                                                    "end": 293,
                                                    "fullWidth": 4,
                                                    "width": 4,
                                                    "name": {
                                                        "kind": "IdentifierName",
                                                        "fullStart": 289,
                                                        "fullEnd": 290,
                                                        "start": 289,
                                                        "end": 290,
                                                        "fullWidth": 1,
                                                        "width": 1,
                                                        "text": "Z",
                                                        "value": "Z",
                                                        "valueText": "Z"
                                                    },
                                                    "typeArgumentList": {
                                                        "kind": "TypeArgumentList",
                                                        "fullStart": 290,
                                                        "fullEnd": 293,
                                                        "start": 290,
                                                        "end": 293,
                                                        "fullWidth": 3,
                                                        "width": 3,
                                                        "lessThanToken": {
                                                            "kind": "LessThanToken",
                                                            "fullStart": 290,
                                                            "fullEnd": 291,
                                                            "start": 290,
                                                            "end": 291,
                                                            "fullWidth": 1,
                                                            "width": 1,
                                                            "text": "<",
                                                            "value": "<",
                                                            "valueText": "<"
                                                        },
                                                        "typeArguments": [
                                                            {
                                                                "kind": "IdentifierName",
                                                                "fullStart": 291,
                                                                "fullEnd": 292,
                                                                "start": 291,
                                                                "end": 292,
                                                                "fullWidth": 1,
                                                                "width": 1,
                                                                "text": "T",
                                                                "value": "T",
                                                                "valueText": "T"
                                                            }
                                                        ],
                                                        "greaterThanToken": {
                                                            "kind": "GreaterThanToken",
                                                            "fullStart": 292,
                                                            "fullEnd": 293,
                                                            "start": 292,
                                                            "end": 293,
                                                            "fullWidth": 1,
                                                            "width": 1,
                                                            "text": ">",
                                                            "value": ">",
                                                            "valueText": ">"
                                                        }
                                                    }
                                                }
                                            ],
                                            "greaterThanToken": {
                                                "kind": "GreaterThanToken",
                                                "fullStart": 293,
                                                "fullEnd": 294,
                                                "start": 293,
                                                "end": 294,
                                                "fullWidth": 1,
                                                "width": 1,
                                                "text": ">",
                                                "value": ">",
                                                "valueText": ">"
                                            }
                                        }
                                    }
                                ],
                                "greaterThanToken": {
                                    "kind": "GreaterThanToken",
                                    "fullStart": 294,
                                    "fullEnd": 296,
                                    "start": 294,
                                    "end": 295,
                                    "fullWidth": 2,
                                    "width": 1,
                                    "text": ">",
                                    "value": ">",
                                    "valueText": ">",
                                    "hasTrailingTrivia": true,
                                    "trailingTrivia": [
                                        {
                                            "kind": "WhitespaceTrivia",
                                            "text": " "
                                        }
                                    ]
                                }
                            }
                        }
                    }
                },
                "block": {
                    "kind": "Block",
                    "fullStart": 296,
                    "fullEnd": 302,
                    "start": 296,
                    "end": 300,
                    "fullWidth": 6,
                    "width": 4,
                    "openBraceToken": {
                        "kind": "OpenBraceToken",
                        "fullStart": 296,
                        "fullEnd": 299,
                        "start": 296,
                        "end": 297,
                        "fullWidth": 3,
                        "width": 1,
                        "text": "{",
                        "value": "{",
                        "valueText": "{",
                        "hasTrailingTrivia": true,
                        "hasTrailingNewLine": true,
                        "trailingTrivia": [
                            {
                                "kind": "NewLineTrivia",
                                "text": "\r\n"
                            }
                        ]
                    },
                    "statements": [],
                    "closeBraceToken": {
                        "kind": "CloseBraceToken",
                        "fullStart": 299,
                        "fullEnd": 302,
                        "start": 299,
                        "end": 300,
                        "fullWidth": 3,
                        "width": 1,
                        "text": "}",
                        "value": "}",
                        "valueText": "}",
                        "hasTrailingTrivia": true,
                        "hasTrailingNewLine": true,
                        "trailingTrivia": [
                            {
                                "kind": "NewLineTrivia",
                                "text": "\r\n"
                            }
                        ]
                    }
                }
            }
        ],
        "endOfFileToken": {
            "kind": "EndOfFileToken",
            "fullStart": 302,
            "fullEnd": 304,
            "start": 304,
            "end": 304,
            "fullWidth": 2,
            "width": 0,
            "text": "",
            "hasLeadingTrivia": true,
            "hasLeadingNewLine": true,
            "leadingTrivia": [
                {
                    "kind": "NewLineTrivia",
                    "text": "\r\n"
                }
            ]
        }
    },
    "lineMap": {
        "lineStarts": [
            0,
            64,
            67,
            69,
            96,
            130,
            159,
            190,
            219,
            221,
            223,
            259,
            262,
            264,
            299,
            302,
            304
        ],
        "length": 304
    }
}<|MERGE_RESOLUTION|>--- conflicted
+++ resolved
@@ -62,15 +62,11 @@
                 },
                 "heritageClauses": [
                     {
-<<<<<<< HEAD
-                        "kind": "HeritageClause",
+                        "kind": "ExtendsHeritageClause",
                         "fullStart": 8,
                         "fullEnd": 33,
                         "start": 8,
                         "end": 32,
-=======
-                        "kind": "ExtendsHeritageClause",
->>>>>>> 85e84683
                         "fullWidth": 25,
                         "width": 24,
                         "extendsOrImplementsKeyword": {
@@ -370,15 +366,11 @@
                         ]
                     },
                     {
-<<<<<<< HEAD
-                        "kind": "HeritageClause",
+                        "kind": "ImplementsHeritageClause",
                         "fullStart": 33,
                         "fullEnd": 61,
                         "start": 33,
                         "end": 60,
-=======
-                        "kind": "ImplementsHeritageClause",
->>>>>>> 85e84683
                         "fullWidth": 28,
                         "width": 27,
                         "extendsOrImplementsKeyword": {
@@ -771,12 +763,8 @@
                             "start": 73,
                             "end": 93,
                             "fullWidth": 20,
-<<<<<<< HEAD
                             "width": 20,
-                            "identifier": {
-=======
                             "propertyName": {
->>>>>>> 85e84683
                                 "kind": "IdentifierName",
                                 "fullStart": 73,
                                 "fullEnd": 75,
@@ -1151,12 +1139,8 @@
                             "start": 100,
                             "end": 127,
                             "fullWidth": 27,
-<<<<<<< HEAD
                             "width": 27,
-                            "identifier": {
-=======
                             "propertyName": {
->>>>>>> 85e84683
                                 "kind": "IdentifierName",
                                 "fullStart": 100,
                                 "fullEnd": 102,
@@ -1576,12 +1560,8 @@
                             "start": 134,
                             "end": 156,
                             "fullWidth": 22,
-<<<<<<< HEAD
                             "width": 22,
-                            "identifier": {
-=======
                             "propertyName": {
->>>>>>> 85e84683
                                 "kind": "IdentifierName",
                                 "fullStart": 134,
                                 "fullEnd": 136,
@@ -1989,12 +1969,8 @@
                             "start": 163,
                             "end": 187,
                             "fullWidth": 24,
-<<<<<<< HEAD
                             "width": 24,
-                            "identifier": {
-=======
                             "propertyName": {
->>>>>>> 85e84683
                                 "kind": "IdentifierName",
                                 "fullStart": 163,
                                 "fullEnd": 165,
@@ -2435,12 +2411,8 @@
                             "start": 194,
                             "end": 216,
                             "fullWidth": 22,
-<<<<<<< HEAD
                             "width": 22,
-                            "identifier": {
-=======
                             "propertyName": {
->>>>>>> 85e84683
                                 "kind": "IdentifierName",
                                 "fullStart": 194,
                                 "fullEnd": 196,
