--- conflicted
+++ resolved
@@ -648,11 +648,8 @@
                                                     "start": 50,
                                                     "end": 51,
                                                     "fullWidth": 1,
-<<<<<<< HEAD
                                                     "width": 1,
-=======
                                                     "modifiers": [],
->>>>>>> e3c38734
                                                     "identifier": {
                                                         "kind": "IdentifierName",
                                                         "fullStart": 50,
@@ -936,11 +933,8 @@
                                                     "start": 72,
                                                     "end": 73,
                                                     "fullWidth": 1,
-<<<<<<< HEAD
                                                     "width": 1,
-=======
                                                     "modifiers": [],
->>>>>>> e3c38734
                                                     "identifier": {
                                                         "kind": "IdentifierName",
                                                         "fullStart": 72,
@@ -980,11 +974,8 @@
                                                     "start": 75,
                                                     "end": 76,
                                                     "fullWidth": 1,
-<<<<<<< HEAD
                                                     "width": 1,
-=======
                                                     "modifiers": [],
->>>>>>> e3c38734
                                                     "identifier": {
                                                         "kind": "IdentifierName",
                                                         "fullStart": 75,
@@ -1268,11 +1259,8 @@
                                                     "start": 97,
                                                     "end": 102,
                                                     "fullWidth": 5,
-<<<<<<< HEAD
                                                     "width": 5,
-=======
                                                     "modifiers": [],
->>>>>>> e3c38734
                                                     "identifier": {
                                                         "kind": "IdentifierName",
                                                         "fullStart": 97,
@@ -1359,11 +1347,8 @@
                                                     "start": 104,
                                                     "end": 109,
                                                     "fullWidth": 5,
-<<<<<<< HEAD
                                                     "width": 5,
-=======
                                                     "modifiers": [],
->>>>>>> e3c38734
                                                     "identifier": {
                                                         "kind": "IdentifierName",
                                                         "fullStart": 104,
