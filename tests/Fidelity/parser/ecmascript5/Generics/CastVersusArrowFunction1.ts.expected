--- conflicted
+++ resolved
@@ -58,12 +58,8 @@
                             "start": 4,
                             "end": 18,
                             "fullWidth": 14,
-<<<<<<< HEAD
                             "width": 14,
-                            "identifier": {
-=======
                             "propertyName": {
->>>>>>> 85e84683
                                 "kind": "IdentifierName",
                                 "fullStart": 4,
                                 "fullEnd": 6,
@@ -324,12 +320,8 @@
                             "start": 25,
                             "end": 33,
                             "fullWidth": 8,
-<<<<<<< HEAD
                             "width": 8,
-                            "identifier": {
-=======
                             "propertyName": {
->>>>>>> 85e84683
                                 "kind": "IdentifierName",
                                 "fullStart": 25,
                                 "fullEnd": 27,
@@ -509,12 +501,8 @@
                             "start": 42,
                             "end": 57,
                             "fullWidth": 15,
-<<<<<<< HEAD
                             "width": 15,
-                            "identifier": {
-=======
                             "propertyName": {
->>>>>>> 85e84683
                                 "kind": "IdentifierName",
                                 "fullStart": 42,
                                 "fullEnd": 44,
@@ -798,12 +786,8 @@
                             "start": 64,
                             "end": 82,
                             "fullWidth": 18,
-<<<<<<< HEAD
                             "width": 18,
-                            "identifier": {
-=======
                             "propertyName": {
->>>>>>> 85e84683
                                 "kind": "IdentifierName",
                                 "fullStart": 64,
                                 "fullEnd": 66,
@@ -1128,12 +1112,8 @@
                             "start": 89,
                             "end": 115,
                             "fullWidth": 26,
-<<<<<<< HEAD
                             "width": 26,
-                            "identifier": {
-=======
                             "propertyName": {
->>>>>>> 85e84683
                                 "kind": "IdentifierName",
                                 "fullStart": 89,
                                 "fullEnd": 91,
@@ -1560,12 +1540,8 @@
                             "start": 124,
                             "end": 134,
                             "fullWidth": 10,
-<<<<<<< HEAD
                             "width": 10,
-                            "identifier": {
-=======
                             "propertyName": {
->>>>>>> 85e84683
                                 "kind": "IdentifierName",
                                 "fullStart": 124,
                                 "fullEnd": 126,
@@ -1770,12 +1746,8 @@
                             "start": 141,
                             "end": 154,
                             "fullWidth": 13,
-<<<<<<< HEAD
                             "width": 13,
-                            "identifier": {
-=======
                             "propertyName": {
->>>>>>> 85e84683
                                 "kind": "IdentifierName",
                                 "fullStart": 141,
                                 "fullEnd": 143,
@@ -2020,12 +1992,8 @@
                             "start": 161,
                             "end": 182,
                             "fullWidth": 21,
-<<<<<<< HEAD
                             "width": 21,
-                            "identifier": {
-=======
                             "propertyName": {
->>>>>>> 85e84683
                                 "kind": "IdentifierName",
                                 "fullStart": 161,
                                 "fullEnd": 163,
