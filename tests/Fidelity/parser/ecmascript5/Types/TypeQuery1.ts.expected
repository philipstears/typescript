--- conflicted
+++ resolved
@@ -59,12 +59,8 @@
                             "start": 4,
                             "end": 15,
                             "fullWidth": 11,
-<<<<<<< HEAD
                             "width": 11,
-                            "identifier": {
-=======
                             "propertyName": {
->>>>>>> 85e84683
                                 "kind": "IdentifierName",
                                 "fullStart": 4,
                                 "fullEnd": 5,
