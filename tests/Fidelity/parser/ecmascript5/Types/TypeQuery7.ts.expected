{
    "isDeclaration": false,
    "languageVersion": "EcmaScript5",
    "parseOptions": {
        "allowAutomaticSemicolonInsertion": true
    },
    "sourceUnit": {
        "kind": "SourceUnit",
        "fullStart": 0,
        "fullEnd": 17,
        "start": 0,
        "end": 17,
        "fullWidth": 17,
        "width": 17,
        "isIncrementallyUnusable": true,
        "moduleElements": [
            {
                "kind": "VariableStatement",
                "fullStart": 0,
                "fullEnd": 17,
                "start": 0,
                "end": 17,
                "fullWidth": 17,
                "width": 17,
                "isIncrementallyUnusable": true,
                "modifiers": [],
                "variableDeclaration": {
                    "kind": "VariableDeclaration",
                    "fullStart": 0,
                    "fullEnd": 17,
                    "start": 0,
                    "end": 17,
                    "fullWidth": 17,
<<<<<<< HEAD
                    "width": 17,
                    "isIncrementallyUnusable": true,
=======
>>>>>>> 3218b00e
                    "varKeyword": {
                        "kind": "VarKeyword",
                        "fullStart": 0,
                        "fullEnd": 4,
                        "start": 0,
                        "end": 3,
                        "fullWidth": 4,
                        "width": 3,
                        "text": "var",
                        "value": "var",
                        "valueText": "var",
                        "hasTrailingTrivia": true,
                        "trailingTrivia": [
                            {
                                "kind": "WhitespaceTrivia",
                                "fullStart": 3,
                                "fullEnd": 4,
                                "text": " "
                            }
                        ]
                    },
                    "variableDeclarators": [
                        {
                            "kind": "VariableDeclarator",
                            "fullStart": 4,
                            "fullEnd": 17,
                            "start": 4,
                            "end": 17,
                            "fullWidth": 13,
<<<<<<< HEAD
                            "width": 13,
                            "isIncrementallyUnusable": true,
=======
>>>>>>> 3218b00e
                            "propertyName": {
                                "kind": "IdentifierName",
                                "fullStart": 4,
                                "fullEnd": 5,
                                "start": 4,
                                "end": 5,
                                "fullWidth": 1,
                                "width": 1,
                                "text": "v",
                                "value": "v",
                                "valueText": "v"
                            },
                            "typeAnnotation": {
                                "kind": "TypeAnnotation",
<<<<<<< HEAD
                                "fullStart": 5,
                                "fullEnd": 15,
                                "start": 5,
                                "end": 15,
                                "fullWidth": 10,
                                "width": 10,
=======
                                "fullWidth": 12,
>>>>>>> 3218b00e
                                "colonToken": {
                                    "kind": "ColonToken",
                                    "fullStart": 5,
                                    "fullEnd": 7,
                                    "start": 5,
                                    "end": 6,
                                    "fullWidth": 2,
                                    "width": 1,
                                    "text": ":",
                                    "value": ":",
                                    "valueText": ":",
                                    "hasTrailingTrivia": true,
                                    "trailingTrivia": [
                                        {
                                            "kind": "WhitespaceTrivia",
                                            "fullStart": 6,
                                            "fullEnd": 7,
                                            "text": " "
                                        }
                                    ]
                                },
                                "type": {
<<<<<<< HEAD
                                    "kind": "TypeQuery",
                                    "fullStart": 7,
                                    "fullEnd": 15,
                                    "start": 7,
                                    "end": 15,
                                    "fullWidth": 8,
                                    "width": 8,
                                    "typeOfKeyword": {
                                        "kind": "TypeOfKeyword",
                                        "fullStart": 7,
                                        "fullEnd": 14,
                                        "start": 7,
                                        "end": 13,
                                        "fullWidth": 7,
                                        "width": 6,
                                        "text": "typeof",
                                        "value": "typeof",
                                        "valueText": "typeof",
                                        "hasTrailingTrivia": true,
                                        "trailingTrivia": [
                                            {
                                                "kind": "WhitespaceTrivia",
                                                "fullStart": 13,
                                                "fullEnd": 14,
                                                "text": " "
                                            }
                                        ]
                                    },
                                    "name": {
                                        "kind": "IdentifierName",
                                        "fullStart": 14,
                                        "fullEnd": 15,
                                        "start": 14,
                                        "end": 15,
                                        "fullWidth": 1,
                                        "width": 1,
                                        "text": "A",
                                        "value": "A",
                                        "valueText": "A"
                                    }
                                }
                            },
                            "equalsValueClause": {
                                "kind": "EqualsValueClause",
                                "fullStart": 15,
                                "fullEnd": 17,
                                "start": 15,
                                "end": 17,
                                "fullWidth": 2,
                                "width": 2,
                                "isIncrementallyUnusable": true,
                                "equalsToken": {
                                    "kind": "EqualsToken",
                                    "fullStart": 15,
                                    "fullEnd": 15,
                                    "start": 15,
                                    "end": 15,
                                    "fullWidth": 0,
                                    "width": 0,
                                    "text": ""
                                },
                                "value": {
                                    "kind": "ArrayLiteralExpression",
                                    "fullStart": 15,
                                    "fullEnd": 17,
                                    "start": 15,
                                    "end": 17,
                                    "fullWidth": 2,
                                    "width": 2,
=======
                                    "kind": "ArrayType",
                                    "fullWidth": 10,
                                    "type": {
                                        "kind": "TypeQuery",
                                        "fullWidth": 8,
                                        "typeOfKeyword": {
                                            "kind": "TypeOfKeyword",
                                            "width": 6,
                                            "fullWidth": 7,
                                            "text": "typeof",
                                            "value": "typeof",
                                            "valueText": "typeof",
                                            "hasTrailingTrivia": true,
                                            "trailingTrivia": [
                                                {
                                                    "kind": "WhitespaceTrivia",
                                                    "text": " "
                                                }
                                            ]
                                        },
                                        "name": {
                                            "kind": "IdentifierName",
                                            "width": 1,
                                            "text": "A",
                                            "value": "A",
                                            "valueText": "A"
                                        }
                                    },
>>>>>>> 3218b00e
                                    "openBracketToken": {
                                        "kind": "OpenBracketToken",
                                        "fullStart": 15,
                                        "fullEnd": 16,
                                        "start": 15,
                                        "end": 16,
                                        "fullWidth": 1,
                                        "width": 1,
                                        "text": "[",
                                        "value": "[",
                                        "valueText": "["
                                    },
                                    "closeBracketToken": {
                                        "kind": "CloseBracketToken",
                                        "fullStart": 16,
                                        "fullEnd": 17,
                                        "start": 16,
                                        "end": 17,
                                        "fullWidth": 1,
                                        "width": 1,
                                        "text": "]",
                                        "value": "]",
                                        "valueText": "]"
                                    }
                                }
                            }
                        }
                    ]
                },
                "semicolonToken": {
                    "kind": "SemicolonToken",
                    "fullStart": 17,
                    "fullEnd": 17,
                    "start": 17,
                    "end": 17,
                    "fullWidth": 0,
                    "width": 0,
                    "text": ""
                }
            }
        ],
        "endOfFileToken": {
            "kind": "EndOfFileToken",
            "fullStart": 17,
            "fullEnd": 17,
            "start": 17,
            "end": 17,
            "fullWidth": 0,
            "width": 0,
            "text": ""
        }
    },
    "lineMap": {
        "lineStarts": [
            0
        ],
        "length": 17
    }
}<|MERGE_RESOLUTION|>--- conflicted
+++ resolved
@@ -31,11 +31,7 @@
                     "start": 0,
                     "end": 17,
                     "fullWidth": 17,
-<<<<<<< HEAD
                     "width": 17,
-                    "isIncrementallyUnusable": true,
-=======
->>>>>>> 3218b00e
                     "varKeyword": {
                         "kind": "VarKeyword",
                         "fullStart": 0,
@@ -65,11 +61,7 @@
                             "start": 4,
                             "end": 17,
                             "fullWidth": 13,
-<<<<<<< HEAD
                             "width": 13,
-                            "isIncrementallyUnusable": true,
-=======
->>>>>>> 3218b00e
                             "propertyName": {
                                 "kind": "IdentifierName",
                                 "fullStart": 4,
@@ -84,16 +76,12 @@
                             },
                             "typeAnnotation": {
                                 "kind": "TypeAnnotation",
-<<<<<<< HEAD
                                 "fullStart": 5,
-                                "fullEnd": 15,
+                                "fullEnd": 17,
                                 "start": 5,
-                                "end": 15,
-                                "fullWidth": 10,
-                                "width": 10,
-=======
+                                "end": 17,
                                 "fullWidth": 12,
->>>>>>> 3218b00e
+                                "width": 12,
                                 "colonToken": {
                                     "kind": "ColonToken",
                                     "fullStart": 5,
@@ -116,86 +104,29 @@
                                     ]
                                 },
                                 "type": {
-<<<<<<< HEAD
-                                    "kind": "TypeQuery",
+                                    "kind": "ArrayType",
                                     "fullStart": 7,
-                                    "fullEnd": 15,
+                                    "fullEnd": 17,
                                     "start": 7,
-                                    "end": 15,
-                                    "fullWidth": 8,
-                                    "width": 8,
-                                    "typeOfKeyword": {
-                                        "kind": "TypeOfKeyword",
-                                        "fullStart": 7,
-                                        "fullEnd": 14,
-                                        "start": 7,
-                                        "end": 13,
-                                        "fullWidth": 7,
-                                        "width": 6,
-                                        "text": "typeof",
-                                        "value": "typeof",
-                                        "valueText": "typeof",
-                                        "hasTrailingTrivia": true,
-                                        "trailingTrivia": [
-                                            {
-                                                "kind": "WhitespaceTrivia",
-                                                "fullStart": 13,
-                                                "fullEnd": 14,
-                                                "text": " "
-                                            }
-                                        ]
-                                    },
-                                    "name": {
-                                        "kind": "IdentifierName",
-                                        "fullStart": 14,
-                                        "fullEnd": 15,
-                                        "start": 14,
-                                        "end": 15,
-                                        "fullWidth": 1,
-                                        "width": 1,
-                                        "text": "A",
-                                        "value": "A",
-                                        "valueText": "A"
-                                    }
-                                }
-                            },
-                            "equalsValueClause": {
-                                "kind": "EqualsValueClause",
-                                "fullStart": 15,
-                                "fullEnd": 17,
-                                "start": 15,
-                                "end": 17,
-                                "fullWidth": 2,
-                                "width": 2,
-                                "isIncrementallyUnusable": true,
-                                "equalsToken": {
-                                    "kind": "EqualsToken",
-                                    "fullStart": 15,
-                                    "fullEnd": 15,
-                                    "start": 15,
-                                    "end": 15,
-                                    "fullWidth": 0,
-                                    "width": 0,
-                                    "text": ""
-                                },
-                                "value": {
-                                    "kind": "ArrayLiteralExpression",
-                                    "fullStart": 15,
-                                    "fullEnd": 17,
-                                    "start": 15,
                                     "end": 17,
-                                    "fullWidth": 2,
-                                    "width": 2,
-=======
-                                    "kind": "ArrayType",
                                     "fullWidth": 10,
+                                    "width": 10,
                                     "type": {
                                         "kind": "TypeQuery",
+                                        "fullStart": 7,
+                                        "fullEnd": 15,
+                                        "start": 7,
+                                        "end": 15,
                                         "fullWidth": 8,
+                                        "width": 8,
                                         "typeOfKeyword": {
                                             "kind": "TypeOfKeyword",
+                                            "fullStart": 7,
+                                            "fullEnd": 14,
+                                            "start": 7,
+                                            "end": 13,
+                                            "fullWidth": 7,
                                             "width": 6,
-                                            "fullWidth": 7,
                                             "text": "typeof",
                                             "value": "typeof",
                                             "valueText": "typeof",
@@ -203,19 +134,25 @@
                                             "trailingTrivia": [
                                                 {
                                                     "kind": "WhitespaceTrivia",
+                                                    "fullStart": 13,
+                                                    "fullEnd": 14,
                                                     "text": " "
                                                 }
                                             ]
                                         },
                                         "name": {
                                             "kind": "IdentifierName",
+                                            "fullStart": 14,
+                                            "fullEnd": 15,
+                                            "start": 14,
+                                            "end": 15,
+                                            "fullWidth": 1,
                                             "width": 1,
                                             "text": "A",
                                             "value": "A",
                                             "valueText": "A"
                                         }
                                     },
->>>>>>> 3218b00e
                                     "openBracketToken": {
                                         "kind": "OpenBracketToken",
                                         "fullStart": 15,
