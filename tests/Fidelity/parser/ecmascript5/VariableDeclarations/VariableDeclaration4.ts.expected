--- conflicted
+++ resolved
@@ -180,12 +180,8 @@
                                     "start": 35,
                                     "end": 36,
                                     "fullWidth": 1,
-<<<<<<< HEAD
                                     "width": 1,
-                                    "identifier": {
-=======
                                     "propertyName": {
->>>>>>> 85e84683
                                         "kind": "IdentifierName",
                                         "fullStart": 35,
                                         "fullEnd": 36,
