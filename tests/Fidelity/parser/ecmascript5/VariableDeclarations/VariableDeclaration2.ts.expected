{
    "isDeclaration": false,
    "languageVersion": "EcmaScript5",
    "parseOptions": {
        "allowAutomaticSemicolonInsertion": true
    },
    "sourceUnit": {
        "kind": "SourceUnit",
        "fullStart": 0,
        "fullEnd": 143,
        "start": 0,
        "end": 143,
        "fullWidth": 143,
        "width": 143,
        "isIncrementallyUnusable": true,
        "moduleElements": [
            {
                "kind": "ExpressionStatement",
                "fullStart": 0,
                "fullEnd": 143,
                "start": 0,
                "end": 143,
                "fullWidth": 143,
                "width": 143,
                "isIncrementallyUnusable": true,
                "expression": {
                    "kind": "InvocationExpression",
                    "fullStart": 0,
                    "fullEnd": 142,
                    "start": 0,
                    "end": 142,
                    "fullWidth": 142,
                    "width": 142,
                    "isIncrementallyUnusable": true,
                    "expression": {
                        "kind": "ParenthesizedExpression",
                        "fullStart": 0,
                        "fullEnd": 140,
                        "start": 0,
                        "end": 140,
                        "fullWidth": 140,
                        "width": 140,
                        "isIncrementallyUnusable": true,
                        "openParenToken": {
                            "kind": "OpenParenToken",
                            "fullStart": 0,
                            "fullEnd": 1,
                            "start": 0,
                            "end": 1,
                            "fullWidth": 1,
                            "width": 1,
                            "text": "(",
                            "value": "(",
                            "valueText": "("
                        },
                        "expression": {
                            "kind": "FunctionExpression",
                            "fullStart": 1,
                            "fullEnd": 139,
                            "start": 1,
                            "end": 139,
                            "fullWidth": 138,
                            "width": 138,
                            "isIncrementallyUnusable": true,
                            "functionKeyword": {
                                "kind": "FunctionKeyword",
                                "fullStart": 1,
                                "fullEnd": 9,
                                "start": 1,
                                "end": 9,
                                "fullWidth": 8,
                                "width": 8,
                                "text": "function",
                                "value": "function",
                                "valueText": "function"
                            },
                            "callSignature": {
                                "kind": "CallSignature",
                                "fullStart": 9,
                                "fullEnd": 12,
                                "start": 9,
                                "end": 11,
                                "fullWidth": 3,
                                "width": 2,
                                "parameterList": {
                                    "kind": "ParameterList",
                                    "fullStart": 9,
                                    "fullEnd": 12,
                                    "start": 9,
                                    "end": 11,
                                    "fullWidth": 3,
                                    "width": 2,
                                    "openParenToken": {
                                        "kind": "OpenParenToken",
                                        "fullStart": 9,
                                        "fullEnd": 10,
                                        "start": 9,
                                        "end": 10,
                                        "fullWidth": 1,
                                        "width": 1,
                                        "text": "(",
                                        "value": "(",
                                        "valueText": "("
                                    },
                                    "parameters": [],
                                    "closeParenToken": {
                                        "kind": "CloseParenToken",
                                        "fullStart": 10,
                                        "fullEnd": 12,
                                        "start": 10,
                                        "end": 11,
                                        "fullWidth": 2,
                                        "width": 1,
                                        "text": ")",
                                        "value": ")",
                                        "valueText": ")",
                                        "hasTrailingTrivia": true,
                                        "trailingTrivia": [
                                            {
                                                "kind": "WhitespaceTrivia",
                                                "text": " "
                                            }
                                        ]
                                    }
                                }
                            },
                            "block": {
                                "kind": "Block",
                                "fullStart": 12,
                                "fullEnd": 139,
                                "start": 12,
                                "end": 139,
                                "fullWidth": 127,
                                "width": 127,
                                "isIncrementallyUnusable": true,
                                "openBraceToken": {
                                    "kind": "OpenBraceToken",
                                    "fullStart": 12,
                                    "fullEnd": 15,
                                    "start": 12,
                                    "end": 13,
                                    "fullWidth": 3,
                                    "width": 1,
                                    "text": "{",
                                    "value": "{",
                                    "valueText": "{",
                                    "hasTrailingTrivia": true,
                                    "hasTrailingNewLine": true,
                                    "trailingTrivia": [
                                        {
                                            "kind": "NewLineTrivia",
                                            "text": "\r\n"
                                        }
                                    ]
                                },
                                "statements": [
                                    {
                                        "kind": "VariableStatement",
                                        "fullStart": 15,
                                        "fullEnd": 61,
                                        "start": 23,
                                        "end": 59,
                                        "fullWidth": 46,
                                        "width": 36,
                                        "isIncrementallyUnusable": true,
                                        "modifiers": [],
                                        "variableDeclaration": {
                                            "kind": "VariableDeclaration",
                                            "fullStart": 15,
                                            "fullEnd": 61,
                                            "start": 23,
                                            "end": 59,
                                            "fullWidth": 46,
                                            "width": 36,
                                            "varKeyword": {
                                                "kind": "VarKeyword",
                                                "fullStart": 15,
                                                "fullEnd": 27,
                                                "start": 23,
                                                "end": 26,
                                                "fullWidth": 12,
                                                "width": 3,
                                                "text": "var",
                                                "value": "var",
                                                "valueText": "var",
                                                "hasLeadingTrivia": true,
                                                "hasTrailingTrivia": true,
                                                "leadingTrivia": [
                                                    {
                                                        "kind": "WhitespaceTrivia",
                                                        "text": "        "
                                                    }
                                                ],
                                                "trailingTrivia": [
                                                    {
                                                        "kind": "WhitespaceTrivia",
                                                        "text": " "
                                                    }
                                                ]
                                            },
                                            "variableDeclarators": [
                                                {
                                                    "kind": "VariableDeclarator",
                                                    "fullStart": 27,
                                                    "fullEnd": 61,
                                                    "start": 27,
                                                    "end": 59,
                                                    "fullWidth": 34,
<<<<<<< HEAD
                                                    "width": 32,
                                                    "identifier": {
=======
                                                    "propertyName": {
>>>>>>> 85e84683
                                                        "kind": "IdentifierName",
                                                        "fullStart": 27,
                                                        "fullEnd": 33,
                                                        "start": 27,
                                                        "end": 32,
                                                        "fullWidth": 6,
                                                        "width": 5,
                                                        "text": "check",
                                                        "value": "check",
                                                        "valueText": "check",
                                                        "hasTrailingTrivia": true,
                                                        "trailingTrivia": [
                                                            {
                                                                "kind": "WhitespaceTrivia",
                                                                "text": " "
                                                            }
                                                        ]
                                                    },
                                                    "equalsValueClause": {
                                                        "kind": "EqualsValueClause",
                                                        "fullStart": 33,
                                                        "fullEnd": 61,
                                                        "start": 33,
                                                        "end": 59,
                                                        "fullWidth": 28,
                                                        "width": 26,
                                                        "equalsToken": {
                                                            "kind": "EqualsToken",
                                                            "fullStart": 33,
                                                            "fullEnd": 35,
                                                            "start": 33,
                                                            "end": 34,
                                                            "fullWidth": 2,
                                                            "width": 1,
                                                            "text": "=",
                                                            "value": "=",
                                                            "valueText": "=",
                                                            "hasTrailingTrivia": true,
                                                            "trailingTrivia": [
                                                                {
                                                                    "kind": "WhitespaceTrivia",
                                                                    "text": " "
                                                                }
                                                            ]
                                                        },
                                                        "value": {
                                                            "kind": "FunctionExpression",
                                                            "fullStart": 35,
                                                            "fullEnd": 61,
                                                            "start": 35,
                                                            "end": 59,
                                                            "fullWidth": 26,
                                                            "width": 24,
                                                            "functionKeyword": {
                                                                "kind": "FunctionKeyword",
                                                                "fullStart": 35,
                                                                "fullEnd": 44,
                                                                "start": 35,
                                                                "end": 43,
                                                                "fullWidth": 9,
                                                                "width": 8,
                                                                "text": "function",
                                                                "value": "function",
                                                                "valueText": "function",
                                                                "hasTrailingTrivia": true,
                                                                "trailingTrivia": [
                                                                    {
                                                                        "kind": "WhitespaceTrivia",
                                                                        "text": " "
                                                                    }
                                                                ]
                                                            },
                                                            "callSignature": {
                                                                "kind": "CallSignature",
                                                                "fullStart": 44,
                                                                "fullEnd": 47,
                                                                "start": 44,
                                                                "end": 46,
                                                                "fullWidth": 3,
                                                                "width": 2,
                                                                "parameterList": {
                                                                    "kind": "ParameterList",
                                                                    "fullStart": 44,
                                                                    "fullEnd": 47,
                                                                    "start": 44,
                                                                    "end": 46,
                                                                    "fullWidth": 3,
                                                                    "width": 2,
                                                                    "openParenToken": {
                                                                        "kind": "OpenParenToken",
                                                                        "fullStart": 44,
                                                                        "fullEnd": 45,
                                                                        "start": 44,
                                                                        "end": 45,
                                                                        "fullWidth": 1,
                                                                        "width": 1,
                                                                        "text": "(",
                                                                        "value": "(",
                                                                        "valueText": "("
                                                                    },
                                                                    "parameters": [],
                                                                    "closeParenToken": {
                                                                        "kind": "CloseParenToken",
                                                                        "fullStart": 45,
                                                                        "fullEnd": 47,
                                                                        "start": 45,
                                                                        "end": 46,
                                                                        "fullWidth": 2,
                                                                        "width": 1,
                                                                        "text": ")",
                                                                        "value": ")",
                                                                        "valueText": ")",
                                                                        "hasTrailingTrivia": true,
                                                                        "trailingTrivia": [
                                                                            {
                                                                                "kind": "WhitespaceTrivia",
                                                                                "text": " "
                                                                            }
                                                                        ]
                                                                    }
                                                                }
                                                            },
                                                            "block": {
                                                                "kind": "Block",
                                                                "fullStart": 47,
                                                                "fullEnd": 61,
                                                                "start": 47,
                                                                "end": 59,
                                                                "fullWidth": 14,
                                                                "width": 12,
                                                                "openBraceToken": {
                                                                    "kind": "OpenBraceToken",
                                                                    "fullStart": 47,
                                                                    "fullEnd": 50,
                                                                    "start": 47,
                                                                    "end": 48,
                                                                    "fullWidth": 3,
                                                                    "width": 1,
                                                                    "text": "{",
                                                                    "value": "{",
                                                                    "valueText": "{",
                                                                    "hasTrailingTrivia": true,
                                                                    "hasTrailingNewLine": true,
                                                                    "trailingTrivia": [
                                                                        {
                                                                            "kind": "NewLineTrivia",
                                                                            "text": "\r\n"
                                                                        }
                                                                    ]
                                                                },
                                                                "statements": [],
                                                                "closeBraceToken": {
                                                                    "kind": "CloseBraceToken",
                                                                    "fullStart": 50,
                                                                    "fullEnd": 61,
                                                                    "start": 58,
                                                                    "end": 59,
                                                                    "fullWidth": 11,
                                                                    "width": 1,
                                                                    "text": "}",
                                                                    "value": "}",
                                                                    "valueText": "}",
                                                                    "hasLeadingTrivia": true,
                                                                    "hasTrailingTrivia": true,
                                                                    "hasTrailingNewLine": true,
                                                                    "leadingTrivia": [
                                                                        {
                                                                            "kind": "WhitespaceTrivia",
                                                                            "text": "        "
                                                                        }
                                                                    ],
                                                                    "trailingTrivia": [
                                                                        {
                                                                            "kind": "NewLineTrivia",
                                                                            "text": "\r\n"
                                                                        }
                                                                    ]
                                                                }
                                                            }
                                                        }
                                                    }
                                                }
                                            ]
                                        },
                                        "semicolonToken": {
                                            "kind": "SemicolonToken",
                                            "fullStart": -1,
                                            "fullEnd": -1,
                                            "start": -1,
                                            "end": -1,
                                            "fullWidth": 0,
                                            "width": 0,
                                            "text": ""
                                        }
                                    },
                                    {
                                        "kind": "VariableStatement",
                                        "fullStart": 61,
                                        "fullEnd": 112,
                                        "start": 71,
                                        "end": 110,
                                        "fullWidth": 51,
                                        "width": 39,
                                        "isIncrementallyUnusable": true,
                                        "modifiers": [],
                                        "variableDeclaration": {
                                            "kind": "VariableDeclaration",
                                            "fullStart": 61,
                                            "fullEnd": 112,
                                            "start": 71,
                                            "end": 110,
                                            "fullWidth": 51,
                                            "width": 39,
                                            "varKeyword": {
                                                "kind": "VarKeyword",
                                                "fullStart": 61,
                                                "fullEnd": 75,
                                                "start": 71,
                                                "end": 74,
                                                "fullWidth": 14,
                                                "width": 3,
                                                "text": "var",
                                                "value": "var",
                                                "valueText": "var",
                                                "hasLeadingTrivia": true,
                                                "hasLeadingNewLine": true,
                                                "hasTrailingTrivia": true,
                                                "leadingTrivia": [
                                                    {
                                                        "kind": "NewLineTrivia",
                                                        "text": "\r\n"
                                                    },
                                                    {
                                                        "kind": "WhitespaceTrivia",
                                                        "text": "        "
                                                    }
                                                ],
                                                "trailingTrivia": [
                                                    {
                                                        "kind": "WhitespaceTrivia",
                                                        "text": " "
                                                    }
                                                ]
                                            },
                                            "variableDeclarators": [
                                                {
                                                    "kind": "VariableDeclarator",
                                                    "fullStart": 75,
                                                    "fullEnd": 112,
                                                    "start": 75,
                                                    "end": 110,
                                                    "fullWidth": 37,
<<<<<<< HEAD
                                                    "width": 35,
                                                    "identifier": {
=======
                                                    "propertyName": {
>>>>>>> 85e84683
                                                        "kind": "IdentifierName",
                                                        "fullStart": 75,
                                                        "fullEnd": 84,
                                                        "start": 75,
                                                        "end": 83,
                                                        "fullWidth": 9,
                                                        "width": 8,
                                                        "text": "checkNot",
                                                        "value": "checkNot",
                                                        "valueText": "checkNot",
                                                        "hasTrailingTrivia": true,
                                                        "trailingTrivia": [
                                                            {
                                                                "kind": "WhitespaceTrivia",
                                                                "text": " "
                                                            }
                                                        ]
                                                    },
                                                    "equalsValueClause": {
                                                        "kind": "EqualsValueClause",
                                                        "fullStart": 84,
                                                        "fullEnd": 112,
                                                        "start": 84,
                                                        "end": 110,
                                                        "fullWidth": 28,
                                                        "width": 26,
                                                        "equalsToken": {
                                                            "kind": "EqualsToken",
                                                            "fullStart": 84,
                                                            "fullEnd": 86,
                                                            "start": 84,
                                                            "end": 85,
                                                            "fullWidth": 2,
                                                            "width": 1,
                                                            "text": "=",
                                                            "value": "=",
                                                            "valueText": "=",
                                                            "hasTrailingTrivia": true,
                                                            "trailingTrivia": [
                                                                {
                                                                    "kind": "WhitespaceTrivia",
                                                                    "text": " "
                                                                }
                                                            ]
                                                        },
                                                        "value": {
                                                            "kind": "FunctionExpression",
                                                            "fullStart": 86,
                                                            "fullEnd": 112,
                                                            "start": 86,
                                                            "end": 110,
                                                            "fullWidth": 26,
                                                            "width": 24,
                                                            "functionKeyword": {
                                                                "kind": "FunctionKeyword",
                                                                "fullStart": 86,
                                                                "fullEnd": 95,
                                                                "start": 86,
                                                                "end": 94,
                                                                "fullWidth": 9,
                                                                "width": 8,
                                                                "text": "function",
                                                                "value": "function",
                                                                "valueText": "function",
                                                                "hasTrailingTrivia": true,
                                                                "trailingTrivia": [
                                                                    {
                                                                        "kind": "WhitespaceTrivia",
                                                                        "text": " "
                                                                    }
                                                                ]
                                                            },
                                                            "callSignature": {
                                                                "kind": "CallSignature",
                                                                "fullStart": 95,
                                                                "fullEnd": 98,
                                                                "start": 95,
                                                                "end": 97,
                                                                "fullWidth": 3,
                                                                "width": 2,
                                                                "parameterList": {
                                                                    "kind": "ParameterList",
                                                                    "fullStart": 95,
                                                                    "fullEnd": 98,
                                                                    "start": 95,
                                                                    "end": 97,
                                                                    "fullWidth": 3,
                                                                    "width": 2,
                                                                    "openParenToken": {
                                                                        "kind": "OpenParenToken",
                                                                        "fullStart": 95,
                                                                        "fullEnd": 96,
                                                                        "start": 95,
                                                                        "end": 96,
                                                                        "fullWidth": 1,
                                                                        "width": 1,
                                                                        "text": "(",
                                                                        "value": "(",
                                                                        "valueText": "("
                                                                    },
                                                                    "parameters": [],
                                                                    "closeParenToken": {
                                                                        "kind": "CloseParenToken",
                                                                        "fullStart": 96,
                                                                        "fullEnd": 98,
                                                                        "start": 96,
                                                                        "end": 97,
                                                                        "fullWidth": 2,
                                                                        "width": 1,
                                                                        "text": ")",
                                                                        "value": ")",
                                                                        "valueText": ")",
                                                                        "hasTrailingTrivia": true,
                                                                        "trailingTrivia": [
                                                                            {
                                                                                "kind": "WhitespaceTrivia",
                                                                                "text": " "
                                                                            }
                                                                        ]
                                                                    }
                                                                }
                                                            },
                                                            "block": {
                                                                "kind": "Block",
                                                                "fullStart": 98,
                                                                "fullEnd": 112,
                                                                "start": 98,
                                                                "end": 110,
                                                                "fullWidth": 14,
                                                                "width": 12,
                                                                "openBraceToken": {
                                                                    "kind": "OpenBraceToken",
                                                                    "fullStart": 98,
                                                                    "fullEnd": 101,
                                                                    "start": 98,
                                                                    "end": 99,
                                                                    "fullWidth": 3,
                                                                    "width": 1,
                                                                    "text": "{",
                                                                    "value": "{",
                                                                    "valueText": "{",
                                                                    "hasTrailingTrivia": true,
                                                                    "hasTrailingNewLine": true,
                                                                    "trailingTrivia": [
                                                                        {
                                                                            "kind": "NewLineTrivia",
                                                                            "text": "\r\n"
                                                                        }
                                                                    ]
                                                                },
                                                                "statements": [],
                                                                "closeBraceToken": {
                                                                    "kind": "CloseBraceToken",
                                                                    "fullStart": 101,
                                                                    "fullEnd": 112,
                                                                    "start": 109,
                                                                    "end": 110,
                                                                    "fullWidth": 11,
                                                                    "width": 1,
                                                                    "text": "}",
                                                                    "value": "}",
                                                                    "valueText": "}",
                                                                    "hasLeadingTrivia": true,
                                                                    "hasTrailingTrivia": true,
                                                                    "hasTrailingNewLine": true,
                                                                    "leadingTrivia": [
                                                                        {
                                                                            "kind": "WhitespaceTrivia",
                                                                            "text": "        "
                                                                        }
                                                                    ],
                                                                    "trailingTrivia": [
                                                                        {
                                                                            "kind": "NewLineTrivia",
                                                                            "text": "\r\n"
                                                                        }
                                                                    ]
                                                                }
                                                            }
                                                        }
                                                    }
                                                }
                                            ]
                                        },
                                        "semicolonToken": {
                                            "kind": "SemicolonToken",
                                            "fullStart": -1,
                                            "fullEnd": -1,
                                            "start": -1,
                                            "end": -1,
                                            "fullWidth": 0,
                                            "width": 0,
                                            "text": ""
                                        }
                                    },
                                    {
                                        "kind": "ExpressionStatement",
                                        "fullStart": 112,
                                        "fullEnd": 138,
                                        "start": 122,
                                        "end": 136,
                                        "fullWidth": 26,
                                        "width": 14,
                                        "expression": {
                                            "kind": "InvocationExpression",
                                            "fullStart": 112,
                                            "fullEnd": 135,
                                            "start": 122,
                                            "end": 135,
                                            "fullWidth": 23,
                                            "width": 13,
                                            "expression": {
                                                "kind": "MemberAccessExpression",
                                                "fullStart": 112,
                                                "fullEnd": 132,
                                                "start": 122,
                                                "end": 132,
                                                "fullWidth": 20,
                                                "width": 10,
                                                "expression": {
                                                    "kind": "IdentifierName",
                                                    "fullStart": 112,
                                                    "fullEnd": 127,
                                                    "start": 122,
                                                    "end": 127,
                                                    "fullWidth": 15,
                                                    "width": 5,
                                                    "text": "MUnit",
                                                    "value": "MUnit",
                                                    "valueText": "MUnit",
                                                    "hasLeadingTrivia": true,
                                                    "hasLeadingNewLine": true,
                                                    "leadingTrivia": [
                                                        {
                                                            "kind": "NewLineTrivia",
                                                            "text": "\r\n"
                                                        },
                                                        {
                                                            "kind": "WhitespaceTrivia",
                                                            "text": "        "
                                                        }
                                                    ]
                                                },
                                                "dotToken": {
                                                    "kind": "DotToken",
                                                    "fullStart": 127,
                                                    "fullEnd": 128,
                                                    "start": 127,
                                                    "end": 128,
                                                    "fullWidth": 1,
                                                    "width": 1,
                                                    "text": ".",
                                                    "value": ".",
                                                    "valueText": "."
                                                },
                                                "name": {
                                                    "kind": "IdentifierName",
                                                    "fullStart": 128,
                                                    "fullEnd": 132,
                                                    "start": 128,
                                                    "end": 132,
                                                    "fullWidth": 4,
                                                    "width": 4,
                                                    "text": "test",
                                                    "value": "test",
                                                    "valueText": "test"
                                                }
                                            },
                                            "argumentList": {
                                                "kind": "ArgumentList",
                                                "fullStart": 132,
                                                "fullEnd": 135,
                                                "start": 132,
                                                "end": 135,
                                                "fullWidth": 3,
                                                "width": 3,
                                                "openParenToken": {
                                                    "kind": "OpenParenToken",
                                                    "fullStart": 132,
                                                    "fullEnd": 133,
                                                    "start": 132,
                                                    "end": 133,
                                                    "fullWidth": 1,
                                                    "width": 1,
                                                    "text": "(",
                                                    "value": "(",
                                                    "valueText": "("
                                                },
                                                "arguments": [
                                                    {
                                                        "kind": "IdentifierName",
                                                        "fullStart": 133,
                                                        "fullEnd": 134,
                                                        "start": 133,
                                                        "end": 134,
                                                        "fullWidth": 1,
                                                        "width": 1,
                                                        "text": "a",
                                                        "value": "a",
                                                        "valueText": "a"
                                                    }
                                                ],
                                                "closeParenToken": {
                                                    "kind": "CloseParenToken",
                                                    "fullStart": 134,
                                                    "fullEnd": 135,
                                                    "start": 134,
                                                    "end": 135,
                                                    "fullWidth": 1,
                                                    "width": 1,
                                                    "text": ")",
                                                    "value": ")",
                                                    "valueText": ")"
                                                }
                                            }
                                        },
                                        "semicolonToken": {
                                            "kind": "SemicolonToken",
                                            "fullStart": 135,
                                            "fullEnd": 138,
                                            "start": 135,
                                            "end": 136,
                                            "fullWidth": 3,
                                            "width": 1,
                                            "text": ";",
                                            "value": ";",
                                            "valueText": ";",
                                            "hasTrailingTrivia": true,
                                            "hasTrailingNewLine": true,
                                            "trailingTrivia": [
                                                {
                                                    "kind": "NewLineTrivia",
                                                    "text": "\r\n"
                                                }
                                            ]
                                        }
                                    }
                                ],
                                "closeBraceToken": {
                                    "kind": "CloseBraceToken",
                                    "fullStart": 138,
                                    "fullEnd": 139,
                                    "start": 138,
                                    "end": 139,
                                    "fullWidth": 1,
                                    "width": 1,
                                    "text": "}",
                                    "value": "}",
                                    "valueText": "}"
                                }
                            }
                        },
                        "closeParenToken": {
                            "kind": "CloseParenToken",
                            "fullStart": 139,
                            "fullEnd": 140,
                            "start": 139,
                            "end": 140,
                            "fullWidth": 1,
                            "width": 1,
                            "text": ")",
                            "value": ")",
                            "valueText": ")"
                        }
                    },
                    "argumentList": {
                        "kind": "ArgumentList",
                        "fullStart": 140,
                        "fullEnd": 142,
                        "start": 140,
                        "end": 142,
                        "fullWidth": 2,
                        "width": 2,
                        "openParenToken": {
                            "kind": "OpenParenToken",
                            "fullStart": 140,
                            "fullEnd": 141,
                            "start": 140,
                            "end": 141,
                            "fullWidth": 1,
                            "width": 1,
                            "text": "(",
                            "value": "(",
                            "valueText": "("
                        },
                        "arguments": [],
                        "closeParenToken": {
                            "kind": "CloseParenToken",
                            "fullStart": 141,
                            "fullEnd": 142,
                            "start": 141,
                            "end": 142,
                            "fullWidth": 1,
                            "width": 1,
                            "text": ")",
                            "value": ")",
                            "valueText": ")"
                        }
                    }
                },
                "semicolonToken": {
                    "kind": "SemicolonToken",
                    "fullStart": 142,
                    "fullEnd": 143,
                    "start": 142,
                    "end": 143,
                    "fullWidth": 1,
                    "width": 1,
                    "text": ";",
                    "value": ";",
                    "valueText": ";"
                }
            }
        ],
        "endOfFileToken": {
            "kind": "EndOfFileToken",
            "fullStart": 143,
            "fullEnd": 143,
            "start": 143,
            "end": 143,
            "fullWidth": 0,
            "width": 0,
            "text": ""
        }
    },
    "lineMap": {
        "lineStarts": [
            0,
            15,
            50,
            61,
            63,
            101,
            112,
            114,
            138
        ],
        "length": 143
    }
}<|MERGE_RESOLUTION|>--- conflicted
+++ resolved
@@ -206,12 +206,8 @@
                                                     "start": 27,
                                                     "end": 59,
                                                     "fullWidth": 34,
-<<<<<<< HEAD
                                                     "width": 32,
-                                                    "identifier": {
-=======
                                                     "propertyName": {
->>>>>>> 85e84683
                                                         "kind": "IdentifierName",
                                                         "fullStart": 27,
                                                         "fullEnd": 33,
@@ -464,12 +460,8 @@
                                                     "start": 75,
                                                     "end": 110,
                                                     "fullWidth": 37,
-<<<<<<< HEAD
                                                     "width": 35,
-                                                    "identifier": {
-=======
                                                     "propertyName": {
->>>>>>> 85e84683
                                                         "kind": "IdentifierName",
                                                         "fullStart": 75,
                                                         "fullEnd": 84,
