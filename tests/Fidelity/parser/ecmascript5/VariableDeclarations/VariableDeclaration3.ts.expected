{
    "isDeclaration": false,
    "languageVersion": "EcmaScript5",
    "parseOptions": {
        "allowAutomaticSemicolonInsertion": true
    },
    "sourceUnit": {
        "kind": "SourceUnit",
        "fullStart": 0,
        "fullEnd": 249,
        "start": 0,
        "end": 249,
        "fullWidth": 249,
        "width": 249,
        "isIncrementallyUnusable": true,
        "moduleElements": [
            {
                "kind": "FunctionDeclaration",
                "fullStart": 0,
                "fullEnd": 249,
                "start": 0,
                "end": 249,
                "fullWidth": 249,
                "width": 249,
                "modifiers": [],
                "functionKeyword": {
                    "kind": "FunctionKeyword",
                    "fullStart": 0,
                    "fullEnd": 9,
                    "start": 0,
                    "end": 8,
                    "fullWidth": 9,
                    "width": 8,
                    "text": "function",
                    "value": "function",
                    "valueText": "function",
                    "hasTrailingTrivia": true,
                    "trailingTrivia": [
                        {
                            "kind": "WhitespaceTrivia",
                            "text": " "
                        }
                    ]
                },
                "identifier": {
                    "kind": "IdentifierName",
                    "fullStart": 9,
                    "fullEnd": 17,
                    "start": 9,
                    "end": 17,
                    "fullWidth": 8,
                    "width": 8,
                    "text": "runTests",
                    "value": "runTests",
                    "valueText": "runTests"
                },
                "callSignature": {
                    "kind": "CallSignature",
                    "fullStart": 17,
                    "fullEnd": 20,
                    "start": 17,
                    "end": 19,
                    "fullWidth": 3,
                    "width": 2,
                    "parameterList": {
                        "kind": "ParameterList",
                        "fullStart": 17,
                        "fullEnd": 20,
                        "start": 17,
                        "end": 19,
                        "fullWidth": 3,
                        "width": 2,
                        "openParenToken": {
                            "kind": "OpenParenToken",
                            "fullStart": 17,
                            "fullEnd": 18,
                            "start": 17,
                            "end": 18,
                            "fullWidth": 1,
                            "width": 1,
                            "text": "(",
                            "value": "(",
                            "valueText": "("
                        },
                        "parameters": [],
                        "closeParenToken": {
                            "kind": "CloseParenToken",
                            "fullStart": 18,
                            "fullEnd": 20,
                            "start": 18,
                            "end": 19,
                            "fullWidth": 2,
                            "width": 1,
                            "text": ")",
                            "value": ")",
                            "valueText": ")",
                            "hasTrailingTrivia": true,
                            "trailingTrivia": [
                                {
                                    "kind": "WhitespaceTrivia",
                                    "text": " "
                                }
                            ]
                        }
                    }
                },
                "block": {
                    "kind": "Block",
                    "fullStart": 20,
                    "fullEnd": 249,
                    "start": 20,
                    "end": 249,
                    "fullWidth": 229,
                    "width": 229,
                    "openBraceToken": {
                        "kind": "OpenBraceToken",
                        "fullStart": 20,
                        "fullEnd": 23,
                        "start": 20,
                        "end": 21,
                        "fullWidth": 3,
                        "width": 1,
                        "text": "{",
                        "value": "{",
                        "valueText": "{",
                        "hasTrailingTrivia": true,
                        "hasTrailingNewLine": true,
                        "trailingTrivia": [
                            {
                                "kind": "NewLineTrivia",
                                "text": "\r\n"
                            }
                        ]
                    },
                    "statements": [
                        {
                            "kind": "VariableStatement",
                            "fullStart": 23,
                            "fullEnd": 248,
                            "start": 27,
                            "end": 246,
                            "fullWidth": 225,
                            "width": 219,
                            "modifiers": [],
                            "variableDeclaration": {
                                "kind": "VariableDeclaration",
                                "fullStart": 23,
                                "fullEnd": 245,
                                "start": 27,
                                "end": 245,
                                "fullWidth": 222,
                                "width": 218,
                                "varKeyword": {
                                    "kind": "VarKeyword",
                                    "fullStart": 23,
                                    "fullEnd": 31,
                                    "start": 27,
                                    "end": 30,
                                    "fullWidth": 8,
                                    "width": 3,
                                    "text": "var",
                                    "value": "var",
                                    "valueText": "var",
                                    "hasLeadingTrivia": true,
                                    "hasTrailingTrivia": true,
                                    "leadingTrivia": [
                                        {
                                            "kind": "WhitespaceTrivia",
                                            "text": "    "
                                        }
                                    ],
                                    "trailingTrivia": [
                                        {
                                            "kind": "WhitespaceTrivia",
                                            "text": " "
                                        }
                                    ]
                                },
                                "variableDeclarators": [
                                    {
                                        "kind": "VariableDeclarator",
                                        "fullStart": 31,
                                        "fullEnd": 82,
                                        "start": 31,
                                        "end": 80,
                                        "fullWidth": 51,
<<<<<<< HEAD
                                        "width": 49,
                                        "identifier": {
=======
                                        "propertyName": {
>>>>>>> 85e84683
                                            "kind": "IdentifierName",
                                            "fullStart": 31,
                                            "fullEnd": 39,
                                            "start": 31,
                                            "end": 38,
                                            "fullWidth": 8,
                                            "width": 7,
                                            "text": "outfile",
                                            "value": "outfile",
                                            "valueText": "outfile",
                                            "hasTrailingTrivia": true,
                                            "trailingTrivia": [
                                                {
                                                    "kind": "WhitespaceTrivia",
                                                    "text": " "
                                                }
                                            ]
                                        },
                                        "equalsValueClause": {
                                            "kind": "EqualsValueClause",
                                            "fullStart": 39,
                                            "fullEnd": 82,
                                            "start": 39,
                                            "end": 80,
                                            "fullWidth": 43,
                                            "width": 41,
                                            "equalsToken": {
                                                "kind": "EqualsToken",
                                                "fullStart": 39,
                                                "fullEnd": 41,
                                                "start": 39,
                                                "end": 40,
                                                "fullWidth": 2,
                                                "width": 1,
                                                "text": "=",
                                                "value": "=",
                                                "valueText": "=",
                                                "hasTrailingTrivia": true,
                                                "trailingTrivia": [
                                                    {
                                                        "kind": "WhitespaceTrivia",
                                                        "text": " "
                                                    }
                                                ]
                                            },
                                            "value": {
                                                "kind": "ObjectCreationExpression",
                                                "fullStart": 41,
                                                "fullEnd": 82,
                                                "start": 41,
                                                "end": 80,
                                                "fullWidth": 41,
                                                "width": 39,
                                                "newKeyword": {
                                                    "kind": "NewKeyword",
                                                    "fullStart": 41,
                                                    "fullEnd": 45,
                                                    "start": 41,
                                                    "end": 44,
                                                    "fullWidth": 4,
                                                    "width": 3,
                                                    "text": "new",
                                                    "value": "new",
                                                    "valueText": "new",
                                                    "hasTrailingTrivia": true,
                                                    "trailingTrivia": [
                                                        {
                                                            "kind": "WhitespaceTrivia",
                                                            "text": " "
                                                        }
                                                    ]
                                                },
                                                "expression": {
                                                    "kind": "MemberAccessExpression",
                                                    "fullStart": 45,
                                                    "fullEnd": 78,
                                                    "start": 45,
                                                    "end": 78,
                                                    "fullWidth": 33,
                                                    "width": 33,
                                                    "expression": {
                                                        "kind": "MemberAccessExpression",
                                                        "fullStart": 45,
                                                        "fullEnd": 61,
                                                        "start": 45,
                                                        "end": 61,
                                                        "fullWidth": 16,
                                                        "width": 16,
                                                        "expression": {
                                                            "kind": "IdentifierName",
                                                            "fullStart": 45,
                                                            "fullEnd": 52,
                                                            "start": 45,
                                                            "end": 52,
                                                            "fullWidth": 7,
                                                            "width": 7,
                                                            "text": "Harness",
                                                            "value": "Harness",
                                                            "valueText": "Harness"
                                                        },
                                                        "dotToken": {
                                                            "kind": "DotToken",
                                                            "fullStart": 52,
                                                            "fullEnd": 53,
                                                            "start": 52,
                                                            "end": 53,
                                                            "fullWidth": 1,
                                                            "width": 1,
                                                            "text": ".",
                                                            "value": ".",
                                                            "valueText": "."
                                                        },
                                                        "name": {
                                                            "kind": "IdentifierName",
                                                            "fullStart": 53,
                                                            "fullEnd": 61,
                                                            "start": 53,
                                                            "end": 61,
                                                            "fullWidth": 8,
                                                            "width": 8,
                                                            "text": "Compiler",
                                                            "value": "Compiler",
                                                            "valueText": "Compiler"
                                                        }
                                                    },
                                                    "dotToken": {
                                                        "kind": "DotToken",
                                                        "fullStart": 61,
                                                        "fullEnd": 62,
                                                        "start": 61,
                                                        "end": 62,
                                                        "fullWidth": 1,
                                                        "width": 1,
                                                        "text": ".",
                                                        "value": ".",
                                                        "valueText": "."
                                                    },
                                                    "name": {
                                                        "kind": "IdentifierName",
                                                        "fullStart": 62,
                                                        "fullEnd": 78,
                                                        "start": 62,
                                                        "end": 78,
                                                        "fullWidth": 16,
                                                        "width": 16,
                                                        "text": "WriterAggregator",
                                                        "value": "WriterAggregator",
                                                        "valueText": "WriterAggregator"
                                                    }
                                                },
                                                "argumentList": {
                                                    "kind": "ArgumentList",
                                                    "fullStart": 78,
                                                    "fullEnd": 82,
                                                    "start": 78,
                                                    "end": 80,
                                                    "fullWidth": 4,
                                                    "width": 2,
                                                    "openParenToken": {
                                                        "kind": "OpenParenToken",
                                                        "fullStart": 78,
                                                        "fullEnd": 79,
                                                        "start": 78,
                                                        "end": 79,
                                                        "fullWidth": 1,
                                                        "width": 1,
                                                        "text": "(",
                                                        "value": "(",
                                                        "valueText": "("
                                                    },
                                                    "arguments": [],
                                                    "closeParenToken": {
                                                        "kind": "CloseParenToken",
                                                        "fullStart": 79,
                                                        "fullEnd": 82,
                                                        "start": 79,
                                                        "end": 80,
                                                        "fullWidth": 3,
                                                        "width": 1,
                                                        "text": ")",
                                                        "value": ")",
                                                        "valueText": ")",
                                                        "hasTrailingTrivia": true,
                                                        "hasTrailingNewLine": true,
                                                        "trailingTrivia": [
                                                            {
                                                                "kind": "NewLineTrivia",
                                                                "text": "\r\n"
                                                            }
                                                        ]
                                                    }
                                                }
                                            }
                                        }
                                    },
                                    {
                                        "kind": "CommaToken",
                                        "fullStart": 82,
                                        "fullEnd": 90,
                                        "start": 88,
                                        "end": 89,
                                        "fullWidth": 8,
                                        "width": 1,
                                        "text": ",",
                                        "value": ",",
                                        "valueText": ",",
                                        "hasLeadingTrivia": true,
                                        "hasTrailingTrivia": true,
                                        "leadingTrivia": [
                                            {
                                                "kind": "WhitespaceTrivia",
                                                "text": "      "
                                            }
                                        ],
                                        "trailingTrivia": [
                                            {
                                                "kind": "WhitespaceTrivia",
                                                "text": " "
                                            }
                                        ]
                                    },
                                    {
                                        "kind": "VariableDeclarator",
                                        "fullStart": 90,
                                        "fullEnd": 140,
                                        "start": 90,
                                        "end": 138,
                                        "fullWidth": 50,
<<<<<<< HEAD
                                        "width": 48,
                                        "identifier": {
=======
                                        "propertyName": {
>>>>>>> 85e84683
                                            "kind": "IdentifierName",
                                            "fullStart": 90,
                                            "fullEnd": 97,
                                            "start": 90,
                                            "end": 96,
                                            "fullWidth": 7,
                                            "width": 6,
                                            "text": "outerr",
                                            "value": "outerr",
                                            "valueText": "outerr",
                                            "hasTrailingTrivia": true,
                                            "trailingTrivia": [
                                                {
                                                    "kind": "WhitespaceTrivia",
                                                    "text": " "
                                                }
                                            ]
                                        },
                                        "equalsValueClause": {
                                            "kind": "EqualsValueClause",
                                            "fullStart": 97,
                                            "fullEnd": 140,
                                            "start": 97,
                                            "end": 138,
                                            "fullWidth": 43,
                                            "width": 41,
                                            "equalsToken": {
                                                "kind": "EqualsToken",
                                                "fullStart": 97,
                                                "fullEnd": 99,
                                                "start": 97,
                                                "end": 98,
                                                "fullWidth": 2,
                                                "width": 1,
                                                "text": "=",
                                                "value": "=",
                                                "valueText": "=",
                                                "hasTrailingTrivia": true,
                                                "trailingTrivia": [
                                                    {
                                                        "kind": "WhitespaceTrivia",
                                                        "text": " "
                                                    }
                                                ]
                                            },
                                            "value": {
                                                "kind": "ObjectCreationExpression",
                                                "fullStart": 99,
                                                "fullEnd": 140,
                                                "start": 99,
                                                "end": 138,
                                                "fullWidth": 41,
                                                "width": 39,
                                                "newKeyword": {
                                                    "kind": "NewKeyword",
                                                    "fullStart": 99,
                                                    "fullEnd": 103,
                                                    "start": 99,
                                                    "end": 102,
                                                    "fullWidth": 4,
                                                    "width": 3,
                                                    "text": "new",
                                                    "value": "new",
                                                    "valueText": "new",
                                                    "hasTrailingTrivia": true,
                                                    "trailingTrivia": [
                                                        {
                                                            "kind": "WhitespaceTrivia",
                                                            "text": " "
                                                        }
                                                    ]
                                                },
                                                "expression": {
                                                    "kind": "MemberAccessExpression",
                                                    "fullStart": 103,
                                                    "fullEnd": 136,
                                                    "start": 103,
                                                    "end": 136,
                                                    "fullWidth": 33,
                                                    "width": 33,
                                                    "expression": {
                                                        "kind": "MemberAccessExpression",
                                                        "fullStart": 103,
                                                        "fullEnd": 119,
                                                        "start": 103,
                                                        "end": 119,
                                                        "fullWidth": 16,
                                                        "width": 16,
                                                        "expression": {
                                                            "kind": "IdentifierName",
                                                            "fullStart": 103,
                                                            "fullEnd": 110,
                                                            "start": 103,
                                                            "end": 110,
                                                            "fullWidth": 7,
                                                            "width": 7,
                                                            "text": "Harness",
                                                            "value": "Harness",
                                                            "valueText": "Harness"
                                                        },
                                                        "dotToken": {
                                                            "kind": "DotToken",
                                                            "fullStart": 110,
                                                            "fullEnd": 111,
                                                            "start": 110,
                                                            "end": 111,
                                                            "fullWidth": 1,
                                                            "width": 1,
                                                            "text": ".",
                                                            "value": ".",
                                                            "valueText": "."
                                                        },
                                                        "name": {
                                                            "kind": "IdentifierName",
                                                            "fullStart": 111,
                                                            "fullEnd": 119,
                                                            "start": 111,
                                                            "end": 119,
                                                            "fullWidth": 8,
                                                            "width": 8,
                                                            "text": "Compiler",
                                                            "value": "Compiler",
                                                            "valueText": "Compiler"
                                                        }
                                                    },
                                                    "dotToken": {
                                                        "kind": "DotToken",
                                                        "fullStart": 119,
                                                        "fullEnd": 120,
                                                        "start": 119,
                                                        "end": 120,
                                                        "fullWidth": 1,
                                                        "width": 1,
                                                        "text": ".",
                                                        "value": ".",
                                                        "valueText": "."
                                                    },
                                                    "name": {
                                                        "kind": "IdentifierName",
                                                        "fullStart": 120,
                                                        "fullEnd": 136,
                                                        "start": 120,
                                                        "end": 136,
                                                        "fullWidth": 16,
                                                        "width": 16,
                                                        "text": "WriterAggregator",
                                                        "value": "WriterAggregator",
                                                        "valueText": "WriterAggregator"
                                                    }
                                                },
                                                "argumentList": {
                                                    "kind": "ArgumentList",
                                                    "fullStart": 136,
                                                    "fullEnd": 140,
                                                    "start": 136,
                                                    "end": 138,
                                                    "fullWidth": 4,
                                                    "width": 2,
                                                    "openParenToken": {
                                                        "kind": "OpenParenToken",
                                                        "fullStart": 136,
                                                        "fullEnd": 137,
                                                        "start": 136,
                                                        "end": 137,
                                                        "fullWidth": 1,
                                                        "width": 1,
                                                        "text": "(",
                                                        "value": "(",
                                                        "valueText": "("
                                                    },
                                                    "arguments": [],
                                                    "closeParenToken": {
                                                        "kind": "CloseParenToken",
                                                        "fullStart": 137,
                                                        "fullEnd": 140,
                                                        "start": 137,
                                                        "end": 138,
                                                        "fullWidth": 3,
                                                        "width": 1,
                                                        "text": ")",
                                                        "value": ")",
                                                        "valueText": ")",
                                                        "hasTrailingTrivia": true,
                                                        "hasTrailingNewLine": true,
                                                        "trailingTrivia": [
                                                            {
                                                                "kind": "NewLineTrivia",
                                                                "text": "\r\n"
                                                            }
                                                        ]
                                                    }
                                                }
                                            }
                                        }
                                    },
                                    {
                                        "kind": "CommaToken",
                                        "fullStart": 140,
                                        "fullEnd": 148,
                                        "start": 146,
                                        "end": 147,
                                        "fullWidth": 8,
                                        "width": 1,
                                        "text": ",",
                                        "value": ",",
                                        "valueText": ",",
                                        "hasLeadingTrivia": true,
                                        "hasTrailingTrivia": true,
                                        "leadingTrivia": [
                                            {
                                                "kind": "WhitespaceTrivia",
                                                "text": "      "
                                            }
                                        ],
                                        "trailingTrivia": [
                                            {
                                                "kind": "WhitespaceTrivia",
                                                "text": " "
                                            }
                                        ]
                                    },
                                    {
                                        "kind": "VariableDeclarator",
                                        "fullStart": 148,
                                        "fullEnd": 233,
                                        "start": 148,
                                        "end": 231,
                                        "fullWidth": 85,
<<<<<<< HEAD
                                        "width": 83,
                                        "identifier": {
=======
                                        "propertyName": {
>>>>>>> 85e84683
                                            "kind": "IdentifierName",
                                            "fullStart": 148,
                                            "fullEnd": 157,
                                            "start": 148,
                                            "end": 156,
                                            "fullWidth": 9,
                                            "width": 8,
                                            "text": "compiler",
                                            "value": "compiler",
                                            "valueText": "compiler",
                                            "hasTrailingTrivia": true,
                                            "trailingTrivia": [
                                                {
                                                    "kind": "WhitespaceTrivia",
                                                    "text": " "
                                                }
                                            ]
                                        },
                                        "equalsValueClause": {
                                            "kind": "EqualsValueClause",
                                            "fullStart": 157,
                                            "fullEnd": 233,
                                            "start": 157,
                                            "end": 231,
                                            "fullWidth": 76,
                                            "width": 74,
                                            "equalsToken": {
                                                "kind": "EqualsToken",
                                                "fullStart": 157,
                                                "fullEnd": 159,
                                                "start": 157,
                                                "end": 158,
                                                "fullWidth": 2,
                                                "width": 1,
                                                "text": "=",
                                                "value": "=",
                                                "valueText": "=",
                                                "hasTrailingTrivia": true,
                                                "trailingTrivia": [
                                                    {
                                                        "kind": "WhitespaceTrivia",
                                                        "text": " "
                                                    }
                                                ]
                                            },
                                            "value": {
                                                "kind": "CastExpression",
                                                "fullStart": 159,
                                                "fullEnd": 233,
                                                "start": 159,
                                                "end": 231,
                                                "fullWidth": 74,
                                                "width": 72,
                                                "lessThanToken": {
                                                    "kind": "LessThanToken",
                                                    "fullStart": 159,
                                                    "fullEnd": 160,
                                                    "start": 159,
                                                    "end": 160,
                                                    "fullWidth": 1,
                                                    "width": 1,
                                                    "text": "<",
                                                    "value": "<",
                                                    "valueText": "<"
                                                },
                                                "type": {
                                                    "kind": "QualifiedName",
                                                    "fullStart": 160,
                                                    "fullEnd": 189,
                                                    "start": 160,
                                                    "end": 189,
                                                    "fullWidth": 29,
                                                    "width": 29,
                                                    "left": {
                                                        "kind": "IdentifierName",
                                                        "fullStart": 160,
                                                        "fullEnd": 170,
                                                        "start": 160,
                                                        "end": 170,
                                                        "fullWidth": 10,
                                                        "width": 10,
                                                        "text": "TypeScript",
                                                        "value": "TypeScript",
                                                        "valueText": "TypeScript"
                                                    },
                                                    "dotToken": {
                                                        "kind": "DotToken",
                                                        "fullStart": 170,
                                                        "fullEnd": 171,
                                                        "start": 170,
                                                        "end": 171,
                                                        "fullWidth": 1,
                                                        "width": 1,
                                                        "text": ".",
                                                        "value": ".",
                                                        "valueText": "."
                                                    },
                                                    "right": {
                                                        "kind": "IdentifierName",
                                                        "fullStart": 171,
                                                        "fullEnd": 189,
                                                        "start": 171,
                                                        "end": 189,
                                                        "fullWidth": 18,
                                                        "width": 18,
                                                        "text": "TypeScriptCompiler",
                                                        "value": "TypeScriptCompiler",
                                                        "valueText": "TypeScriptCompiler"
                                                    }
                                                },
                                                "greaterThanToken": {
                                                    "kind": "GreaterThanToken",
                                                    "fullStart": 189,
                                                    "fullEnd": 190,
                                                    "start": 189,
                                                    "end": 190,
                                                    "fullWidth": 1,
                                                    "width": 1,
                                                    "text": ">",
                                                    "value": ">",
                                                    "valueText": ">"
                                                },
                                                "expression": {
                                                    "kind": "ObjectCreationExpression",
                                                    "fullStart": 190,
                                                    "fullEnd": 233,
                                                    "start": 190,
                                                    "end": 231,
                                                    "fullWidth": 43,
                                                    "width": 41,
                                                    "newKeyword": {
                                                        "kind": "NewKeyword",
                                                        "fullStart": 190,
                                                        "fullEnd": 194,
                                                        "start": 190,
                                                        "end": 193,
                                                        "fullWidth": 4,
                                                        "width": 3,
                                                        "text": "new",
                                                        "value": "new",
                                                        "valueText": "new",
                                                        "hasTrailingTrivia": true,
                                                        "trailingTrivia": [
                                                            {
                                                                "kind": "WhitespaceTrivia",
                                                                "text": " "
                                                            }
                                                        ]
                                                    },
                                                    "expression": {
                                                        "kind": "MemberAccessExpression",
                                                        "fullStart": 194,
                                                        "fullEnd": 223,
                                                        "start": 194,
                                                        "end": 223,
                                                        "fullWidth": 29,
                                                        "width": 29,
                                                        "expression": {
                                                            "kind": "IdentifierName",
                                                            "fullStart": 194,
                                                            "fullEnd": 204,
                                                            "start": 194,
                                                            "end": 204,
                                                            "fullWidth": 10,
                                                            "width": 10,
                                                            "text": "TypeScript",
                                                            "value": "TypeScript",
                                                            "valueText": "TypeScript"
                                                        },
                                                        "dotToken": {
                                                            "kind": "DotToken",
                                                            "fullStart": 204,
                                                            "fullEnd": 205,
                                                            "start": 204,
                                                            "end": 205,
                                                            "fullWidth": 1,
                                                            "width": 1,
                                                            "text": ".",
                                                            "value": ".",
                                                            "valueText": "."
                                                        },
                                                        "name": {
                                                            "kind": "IdentifierName",
                                                            "fullStart": 205,
                                                            "fullEnd": 223,
                                                            "start": 205,
                                                            "end": 223,
                                                            "fullWidth": 18,
                                                            "width": 18,
                                                            "text": "TypeScriptCompiler",
                                                            "value": "TypeScriptCompiler",
                                                            "valueText": "TypeScriptCompiler"
                                                        }
                                                    },
                                                    "argumentList": {
                                                        "kind": "ArgumentList",
                                                        "fullStart": 223,
                                                        "fullEnd": 233,
                                                        "start": 223,
                                                        "end": 231,
                                                        "fullWidth": 10,
                                                        "width": 8,
                                                        "openParenToken": {
                                                            "kind": "OpenParenToken",
                                                            "fullStart": 223,
                                                            "fullEnd": 224,
                                                            "start": 223,
                                                            "end": 224,
                                                            "fullWidth": 1,
                                                            "width": 1,
                                                            "text": "(",
                                                            "value": "(",
                                                            "valueText": "("
                                                        },
                                                        "arguments": [
                                                            {
                                                                "kind": "IdentifierName",
                                                                "fullStart": 224,
                                                                "fullEnd": 230,
                                                                "start": 224,
                                                                "end": 230,
                                                                "fullWidth": 6,
                                                                "width": 6,
                                                                "text": "outerr",
                                                                "value": "outerr",
                                                                "valueText": "outerr"
                                                            }
                                                        ],
                                                        "closeParenToken": {
                                                            "kind": "CloseParenToken",
                                                            "fullStart": 230,
                                                            "fullEnd": 233,
                                                            "start": 230,
                                                            "end": 231,
                                                            "fullWidth": 3,
                                                            "width": 1,
                                                            "text": ")",
                                                            "value": ")",
                                                            "valueText": ")",
                                                            "hasTrailingTrivia": true,
                                                            "hasTrailingNewLine": true,
                                                            "trailingTrivia": [
                                                                {
                                                                    "kind": "NewLineTrivia",
                                                                    "text": "\r\n"
                                                                }
                                                            ]
                                                        }
                                                    }
                                                }
                                            }
                                        }
                                    },
                                    {
                                        "kind": "CommaToken",
                                        "fullStart": 233,
                                        "fullEnd": 241,
                                        "start": 239,
                                        "end": 240,
                                        "fullWidth": 8,
                                        "width": 1,
                                        "text": ",",
                                        "value": ",",
                                        "valueText": ",",
                                        "hasLeadingTrivia": true,
                                        "hasTrailingTrivia": true,
                                        "leadingTrivia": [
                                            {
                                                "kind": "WhitespaceTrivia",
                                                "text": "      "
                                            }
                                        ],
                                        "trailingTrivia": [
                                            {
                                                "kind": "WhitespaceTrivia",
                                                "text": " "
                                            }
                                        ]
                                    },
                                    {
                                        "kind": "VariableDeclarator",
                                        "fullStart": 241,
                                        "fullEnd": 245,
                                        "start": 241,
                                        "end": 245,
                                        "fullWidth": 4,
<<<<<<< HEAD
                                        "width": 4,
                                        "identifier": {
=======
                                        "propertyName": {
>>>>>>> 85e84683
                                            "kind": "IdentifierName",
                                            "fullStart": 241,
                                            "fullEnd": 245,
                                            "start": 241,
                                            "end": 245,
                                            "fullWidth": 4,
                                            "width": 4,
                                            "text": "code",
                                            "value": "code",
                                            "valueText": "code"
                                        }
                                    }
                                ]
                            },
                            "semicolonToken": {
                                "kind": "SemicolonToken",
                                "fullStart": 245,
                                "fullEnd": 248,
                                "start": 245,
                                "end": 246,
                                "fullWidth": 3,
                                "width": 1,
                                "text": ";",
                                "value": ";",
                                "valueText": ";",
                                "hasTrailingTrivia": true,
                                "hasTrailingNewLine": true,
                                "trailingTrivia": [
                                    {
                                        "kind": "NewLineTrivia",
                                        "text": "\r\n"
                                    }
                                ]
                            }
                        }
                    ],
                    "closeBraceToken": {
                        "kind": "CloseBraceToken",
                        "fullStart": 248,
                        "fullEnd": 249,
                        "start": 248,
                        "end": 249,
                        "fullWidth": 1,
                        "width": 1,
                        "text": "}",
                        "value": "}",
                        "valueText": "}"
                    }
                }
            }
        ],
        "endOfFileToken": {
            "kind": "EndOfFileToken",
            "fullStart": 249,
            "fullEnd": 249,
            "start": 249,
            "end": 249,
            "fullWidth": 0,
            "width": 0,
            "text": ""
        }
    },
    "lineMap": {
        "lineStarts": [
            0,
            23,
            82,
            140,
            233,
            248
        ],
        "length": 249
    }
}<|MERGE_RESOLUTION|>--- conflicted
+++ resolved
@@ -184,12 +184,8 @@
                                         "start": 31,
                                         "end": 80,
                                         "fullWidth": 51,
-<<<<<<< HEAD
                                         "width": 49,
-                                        "identifier": {
-=======
                                         "propertyName": {
->>>>>>> 85e84683
                                             "kind": "IdentifierName",
                                             "fullStart": 31,
                                             "fullEnd": 39,
@@ -418,12 +414,8 @@
                                         "start": 90,
                                         "end": 138,
                                         "fullWidth": 50,
-<<<<<<< HEAD
                                         "width": 48,
-                                        "identifier": {
-=======
                                         "propertyName": {
->>>>>>> 85e84683
                                             "kind": "IdentifierName",
                                             "fullStart": 90,
                                             "fullEnd": 97,
@@ -652,12 +644,8 @@
                                         "start": 148,
                                         "end": 231,
                                         "fullWidth": 85,
-<<<<<<< HEAD
                                         "width": 83,
-                                        "identifier": {
-=======
                                         "propertyName": {
->>>>>>> 85e84683
                                             "kind": "IdentifierName",
                                             "fullStart": 148,
                                             "fullEnd": 157,
@@ -944,12 +932,8 @@
                                         "start": 241,
                                         "end": 245,
                                         "fullWidth": 4,
-<<<<<<< HEAD
                                         "width": 4,
-                                        "identifier": {
-=======
                                         "propertyName": {
->>>>>>> 85e84683
                                             "kind": "IdentifierName",
                                             "fullStart": 241,
                                             "fullEnd": 245,
