{
    "isDeclaration": false,
    "languageVersion": "EcmaScript5",
    "parseOptions": {
        "allowAutomaticSemicolonInsertion": true
    },
    "diagnostics": [
        {
            "start": 25,
            "length": 6,
            "diagnosticCode": "Parameter property declarations cannot be used in a constructor overload."
        },
        {
            "start": 67,
            "length": 7,
            "diagnosticCode": "Parameter property declarations cannot be used in a constructor overload."
        }
    ],
    "sourceUnit": {
        "kind": "SourceUnit",
        "fullStart": 0,
        "fullEnd": 136,
        "start": 0,
        "end": 136,
        "fullWidth": 136,
        "width": 136,
        "isIncrementallyUnusable": true,
        "moduleElements": [
            {
                "kind": "ClassDeclaration",
                "fullStart": 0,
                "fullEnd": 136,
                "start": 0,
                "end": 136,
                "fullWidth": 136,
                "width": 136,
                "modifiers": [],
                "classKeyword": {
                    "kind": "ClassKeyword",
                    "fullStart": 0,
                    "fullEnd": 6,
                    "start": 0,
                    "end": 5,
                    "fullWidth": 6,
                    "width": 5,
                    "text": "class",
                    "value": "class",
                    "valueText": "class",
                    "hasTrailingTrivia": true,
                    "trailingTrivia": [
                        {
                            "kind": "WhitespaceTrivia",
                            "text": " "
                        }
                    ]
                },
                "identifier": {
                    "kind": "IdentifierName",
                    "fullStart": 6,
                    "fullEnd": 9,
                    "start": 6,
                    "end": 8,
                    "fullWidth": 3,
                    "width": 2,
                    "text": "C1",
                    "value": "C1",
                    "valueText": "C1",
                    "hasTrailingTrivia": true,
                    "trailingTrivia": [
                        {
                            "kind": "WhitespaceTrivia",
                            "text": " "
                        }
                    ]
                },
                "openBraceToken": {
                    "kind": "OpenBraceToken",
                    "fullStart": 9,
                    "fullEnd": 12,
                    "start": 9,
                    "end": 10,
                    "fullWidth": 3,
                    "width": 1,
                    "text": "{",
                    "value": "{",
                    "valueText": "{",
                    "hasTrailingTrivia": true,
                    "hasTrailingNewLine": true,
                    "trailingTrivia": [
                        {
                            "kind": "NewLineTrivia",
                            "text": "\r\n"
                        }
                    ]
                },
                "classElements": [
                    {
                        "kind": "ConstructorDeclaration",
                        "fullStart": 12,
                        "fullEnd": 54,
                        "start": 13,
                        "end": 43,
                        "fullWidth": 42,
                        "width": 30,
                        "modifiers": [],
                        "constructorKeyword": {
                            "kind": "ConstructorKeyword",
                            "fullStart": 12,
                            "fullEnd": 24,
                            "start": 13,
                            "end": 24,
                            "fullWidth": 12,
                            "width": 11,
                            "text": "constructor",
                            "value": "constructor",
                            "valueText": "constructor",
                            "hasLeadingTrivia": true,
                            "leadingTrivia": [
                                {
                                    "kind": "WhitespaceTrivia",
                                    "text": " "
                                }
                            ]
                        },
                        "parameterList": {
                            "kind": "ParameterList",
                            "fullStart": 24,
                            "fullEnd": 42,
                            "start": 24,
                            "end": 42,
                            "fullWidth": 18,
                            "width": 18,
                            "openParenToken": {
                                "kind": "OpenParenToken",
                                "fullStart": 24,
                                "fullEnd": 25,
                                "start": 24,
                                "end": 25,
                                "fullWidth": 1,
                                "width": 1,
                                "text": "(",
                                "value": "(",
                                "valueText": "("
                            },
                            "parameters": [
                                {
                                    "kind": "Parameter",
                                    "fullStart": 25,
                                    "fullEnd": 41,
                                    "start": 25,
                                    "end": 41,
                                    "fullWidth": 16,
<<<<<<< HEAD
                                    "width": 16,
                                    "publicOrPrivateKeyword": {
                                        "kind": "PublicKeyword",
                                        "fullStart": 25,
                                        "fullEnd": 32,
                                        "start": 25,
                                        "end": 31,
                                        "fullWidth": 7,
                                        "width": 6,
                                        "text": "public",
                                        "value": "public",
                                        "valueText": "public",
                                        "hasTrailingTrivia": true,
                                        "trailingTrivia": [
                                            {
                                                "kind": "WhitespaceTrivia",
                                                "text": " "
                                            }
                                        ]
                                    },
=======
                                    "modifiers": [
                                        {
                                            "kind": "PublicKeyword",
                                            "width": 6,
                                            "fullWidth": 7,
                                            "text": "public",
                                            "value": "public",
                                            "valueText": "public",
                                            "hasTrailingTrivia": true,
                                            "trailingTrivia": [
                                                {
                                                    "kind": "WhitespaceTrivia",
                                                    "text": " "
                                                }
                                            ]
                                        }
                                    ],
>>>>>>> e3c38734
                                    "identifier": {
                                        "kind": "IdentifierName",
                                        "fullStart": 32,
                                        "fullEnd": 34,
                                        "start": 32,
                                        "end": 34,
                                        "fullWidth": 2,
                                        "width": 2,
                                        "text": "p1",
                                        "value": "p1",
                                        "valueText": "p1"
                                    },
                                    "typeAnnotation": {
                                        "kind": "TypeAnnotation",
                                        "fullStart": 34,
                                        "fullEnd": 41,
                                        "start": 34,
                                        "end": 41,
                                        "fullWidth": 7,
                                        "width": 7,
                                        "colonToken": {
                                            "kind": "ColonToken",
                                            "fullStart": 34,
                                            "fullEnd": 35,
                                            "start": 34,
                                            "end": 35,
                                            "fullWidth": 1,
                                            "width": 1,
                                            "text": ":",
                                            "value": ":",
                                            "valueText": ":"
                                        },
                                        "type": {
                                            "kind": "StringKeyword",
                                            "fullStart": 35,
                                            "fullEnd": 41,
                                            "start": 35,
                                            "end": 41,
                                            "fullWidth": 6,
                                            "width": 6,
                                            "text": "string",
                                            "value": "string",
                                            "valueText": "string"
                                        }
                                    }
                                }
                            ],
                            "closeParenToken": {
                                "kind": "CloseParenToken",
                                "fullStart": 41,
                                "fullEnd": 42,
                                "start": 41,
                                "end": 42,
                                "fullWidth": 1,
                                "width": 1,
                                "text": ")",
                                "value": ")",
                                "valueText": ")"
                            }
                        },
                        "semicolonToken": {
                            "kind": "SemicolonToken",
                            "fullStart": 42,
                            "fullEnd": 54,
                            "start": 42,
                            "end": 43,
                            "fullWidth": 12,
                            "width": 1,
                            "text": ";",
                            "value": ";",
                            "valueText": ";",
                            "hasTrailingTrivia": true,
                            "hasTrailingComment": true,
                            "hasTrailingNewLine": true,
                            "trailingTrivia": [
                                {
                                    "kind": "WhitespaceTrivia",
                                    "text": " "
                                },
                                {
                                    "kind": "SingleLineCommentTrivia",
                                    "text": "// ERROR"
                                },
                                {
                                    "kind": "NewLineTrivia",
                                    "text": "\r\n"
                                }
                            ]
                        }
                    },
                    {
                        "kind": "ConstructorDeclaration",
                        "fullStart": 54,
                        "fullEnd": 97,
                        "start": 55,
                        "end": 86,
                        "fullWidth": 43,
                        "width": 31,
                        "modifiers": [],
                        "constructorKeyword": {
                            "kind": "ConstructorKeyword",
                            "fullStart": 54,
                            "fullEnd": 66,
                            "start": 55,
                            "end": 66,
                            "fullWidth": 12,
                            "width": 11,
                            "text": "constructor",
                            "value": "constructor",
                            "valueText": "constructor",
                            "hasLeadingTrivia": true,
                            "leadingTrivia": [
                                {
                                    "kind": "WhitespaceTrivia",
                                    "text": " "
                                }
                            ]
                        },
                        "parameterList": {
                            "kind": "ParameterList",
                            "fullStart": 66,
                            "fullEnd": 85,
                            "start": 66,
                            "end": 85,
                            "fullWidth": 19,
                            "width": 19,
                            "openParenToken": {
                                "kind": "OpenParenToken",
                                "fullStart": 66,
                                "fullEnd": 67,
                                "start": 66,
                                "end": 67,
                                "fullWidth": 1,
                                "width": 1,
                                "text": "(",
                                "value": "(",
                                "valueText": "("
                            },
                            "parameters": [
                                {
                                    "kind": "Parameter",
                                    "fullStart": 67,
                                    "fullEnd": 84,
                                    "start": 67,
                                    "end": 84,
                                    "fullWidth": 17,
<<<<<<< HEAD
                                    "width": 17,
                                    "publicOrPrivateKeyword": {
                                        "kind": "PrivateKeyword",
                                        "fullStart": 67,
                                        "fullEnd": 75,
                                        "start": 67,
                                        "end": 74,
                                        "fullWidth": 8,
                                        "width": 7,
                                        "text": "private",
                                        "value": "private",
                                        "valueText": "private",
                                        "hasTrailingTrivia": true,
                                        "trailingTrivia": [
                                            {
                                                "kind": "WhitespaceTrivia",
                                                "text": " "
                                            }
                                        ]
                                    },
=======
                                    "modifiers": [
                                        {
                                            "kind": "PrivateKeyword",
                                            "width": 7,
                                            "fullWidth": 8,
                                            "text": "private",
                                            "value": "private",
                                            "valueText": "private",
                                            "hasTrailingTrivia": true,
                                            "trailingTrivia": [
                                                {
                                                    "kind": "WhitespaceTrivia",
                                                    "text": " "
                                                }
                                            ]
                                        }
                                    ],
>>>>>>> e3c38734
                                    "identifier": {
                                        "kind": "IdentifierName",
                                        "fullStart": 75,
                                        "fullEnd": 77,
                                        "start": 75,
                                        "end": 77,
                                        "fullWidth": 2,
                                        "width": 2,
                                        "text": "p2",
                                        "value": "p2",
                                        "valueText": "p2"
                                    },
                                    "typeAnnotation": {
                                        "kind": "TypeAnnotation",
                                        "fullStart": 77,
                                        "fullEnd": 84,
                                        "start": 77,
                                        "end": 84,
                                        "fullWidth": 7,
                                        "width": 7,
                                        "colonToken": {
                                            "kind": "ColonToken",
                                            "fullStart": 77,
                                            "fullEnd": 78,
                                            "start": 77,
                                            "end": 78,
                                            "fullWidth": 1,
                                            "width": 1,
                                            "text": ":",
                                            "value": ":",
                                            "valueText": ":"
                                        },
                                        "type": {
                                            "kind": "NumberKeyword",
                                            "fullStart": 78,
                                            "fullEnd": 84,
                                            "start": 78,
                                            "end": 84,
                                            "fullWidth": 6,
                                            "width": 6,
                                            "text": "number",
                                            "value": "number",
                                            "valueText": "number"
                                        }
                                    }
                                }
                            ],
                            "closeParenToken": {
                                "kind": "CloseParenToken",
                                "fullStart": 84,
                                "fullEnd": 85,
                                "start": 84,
                                "end": 85,
                                "fullWidth": 1,
                                "width": 1,
                                "text": ")",
                                "value": ")",
                                "valueText": ")"
                            }
                        },
                        "semicolonToken": {
                            "kind": "SemicolonToken",
                            "fullStart": 85,
                            "fullEnd": 97,
                            "start": 85,
                            "end": 86,
                            "fullWidth": 12,
                            "width": 1,
                            "text": ";",
                            "value": ";",
                            "valueText": ";",
                            "hasTrailingTrivia": true,
                            "hasTrailingComment": true,
                            "hasTrailingNewLine": true,
                            "trailingTrivia": [
                                {
                                    "kind": "WhitespaceTrivia",
                                    "text": " "
                                },
                                {
                                    "kind": "SingleLineCommentTrivia",
                                    "text": "// ERROR"
                                },
                                {
                                    "kind": "NewLineTrivia",
                                    "text": "\r\n"
                                }
                            ]
                        }
                    },
                    {
                        "kind": "ConstructorDeclaration",
                        "fullStart": 97,
                        "fullEnd": 135,
                        "start": 98,
                        "end": 127,
                        "fullWidth": 38,
                        "width": 29,
                        "modifiers": [],
                        "constructorKeyword": {
                            "kind": "ConstructorKeyword",
                            "fullStart": 97,
                            "fullEnd": 109,
                            "start": 98,
                            "end": 109,
                            "fullWidth": 12,
                            "width": 11,
                            "text": "constructor",
                            "value": "constructor",
                            "valueText": "constructor",
                            "hasLeadingTrivia": true,
                            "leadingTrivia": [
                                {
                                    "kind": "WhitespaceTrivia",
                                    "text": " "
                                }
                            ]
                        },
                        "parameterList": {
                            "kind": "ParameterList",
                            "fullStart": 109,
                            "fullEnd": 125,
                            "start": 109,
                            "end": 124,
                            "fullWidth": 16,
                            "width": 15,
                            "openParenToken": {
                                "kind": "OpenParenToken",
                                "fullStart": 109,
                                "fullEnd": 110,
                                "start": 109,
                                "end": 110,
                                "fullWidth": 1,
                                "width": 1,
                                "text": "(",
                                "value": "(",
                                "valueText": "("
                            },
                            "parameters": [
                                {
                                    "kind": "Parameter",
                                    "fullStart": 110,
                                    "fullEnd": 123,
                                    "start": 110,
                                    "end": 123,
                                    "fullWidth": 13,
<<<<<<< HEAD
                                    "width": 13,
                                    "publicOrPrivateKeyword": {
                                        "kind": "PublicKeyword",
                                        "fullStart": 110,
                                        "fullEnd": 117,
                                        "start": 110,
                                        "end": 116,
                                        "fullWidth": 7,
                                        "width": 6,
                                        "text": "public",
                                        "value": "public",
                                        "valueText": "public",
                                        "hasTrailingTrivia": true,
                                        "trailingTrivia": [
                                            {
                                                "kind": "WhitespaceTrivia",
                                                "text": " "
                                            }
                                        ]
                                    },
=======
                                    "modifiers": [
                                        {
                                            "kind": "PublicKeyword",
                                            "width": 6,
                                            "fullWidth": 7,
                                            "text": "public",
                                            "value": "public",
                                            "valueText": "public",
                                            "hasTrailingTrivia": true,
                                            "trailingTrivia": [
                                                {
                                                    "kind": "WhitespaceTrivia",
                                                    "text": " "
                                                }
                                            ]
                                        }
                                    ],
>>>>>>> e3c38734
                                    "identifier": {
                                        "kind": "IdentifierName",
                                        "fullStart": 117,
                                        "fullEnd": 119,
                                        "start": 117,
                                        "end": 119,
                                        "fullWidth": 2,
                                        "width": 2,
                                        "text": "p3",
                                        "value": "p3",
                                        "valueText": "p3"
                                    },
                                    "typeAnnotation": {
                                        "kind": "TypeAnnotation",
                                        "fullStart": 119,
                                        "fullEnd": 123,
                                        "start": 119,
                                        "end": 123,
                                        "fullWidth": 4,
                                        "width": 4,
                                        "colonToken": {
                                            "kind": "ColonToken",
                                            "fullStart": 119,
                                            "fullEnd": 120,
                                            "start": 119,
                                            "end": 120,
                                            "fullWidth": 1,
                                            "width": 1,
                                            "text": ":",
                                            "value": ":",
                                            "valueText": ":"
                                        },
                                        "type": {
                                            "kind": "AnyKeyword",
                                            "fullStart": 120,
                                            "fullEnd": 123,
                                            "start": 120,
                                            "end": 123,
                                            "fullWidth": 3,
                                            "width": 3,
                                            "text": "any",
                                            "value": "any",
                                            "valueText": "any"
                                        }
                                    }
                                }
                            ],
                            "closeParenToken": {
                                "kind": "CloseParenToken",
                                "fullStart": 123,
                                "fullEnd": 125,
                                "start": 123,
                                "end": 124,
                                "fullWidth": 2,
                                "width": 1,
                                "text": ")",
                                "value": ")",
                                "valueText": ")",
                                "hasTrailingTrivia": true,
                                "trailingTrivia": [
                                    {
                                        "kind": "WhitespaceTrivia",
                                        "text": " "
                                    }
                                ]
                            }
                        },
                        "block": {
                            "kind": "Block",
                            "fullStart": 125,
                            "fullEnd": 135,
                            "start": 125,
                            "end": 127,
                            "fullWidth": 10,
                            "width": 2,
                            "openBraceToken": {
                                "kind": "OpenBraceToken",
                                "fullStart": 125,
                                "fullEnd": 126,
                                "start": 125,
                                "end": 126,
                                "fullWidth": 1,
                                "width": 1,
                                "text": "{",
                                "value": "{",
                                "valueText": "{"
                            },
                            "statements": [],
                            "closeBraceToken": {
                                "kind": "CloseBraceToken",
                                "fullStart": 126,
                                "fullEnd": 135,
                                "start": 126,
                                "end": 127,
                                "fullWidth": 9,
                                "width": 1,
                                "text": "}",
                                "value": "}",
                                "valueText": "}",
                                "hasTrailingTrivia": true,
                                "hasTrailingComment": true,
                                "hasTrailingNewLine": true,
                                "trailingTrivia": [
                                    {
                                        "kind": "WhitespaceTrivia",
                                        "text": " "
                                    },
                                    {
                                        "kind": "SingleLineCommentTrivia",
                                        "text": "// OK"
                                    },
                                    {
                                        "kind": "NewLineTrivia",
                                        "text": "\r\n"
                                    }
                                ]
                            }
                        }
                    }
                ],
                "closeBraceToken": {
                    "kind": "CloseBraceToken",
                    "fullStart": 135,
                    "fullEnd": 136,
                    "start": 135,
                    "end": 136,
                    "fullWidth": 1,
                    "width": 1,
                    "text": "}",
                    "value": "}",
                    "valueText": "}"
                }
            }
        ],
        "endOfFileToken": {
            "kind": "EndOfFileToken",
            "fullStart": 136,
            "fullEnd": 136,
            "start": 136,
            "end": 136,
            "fullWidth": 0,
            "width": 0,
            "text": ""
        }
    },
    "lineMap": {
        "lineStarts": [
            0,
            12,
            54,
            97,
            135
        ],
        "length": 136
    }
}<|MERGE_RESOLUTION|>--- conflicted
+++ resolved
@@ -150,33 +150,16 @@
                                     "start": 25,
                                     "end": 41,
                                     "fullWidth": 16,
-<<<<<<< HEAD
                                     "width": 16,
-                                    "publicOrPrivateKeyword": {
-                                        "kind": "PublicKeyword",
-                                        "fullStart": 25,
-                                        "fullEnd": 32,
-                                        "start": 25,
-                                        "end": 31,
-                                        "fullWidth": 7,
-                                        "width": 6,
-                                        "text": "public",
-                                        "value": "public",
-                                        "valueText": "public",
-                                        "hasTrailingTrivia": true,
-                                        "trailingTrivia": [
-                                            {
-                                                "kind": "WhitespaceTrivia",
-                                                "text": " "
-                                            }
-                                        ]
-                                    },
-=======
                                     "modifiers": [
                                         {
                                             "kind": "PublicKeyword",
+                                            "fullStart": 25,
+                                            "fullEnd": 32,
+                                            "start": 25,
+                                            "end": 31,
+                                            "fullWidth": 7,
                                             "width": 6,
-                                            "fullWidth": 7,
                                             "text": "public",
                                             "value": "public",
                                             "valueText": "public",
@@ -189,7 +172,6 @@
                                             ]
                                         }
                                     ],
->>>>>>> e3c38734
                                     "identifier": {
                                         "kind": "IdentifierName",
                                         "fullStart": 32,
@@ -336,33 +318,16 @@
                                     "start": 67,
                                     "end": 84,
                                     "fullWidth": 17,
-<<<<<<< HEAD
                                     "width": 17,
-                                    "publicOrPrivateKeyword": {
-                                        "kind": "PrivateKeyword",
-                                        "fullStart": 67,
-                                        "fullEnd": 75,
-                                        "start": 67,
-                                        "end": 74,
-                                        "fullWidth": 8,
-                                        "width": 7,
-                                        "text": "private",
-                                        "value": "private",
-                                        "valueText": "private",
-                                        "hasTrailingTrivia": true,
-                                        "trailingTrivia": [
-                                            {
-                                                "kind": "WhitespaceTrivia",
-                                                "text": " "
-                                            }
-                                        ]
-                                    },
-=======
                                     "modifiers": [
                                         {
                                             "kind": "PrivateKeyword",
+                                            "fullStart": 67,
+                                            "fullEnd": 75,
+                                            "start": 67,
+                                            "end": 74,
+                                            "fullWidth": 8,
                                             "width": 7,
-                                            "fullWidth": 8,
                                             "text": "private",
                                             "value": "private",
                                             "valueText": "private",
@@ -375,7 +340,6 @@
                                             ]
                                         }
                                     ],
->>>>>>> e3c38734
                                     "identifier": {
                                         "kind": "IdentifierName",
                                         "fullStart": 75,
@@ -522,33 +486,16 @@
                                     "start": 110,
                                     "end": 123,
                                     "fullWidth": 13,
-<<<<<<< HEAD
                                     "width": 13,
-                                    "publicOrPrivateKeyword": {
-                                        "kind": "PublicKeyword",
-                                        "fullStart": 110,
-                                        "fullEnd": 117,
-                                        "start": 110,
-                                        "end": 116,
-                                        "fullWidth": 7,
-                                        "width": 6,
-                                        "text": "public",
-                                        "value": "public",
-                                        "valueText": "public",
-                                        "hasTrailingTrivia": true,
-                                        "trailingTrivia": [
-                                            {
-                                                "kind": "WhitespaceTrivia",
-                                                "text": " "
-                                            }
-                                        ]
-                                    },
-=======
                                     "modifiers": [
                                         {
                                             "kind": "PublicKeyword",
+                                            "fullStart": 110,
+                                            "fullEnd": 117,
+                                            "start": 110,
+                                            "end": 116,
+                                            "fullWidth": 7,
                                             "width": 6,
-                                            "fullWidth": 7,
                                             "text": "public",
                                             "value": "public",
                                             "valueText": "public",
@@ -561,7 +508,6 @@
                                             ]
                                         }
                                     ],
->>>>>>> e3c38734
                                     "identifier": {
                                         "kind": "IdentifierName",
                                         "fullStart": 117,
