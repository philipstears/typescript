--- conflicted
+++ resolved
@@ -153,11 +153,8 @@
                                         "start": 15,
                                         "end": 17,
                                         "fullWidth": 2,
-<<<<<<< HEAD
                                         "width": 2,
-=======
                                         "modifiers": [],
->>>>>>> e3c38734
                                         "identifier": {
                                             "kind": "IdentifierName",
                                             "fullStart": 15,
@@ -209,11 +206,8 @@
                                         "start": 19,
                                         "end": 20,
                                         "fullWidth": 1,
-<<<<<<< HEAD
                                         "width": 1,
-=======
                                         "modifiers": [],
->>>>>>> e3c38734
                                         "identifier": {
                                             "kind": "IdentifierName",
                                             "fullStart": 19,
