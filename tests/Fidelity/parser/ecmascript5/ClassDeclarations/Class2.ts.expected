{
    "isDeclaration": false,
    "languageVersion": "EcmaScript5",
    "parseOptions": {
        "allowAutomaticSemicolonInsertion": true
    },
    "sourceUnit": {
        "kind": "SourceUnit",
        "fullStart": 0,
        "fullEnd": 182,
        "start": 8,
        "end": 182,
        "fullWidth": 182,
        "width": 174,
        "isIncrementallyUnusable": true,
        "moduleElements": [
            {
                "kind": "ClassDeclaration",
                "fullStart": 0,
                "fullEnd": 182,
                "start": 8,
                "end": 182,
                "fullWidth": 182,
                "width": 174,
                "modifiers": [
                    {
                        "kind": "ExportKeyword",
                        "fullStart": 0,
                        "fullEnd": 15,
                        "start": 8,
                        "end": 14,
                        "fullWidth": 15,
                        "width": 6,
                        "text": "export",
                        "value": "export",
                        "valueText": "export",
                        "hasLeadingTrivia": true,
                        "hasLeadingNewLine": true,
                        "hasTrailingTrivia": true,
                        "leadingTrivia": [
                            {
                                "kind": "NewLineTrivia",
                                "text": "\r\n"
                            },
                            {
                                "kind": "NewLineTrivia",
                                "text": "\r\n"
                            },
                            {
                                "kind": "WhitespaceTrivia",
                                "text": "    "
                            }
                        ],
                        "trailingTrivia": [
                            {
                                "kind": "WhitespaceTrivia",
                                "text": " "
                            }
                        ]
                    }
                ],
                "classKeyword": {
                    "kind": "ClassKeyword",
                    "fullStart": 15,
                    "fullEnd": 21,
                    "start": 15,
                    "end": 20,
                    "fullWidth": 6,
                    "width": 5,
                    "text": "class",
                    "value": "class",
                    "valueText": "class",
                    "hasTrailingTrivia": true,
                    "trailingTrivia": [
                        {
                            "kind": "WhitespaceTrivia",
                            "text": " "
                        }
                    ]
                },
                "identifier": {
                    "kind": "IdentifierName",
                    "fullStart": 21,
                    "fullEnd": 35,
                    "start": 21,
                    "end": 34,
                    "fullWidth": 14,
                    "width": 13,
                    "text": "LoggerAdapter",
                    "value": "LoggerAdapter",
                    "valueText": "LoggerAdapter",
                    "hasTrailingTrivia": true,
                    "trailingTrivia": [
                        {
                            "kind": "WhitespaceTrivia",
                            "text": " "
                        }
                    ]
                },
                "heritageClauses": [
                    {
<<<<<<< HEAD
                        "kind": "HeritageClause",
                        "fullStart": 35,
                        "fullEnd": 54,
                        "start": 35,
                        "end": 53,
=======
                        "kind": "ImplementsHeritageClause",
>>>>>>> 85e84683
                        "fullWidth": 19,
                        "width": 18,
                        "extendsOrImplementsKeyword": {
                            "kind": "ImplementsKeyword",
                            "fullStart": 35,
                            "fullEnd": 46,
                            "start": 35,
                            "end": 45,
                            "fullWidth": 11,
                            "width": 10,
                            "text": "implements",
                            "value": "implements",
                            "valueText": "implements",
                            "hasTrailingTrivia": true,
                            "trailingTrivia": [
                                {
                                    "kind": "WhitespaceTrivia",
                                    "text": " "
                                }
                            ]
                        },
                        "typeNames": [
                            {
                                "kind": "IdentifierName",
                                "fullStart": 46,
                                "fullEnd": 54,
                                "start": 46,
                                "end": 53,
                                "fullWidth": 8,
                                "width": 7,
                                "text": "ILogger",
                                "value": "ILogger",
                                "valueText": "ILogger",
                                "hasTrailingTrivia": true,
                                "trailingTrivia": [
                                    {
                                        "kind": "WhitespaceTrivia",
                                        "text": " "
                                    }
                                ]
                            }
                        ]
                    }
                ],
                "openBraceToken": {
                    "kind": "OpenBraceToken",
                    "fullStart": 54,
                    "fullEnd": 57,
                    "start": 54,
                    "end": 55,
                    "fullWidth": 3,
                    "width": 1,
                    "text": "{",
                    "value": "{",
                    "valueText": "{",
                    "hasTrailingTrivia": true,
                    "hasTrailingNewLine": true,
                    "trailingTrivia": [
                        {
                            "kind": "NewLineTrivia",
                            "text": "\r\n"
                        }
                    ]
                },
                "classElements": [
                    {
                        "kind": "ConstructorDeclaration",
                        "fullStart": 57,
                        "fullEnd": 177,
                        "start": 65,
                        "end": 175,
                        "fullWidth": 120,
                        "width": 110,
                        "modifiers": [],
                        "constructorKeyword": {
                            "kind": "ConstructorKeyword",
                            "fullStart": 57,
                            "fullEnd": 77,
                            "start": 65,
                            "end": 76,
                            "fullWidth": 20,
                            "width": 11,
                            "text": "constructor",
                            "value": "constructor",
                            "valueText": "constructor",
                            "hasLeadingTrivia": true,
                            "hasTrailingTrivia": true,
                            "leadingTrivia": [
                                {
                                    "kind": "WhitespaceTrivia",
                                    "text": "        "
                                }
                            ],
                            "trailingTrivia": [
                                {
                                    "kind": "WhitespaceTrivia",
                                    "text": " "
                                }
                            ]
                        },
                        "parameterList": {
                            "kind": "ParameterList",
                            "fullStart": 77,
                            "fullEnd": 102,
                            "start": 77,
                            "end": 101,
                            "fullWidth": 25,
                            "width": 24,
                            "openParenToken": {
                                "kind": "OpenParenToken",
                                "fullStart": 77,
                                "fullEnd": 78,
                                "start": 77,
                                "end": 78,
                                "fullWidth": 1,
                                "width": 1,
                                "text": "(",
                                "value": "(",
                                "valueText": "("
                            },
                            "parameters": [
                                {
                                    "kind": "Parameter",
                                    "fullStart": 78,
                                    "fullEnd": 100,
                                    "start": 78,
                                    "end": 100,
                                    "fullWidth": 22,
                                    "width": 22,
                                    "modifiers": [
                                        {
                                            "kind": "PublicKeyword",
                                            "fullStart": 78,
                                            "fullEnd": 85,
                                            "start": 78,
                                            "end": 84,
                                            "fullWidth": 7,
                                            "width": 6,
                                            "text": "public",
                                            "value": "public",
                                            "valueText": "public",
                                            "hasTrailingTrivia": true,
                                            "trailingTrivia": [
                                                {
                                                    "kind": "WhitespaceTrivia",
                                                    "text": " "
                                                }
                                            ]
                                        }
                                    ],
                                    "identifier": {
                                        "kind": "IdentifierName",
                                        "fullStart": 85,
                                        "fullEnd": 91,
                                        "start": 85,
                                        "end": 91,
                                        "fullWidth": 6,
                                        "width": 6,
                                        "text": "logger",
                                        "value": "logger",
                                        "valueText": "logger"
                                    },
                                    "typeAnnotation": {
                                        "kind": "TypeAnnotation",
                                        "fullStart": 91,
                                        "fullEnd": 100,
                                        "start": 91,
                                        "end": 100,
                                        "fullWidth": 9,
                                        "width": 9,
                                        "colonToken": {
                                            "kind": "ColonToken",
                                            "fullStart": 91,
                                            "fullEnd": 93,
                                            "start": 91,
                                            "end": 92,
                                            "fullWidth": 2,
                                            "width": 1,
                                            "text": ":",
                                            "value": ":",
                                            "valueText": ":",
                                            "hasTrailingTrivia": true,
                                            "trailingTrivia": [
                                                {
                                                    "kind": "WhitespaceTrivia",
                                                    "text": " "
                                                }
                                            ]
                                        },
                                        "type": {
                                            "kind": "IdentifierName",
                                            "fullStart": 93,
                                            "fullEnd": 100,
                                            "start": 93,
                                            "end": 100,
                                            "fullWidth": 7,
                                            "width": 7,
                                            "text": "ILogger",
                                            "value": "ILogger",
                                            "valueText": "ILogger"
                                        }
                                    }
                                }
                            ],
                            "closeParenToken": {
                                "kind": "CloseParenToken",
                                "fullStart": 100,
                                "fullEnd": 102,
                                "start": 100,
                                "end": 101,
                                "fullWidth": 2,
                                "width": 1,
                                "text": ")",
                                "value": ")",
                                "valueText": ")",
                                "hasTrailingTrivia": true,
                                "trailingTrivia": [
                                    {
                                        "kind": "WhitespaceTrivia",
                                        "text": " "
                                    }
                                ]
                            }
                        },
                        "block": {
                            "kind": "Block",
                            "fullStart": 102,
                            "fullEnd": 177,
                            "start": 102,
                            "end": 175,
                            "fullWidth": 75,
                            "width": 73,
                            "openBraceToken": {
                                "kind": "OpenBraceToken",
                                "fullStart": 102,
                                "fullEnd": 106,
                                "start": 102,
                                "end": 103,
                                "fullWidth": 4,
                                "width": 1,
                                "text": "{",
                                "value": "{",
                                "valueText": "{",
                                "hasTrailingTrivia": true,
                                "hasTrailingNewLine": true,
                                "trailingTrivia": [
                                    {
                                        "kind": "WhitespaceTrivia",
                                        "text": " "
                                    },
                                    {
                                        "kind": "NewLineTrivia",
                                        "text": "\r\n"
                                    }
                                ]
                            },
                            "statements": [
                                {
                                    "kind": "ExpressionStatement",
                                    "fullStart": 106,
                                    "fullEnd": 166,
                                    "start": 118,
                                    "end": 164,
                                    "fullWidth": 60,
                                    "width": 46,
                                    "expression": {
                                        "kind": "AssignmentExpression",
                                        "fullStart": 106,
                                        "fullEnd": 163,
                                        "start": 118,
                                        "end": 163,
                                        "fullWidth": 57,
                                        "width": 45,
                                        "left": {
                                            "kind": "MemberAccessExpression",
                                            "fullStart": 106,
                                            "fullEnd": 136,
                                            "start": 118,
                                            "end": 135,
                                            "fullWidth": 30,
                                            "width": 17,
                                            "expression": {
                                                "kind": "ThisKeyword",
                                                "fullStart": 106,
                                                "fullEnd": 122,
                                                "start": 118,
                                                "end": 122,
                                                "fullWidth": 16,
                                                "width": 4,
                                                "text": "this",
                                                "value": "this",
                                                "valueText": "this",
                                                "hasLeadingTrivia": true,
                                                "leadingTrivia": [
                                                    {
                                                        "kind": "WhitespaceTrivia",
                                                        "text": "            "
                                                    }
                                                ]
                                            },
                                            "dotToken": {
                                                "kind": "DotToken",
                                                "fullStart": 122,
                                                "fullEnd": 123,
                                                "start": 122,
                                                "end": 123,
                                                "fullWidth": 1,
                                                "width": 1,
                                                "text": ".",
                                                "value": ".",
                                                "valueText": "."
                                            },
                                            "name": {
                                                "kind": "IdentifierName",
                                                "fullStart": 123,
                                                "fullEnd": 136,
                                                "start": 123,
                                                "end": 135,
                                                "fullWidth": 13,
                                                "width": 12,
                                                "text": "_information",
                                                "value": "_information",
                                                "valueText": "_information",
                                                "hasTrailingTrivia": true,
                                                "trailingTrivia": [
                                                    {
                                                        "kind": "WhitespaceTrivia",
                                                        "text": " "
                                                    }
                                                ]
                                            }
                                        },
                                        "operatorToken": {
                                            "kind": "EqualsToken",
                                            "fullStart": 136,
                                            "fullEnd": 138,
                                            "start": 136,
                                            "end": 137,
                                            "fullWidth": 2,
                                            "width": 1,
                                            "text": "=",
                                            "value": "=",
                                            "valueText": "=",
                                            "hasTrailingTrivia": true,
                                            "trailingTrivia": [
                                                {
                                                    "kind": "WhitespaceTrivia",
                                                    "text": " "
                                                }
                                            ]
                                        },
                                        "right": {
                                            "kind": "InvocationExpression",
                                            "fullStart": 138,
                                            "fullEnd": 163,
                                            "start": 138,
                                            "end": 163,
                                            "fullWidth": 25,
                                            "width": 25,
                                            "expression": {
                                                "kind": "MemberAccessExpression",
                                                "fullStart": 138,
                                                "fullEnd": 161,
                                                "start": 138,
                                                "end": 161,
                                                "fullWidth": 23,
                                                "width": 23,
                                                "expression": {
                                                    "kind": "MemberAccessExpression",
                                                    "fullStart": 138,
                                                    "fullEnd": 149,
                                                    "start": 138,
                                                    "end": 149,
                                                    "fullWidth": 11,
                                                    "width": 11,
                                                    "expression": {
                                                        "kind": "ThisKeyword",
                                                        "fullStart": 138,
                                                        "fullEnd": 142,
                                                        "start": 138,
                                                        "end": 142,
                                                        "fullWidth": 4,
                                                        "width": 4,
                                                        "text": "this",
                                                        "value": "this",
                                                        "valueText": "this"
                                                    },
                                                    "dotToken": {
                                                        "kind": "DotToken",
                                                        "fullStart": 142,
                                                        "fullEnd": 143,
                                                        "start": 142,
                                                        "end": 143,
                                                        "fullWidth": 1,
                                                        "width": 1,
                                                        "text": ".",
                                                        "value": ".",
                                                        "valueText": "."
                                                    },
                                                    "name": {
                                                        "kind": "IdentifierName",
                                                        "fullStart": 143,
                                                        "fullEnd": 149,
                                                        "start": 143,
                                                        "end": 149,
                                                        "fullWidth": 6,
                                                        "width": 6,
                                                        "text": "logger",
                                                        "value": "logger",
                                                        "valueText": "logger"
                                                    }
                                                },
                                                "dotToken": {
                                                    "kind": "DotToken",
                                                    "fullStart": 149,
                                                    "fullEnd": 150,
                                                    "start": 149,
                                                    "end": 150,
                                                    "fullWidth": 1,
                                                    "width": 1,
                                                    "text": ".",
                                                    "value": ".",
                                                    "valueText": "."
                                                },
                                                "name": {
                                                    "kind": "IdentifierName",
                                                    "fullStart": 150,
                                                    "fullEnd": 161,
                                                    "start": 150,
                                                    "end": 161,
                                                    "fullWidth": 11,
                                                    "width": 11,
                                                    "text": "information",
                                                    "value": "information",
                                                    "valueText": "information"
                                                }
                                            },
                                            "argumentList": {
                                                "kind": "ArgumentList",
                                                "fullStart": 161,
                                                "fullEnd": 163,
                                                "start": 161,
                                                "end": 163,
                                                "fullWidth": 2,
                                                "width": 2,
                                                "openParenToken": {
                                                    "kind": "OpenParenToken",
                                                    "fullStart": 161,
                                                    "fullEnd": 162,
                                                    "start": 161,
                                                    "end": 162,
                                                    "fullWidth": 1,
                                                    "width": 1,
                                                    "text": "(",
                                                    "value": "(",
                                                    "valueText": "("
                                                },
                                                "arguments": [],
                                                "closeParenToken": {
                                                    "kind": "CloseParenToken",
                                                    "fullStart": 162,
                                                    "fullEnd": 163,
                                                    "start": 162,
                                                    "end": 163,
                                                    "fullWidth": 1,
                                                    "width": 1,
                                                    "text": ")",
                                                    "value": ")",
                                                    "valueText": ")"
                                                }
                                            }
                                        }
                                    },
                                    "semicolonToken": {
                                        "kind": "SemicolonToken",
                                        "fullStart": 163,
                                        "fullEnd": 166,
                                        "start": 163,
                                        "end": 164,
                                        "fullWidth": 3,
                                        "width": 1,
                                        "text": ";",
                                        "value": ";",
                                        "valueText": ";",
                                        "hasTrailingTrivia": true,
                                        "hasTrailingNewLine": true,
                                        "trailingTrivia": [
                                            {
                                                "kind": "NewLineTrivia",
                                                "text": "\r\n"
                                            }
                                        ]
                                    }
                                }
                            ],
                            "closeBraceToken": {
                                "kind": "CloseBraceToken",
                                "fullStart": 166,
                                "fullEnd": 177,
                                "start": 174,
                                "end": 175,
                                "fullWidth": 11,
                                "width": 1,
                                "text": "}",
                                "value": "}",
                                "valueText": "}",
                                "hasLeadingTrivia": true,
                                "hasTrailingTrivia": true,
                                "hasTrailingNewLine": true,
                                "leadingTrivia": [
                                    {
                                        "kind": "WhitespaceTrivia",
                                        "text": "        "
                                    }
                                ],
                                "trailingTrivia": [
                                    {
                                        "kind": "NewLineTrivia",
                                        "text": "\r\n"
                                    }
                                ]
                            }
                        }
                    }
                ],
                "closeBraceToken": {
                    "kind": "CloseBraceToken",
                    "fullStart": 177,
                    "fullEnd": 182,
                    "start": 181,
                    "end": 182,
                    "fullWidth": 5,
                    "width": 1,
                    "text": "}",
                    "value": "}",
                    "valueText": "}",
                    "hasLeadingTrivia": true,
                    "leadingTrivia": [
                        {
                            "kind": "WhitespaceTrivia",
                            "text": "    "
                        }
                    ]
                }
            }
        ],
        "endOfFileToken": {
            "kind": "EndOfFileToken",
            "fullStart": 182,
            "fullEnd": 182,
            "start": 182,
            "end": 182,
            "fullWidth": 0,
            "width": 0,
            "text": ""
        }
    },
    "lineMap": {
        "lineStarts": [
            0,
            2,
            4,
            57,
            106,
            166,
            177
        ],
        "length": 182
    }
}<|MERGE_RESOLUTION|>--- conflicted
+++ resolved
@@ -99,15 +99,11 @@
                 },
                 "heritageClauses": [
                     {
-<<<<<<< HEAD
-                        "kind": "HeritageClause",
+                        "kind": "ImplementsHeritageClause",
                         "fullStart": 35,
                         "fullEnd": 54,
                         "start": 35,
                         "end": 53,
-=======
-                        "kind": "ImplementsHeritageClause",
->>>>>>> 85e84683
                         "fullWidth": 19,
                         "width": 18,
                         "extendsOrImplementsKeyword": {
