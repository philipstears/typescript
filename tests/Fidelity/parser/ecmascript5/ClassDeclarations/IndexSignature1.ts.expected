--- conflicted
+++ resolved
@@ -127,11 +127,8 @@
                                 "start": 16,
                                 "end": 28,
                                 "fullWidth": 12,
-<<<<<<< HEAD
                                 "width": 12,
-=======
                                 "modifiers": [],
->>>>>>> e3c38734
                                 "identifier": {
                                     "kind": "IdentifierName",
                                     "fullStart": 16,
