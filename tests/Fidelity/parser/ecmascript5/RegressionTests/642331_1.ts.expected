--- conflicted
+++ resolved
@@ -189,14 +189,11 @@
                             "parsedInStrictMode": true,
                             "openParenToken": {
                                 "kind": "OpenParenToken",
-<<<<<<< HEAD
                                 "fullStart": 47,
-                                "fullEnd": 54,
+                                "fullEnd": 48,
                                 "start": 47,
                                 "end": 48,
-                                "fullWidth": 7,
-=======
->>>>>>> e3c38734
+                                "fullWidth": 1,
                                 "width": 1,
                                 "text": "(",
                                 "value": "(",
@@ -205,7 +202,12 @@
                             "parameters": [
                                 {
                                     "kind": "Parameter",
+                                    "fullStart": 48,
+                                    "fullEnd": 54,
+                                    "start": 48,
+                                    "end": 54,
                                     "fullWidth": 6,
+                                    "width": 6,
                                     "isIncrementallyUnusable": true,
                                     "parsedInStrictMode": true,
                                     "modifiers": [
@@ -224,6 +226,11 @@
                                     ],
                                     "identifier": {
                                         "kind": "IdentifierName",
+                                        "fullStart": -1,
+                                        "fullEnd": -1,
+                                        "start": -1,
+                                        "end": -1,
+                                        "fullWidth": 0,
                                         "width": 0,
                                         "text": ""
                                     }
