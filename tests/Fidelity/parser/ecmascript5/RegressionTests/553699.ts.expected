{
    "isDeclaration": false,
    "languageVersion": "EcmaScript5",
    "parseOptions": {
        "allowAutomaticSemicolonInsertion": true
    },
    "sourceUnit": {
        "kind": "SourceUnit",
        "fullStart": 0,
        "fullEnd": 113,
        "start": 0,
        "end": 113,
        "fullWidth": 113,
        "width": 113,
        "isIncrementallyUnusable": true,
        "moduleElements": [
            {
                "kind": "ClassDeclaration",
                "fullStart": 0,
                "fullEnd": 70,
                "start": 0,
                "end": 68,
                "fullWidth": 70,
                "width": 68,
                "isIncrementallyUnusable": true,
                "modifiers": [],
                "classKeyword": {
                    "kind": "ClassKeyword",
                    "fullStart": 0,
                    "fullEnd": 6,
                    "start": 0,
                    "end": 5,
                    "fullWidth": 6,
                    "width": 5,
                    "text": "class",
                    "value": "class",
                    "valueText": "class",
                    "hasTrailingTrivia": true,
                    "trailingTrivia": [
                        {
                            "kind": "WhitespaceTrivia",
                            "text": " "
                        }
                    ]
                },
                "identifier": {
                    "kind": "IdentifierName",
                    "fullStart": 6,
                    "fullEnd": 10,
                    "start": 6,
                    "end": 9,
                    "fullWidth": 4,
                    "width": 3,
                    "text": "Foo",
                    "value": "Foo",
                    "valueText": "Foo",
                    "hasTrailingTrivia": true,
                    "trailingTrivia": [
                        {
                            "kind": "WhitespaceTrivia",
                            "text": " "
                        }
                    ]
                },
                "openBraceToken": {
                    "kind": "OpenBraceToken",
                    "fullStart": 10,
                    "fullEnd": 13,
                    "start": 10,
                    "end": 11,
                    "fullWidth": 3,
                    "width": 1,
                    "text": "{",
                    "value": "{",
                    "valueText": "{",
                    "hasTrailingTrivia": true,
                    "hasTrailingNewLine": true,
                    "trailingTrivia": [
                        {
                            "kind": "NewLineTrivia",
                            "text": "\r\n"
                        }
                    ]
                },
                "classElements": [
                    {
                        "kind": "ConstructorDeclaration",
                        "fullStart": 13,
                        "fullEnd": 34,
                        "start": 15,
                        "end": 32,
                        "fullWidth": 21,
                        "width": 17,
                        "modifiers": [],
                        "constructorKeyword": {
                            "kind": "ConstructorKeyword",
                            "fullStart": 13,
                            "fullEnd": 26,
                            "start": 15,
                            "end": 26,
                            "fullWidth": 13,
                            "width": 11,
                            "text": "constructor",
                            "value": "constructor",
                            "valueText": "constructor",
                            "hasLeadingTrivia": true,
                            "leadingTrivia": [
                                {
                                    "kind": "WhitespaceTrivia",
                                    "text": "  "
                                }
                            ]
                        },
                        "parameterList": {
                            "kind": "ParameterList",
                            "fullStart": 26,
                            "fullEnd": 29,
                            "start": 26,
                            "end": 28,
                            "fullWidth": 3,
                            "width": 2,
                            "openParenToken": {
                                "kind": "OpenParenToken",
                                "fullStart": 26,
                                "fullEnd": 27,
                                "start": 26,
                                "end": 27,
                                "fullWidth": 1,
                                "width": 1,
                                "text": "(",
                                "value": "(",
                                "valueText": "("
                            },
                            "parameters": [],
                            "closeParenToken": {
                                "kind": "CloseParenToken",
                                "fullStart": 27,
                                "fullEnd": 29,
                                "start": 27,
                                "end": 28,
                                "fullWidth": 2,
                                "width": 1,
                                "text": ")",
                                "value": ")",
                                "valueText": ")",
                                "hasTrailingTrivia": true,
                                "trailingTrivia": [
                                    {
                                        "kind": "WhitespaceTrivia",
                                        "text": " "
                                    }
                                ]
                            }
                        },
                        "block": {
                            "kind": "Block",
                            "fullStart": 29,
                            "fullEnd": 34,
                            "start": 29,
                            "end": 32,
                            "fullWidth": 5,
                            "width": 3,
                            "openBraceToken": {
                                "kind": "OpenBraceToken",
                                "fullStart": 29,
                                "fullEnd": 31,
                                "start": 29,
                                "end": 30,
                                "fullWidth": 2,
                                "width": 1,
                                "text": "{",
                                "value": "{",
                                "valueText": "{",
                                "hasTrailingTrivia": true,
                                "trailingTrivia": [
                                    {
                                        "kind": "WhitespaceTrivia",
                                        "text": " "
                                    }
                                ]
                            },
                            "statements": [],
                            "closeBraceToken": {
                                "kind": "CloseBraceToken",
                                "fullStart": 31,
                                "fullEnd": 34,
                                "start": 31,
                                "end": 32,
                                "fullWidth": 3,
                                "width": 1,
                                "text": "}",
                                "value": "}",
                                "valueText": "}",
                                "hasTrailingTrivia": true,
                                "hasTrailingNewLine": true,
                                "trailingTrivia": [
                                    {
                                        "kind": "NewLineTrivia",
                                        "text": "\r\n"
                                    }
                                ]
                            }
                        }
                    },
                    {
                        "kind": "MemberFunctionDeclaration",
                        "fullStart": 34,
                        "fullEnd": 67,
                        "start": 36,
                        "end": 65,
                        "fullWidth": 33,
                        "width": 29,
                        "isIncrementallyUnusable": true,
                        "modifiers": [
                            {
                                "kind": "PublicKeyword",
                                "fullStart": 34,
                                "fullEnd": 43,
                                "start": 36,
                                "end": 42,
                                "fullWidth": 9,
                                "width": 6,
                                "text": "public",
                                "value": "public",
                                "valueText": "public",
                                "hasLeadingTrivia": true,
                                "hasTrailingTrivia": true,
                                "leadingTrivia": [
                                    {
                                        "kind": "WhitespaceTrivia",
                                        "text": "  "
                                    }
                                ],
                                "trailingTrivia": [
                                    {
                                        "kind": "WhitespaceTrivia",
                                        "text": " "
                                    }
                                ]
                            }
                        ],
                        "propertyName": {
                            "kind": "IdentifierName",
                            "fullStart": 43,
                            "fullEnd": 50,
                            "start": 43,
                            "end": 49,
                            "fullWidth": 7,
                            "width": 6,
                            "text": "banana",
                            "value": "banana",
                            "valueText": "banana",
                            "hasTrailingTrivia": true,
                            "trailingTrivia": [
                                {
                                    "kind": "WhitespaceTrivia",
                                    "text": " "
                                }
                            ]
                        },
                        "callSignature": {
                            "kind": "CallSignature",
                            "fullStart": 50,
                            "fullEnd": 62,
                            "start": 50,
                            "end": 61,
                            "fullWidth": 12,
                            "width": 11,
                            "isIncrementallyUnusable": true,
                            "parameterList": {
                                "kind": "ParameterList",
                                "fullStart": 50,
                                "fullEnd": 62,
                                "start": 50,
                                "end": 61,
                                "fullWidth": 12,
                                "width": 11,
                                "isIncrementallyUnusable": true,
                                "openParenToken": {
                                    "kind": "OpenParenToken",
                                    "fullStart": 50,
                                    "fullEnd": 51,
                                    "start": 50,
                                    "end": 51,
                                    "fullWidth": 1,
                                    "width": 1,
                                    "text": "(",
                                    "value": "(",
                                    "valueText": "("
                                },
                                "parameters": [
                                    {
                                        "kind": "Parameter",
                                        "fullStart": 51,
                                        "fullEnd": 60,
                                        "start": 51,
                                        "end": 60,
                                        "fullWidth": 9,
                                        "width": 9,
                                        "isIncrementallyUnusable": true,
                                        "modifiers": [],
                                        "identifier": {
                                            "kind": "IdentifierName",
                                            "fullStart": 51,
                                            "fullEnd": 52,
                                            "start": 51,
                                            "end": 52,
                                            "fullWidth": 1,
                                            "width": 1,
                                            "text": "x",
                                            "value": "x",
                                            "valueText": "x"
                                        },
                                        "typeAnnotation": {
                                            "kind": "TypeAnnotation",
                                            "fullStart": 52,
                                            "fullEnd": 60,
                                            "start": 52,
                                            "end": 60,
                                            "fullWidth": 8,
                                            "width": 8,
                                            "isIncrementallyUnusable": true,
                                            "colonToken": {
                                                "kind": "ColonToken",
                                                "fullStart": 52,
                                                "fullEnd": 54,
                                                "start": 52,
                                                "end": 53,
                                                "fullWidth": 2,
                                                "width": 1,
                                                "text": ":",
                                                "value": ":",
                                                "valueText": ":",
                                                "hasTrailingTrivia": true,
                                                "trailingTrivia": [
                                                    {
                                                        "kind": "WhitespaceTrivia",
                                                        "text": " "
                                                    }
                                                ]
                                            },
                                            "type": {
                                                "kind": "IdentifierName",
                                                "fullStart": 54,
                                                "fullEnd": 60,
                                                "start": 54,
                                                "end": 60,
                                                "fullWidth": 6,
                                                "width": 6,
                                                "text": "public",
                                                "value": "public",
                                                "valueText": "public"
                                            }
                                        }
                                    }
                                ],
                                "closeParenToken": {
                                    "kind": "CloseParenToken",
                                    "fullStart": 60,
                                    "fullEnd": 62,
                                    "start": 60,
                                    "end": 61,
                                    "fullWidth": 2,
                                    "width": 1,
                                    "text": ")",
                                    "value": ")",
                                    "valueText": ")",
                                    "hasTrailingTrivia": true,
                                    "trailingTrivia": [
                                        {
                                            "kind": "WhitespaceTrivia",
                                            "text": " "
                                        }
                                    ]
                                }
                            }
                        },
                        "block": {
                            "kind": "Block",
                            "fullStart": 62,
                            "fullEnd": 67,
                            "start": 62,
                            "end": 65,
                            "fullWidth": 5,
                            "width": 3,
                            "openBraceToken": {
                                "kind": "OpenBraceToken",
                                "fullStart": 62,
                                "fullEnd": 64,
                                "start": 62,
                                "end": 63,
                                "fullWidth": 2,
                                "width": 1,
                                "text": "{",
                                "value": "{",
                                "valueText": "{",
                                "hasTrailingTrivia": true,
                                "trailingTrivia": [
                                    {
                                        "kind": "WhitespaceTrivia",
                                        "text": " "
                                    }
                                ]
                            },
                            "statements": [],
                            "closeBraceToken": {
                                "kind": "CloseBraceToken",
                                "fullStart": 64,
                                "fullEnd": 67,
                                "start": 64,
                                "end": 65,
                                "fullWidth": 3,
                                "width": 1,
                                "text": "}",
                                "value": "}",
                                "valueText": "}",
                                "hasTrailingTrivia": true,
                                "hasTrailingNewLine": true,
                                "trailingTrivia": [
                                    {
                                        "kind": "NewLineTrivia",
                                        "text": "\r\n"
                                    }
                                ]
                            }
                        }
                    }
                ],
                "closeBraceToken": {
                    "kind": "CloseBraceToken",
                    "fullStart": 67,
                    "fullEnd": 70,
                    "start": 67,
                    "end": 68,
                    "fullWidth": 3,
                    "width": 1,
                    "text": "}",
                    "value": "}",
                    "valueText": "}",
                    "hasTrailingTrivia": true,
                    "hasTrailingNewLine": true,
                    "trailingTrivia": [
                        {
                            "kind": "NewLineTrivia",
                            "text": "\r\n"
                        }
                    ]
                }
            },
            {
                "kind": "ClassDeclaration",
                "fullStart": 70,
                "fullEnd": 113,
                "start": 72,
                "end": 113,
                "fullWidth": 43,
                "width": 41,
                "modifiers": [],
                "classKeyword": {
                    "kind": "ClassKeyword",
                    "fullStart": 70,
                    "fullEnd": 78,
                    "start": 72,
                    "end": 77,
                    "fullWidth": 8,
                    "width": 5,
                    "text": "class",
                    "value": "class",
                    "valueText": "class",
                    "hasLeadingTrivia": true,
                    "hasLeadingNewLine": true,
                    "hasTrailingTrivia": true,
                    "leadingTrivia": [
                        {
                            "kind": "NewLineTrivia",
                            "text": "\r\n"
                        }
                    ],
                    "trailingTrivia": [
                        {
                            "kind": "WhitespaceTrivia",
                            "text": " "
                        }
                    ]
                },
                "identifier": {
                    "kind": "IdentifierName",
                    "fullStart": 78,
                    "fullEnd": 82,
                    "start": 78,
                    "end": 81,
                    "fullWidth": 4,
                    "width": 3,
                    "text": "Bar",
                    "value": "Bar",
                    "valueText": "Bar",
                    "hasTrailingTrivia": true,
                    "trailingTrivia": [
                        {
                            "kind": "WhitespaceTrivia",
                            "text": " "
                        }
                    ]
                },
                "openBraceToken": {
                    "kind": "OpenBraceToken",
                    "fullStart": 82,
                    "fullEnd": 85,
                    "start": 82,
                    "end": 83,
                    "fullWidth": 3,
                    "width": 1,
                    "text": "{",
                    "value": "{",
                    "valueText": "{",
                    "hasTrailingTrivia": true,
                    "hasTrailingNewLine": true,
                    "trailingTrivia": [
                        {
                            "kind": "NewLineTrivia",
                            "text": "\r\n"
                        }
                    ]
                },
                "classElements": [
                    {
                        "kind": "ConstructorDeclaration",
                        "fullStart": 85,
                        "fullEnd": 112,
                        "start": 87,
                        "end": 110,
                        "fullWidth": 27,
                        "width": 23,
                        "modifiers": [],
                        "constructorKeyword": {
                            "kind": "ConstructorKeyword",
                            "fullStart": 85,
                            "fullEnd": 98,
                            "start": 87,
                            "end": 98,
                            "fullWidth": 13,
                            "width": 11,
                            "text": "constructor",
                            "value": "constructor",
                            "valueText": "constructor",
                            "hasLeadingTrivia": true,
                            "leadingTrivia": [
                                {
                                    "kind": "WhitespaceTrivia",
                                    "text": "  "
                                }
                            ]
                        },
                        "parameterList": {
                            "kind": "ParameterList",
                            "fullStart": 98,
                            "fullEnd": 107,
                            "start": 98,
                            "end": 106,
                            "fullWidth": 9,
                            "width": 8,
                            "openParenToken": {
                                "kind": "OpenParenToken",
                                "fullStart": 98,
                                "fullEnd": 99,
                                "start": 98,
                                "end": 99,
                                "fullWidth": 1,
                                "width": 1,
                                "text": "(",
                                "value": "(",
                                "valueText": "("
                            },
                            "parameters": [
                                {
                                    "kind": "Parameter",
                                    "fullStart": 99,
                                    "fullEnd": 105,
                                    "start": 99,
                                    "end": 105,
                                    "fullWidth": 6,
<<<<<<< HEAD
                                    "width": 6,
=======
                                    "modifiers": [],
>>>>>>> e3c38734
                                    "identifier": {
                                        "kind": "IdentifierName",
                                        "fullStart": 99,
                                        "fullEnd": 100,
                                        "start": 99,
                                        "end": 100,
                                        "fullWidth": 1,
                                        "width": 1,
                                        "text": "c",
                                        "value": "c",
                                        "valueText": "c"
                                    },
                                    "typeAnnotation": {
                                        "kind": "TypeAnnotation",
                                        "fullStart": 100,
                                        "fullEnd": 105,
                                        "start": 100,
                                        "end": 105,
                                        "fullWidth": 5,
                                        "width": 5,
                                        "colonToken": {
                                            "kind": "ColonToken",
                                            "fullStart": 100,
                                            "fullEnd": 102,
                                            "start": 100,
                                            "end": 101,
                                            "fullWidth": 2,
                                            "width": 1,
                                            "text": ":",
                                            "value": ":",
                                            "valueText": ":",
                                            "hasTrailingTrivia": true,
                                            "trailingTrivia": [
                                                {
                                                    "kind": "WhitespaceTrivia",
                                                    "text": " "
                                                }
                                            ]
                                        },
                                        "type": {
                                            "kind": "IdentifierName",
                                            "fullStart": 102,
                                            "fullEnd": 105,
                                            "start": 102,
                                            "end": 105,
                                            "fullWidth": 3,
                                            "width": 3,
                                            "text": "Bar",
                                            "value": "Bar",
                                            "valueText": "Bar"
                                        }
                                    }
                                }
                            ],
                            "closeParenToken": {
                                "kind": "CloseParenToken",
                                "fullStart": 105,
                                "fullEnd": 107,
                                "start": 105,
                                "end": 106,
                                "fullWidth": 2,
                                "width": 1,
                                "text": ")",
                                "value": ")",
                                "valueText": ")",
                                "hasTrailingTrivia": true,
                                "trailingTrivia": [
                                    {
                                        "kind": "WhitespaceTrivia",
                                        "text": " "
                                    }
                                ]
                            }
                        },
                        "block": {
                            "kind": "Block",
                            "fullStart": 107,
                            "fullEnd": 112,
                            "start": 107,
                            "end": 110,
                            "fullWidth": 5,
                            "width": 3,
                            "openBraceToken": {
                                "kind": "OpenBraceToken",
                                "fullStart": 107,
                                "fullEnd": 109,
                                "start": 107,
                                "end": 108,
                                "fullWidth": 2,
                                "width": 1,
                                "text": "{",
                                "value": "{",
                                "valueText": "{",
                                "hasTrailingTrivia": true,
                                "trailingTrivia": [
                                    {
                                        "kind": "WhitespaceTrivia",
                                        "text": " "
                                    }
                                ]
                            },
                            "statements": [],
                            "closeBraceToken": {
                                "kind": "CloseBraceToken",
                                "fullStart": 109,
                                "fullEnd": 112,
                                "start": 109,
                                "end": 110,
                                "fullWidth": 3,
                                "width": 1,
                                "text": "}",
                                "value": "}",
                                "valueText": "}",
                                "hasTrailingTrivia": true,
                                "hasTrailingNewLine": true,
                                "trailingTrivia": [
                                    {
                                        "kind": "NewLineTrivia",
                                        "text": "\r\n"
                                    }
                                ]
                            }
                        }
                    }
                ],
                "closeBraceToken": {
                    "kind": "CloseBraceToken",
                    "fullStart": 112,
                    "fullEnd": 113,
                    "start": 112,
                    "end": 113,
                    "fullWidth": 1,
                    "width": 1,
                    "text": "}",
                    "value": "}",
                    "valueText": "}"
                }
            }
        ],
        "endOfFileToken": {
            "kind": "EndOfFileToken",
            "fullStart": 113,
            "fullEnd": 113,
            "start": 113,
            "end": 113,
            "fullWidth": 0,
            "width": 0,
            "text": ""
        }
    },
    "lineMap": {
        "lineStarts": [
            0,
            13,
            34,
            67,
            70,
            72,
            85,
            112
        ],
        "length": 113
    }
}<|MERGE_RESOLUTION|>--- conflicted
+++ resolved
@@ -579,11 +579,8 @@
                                     "start": 99,
                                     "end": 105,
                                     "fullWidth": 6,
-<<<<<<< HEAD
                                     "width": 6,
-=======
                                     "modifiers": [],
->>>>>>> e3c38734
                                     "identifier": {
                                         "kind": "IdentifierName",
                                         "fullStart": 99,
