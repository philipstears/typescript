{
    "isDeclaration": false,
    "languageVersion": "EcmaScript5",
    "parseOptions": {
        "allowAutomaticSemicolonInsertion": true
    },
    "diagnostics": [
        {
            "start": 34,
            "length": 6,
            "diagnosticCode": "'{0}' expected.",
            "arguments": [
                ";"
            ]
        }
    ],
    "sourceUnit": {
        "kind": "SourceUnit",
        "fullStart": 0,
        "fullEnd": 53,
        "start": 0,
        "end": 53,
        "fullWidth": 53,
        "width": 53,
        "isIncrementallyUnusable": true,
        "moduleElements": [
            {
                "kind": "ClassDeclaration",
                "fullStart": 0,
                "fullEnd": 53,
                "start": 0,
                "end": 53,
                "fullWidth": 53,
                "width": 53,
                "isIncrementallyUnusable": true,
                "modifiers": [],
                "classKeyword": {
                    "kind": "ClassKeyword",
                    "fullStart": 0,
                    "fullEnd": 6,
                    "start": 0,
                    "end": 5,
                    "fullWidth": 6,
                    "width": 5,
                    "text": "class",
                    "value": "class",
                    "valueText": "class",
                    "hasTrailingTrivia": true,
                    "trailingTrivia": [
                        {
                            "kind": "WhitespaceTrivia",
                            "text": " "
                        }
                    ]
                },
                "identifier": {
                    "kind": "IdentifierName",
                    "fullStart": 6,
                    "fullEnd": 8,
                    "start": 6,
                    "end": 7,
                    "fullWidth": 2,
                    "width": 1,
                    "text": "C",
                    "value": "C",
                    "valueText": "C",
                    "hasTrailingTrivia": true,
                    "trailingTrivia": [
                        {
                            "kind": "WhitespaceTrivia",
                            "text": " "
                        }
                    ]
                },
                "openBraceToken": {
                    "kind": "OpenBraceToken",
                    "fullStart": 8,
                    "fullEnd": 11,
                    "start": 8,
                    "end": 9,
                    "fullWidth": 3,
                    "width": 1,
                    "text": "{",
                    "value": "{",
                    "valueText": "{",
                    "hasTrailingTrivia": true,
                    "hasTrailingNewLine": true,
                    "trailingTrivia": [
                        {
                            "kind": "NewLineTrivia",
                            "text": "\r\n"
                        }
                    ]
                },
                "classElements": [
                    {
                        "kind": "IndexMemberDeclaration",
                        "fullStart": 11,
                        "fullEnd": 34,
                        "start": 14,
                        "end": 33,
                        "fullWidth": 23,
                        "width": 19,
                        "isIncrementallyUnusable": true,
                        "modifiers": [],
                        "indexSignature": {
                            "kind": "IndexSignature",
                            "fullStart": 11,
                            "fullEnd": 34,
                            "start": 14,
                            "end": 33,
                            "fullWidth": 23,
                            "width": 19,
                            "openBracketToken": {
                                "kind": "OpenBracketToken",
                                "fullStart": 11,
                                "fullEnd": 15,
                                "start": 14,
                                "end": 15,
                                "fullWidth": 4,
                                "width": 1,
                                "text": "[",
                                "value": "[",
                                "valueText": "[",
                                "hasLeadingTrivia": true,
                                "leadingTrivia": [
                                    {
                                        "kind": "WhitespaceTrivia",
                                        "text": "   "
                                    }
                                ]
                            },
                            "parameter": {
                                "kind": "Parameter",
                                "fullStart": 15,
                                "fullEnd": 24,
                                "start": 15,
                                "end": 24,
                                "fullWidth": 9,
                                "width": 9,
                                "modifiers": [],
                                "identifier": {
                                    "kind": "IdentifierName",
                                    "fullStart": 15,
                                    "fullEnd": 16,
                                    "start": 15,
                                    "end": 16,
                                    "fullWidth": 1,
                                    "width": 1,
                                    "text": "a",
                                    "value": "a",
                                    "valueText": "a"
                                },
                                "typeAnnotation": {
                                    "kind": "TypeAnnotation",
                                    "fullStart": 16,
                                    "fullEnd": 24,
                                    "start": 16,
                                    "end": 24,
                                    "fullWidth": 8,
                                    "width": 8,
                                    "colonToken": {
                                        "kind": "ColonToken",
                                        "fullStart": 16,
                                        "fullEnd": 18,
                                        "start": 16,
                                        "end": 17,
                                        "fullWidth": 2,
                                        "width": 1,
                                        "text": ":",
                                        "value": ":",
                                        "valueText": ":",
                                        "hasTrailingTrivia": true,
                                        "trailingTrivia": [
                                            {
                                                "kind": "WhitespaceTrivia",
                                                "text": " "
                                            }
                                        ]
                                    },
                                    "type": {
                                        "kind": "StringKeyword",
                                        "fullStart": 18,
                                        "fullEnd": 24,
                                        "start": 18,
                                        "end": 24,
                                        "fullWidth": 6,
                                        "width": 6,
                                        "text": "string",
                                        "value": "string",
                                        "valueText": "string"
                                    }
                                }
                            },
                            "closeBracketToken": {
                                "kind": "CloseBracketToken",
                                "fullStart": 24,
                                "fullEnd": 25,
                                "start": 24,
                                "end": 25,
                                "fullWidth": 1,
                                "width": 1,
                                "text": "]",
                                "value": "]",
                                "valueText": "]"
                            },
                            "typeAnnotation": {
                                "kind": "TypeAnnotation",
                                "fullStart": 25,
                                "fullEnd": 34,
                                "start": 25,
                                "end": 33,
                                "fullWidth": 9,
                                "width": 8,
                                "colonToken": {
                                    "kind": "ColonToken",
                                    "fullStart": 25,
                                    "fullEnd": 27,
                                    "start": 25,
                                    "end": 26,
                                    "fullWidth": 2,
                                    "width": 1,
                                    "text": ":",
                                    "value": ":",
                                    "valueText": ":",
                                    "hasTrailingTrivia": true,
                                    "trailingTrivia": [
                                        {
                                            "kind": "WhitespaceTrivia",
                                            "text": " "
                                        }
                                    ]
                                },
                                "type": {
                                    "kind": "NumberKeyword",
                                    "fullStart": 27,
                                    "fullEnd": 34,
                                    "start": 27,
                                    "end": 33,
                                    "fullWidth": 7,
                                    "width": 6,
                                    "text": "number",
                                    "value": "number",
                                    "valueText": "number",
                                    "hasTrailingTrivia": true,
                                    "trailingTrivia": [
                                        {
                                            "kind": "WhitespaceTrivia",
                                            "text": " "
                                        }
                                    ]
                                }
                            }
                        },
                        "semicolonToken": {
                            "kind": "SemicolonToken",
                            "fullStart": -1,
                            "fullEnd": -1,
                            "start": -1,
                            "end": -1,
                            "fullWidth": 0,
                            "width": 0,
                            "text": ""
                        }
                    },
                    {
                        "kind": "MemberVariableDeclaration",
                        "fullStart": 34,
                        "fullEnd": 52,
                        "start": 34,
                        "end": 50,
                        "fullWidth": 18,
                        "width": 16,
                        "isIncrementallyUnusable": true,
                        "modifiers": [
                            {
                                "kind": "PublicKeyword",
                                "fullStart": 34,
                                "fullEnd": 41,
                                "start": 34,
                                "end": 40,
                                "fullWidth": 7,
                                "width": 6,
                                "text": "public",
                                "value": "public",
                                "valueText": "public",
                                "hasTrailingTrivia": true,
                                "trailingTrivia": [
                                    {
                                        "kind": "WhitespaceTrivia",
                                        "text": " "
                                    }
                                ]
                            }
                        ],
                        "variableDeclarator": {
                            "kind": "VariableDeclarator",
                            "fullStart": 41,
                            "fullEnd": 52,
                            "start": 41,
                            "end": 50,
                            "fullWidth": 11,
<<<<<<< HEAD
                            "width": 9,
                            "identifier": {
=======
                            "propertyName": {
>>>>>>> 85e84683
                                "kind": "IdentifierName",
                                "fullStart": 41,
                                "fullEnd": 42,
                                "start": 41,
                                "end": 42,
                                "fullWidth": 1,
                                "width": 1,
                                "text": "v",
                                "value": "v",
                                "valueText": "v"
                            },
                            "typeAnnotation": {
                                "kind": "TypeAnnotation",
                                "fullStart": 42,
                                "fullEnd": 52,
                                "start": 42,
                                "end": 50,
                                "fullWidth": 10,
                                "width": 8,
                                "colonToken": {
                                    "kind": "ColonToken",
                                    "fullStart": 42,
                                    "fullEnd": 44,
                                    "start": 42,
                                    "end": 43,
                                    "fullWidth": 2,
                                    "width": 1,
                                    "text": ":",
                                    "value": ":",
                                    "valueText": ":",
                                    "hasTrailingTrivia": true,
                                    "trailingTrivia": [
                                        {
                                            "kind": "WhitespaceTrivia",
                                            "text": " "
                                        }
                                    ]
                                },
                                "type": {
                                    "kind": "NumberKeyword",
                                    "fullStart": 44,
                                    "fullEnd": 52,
                                    "start": 44,
                                    "end": 50,
                                    "fullWidth": 8,
                                    "width": 6,
                                    "text": "number",
                                    "value": "number",
                                    "valueText": "number",
                                    "hasTrailingTrivia": true,
                                    "hasTrailingNewLine": true,
                                    "trailingTrivia": [
                                        {
                                            "kind": "NewLineTrivia",
                                            "text": "\r\n"
                                        }
                                    ]
                                }
                            }
                        },
                        "semicolonToken": {
                            "kind": "SemicolonToken",
                            "fullStart": -1,
                            "fullEnd": -1,
                            "start": -1,
                            "end": -1,
                            "fullWidth": 0,
                            "width": 0,
                            "text": ""
                        }
                    }
                ],
                "closeBraceToken": {
                    "kind": "CloseBraceToken",
                    "fullStart": 52,
                    "fullEnd": 53,
                    "start": 52,
                    "end": 53,
                    "fullWidth": 1,
                    "width": 1,
                    "text": "}",
                    "value": "}",
                    "valueText": "}"
                }
            }
        ],
        "endOfFileToken": {
            "kind": "EndOfFileToken",
            "fullStart": 53,
            "fullEnd": 53,
            "start": 53,
            "end": 53,
            "fullWidth": 0,
            "width": 0,
            "text": ""
        }
    },
    "lineMap": {
        "lineStarts": [
            0,
            11,
            52
        ],
        "length": 53
    }
}<|MERGE_RESOLUTION|>--- conflicted
+++ resolved
@@ -300,12 +300,8 @@
                             "start": 41,
                             "end": 50,
                             "fullWidth": 11,
-<<<<<<< HEAD
                             "width": 9,
-                            "identifier": {
-=======
                             "propertyName": {
->>>>>>> 85e84683
                                 "kind": "IdentifierName",
                                 "fullStart": 41,
                                 "fullEnd": 42,
