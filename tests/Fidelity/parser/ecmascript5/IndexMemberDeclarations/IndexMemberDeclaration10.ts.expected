--- conflicted
+++ resolved
@@ -171,11 +171,8 @@
                                 "start": 29,
                                 "end": 38,
                                 "fullWidth": 9,
-<<<<<<< HEAD
                                 "width": 9,
-=======
                                 "modifiers": [],
->>>>>>> e3c38734
                                 "identifier": {
                                     "kind": "IdentifierName",
                                     "fullStart": 29,
