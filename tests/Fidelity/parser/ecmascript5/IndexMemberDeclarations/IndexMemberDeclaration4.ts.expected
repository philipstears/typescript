{
    "isDeclaration": false,
    "languageVersion": "EcmaScript5",
    "parseOptions": {
        "allowAutomaticSemicolonInsertion": true
    },
    "sourceUnit": {
        "kind": "SourceUnit",
        "fullStart": 0,
        "fullEnd": 54,
        "start": 0,
        "end": 54,
        "fullWidth": 54,
        "width": 54,
        "isIncrementallyUnusable": true,
        "moduleElements": [
            {
                "kind": "ClassDeclaration",
                "fullStart": 0,
                "fullEnd": 54,
                "start": 0,
                "end": 54,
                "fullWidth": 54,
                "width": 54,
                "isIncrementallyUnusable": true,
                "modifiers": [],
                "classKeyword": {
                    "kind": "ClassKeyword",
                    "fullStart": 0,
                    "fullEnd": 6,
                    "start": 0,
                    "end": 5,
                    "fullWidth": 6,
                    "width": 5,
                    "text": "class",
                    "value": "class",
                    "valueText": "class",
                    "hasTrailingTrivia": true,
                    "trailingTrivia": [
                        {
                            "kind": "WhitespaceTrivia",
                            "text": " "
                        }
                    ]
                },
                "identifier": {
                    "kind": "IdentifierName",
                    "fullStart": 6,
                    "fullEnd": 8,
                    "start": 6,
                    "end": 7,
                    "fullWidth": 2,
                    "width": 1,
                    "text": "C",
                    "value": "C",
                    "valueText": "C",
                    "hasTrailingTrivia": true,
                    "trailingTrivia": [
                        {
                            "kind": "WhitespaceTrivia",
                            "text": " "
                        }
                    ]
                },
                "openBraceToken": {
                    "kind": "OpenBraceToken",
                    "fullStart": 8,
                    "fullEnd": 11,
                    "start": 8,
                    "end": 9,
                    "fullWidth": 3,
                    "width": 1,
                    "text": "{",
                    "value": "{",
                    "valueText": "{",
                    "hasTrailingTrivia": true,
                    "hasTrailingNewLine": true,
                    "trailingTrivia": [
                        {
                            "kind": "NewLineTrivia",
                            "text": "\r\n"
                        }
                    ]
                },
                "classElements": [
                    {
                        "kind": "IndexMemberDeclaration",
                        "fullStart": 11,
                        "fullEnd": 35,
                        "start": 14,
                        "end": 34,
                        "fullWidth": 24,
                        "width": 20,
                        "modifiers": [],
                        "indexSignature": {
                            "kind": "IndexSignature",
                            "fullStart": 11,
                            "fullEnd": 33,
                            "start": 14,
                            "end": 33,
                            "fullWidth": 22,
                            "width": 19,
                            "openBracketToken": {
                                "kind": "OpenBracketToken",
                                "fullStart": 11,
                                "fullEnd": 15,
                                "start": 14,
                                "end": 15,
                                "fullWidth": 4,
                                "width": 1,
                                "text": "[",
                                "value": "[",
                                "valueText": "[",
                                "hasLeadingTrivia": true,
                                "leadingTrivia": [
                                    {
                                        "kind": "WhitespaceTrivia",
                                        "text": "   "
                                    }
                                ]
                            },
                            "parameter": {
                                "kind": "Parameter",
                                "fullStart": 15,
                                "fullEnd": 24,
                                "start": 15,
                                "end": 24,
                                "fullWidth": 9,
                                "width": 9,
                                "modifiers": [],
                                "identifier": {
                                    "kind": "IdentifierName",
                                    "fullStart": 15,
                                    "fullEnd": 16,
                                    "start": 15,
                                    "end": 16,
                                    "fullWidth": 1,
                                    "width": 1,
                                    "text": "a",
                                    "value": "a",
                                    "valueText": "a"
                                },
                                "typeAnnotation": {
                                    "kind": "TypeAnnotation",
                                    "fullStart": 16,
                                    "fullEnd": 24,
                                    "start": 16,
                                    "end": 24,
                                    "fullWidth": 8,
                                    "width": 8,
                                    "colonToken": {
                                        "kind": "ColonToken",
                                        "fullStart": 16,
                                        "fullEnd": 18,
                                        "start": 16,
                                        "end": 17,
                                        "fullWidth": 2,
                                        "width": 1,
                                        "text": ":",
                                        "value": ":",
                                        "valueText": ":",
                                        "hasTrailingTrivia": true,
                                        "trailingTrivia": [
                                            {
                                                "kind": "WhitespaceTrivia",
                                                "text": " "
                                            }
                                        ]
                                    },
                                    "type": {
                                        "kind": "StringKeyword",
                                        "fullStart": 18,
                                        "fullEnd": 24,
                                        "start": 18,
                                        "end": 24,
                                        "fullWidth": 6,
                                        "width": 6,
                                        "text": "string",
                                        "value": "string",
                                        "valueText": "string"
                                    }
                                }
                            },
                            "closeBracketToken": {
                                "kind": "CloseBracketToken",
                                "fullStart": 24,
                                "fullEnd": 25,
                                "start": 24,
                                "end": 25,
                                "fullWidth": 1,
                                "width": 1,
                                "text": "]",
                                "value": "]",
                                "valueText": "]"
                            },
                            "typeAnnotation": {
                                "kind": "TypeAnnotation",
                                "fullStart": 25,
                                "fullEnd": 33,
                                "start": 25,
                                "end": 33,
                                "fullWidth": 8,
                                "width": 8,
                                "colonToken": {
                                    "kind": "ColonToken",
                                    "fullStart": 25,
                                    "fullEnd": 27,
                                    "start": 25,
                                    "end": 26,
                                    "fullWidth": 2,
                                    "width": 1,
                                    "text": ":",
                                    "value": ":",
                                    "valueText": ":",
                                    "hasTrailingTrivia": true,
                                    "trailingTrivia": [
                                        {
                                            "kind": "WhitespaceTrivia",
                                            "text": " "
                                        }
                                    ]
                                },
                                "type": {
                                    "kind": "NumberKeyword",
                                    "fullStart": 27,
                                    "fullEnd": 33,
                                    "start": 27,
                                    "end": 33,
                                    "fullWidth": 6,
                                    "width": 6,
                                    "text": "number",
                                    "value": "number",
                                    "valueText": "number"
                                }
                            }
                        },
                        "semicolonToken": {
                            "kind": "SemicolonToken",
                            "fullStart": 33,
                            "fullEnd": 35,
                            "start": 33,
                            "end": 34,
                            "fullWidth": 2,
                            "width": 1,
                            "text": ";",
                            "value": ";",
                            "valueText": ";",
                            "hasTrailingTrivia": true,
                            "trailingTrivia": [
                                {
                                    "kind": "WhitespaceTrivia",
                                    "text": " "
                                }
                            ]
                        }
                    },
                    {
                        "kind": "MemberVariableDeclaration",
                        "fullStart": 35,
                        "fullEnd": 53,
                        "start": 35,
                        "end": 51,
                        "fullWidth": 18,
                        "width": 16,
                        "isIncrementallyUnusable": true,
                        "modifiers": [
                            {
                                "kind": "PublicKeyword",
                                "fullStart": 35,
                                "fullEnd": 42,
                                "start": 35,
                                "end": 41,
                                "fullWidth": 7,
                                "width": 6,
                                "text": "public",
                                "value": "public",
                                "valueText": "public",
                                "hasTrailingTrivia": true,
                                "trailingTrivia": [
                                    {
                                        "kind": "WhitespaceTrivia",
                                        "text": " "
                                    }
                                ]
                            }
                        ],
                        "variableDeclarator": {
                            "kind": "VariableDeclarator",
                            "fullStart": 42,
                            "fullEnd": 53,
                            "start": 42,
                            "end": 51,
                            "fullWidth": 11,
<<<<<<< HEAD
                            "width": 9,
                            "identifier": {
=======
                            "propertyName": {
>>>>>>> 85e84683
                                "kind": "IdentifierName",
                                "fullStart": 42,
                                "fullEnd": 43,
                                "start": 42,
                                "end": 43,
                                "fullWidth": 1,
                                "width": 1,
                                "text": "v",
                                "value": "v",
                                "valueText": "v"
                            },
                            "typeAnnotation": {
                                "kind": "TypeAnnotation",
                                "fullStart": 43,
                                "fullEnd": 53,
                                "start": 43,
                                "end": 51,
                                "fullWidth": 10,
                                "width": 8,
                                "colonToken": {
                                    "kind": "ColonToken",
                                    "fullStart": 43,
                                    "fullEnd": 45,
                                    "start": 43,
                                    "end": 44,
                                    "fullWidth": 2,
                                    "width": 1,
                                    "text": ":",
                                    "value": ":",
                                    "valueText": ":",
                                    "hasTrailingTrivia": true,
                                    "trailingTrivia": [
                                        {
                                            "kind": "WhitespaceTrivia",
                                            "text": " "
                                        }
                                    ]
                                },
                                "type": {
                                    "kind": "NumberKeyword",
                                    "fullStart": 45,
                                    "fullEnd": 53,
                                    "start": 45,
                                    "end": 51,
                                    "fullWidth": 8,
                                    "width": 6,
                                    "text": "number",
                                    "value": "number",
                                    "valueText": "number",
                                    "hasTrailingTrivia": true,
                                    "hasTrailingNewLine": true,
                                    "trailingTrivia": [
                                        {
                                            "kind": "NewLineTrivia",
                                            "text": "\r\n"
                                        }
                                    ]
                                }
                            }
                        },
                        "semicolonToken": {
                            "kind": "SemicolonToken",
                            "fullStart": -1,
                            "fullEnd": -1,
                            "start": -1,
                            "end": -1,
                            "fullWidth": 0,
                            "width": 0,
                            "text": ""
                        }
                    }
                ],
                "closeBraceToken": {
                    "kind": "CloseBraceToken",
                    "fullStart": 53,
                    "fullEnd": 54,
                    "start": 53,
                    "end": 54,
                    "fullWidth": 1,
                    "width": 1,
                    "text": "}",
                    "value": "}",
                    "valueText": "}"
                }
            }
        ],
        "endOfFileToken": {
            "kind": "EndOfFileToken",
            "fullStart": 54,
            "fullEnd": 54,
            "start": 54,
            "end": 54,
            "fullWidth": 0,
            "width": 0,
            "text": ""
        }
    },
    "lineMap": {
        "lineStarts": [
            0,
            11,
            53
        ],
        "length": 54
    }
}<|MERGE_RESOLUTION|>--- conflicted
+++ resolved
@@ -291,12 +291,8 @@
                             "start": 42,
                             "end": 51,
                             "fullWidth": 11,
-<<<<<<< HEAD
                             "width": 9,
-                            "identifier": {
-=======
                             "propertyName": {
->>>>>>> 85e84683
                                 "kind": "IdentifierName",
                                 "fullStart": 42,
                                 "fullEnd": 43,
